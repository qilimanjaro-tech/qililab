import os
from itertools import product

import numpy as np
import pytest

from qililab import Domain, GaussianDragCorrection, Gaussian, IQPair, QProgram, Square, IQDrag
from qililab.qprogram.blocks import Average
from qililab.qprogram.calibration import Calibration
from qililab.qprogram.operations import (
    Acquire,
    AcquireWithCalibratedWeights,
    Measure,
    MeasureReset,
    MeasureResetCalibrated,
    MeasureWithCalibratedWaveform,
    MeasureWithCalibratedWaveformWeights,
    MeasureWithCalibratedWeights,
    Play,
    PlayWithCalibratedWaveform,
    ResetPhase,
    SetFrequency,
    SetGain,
    SetMarkers,
    SetOffset,
    SetPhase,
    Sync,
    Wait,
)
from qililab.utils.serialization import deserialize, deserialize_from, serialize, serialize_to
from tests.qprogram.test_structured_program import (
    TestStructuredProgram,
)


@pytest.fixture(name="sample_qprogram_string")
def get_sample_qprogram_string():
    """Sample qprogram and its corresponding string to tests the __str__ method"""
    r_amp = 0.5
    r_duration = 40
    d_duration = 40

    r_wf_I = Square(amplitude=r_amp, duration=r_duration)
    r_wf_Q = Square(amplitude=0.0, duration=r_duration)
    d_wf = IQDrag(amplitude=1.0, duration=d_duration, num_sigmas=4, drag_coefficient=0.1)

    weights_shape = Square(amplitude=1, duration=r_duration)

    qp = QProgram()
    amp = qp.variable(label="amplitude", domain=Domain.Voltage)
    freq = qp.variable(label="frequency", domain=Domain.Frequency)

    with qp.average(100):
        with qp.for_loop(variable=amp, start=0.2, stop=1, step=0.1):
            qp.set_gain(bus="dummy_bus_0", gain=amp)
            qp.set_frequency(bus="dummy_bus_1", frequency=freq)
            # DRAG PULSE
            qp.play(bus="dummy_bus_0", waveform=d_wf)
            qp.sync()
            # READOUT PULSE
            qp.measure(
                bus="readout", waveform=IQPair(I=r_wf_I, Q=r_wf_Q), weights=IQPair(I=weights_shape, Q=weights_shape)
            )
            qp.wait(bus="readout", duration=200)

    qp_string = """Average:\n\tshots: 100\n\tForLoop:\n\t\tstart: 0.2\n\t\tstop: 1\n\t\tstep: 0.1\n\t\tSetGain:\n\t\t\tbus: dummy_bus_0\n\t\t\tgain: None\n\t\tForLoop:\n\t\t\tstart: 0\n\t\t\tstop: 20\n\t\t\tstep: 5\n\t\t\tSetFrequency:\n\t\t\t\tbus: dummy_bus_1\n\t\t\t\tfrequency: None\n\t\t\tPlay:\n\t\t\t\tbus: dummy_bus_0\n\t\t\t\twait_time: None\n\t\t\t\tWaveform I Gaussian:\n\t\t\t\t\t[0.         0.03369997 0.07235569 0.11612685 0.1650374  0.21894866\n\t\t\t\t\t 0.27753626 0.34027302 0.40641993 0.47502707 0.54494577 0.61485281\n\t\t\t\t\t 0.68328653 0.74869396 0.80948709 0.86410559 0.9110827  0.94911031\n\t\t\t\t\t 0.97709942 0.99423184 1.         0.99423184 0.97709942 0.94911031\n\t\t\t\t\t 0.9110827  0.86410559 0.80948709 0.74869396 0.68328653 0.61485281\n\t\t\t\t\t 0.54494577 0.47502707 0.40641993 0.34027302 0.27753626 0.21894866\n\t\t\t\t\t 0.1650374  0.11612685 0.07235569 0.03369997]\n\t\t\t\tWaveform Q DragCorrection):\n\t\t\t\t\t[ 0.          0.0006403   0.0013024   0.00197416  0.0026406   0.00328423\n\t\t\t\t\t  0.00388551  0.00442355  0.00487704  0.0052253   0.00544946  0.00553368\n\t\t\t\t\t  0.00546629  0.00524086  0.00485692  0.00432053  0.00364433  0.00284733\n\t\t\t\t\t  0.0019542   0.00099423 -0.         -0.00099423 -0.0019542  -0.00284733\n\t\t\t\t\t -0.00364433 -0.00432053 -0.00485692 -0.00524086 -0.00546629 -0.00553368\n\t\t\t\t\t -0.00544946 -0.0052253  -0.00487704 -0.00442355 -0.00388551 -0.00328423\n\t\t\t\t\t -0.0026406  -0.00197416 -0.0013024  -0.0006403 ]\n\t\t\tSync:\n\t\t\t\tbuses: None\n\t\t\tMeasure:\n\t\t\t\tbus: readout\n\t\t\t\tsave_adc: False\n\t\t\t\trotation: None\n\t\t\t\tdemodulation: True\n\t\t\t\tWaveform I Square:\n\t\t\t\t\t[0.5 0.5 0.5 0.5 0.5 0.5 0.5 0.5 0.5 0.5 0.5 0.5 0.5 0.5 0.5 0.5 0.5 0.5\n\t\t\t\t\t 0.5 0.5 0.5 0.5 0.5 0.5 0.5 0.5 0.5 0.5 0.5 0.5 0.5 0.5 0.5 0.5 0.5 0.5\n\t\t\t\t\t 0.5 0.5 0.5 0.5]\n\t\t\t\tWaveform Q Square):\n\t\t\t\t\t[0. 0. 0. 0. 0. 0. 0. 0. 0. 0. 0. 0. 0. 0. 0. 0. 0. 0. 0. 0. 0. 0. 0. 0.\n\t\t\t\t\t 0. 0. 0. 0. 0. 0. 0. 0. 0. 0. 0. 0. 0. 0. 0. 0.]\n\t\t\t\tWeights I Square:\n\t\t\t\t\t[1. 1. 1. 1. 1. 1. 1. 1. 1. 1. 1. 1. 1. 1. 1. 1. 1. 1. 1. 1. 1. 1. 1. 1.\n\t\t\t\t\t 1. 1. 1. 1. 1. 1. 1. 1. 1. 1. 1. 1. 1. 1. 1. 1.]\n\t\t\t\tWeights Q Square:\n\t\t\t\t\t[1. 1. 1. 1. 1. 1. 1. 1. 1. 1. 1. 1. 1. 1. 1. 1. 1. 1. 1. 1. 1. 1. 1. 1.\n\t\t\t\t\t 1. 1. 1. 1. 1. 1. 1. 1. 1. 1. 1. 1. 1. 1. 1. 1.]\n\t\t\tWait:\n\t\t\t\tbus: readout\n\t\t\t\tduration: 200\n"""
    return (qp, qp_string)


class TestQProgram(TestStructuredProgram):
    """Unit tests checking the QProgram attributes and methods"""

    @pytest.fixture
    def instance(self):
        return QProgram()

    def test_with_bus_mapping_method(self):
        """Test with_bus_mapping method"""
        qp = QProgram()
        with qp.average(1000):
            qp.wait(bus="drive_bus", duration=100)
            qp.sync(buses=["drive_bus", "readout_bus"])
            qp.play(bus="drive_bus", waveform=Square(1.0, 100))

        new_qp = qp.with_bus_mapping(bus_mapping={"drive_bus": "drive_q0_bus", "readout_bus": "readout_q0_bus"})

        assert len(new_qp.buses) == 2
        assert "drive_bus" not in new_qp.buses
        assert "readout_bus" not in new_qp.buses
        assert "drive_q0_bus" in new_qp.buses
        assert "readout_q0_bus" in new_qp.buses

        assert new_qp.body.elements[0].elements[0].bus == "drive_q0_bus"
        assert new_qp.body.elements[0].elements[1].buses[0] == "drive_q0_bus"
        assert new_qp.body.elements[0].elements[1].buses[1] == "readout_q0_bus"
        assert new_qp.body.elements[0].elements[2].bus == "drive_q0_bus"

        self_mapping_qp = qp.with_bus_mapping(bus_mapping={"drive_bus": "drive_bus", "readout_bus": "readout_bus"})

        assert len(self_mapping_qp.buses) == 2
        assert "drive_bus" in self_mapping_qp.buses
        assert "readout_bus" in self_mapping_qp.buses

        assert self_mapping_qp.body.elements[0].elements[0].bus == "drive_bus"
        assert self_mapping_qp.body.elements[0].elements[1].buses[0] == "drive_bus"
        assert self_mapping_qp.body.elements[0].elements[1].buses[1] == "readout_bus"
        assert self_mapping_qp.body.elements[0].elements[2].bus == "drive_bus"

        non_existant_mapping_qp = qp.with_bus_mapping(
            bus_mapping={"non_existant": "drive_bus", "non_existant_readout": "readout_bus"}
        )

        assert len(non_existant_mapping_qp.buses) == 2
        assert "drive_bus" in non_existant_mapping_qp.buses
        assert "readout_bus" in non_existant_mapping_qp.buses

        assert non_existant_mapping_qp.body.elements[0].elements[0].bus == "drive_bus"
        assert non_existant_mapping_qp.body.elements[0].elements[1].buses[0] == "drive_bus"
        assert non_existant_mapping_qp.body.elements[0].elements[1].buses[1] == "readout_bus"
        assert non_existant_mapping_qp.body.elements[0].elements[2].bus == "drive_bus"

    def test_with_calibration_method(self):
        """Test with_bus_mapping method"""
<<<<<<< HEAD
        xgate = IQDrag(amplitude=1.0, duration=40, num_sigmas=4.5, drag_coefficient=-4.5)
=======
        xgate = IQPair.DRAG(amplitude=1.0, duration=40, num_sigmas=4.5, drag_coefficient=-4.5)
        drag_reset = IQPair.DRAG(amplitude=0.5, duration=40, num_sigmas=4.5, drag_coefficient=-4.5)
>>>>>>> 54eb9aaa
        readout = IQPair(I=Square(1.0, 200), Q=Square(1.0, 200))
        weights = IQPair(I=Square(1.0, 2000), Q=Square(1.0, 2000))

        calibration = Calibration()
        calibration.add_waveform(bus="drive_q0_bus", name="xgate", waveform=xgate)
        calibration.add_waveform(bus="readout_q0_bus", name="readout", waveform=readout)
        calibration.add_weights(bus="readout_q0_bus", name="weights", weights=weights)
        calibration.add_waveform(bus="drive_q0_bus", name="drag_reset", waveform=drag_reset)

        qp = QProgram()
        with qp.average(1000):
            qp.play(bus="drive_q0_bus", waveform="xgate")
            qp.qblox.play(bus="drive_q0_bus", waveform="xgate", wait_time=100)
            qp.qblox.acquire(bus="readout_q0_bus", weights="weights")
            qp.measure(bus="readout_q0_bus", waveform="readout", weights=weights)
            qp.measure(bus="readout_q0_bus", waveform=readout, weights="weights")
            qp.measure(bus="readout_q0_bus", waveform="readout", weights="weights")
            qp.quantum_machines.measure(bus="readout_q0_bus", waveform="readout", weights=weights, rotation=np.pi)
            qp.quantum_machines.measure(bus="readout_q0_bus", waveform=readout, weights="weights", rotation=np.pi)
            qp.quantum_machines.measure(bus="readout_q0_bus", waveform="readout", weights="weights", rotation=np.pi)
            qp.qblox.measure_reset(bus="readout_q0_bus", waveform="readout", weights="weights", control_bus="drive_q0_bus", reset_pulse="drag_reset")

        # Check that qp has named operations
        assert qp.has_calibrated_waveforms_or_weights() is True
        assert isinstance(qp.body.elements[0].elements[0], PlayWithCalibratedWaveform)
        assert qp.body.elements[0].elements[0].waveform == "xgate"
        assert isinstance(qp.body.elements[0].elements[1], PlayWithCalibratedWaveform)
        assert qp.body.elements[0].elements[1].waveform == "xgate"
        assert isinstance(qp.body.elements[0].elements[2], AcquireWithCalibratedWeights)
        assert qp.body.elements[0].elements[2].weights == "weights"
        assert isinstance(qp.body.elements[0].elements[3], MeasureWithCalibratedWaveform)
        assert qp.body.elements[0].elements[3].waveform == "readout"
        assert isinstance(qp.body.elements[0].elements[4], MeasureWithCalibratedWeights)
        assert qp.body.elements[0].elements[4].weights == "weights"
        assert isinstance(qp.body.elements[0].elements[5], MeasureWithCalibratedWaveformWeights)
        assert qp.body.elements[0].elements[5].waveform == "readout"
        assert qp.body.elements[0].elements[5].weights == "weights"
        assert isinstance(qp.body.elements[0].elements[6], MeasureWithCalibratedWaveform)
        assert qp.body.elements[0].elements[6].waveform == "readout"
        assert isinstance(qp.body.elements[0].elements[7], MeasureWithCalibratedWeights)
        assert qp.body.elements[0].elements[7].weights == "weights"
        assert isinstance(qp.body.elements[0].elements[8], MeasureWithCalibratedWaveformWeights)
        assert qp.body.elements[0].elements[8].waveform == "readout"
        assert qp.body.elements[0].elements[8].weights == "weights"
        assert isinstance(qp.body.elements[0].elements[9], MeasureResetCalibrated)
        assert qp.body.elements[0].elements[9].waveform == "readout"
        assert qp.body.elements[0].elements[9].weights == "weights"
        assert qp.body.elements[0].elements[9].control_bus == "drive_q0_bus"
        assert qp.body.elements[0].elements[9].reset_pulse == "drag_reset"

        new_qp = qp.with_calibration(calibration=calibration)

        # Check that qp remain unchanged
        assert qp.has_calibrated_waveforms_or_weights() is True
        assert isinstance(qp.body.elements[0].elements[0], PlayWithCalibratedWaveform)
        assert qp.body.elements[0].elements[0].waveform == "xgate"
        assert isinstance(qp.body.elements[0].elements[1], PlayWithCalibratedWaveform)
        assert qp.body.elements[0].elements[1].waveform == "xgate"
        assert isinstance(qp.body.elements[0].elements[2], AcquireWithCalibratedWeights)
        assert qp.body.elements[0].elements[2].weights == "weights"
        assert isinstance(qp.body.elements[0].elements[3], MeasureWithCalibratedWaveform)
        assert qp.body.elements[0].elements[3].waveform == "readout"
        assert isinstance(qp.body.elements[0].elements[4], MeasureWithCalibratedWeights)
        assert qp.body.elements[0].elements[4].weights == "weights"
        assert isinstance(qp.body.elements[0].elements[5], MeasureWithCalibratedWaveformWeights)
        assert qp.body.elements[0].elements[5].waveform == "readout"
        assert qp.body.elements[0].elements[5].weights == "weights"
        assert isinstance(qp.body.elements[0].elements[6], MeasureWithCalibratedWaveform)
        assert qp.body.elements[0].elements[6].waveform == "readout"
        assert isinstance(qp.body.elements[0].elements[7], MeasureWithCalibratedWeights)
        assert qp.body.elements[0].elements[7].weights == "weights"
        assert isinstance(qp.body.elements[0].elements[8], MeasureWithCalibratedWaveformWeights)
        assert qp.body.elements[0].elements[8].waveform == "readout"
        assert qp.body.elements[0].elements[8].weights == "weights"
        assert isinstance(qp.body.elements[0].elements[9], MeasureResetCalibrated)
        assert qp.body.elements[0].elements[9].waveform == "readout"
        assert qp.body.elements[0].elements[9].weights == "weights"
        assert qp.body.elements[0].elements[9].control_bus == "drive_q0_bus"
        assert qp.body.elements[0].elements[9].reset_pulse == "drag_reset"

        # Check that new_qp has no named operations
        assert new_qp.has_calibrated_waveforms_or_weights() is False
        assert isinstance(new_qp.body.elements[0].elements[0], Play)
        assert isinstance(new_qp.body.elements[0].elements[1], Play)
        assert isinstance(new_qp.body.elements[0].elements[2], Acquire)
        assert isinstance(new_qp.body.elements[0].elements[3], Measure)
        assert isinstance(new_qp.body.elements[0].elements[4], Measure)
        assert isinstance(new_qp.body.elements[0].elements[5], Measure)
        assert isinstance(new_qp.body.elements[0].elements[6], Measure)
        assert isinstance(new_qp.body.elements[0].elements[7], Measure)
        assert isinstance(new_qp.body.elements[0].elements[8], Measure)
        assert isinstance(new_qp.body.elements[0].elements[9], MeasureReset)

    def test_average_method(self):
        """Test acquire_loop method"""
        qp = QProgram()
        with qp.average(shots=1000) as loop:
            # __enter__
            assert isinstance(loop, Average)
            assert loop.shots == 1000
            assert qp._active_block is loop
        # __exit__
        assert len(qp._body.elements) == 1
        assert qp._body.elements[0] is loop
        assert qp._active_block is qp._body

    def test_play_method(self):
        """Test play method"""
        one_wf = Square(amplitude=1.0, duration=40)
        zero_wf = Square(amplitude=0.0, duration=40)
        qp = QProgram()
        qp.play(bus="flux", waveform=one_wf)
        qp.play(bus="drive", waveform=IQPair(I=one_wf, Q=zero_wf))

        assert len(qp._active_block.elements) == 2
        assert len(qp._body.elements) == 2
        assert isinstance(qp._body.elements[0], Play)
        assert qp._body.elements[0].bus == "flux"
        assert np.equal(qp._body.elements[0].waveform, one_wf)
        assert isinstance(qp._body.elements[1], Play)
        assert qp._body.elements[1].bus == "drive"
        assert np.equal(qp._body.elements[1].waveform.I, one_wf)
        assert np.equal(qp._body.elements[1].waveform.Q, zero_wf)

    def test_wait_method(self):
        """Test wait method"""
        qp = QProgram()
        qp.wait(bus="drive", duration=100)

        assert len(qp._active_block.elements) == 1
        assert len(qp._body.elements) == 1
        assert isinstance(qp._body.elements[0], Wait)
        assert qp._body.elements[0].bus == "drive"
        assert qp._body.elements[0].duration == 100

    def test_measure_method(self):
        """Test measure method"""
        one_wf = Square(amplitude=1.0, duration=40)
        zero_wf = Square(amplitude=0.0, duration=40)
        qp = QProgram()
        qp.measure(bus="readout", waveform=IQPair(one_wf, zero_wf), weights=IQPair(one_wf, zero_wf))

        assert len(qp._active_block.elements) == 1
        assert len(qp._body.elements) == 1
        assert isinstance(qp._body.elements[0], Measure)
        assert qp._body.elements[0].bus == "readout"
        assert np.equal(qp._body.elements[0].waveform.I, one_wf)
        assert np.equal(qp._body.elements[0].waveform.Q, zero_wf)
        assert np.equal(qp._body.elements[0].weights.I, one_wf)
        assert np.equal(qp._body.elements[0].weights.Q, zero_wf)

    def test_acquire_method(self):
        """Test acquire method"""
        one_wf = Square(amplitude=1.0, duration=40)
        zero_wf = Square(amplitude=0.0, duration=40)
        qp = QProgram()
        qp.qblox.acquire(bus="readout", weights=IQPair(I=one_wf, Q=zero_wf))

        assert len(qp._active_block.elements) == 1
        assert len(qp._body.elements) == 1
        assert isinstance(qp._body.elements[0], Acquire)
        assert qp._body.elements[0].bus == "readout"
        assert np.equal(qp._body.elements[0].weights.I, one_wf)
        assert np.equal(qp._body.elements[0].weights.Q, zero_wf)

    def test_qdac_methods(self):
        """Test acquire method"""
        one_wf = Square(amplitude=1.0, duration=40)
        qp = QProgram()
        qp.qdac.play(bus="flux", waveform=one_wf, dwell=2, delay=0, repetitions=100)

        assert len(qp._active_block.elements) == 1
        assert len(qp._body.elements) == 1
        assert isinstance(qp._body.elements[0], Play)
        assert qp._body.elements[0].bus == "flux"
        assert np.equal(qp._body.elements[0].waveform, one_wf)

    def test_sync_method(self):
        """Test sync method"""
        qp = QProgram()
        qp.sync(buses=["drive", "flux"])

        assert len(qp._active_block.elements) == 1
        assert len(qp._body.elements) == 1
        assert isinstance(qp._body.elements[0], Sync)
        assert qp._body.elements[0].buses == ["drive", "flux"]

    def test_reset_phase(self):
        """Test reset_nco_phase method"""
        qp = QProgram()
        qp.reset_phase(bus="drive")

        assert len(qp._active_block.elements) == 1
        assert len(qp._body.elements) == 1
        assert isinstance(qp._body.elements[0], ResetPhase)
        assert qp._body.elements[0].bus == "drive"

    def test_set_phase(self):
        """Test set_nco_phase method"""
        qp = QProgram()
        qp.set_phase(bus="drive", phase=2 * np.pi)

        assert len(qp._active_block.elements) == 1
        assert len(qp._body.elements) == 1
        assert isinstance(qp._body.elements[0], SetPhase)
        assert qp._body.elements[0].bus == "drive"
        assert qp._body.elements[0].phase == 2 * np.pi

    def test_set_frequency(self):
        """Test set_nco_frequency method"""
        qp = QProgram()
        qp.set_frequency(bus="drive", frequency=1e6)

        assert len(qp._active_block.elements) == 1
        assert len(qp._body.elements) == 1
        assert isinstance(qp._body.elements[0], SetFrequency)
        assert qp._body.elements[0].bus == "drive"
        assert qp._body.elements[0].frequency == 1e6

    def test_set_gain(self):
        """Test set_awg_gain method"""
        qp = QProgram()
        qp.set_gain(bus="drive", gain=1.0)

        assert len(qp._active_block.elements) == 1
        assert len(qp._body.elements) == 1
        assert isinstance(qp._body.elements[0], SetGain)
        assert qp._body.elements[0].bus == "drive"
        assert qp._body.elements[0].gain == 1.0

    def test_set_offset(self):
        """Test set_awg_offset method"""
        qp = QProgram()
        qp.set_offset(bus="drive", offset_path0=1.0, offset_path1=0.0)

        assert len(qp._active_block.elements) == 1
        assert len(qp._body.elements) == 1
        assert isinstance(qp._body.elements[0], SetOffset)
        assert qp._body.elements[0].bus == "drive"
        assert qp._body.elements[0].offset_path0 == 1.0
        assert qp._body.elements[0].offset_path1 == 0.0

    def test_set_markers(self):
        qp = QProgram()
        qp.qblox.set_markers(bus="drive", mask="0111")

        assert len(qp._active_block.elements) == 1
        assert len(qp._body.elements) == 1
        assert isinstance(qp._body.elements[0], SetMarkers)
        assert qp._body.elements[0].bus == "drive"
        assert qp._body.elements[0].mask == "0111"

        with pytest.raises(AttributeError):
            qp.qblox.set_markers(bus="drive", mask="1234")

        with pytest.raises(AttributeError):
            qp.qblox.set_markers(bus="drive", mask="0111011")

    def test_operation_with_variable_of_wrong_domain_raises_error(self):
        """Test that any operation when used with a variable of wrong domain raises an error."""
        qp = QProgram()
        frequency = qp.variable(label="frequency", domain=Domain.Frequency)
        phase = qp.variable(label="phase", domain=Domain.Phase)
        voltage = qp.variable(label="gain", domain=Domain.Voltage)
        time = qp.variable(label="time", domain=Domain.Time)
        scalar = qp.variable(label="float_scalar", domain=Domain.Scalar, type=float)

        all_types = {frequency, phase, voltage, time, scalar}

        for var in all_types - {frequency}:
            with pytest.raises(ValueError):
                qp.set_frequency(bus="drive", frequency=var)

        for var in all_types - {phase}:
            with pytest.raises(ValueError):
                qp.set_phase(bus="drive", phase=var)

        for var in all_types - {voltage}:
            with pytest.raises(ValueError):
                qp.set_offset(bus="drive", offset_path0=var, offset_path1=var)

        for var in all_types - {voltage}:
            with pytest.raises(ValueError):
                qp.set_gain(bus="drive", gain=var)

        for var in all_types - {time}:
            with pytest.raises(ValueError):
                qp.wait(bus="drive", duration=var)

        for amplitude_var, duration_var in set(product(all_types, repeat=2)) - {(voltage, time)}:
            with pytest.raises(ValueError):
                _ = Square(amplitude=amplitude_var, duration=duration_var)

        for amplitude_var, duration_var, num_sigmas_var in set(product(all_types, repeat=3)) - {
            (voltage, time, scalar)
        }:
            with pytest.raises(ValueError):
                _ = Gaussian(amplitude=amplitude_var, duration=duration_var, num_sigmas=num_sigmas_var)

        for var in all_types - {scalar}:
            with pytest.raises(ValueError):
                _ = GaussianDragCorrection(drag_coefficient=var, amplitude=1.0, duration=40, num_sigmas=2.5)

        for amplitude_var, duration_var, num_sigmas_var, drag_coefficient_var in set(product(all_types, repeat=4)) - {
            (voltage, time, scalar, scalar)
        }:
            with pytest.raises(ValueError):
                _ = IQDrag(
                    amplitude=amplitude_var,
                    duration=duration_var,
                    num_sigmas=num_sigmas_var,
                    drag_coefficient=drag_coefficient_var,
                )
    
    # TODO: qililab.utils.serialization.DeserializationError: Failed to deserialize YAML string: 'Voltage-4' is not a valid Domain
    # def test_serialization_deserialization(self):
    #     """Test serialization and deserialization works."""
    #     file = "test_serialization_deserialization_qprogram.yml"
    #     qp = QProgram()
    #     gain = qp.variable(label="gain", domain=Domain.Voltage)
    #     with qp.for_loop(variable=gain, start=0.0, stop=1.0, step=0.1):
    #         qp.set_gain(bus="drive_bus", gain=gain)
    #         qp.play(bus="drive_bus", waveform=IQPair(I=Square(1.0, 200), Q=Square(1.0, 200)))

    #     serialized = serialize(qp)
    #     deserialized_qprogram = deserialize(serialized, QProgram)

    #     assert isinstance(deserialized_qprogram, QProgram)

    #     serialize_to(qp, file=file)
    #     deserialized_qprogram = deserialize_from(file, QProgram)

    #     assert isinstance(deserialized_qprogram, QProgram)

    #     assert isinstance(deserialized_qprogram, QProgram)

    #     os.remove(file)

    def test_measure_reset_method(self):
        """Test measure_reset method"""
        one_wf = Square(amplitude=1.0, duration=40)
        zero_wf = Square(amplitude=0.0, duration=40)
        qp = QProgram()
        qp.qblox.measure_reset(
            bus="readout",
            waveform=IQPair(one_wf, zero_wf),
            weights=IQPair(one_wf, zero_wf),
            control_bus="control",
            reset_pulse=IQPair(one_wf, zero_wf)
        )

        # Should append a single MeasureReset operation
        assert len(qp._active_block.elements) == 1
        assert len(qp._body.elements) == 1

        op = qp._body.elements[0]
        assert isinstance(op, MeasureReset)
        # Check measurement settings
        assert op.bus == "readout"
        assert np.equal(op.waveform.I, one_wf)
        assert np.equal(op.waveform.Q, zero_wf)
        assert np.equal(op.weights.I, one_wf)
        assert np.equal(op.weights.Q, zero_wf)
        # Check reset settings
        assert op.control_bus == "control"
        assert np.equal(op.reset_pulse.I, one_wf)
        assert np.equal(op.reset_pulse.Q, zero_wf)
        # Defaults for trigger and ADC saving
        assert op.trigger_address == 1
        assert not op.save_adc

        # Interface flags updated
        assert "control" in qp.qblox.latch_enabled
        assert qp.qblox.trigger_network_required["readout"] == 1

    def test_with_bus_mapping_measure_reset(self):
        """Test with_bus_mapping method"""
        qp = QProgram()
        square_wf = Square(1, 200)
        drag = IQDrag(1, 40, 2, 2)
        with qp.average(1000):
                qp.qblox.measure_reset(
                    bus="readout_bus",
                    waveform=IQPair(square_wf,square_wf),
                    weights=IQPair(I=square_wf, Q=square_wf),
                    control_bus="drive_bus",
                    reset_pulse=drag,
                )

        new_qp = qp.with_bus_mapping(bus_mapping={"drive_bus": "drive_q0_bus", "readout_bus": "readout_q0_bus"})
        assert len(new_qp.buses) == 2
        assert "drive_bus" not in new_qp.buses
        assert "readout_bus" not in new_qp.buses
        assert "drive_q0_bus" in new_qp.buses
        assert "readout_q0_bus" in new_qp.buses

        assert new_qp.body.elements[0].elements[0].bus == "readout_q0_bus"
        assert new_qp.body.elements[0].elements[0].control_bus == "drive_q0_bus"

        self_mapping_qp = qp.with_bus_mapping(bus_mapping={"drive_bus": "drive_bus", "readout_bus": "readout_bus"})

        assert len(self_mapping_qp.buses) == 2
        assert "drive_bus" in self_mapping_qp.buses
        assert "readout_bus" in self_mapping_qp.buses

        assert self_mapping_qp.body.elements[0].elements[0].bus == "readout_bus"
        assert self_mapping_qp.body.elements[0].elements[0].control_bus == "drive_bus"

        non_existant_mapping_qp = qp.with_bus_mapping(
            bus_mapping={"non_existant": "drive_bus", "non_existant_readout": "readout_bus"}
        )

        assert len(non_existant_mapping_qp.buses) == 2
        assert "drive_bus" in non_existant_mapping_qp.buses
        assert "readout_bus" in non_existant_mapping_qp.buses

        assert non_existant_mapping_qp.body.elements[0].elements[0].bus == "readout_bus"
        assert non_existant_mapping_qp.body.elements[0].elements[0].control_bus == "drive_bus"

    def test_measure_reset_raises_error(self):
        """Test that calling measure reset with a combination of calibrated and non calibrated parameters raises an error"""
        drag_reset = IQPair.DRAG(amplitude=0.5, duration=40, num_sigmas=4.5, drag_coefficient=-4.5)
        readout = IQPair(I=Square(1.0, 200), Q=Square(1.0, 200))
        weights = IQPair(I=Square(1.0, 2000), Q=Square(1.0, 2000))

        calibration = Calibration()
        calibration.add_waveform(bus="readout_q0_bus", name="readout", waveform=readout)
        calibration.add_weights(bus="readout_q0_bus", name="weights", weights=weights)

        with pytest.raises(NotImplementedError, match="For the waveform, weight, and reset pulse, you must either use the calibration file for all three or not use it at all."):
            qp = QProgram()
            with qp.average(1000):
                qp.qblox.measure_reset(bus="readout_q0_bus", waveform="readout", weights="weights", control_bus="drive_q0_bus", reset_pulse=drag_reset)<|MERGE_RESOLUTION|>--- conflicted
+++ resolved
@@ -121,12 +121,8 @@
 
     def test_with_calibration_method(self):
         """Test with_bus_mapping method"""
-<<<<<<< HEAD
         xgate = IQDrag(amplitude=1.0, duration=40, num_sigmas=4.5, drag_coefficient=-4.5)
-=======
-        xgate = IQPair.DRAG(amplitude=1.0, duration=40, num_sigmas=4.5, drag_coefficient=-4.5)
-        drag_reset = IQPair.DRAG(amplitude=0.5, duration=40, num_sigmas=4.5, drag_coefficient=-4.5)
->>>>>>> 54eb9aaa
+        drag_reset = IQDrag(amplitude=0.5, duration=40, num_sigmas=4.5, drag_coefficient=-4.5)
         readout = IQPair(I=Square(1.0, 200), Q=Square(1.0, 200))
         weights = IQPair(I=Square(1.0, 2000), Q=Square(1.0, 2000))
 
@@ -548,7 +544,7 @@
 
     def test_measure_reset_raises_error(self):
         """Test that calling measure reset with a combination of calibrated and non calibrated parameters raises an error"""
-        drag_reset = IQPair.DRAG(amplitude=0.5, duration=40, num_sigmas=4.5, drag_coefficient=-4.5)
+        drag_reset = IQDrag(amplitude=0.5, duration=40, num_sigmas=4.5, drag_coefficient=-4.5)
         readout = IQPair(I=Square(1.0, 200), Q=Square(1.0, 200))
         weights = IQPair(I=Square(1.0, 2000), Q=Square(1.0, 2000))
 
