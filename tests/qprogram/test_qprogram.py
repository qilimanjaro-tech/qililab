--- conflicted
+++ resolved
@@ -104,11 +104,6 @@
         # Check that qp has named operations
         assert qp.has_calibrated_waveforms_or_weights() is True
         assert isinstance(qp.body.elements[0].elements[0], PlayWithCalibratedWaveform)
-<<<<<<< HEAD
-        assert qp.body.elements[0].elements[0].waveform == "Xpi"
-        assert isinstance(qp.body.elements[0].elements[1], MeasureWithCalibratedWaveform)
-        assert qp.body.elements[0].elements[1].waveform == "Xpi"
-=======
         assert qp.body.elements[0].elements[0].waveform == "xgate"
         assert isinstance(qp.body.elements[0].elements[1], PlayWithCalibratedWaveform)
         assert qp.body.elements[0].elements[1].waveform == "xgate"
@@ -128,18 +123,12 @@
         assert isinstance(qp.body.elements[0].elements[8], MeasureWithCalibratedWaveformWeights)
         assert qp.body.elements[0].elements[8].waveform == "readout"
         assert qp.body.elements[0].elements[8].weights == "weights"
->>>>>>> c5aa0d6f
 
         new_qp = qp.with_calibration(calibration=calibration)
 
         # Check that qp remain unchanged
         assert qp.has_calibrated_waveforms_or_weights() is True
         assert isinstance(qp.body.elements[0].elements[0], PlayWithCalibratedWaveform)
-<<<<<<< HEAD
-        assert qp.body.elements[0].elements[0].waveform == "Xpi"
-        assert isinstance(qp.body.elements[0].elements[1], MeasureWithCalibratedWaveform)
-        assert qp.body.elements[0].elements[1].waveform == "Xpi"
-=======
         assert qp.body.elements[0].elements[0].waveform == "xgate"
         assert isinstance(qp.body.elements[0].elements[1], PlayWithCalibratedWaveform)
         assert qp.body.elements[0].elements[1].waveform == "xgate"
@@ -159,7 +148,6 @@
         assert isinstance(qp.body.elements[0].elements[8], MeasureWithCalibratedWaveformWeights)
         assert qp.body.elements[0].elements[8].waveform == "readout"
         assert qp.body.elements[0].elements[8].weights == "weights"
->>>>>>> c5aa0d6f
 
         # Check that new_qp has no named operations
         assert new_qp.has_calibrated_waveforms_or_weights() is False
