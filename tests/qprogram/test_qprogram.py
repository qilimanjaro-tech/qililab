import os
from collections import deque
from itertools import product

import numpy as np
import pytest

from qililab import Arbitrary, Domain, DragCorrection, Gaussian, IQPair, QProgram, Square
from qililab.qprogram.blocks import Average, Block, ForLoop, InfiniteLoop, Loop, Parallel
from qililab.qprogram.calibration import Calibration
from qililab.qprogram.operations import (
    Acquire,
    AcquireWithCalibratedWeights,
    Measure,
    MeasureWithCalibratedWaveform,
    MeasureWithCalibratedWaveformWeights,
    MeasureWithCalibratedWeights,
    Play,
    PlayWithCalibratedWaveform,
    ResetPhase,
    SetFrequency,
    SetGain,
    SetMarkers,
    SetOffset,
    SetPhase,
    Sync,
    Wait,
)
from qililab.qprogram.variable import FloatVariable, IntVariable
from qililab.utils.serialization import deserialize, deserialize_from, serialize, serialize_to
from tests.qprogram.test_structured_program import (  # pylint: disable=no-name-in-module, import-error
    TestStructuredProgram,
)


@pytest.fixture(name="sample_qprogram_string")
def get_sample_qprogram_string():
    """Sample qprogram and its corresponding string to tests the __str__ method"""
    r_amp = 0.5
    r_duration = 40
    d_duration = 40

    r_wf_I = Square(amplitude=r_amp, duration=r_duration)
    r_wf_Q = Square(amplitude=0.0, duration=r_duration)
    d_wf = IQPair.DRAG(amplitude=1.0, duration=d_duration, num_sigmas=4, drag_coefficient=0.1)

    weights_shape = Square(amplitude=1, duration=r_duration)

    qp = QProgram()
    amp = qp.variable(domain=Domain.Voltage)
    freq = qp.variable(domain=Domain.Frequency)

    with qp.average(100):
        with qp.for_loop(variable=amp, start=0.2, stop=1, step=0.1):
            qp.set_gain(bus="dummy_bus_0", gain=amp)
            with qp.for_loop(variable=freq, start=0, stop=20, step=5):
                qp.set_frequency(bus="dummy_bus_1", frequency=freq)
                # DRAG PULSE
                qp.play(bus="dummy_bus_0", waveform=d_wf)
                qp.sync()
                # READOUT PULSE
                qp.measure(
                    bus="readout", waveform=IQPair(I=r_wf_I, Q=r_wf_Q), weights=IQPair(I=weights_shape, Q=weights_shape)
                )
                qp.wait(bus="readout", duration=200)

    qp_string = """Average:\n\tshots: 100\n\tForLoop:\n\t\tstart: 0.2\n\t\tstop: 1\n\t\tstep: 0.1\n\t\tSetGain:\n\t\t\tbus: dummy_bus_0\n\t\t\tgain: None\n\t\tForLoop:\n\t\t\tstart: 0\n\t\t\tstop: 20\n\t\t\tstep: 5\n\t\t\tSetFrequency:\n\t\t\t\tbus: dummy_bus_1\n\t\t\t\tfrequency: None\n\t\t\tPlay:\n\t\t\t\tbus: dummy_bus_0\n\t\t\t\twait_time: None\n\t\t\t\tWaveform I Gaussian:\n\t\t\t\t\t[0.         0.03369997 0.07235569 0.11612685 0.1650374  0.21894866\n\t\t\t\t\t 0.27753626 0.34027302 0.40641993 0.47502707 0.54494577 0.61485281\n\t\t\t\t\t 0.68328653 0.74869396 0.80948709 0.86410559 0.9110827  0.94911031\n\t\t\t\t\t 0.97709942 0.99423184 1.         0.99423184 0.97709942 0.94911031\n\t\t\t\t\t 0.9110827  0.86410559 0.80948709 0.74869396 0.68328653 0.61485281\n\t\t\t\t\t 0.54494577 0.47502707 0.40641993 0.34027302 0.27753626 0.21894866\n\t\t\t\t\t 0.1650374  0.11612685 0.07235569 0.03369997]\n\t\t\t\tWaveform Q DragCorrection):\n\t\t\t\t\t[ 0.          0.0006403   0.0013024   0.00197416  0.0026406   0.00328423\n\t\t\t\t\t  0.00388551  0.00442355  0.00487704  0.0052253   0.00544946  0.00553368\n\t\t\t\t\t  0.00546629  0.00524086  0.00485692  0.00432053  0.00364433  0.00284733\n\t\t\t\t\t  0.0019542   0.00099423 -0.         -0.00099423 -0.0019542  -0.00284733\n\t\t\t\t\t -0.00364433 -0.00432053 -0.00485692 -0.00524086 -0.00546629 -0.00553368\n\t\t\t\t\t -0.00544946 -0.0052253  -0.00487704 -0.00442355 -0.00388551 -0.00328423\n\t\t\t\t\t -0.0026406  -0.00197416 -0.0013024  -0.0006403 ]\n\t\t\tSync:\n\t\t\t\tbuses: None\n\t\t\tMeasure:\n\t\t\t\tbus: readout\n\t\t\t\tsave_adc: False\n\t\t\t\trotation: None\n\t\t\t\tdemodulation: True\n\t\t\t\tWaveform I Square:\n\t\t\t\t\t[0.5 0.5 0.5 0.5 0.5 0.5 0.5 0.5 0.5 0.5 0.5 0.5 0.5 0.5 0.5 0.5 0.5 0.5\n\t\t\t\t\t 0.5 0.5 0.5 0.5 0.5 0.5 0.5 0.5 0.5 0.5 0.5 0.5 0.5 0.5 0.5 0.5 0.5 0.5\n\t\t\t\t\t 0.5 0.5 0.5 0.5]\n\t\t\t\tWaveform Q Square):\n\t\t\t\t\t[0. 0. 0. 0. 0. 0. 0. 0. 0. 0. 0. 0. 0. 0. 0. 0. 0. 0. 0. 0. 0. 0. 0. 0.\n\t\t\t\t\t 0. 0. 0. 0. 0. 0. 0. 0. 0. 0. 0. 0. 0. 0. 0. 0.]\n\t\t\t\tWeights I Square:\n\t\t\t\t\t[1. 1. 1. 1. 1. 1. 1. 1. 1. 1. 1. 1. 1. 1. 1. 1. 1. 1. 1. 1. 1. 1. 1. 1.\n\t\t\t\t\t 1. 1. 1. 1. 1. 1. 1. 1. 1. 1. 1. 1. 1. 1. 1. 1.]\n\t\t\t\tWeights Q Square:\n\t\t\t\t\t[1. 1. 1. 1. 1. 1. 1. 1. 1. 1. 1. 1. 1. 1. 1. 1. 1. 1. 1. 1. 1. 1. 1. 1.\n\t\t\t\t\t 1. 1. 1. 1. 1. 1. 1. 1. 1. 1. 1. 1. 1. 1. 1. 1.]\n\t\t\tWait:\n\t\t\t\tbus: readout\n\t\t\t\tduration: 200\n"""
    return (qp, qp_string)


# pylint: disable=maybe-no-member, protected-access
class TestQProgram(TestStructuredProgram):
    """Unit tests checking the QProgram attributes and methods"""

<<<<<<< HEAD
    @pytest.fixture
    def instance(self):
        return QProgram()
=======
    def test_init(self):
        """Test init method"""
        qp = QProgram()
        assert isinstance(qp._body, Block)
        assert len(qp._body.elements) == 0
        assert isinstance(qp._block_stack, deque)
        assert len(qp._block_stack) == 1
        assert isinstance(qp._variables, list)
        assert len(qp._variables) == 0

    def test_str_method(self, sample_qprogram_string):
        assert str(sample_qprogram_string[0]) == sample_qprogram_string[1]

    def test_active_block_property(self):
        """Test _active_block property"""
        qp = QProgram()
        assert isinstance(qp._active_block, Block)
        assert qp._active_block is qp._body

    def test_block_method(self):
        """Test block method"""
        qp = QProgram()
        with qp.block() as block:
            # __enter__
            assert isinstance(block, Block)
            assert qp._active_block is block
        # __exit__
        assert len(qp._body.elements) == 1
        assert qp._body.elements[0] is block
>>>>>>> 29f83778

    def test_with_bus_mapping_method(self):
        """Test with_bus_mapping method"""
        qp = QProgram()
        with qp.average(1000):
            qp.wait(bus="drive_bus", duration=100)
            qp.sync(buses=["drive_bus", "readout_bus"])
            qp.play(bus="drive_bus", waveform=Square(1.0, 100))

        new_qp = qp.with_bus_mapping(bus_mapping={"drive_bus": "drive_q0_bus", "readout_bus": "readout_q0_bus"})

        assert len(new_qp.buses) == 2
        assert "drive_bus" not in new_qp.buses
        assert "readout_bus" not in new_qp.buses
        assert "drive_q0_bus" in new_qp.buses
        assert "readout_q0_bus" in new_qp.buses

        assert new_qp.body.elements[0].elements[0].bus == "drive_q0_bus"
        assert new_qp.body.elements[0].elements[1].buses[0] == "drive_q0_bus"
        assert new_qp.body.elements[0].elements[1].buses[1] == "readout_q0_bus"
        assert new_qp.body.elements[0].elements[2].bus == "drive_q0_bus"

        self_mapping_qp = qp.with_bus_mapping(bus_mapping={"drive_bus": "drive_bus", "readout_bus": "readout_bus"})

        assert len(self_mapping_qp.buses) == 2
        assert "drive_bus" in self_mapping_qp.buses
        assert "readout_bus" in self_mapping_qp.buses

        assert self_mapping_qp.body.elements[0].elements[0].bus == "drive_bus"
        assert self_mapping_qp.body.elements[0].elements[1].buses[0] == "drive_bus"
        assert self_mapping_qp.body.elements[0].elements[1].buses[1] == "readout_bus"
        assert self_mapping_qp.body.elements[0].elements[2].bus == "drive_bus"

        non_existant_mapping_qp = qp.with_bus_mapping(
            bus_mapping={"non_existant": "drive_bus", "non_existant_readout": "readout_bus"}
        )

        assert len(non_existant_mapping_qp.buses) == 2
        assert "drive_bus" in non_existant_mapping_qp.buses
        assert "readout_bus" in non_existant_mapping_qp.buses

        assert non_existant_mapping_qp.body.elements[0].elements[0].bus == "drive_bus"
        assert non_existant_mapping_qp.body.elements[0].elements[1].buses[0] == "drive_bus"
        assert non_existant_mapping_qp.body.elements[0].elements[1].buses[1] == "readout_bus"
        assert non_existant_mapping_qp.body.elements[0].elements[2].bus == "drive_bus"

    def test_with_calibration_method(self):
        """Test with_bus_mapping method"""
        xgate = IQPair.DRAG(amplitude=1.0, duration=40, num_sigmas=4.5, drag_coefficient=-4.5)
        readout = IQPair(I=Square(1.0, 200), Q=Square(1.0, 200))
        weights = IQPair(I=Square(1.0, 2000), Q=Square(1.0, 2000))

        calibration = Calibration()
        calibration.add_waveform(bus="drive_q0_bus", name="xgate", waveform=xgate)
        calibration.add_waveform(bus="readout_q0_bus", name="readout", waveform=readout)
        calibration.add_weights(bus="readout_q0_bus", name="weights", weights=weights)

        qp = QProgram()
        with qp.average(1000):
            qp.play(bus="drive_q0_bus", waveform="xgate")
            qp.qblox.play(bus="drive_q0_bus", waveform="xgate", wait_time=100)
            qp.qblox.acquire(bus="readout_q0_bus", weights="weights")
            qp.measure(bus="readout_q0_bus", waveform="readout", weights=weights)
            qp.measure(bus="readout_q0_bus", waveform=readout, weights="weights")
            qp.measure(bus="readout_q0_bus", waveform="readout", weights="weights")
            qp.quantum_machines.measure(bus="readout_q0_bus", waveform="readout", weights=weights, rotation=np.pi)
            qp.quantum_machines.measure(bus="readout_q0_bus", waveform=readout, weights="weights", rotation=np.pi)
            qp.quantum_machines.measure(bus="readout_q0_bus", waveform="readout", weights="weights", rotation=np.pi)

        # Check that qp has named operations
        assert qp.has_calibrated_waveforms_or_weights() is True
        assert isinstance(qp.body.elements[0].elements[0], PlayWithCalibratedWaveform)
        assert qp.body.elements[0].elements[0].waveform == "xgate"
        assert isinstance(qp.body.elements[0].elements[1], PlayWithCalibratedWaveform)
        assert qp.body.elements[0].elements[1].waveform == "xgate"
        assert isinstance(qp.body.elements[0].elements[2], AcquireWithCalibratedWeights)
        assert qp.body.elements[0].elements[2].weights == "weights"
        assert isinstance(qp.body.elements[0].elements[3], MeasureWithCalibratedWaveform)
        assert qp.body.elements[0].elements[3].waveform == "readout"
        assert isinstance(qp.body.elements[0].elements[4], MeasureWithCalibratedWeights)
        assert qp.body.elements[0].elements[4].weights == "weights"
        assert isinstance(qp.body.elements[0].elements[5], MeasureWithCalibratedWaveformWeights)
        assert qp.body.elements[0].elements[5].waveform == "readout"
        assert qp.body.elements[0].elements[5].weights == "weights"
        assert isinstance(qp.body.elements[0].elements[6], MeasureWithCalibratedWaveform)
        assert qp.body.elements[0].elements[6].waveform == "readout"
        assert isinstance(qp.body.elements[0].elements[7], MeasureWithCalibratedWeights)
        assert qp.body.elements[0].elements[7].weights == "weights"
        assert isinstance(qp.body.elements[0].elements[8], MeasureWithCalibratedWaveformWeights)
        assert qp.body.elements[0].elements[8].waveform == "readout"
        assert qp.body.elements[0].elements[8].weights == "weights"

        new_qp = qp.with_calibration(calibration=calibration)

        # Check that qp remain unchanged
        assert qp.has_calibrated_waveforms_or_weights() is True
        assert isinstance(qp.body.elements[0].elements[0], PlayWithCalibratedWaveform)
        assert qp.body.elements[0].elements[0].waveform == "xgate"
        assert isinstance(qp.body.elements[0].elements[1], PlayWithCalibratedWaveform)
        assert qp.body.elements[0].elements[1].waveform == "xgate"
        assert isinstance(qp.body.elements[0].elements[2], AcquireWithCalibratedWeights)
        assert qp.body.elements[0].elements[2].weights == "weights"
        assert isinstance(qp.body.elements[0].elements[3], MeasureWithCalibratedWaveform)
        assert qp.body.elements[0].elements[3].waveform == "readout"
        assert isinstance(qp.body.elements[0].elements[4], MeasureWithCalibratedWeights)
        assert qp.body.elements[0].elements[4].weights == "weights"
        assert isinstance(qp.body.elements[0].elements[5], MeasureWithCalibratedWaveformWeights)
        assert qp.body.elements[0].elements[5].waveform == "readout"
        assert qp.body.elements[0].elements[5].weights == "weights"
        assert isinstance(qp.body.elements[0].elements[6], MeasureWithCalibratedWaveform)
        assert qp.body.elements[0].elements[6].waveform == "readout"
        assert isinstance(qp.body.elements[0].elements[7], MeasureWithCalibratedWeights)
        assert qp.body.elements[0].elements[7].weights == "weights"
        assert isinstance(qp.body.elements[0].elements[8], MeasureWithCalibratedWaveformWeights)
        assert qp.body.elements[0].elements[8].waveform == "readout"
        assert qp.body.elements[0].elements[8].weights == "weights"

        # Check that new_qp has no named operations
        assert new_qp.has_calibrated_waveforms_or_weights() is False
        assert isinstance(new_qp.body.elements[0].elements[0], Play)
        assert isinstance(new_qp.body.elements[0].elements[1], Play)
        assert isinstance(new_qp.body.elements[0].elements[2], Acquire)
        assert isinstance(new_qp.body.elements[0].elements[3], Measure)
        assert isinstance(new_qp.body.elements[0].elements[4], Measure)
        assert isinstance(new_qp.body.elements[0].elements[5], Measure)
        assert isinstance(new_qp.body.elements[0].elements[6], Measure)
        assert isinstance(new_qp.body.elements[0].elements[7], Measure)
        assert isinstance(new_qp.body.elements[0].elements[8], Measure)

    def test_average_method(self):
        """Test acquire_loop method"""
        qp = QProgram()
        with qp.average(shots=1000) as loop:
            # __enter__
            assert isinstance(loop, Average)
            assert loop.shots == 1000
            assert qp._active_block is loop
        # __exit__
        assert len(qp._body.elements) == 1
        assert qp._body.elements[0] is loop
        assert qp._active_block is qp._body

    def test_play_method(self):
        """Test play method"""
        one_wf = Square(amplitude=1.0, duration=40)
        zero_wf = Square(amplitude=0.0, duration=40)
        qp = QProgram()
        qp.play(bus="flux", waveform=one_wf)
        qp.play(bus="drive", waveform=IQPair(I=one_wf, Q=zero_wf))

        assert len(qp._active_block.elements) == 2
        assert len(qp._body.elements) == 2
        assert isinstance(qp._body.elements[0], Play)
        assert qp._body.elements[0].bus == "flux"
        assert np.equal(qp._body.elements[0].waveform, one_wf)
        assert isinstance(qp._body.elements[1], Play)
        assert qp._body.elements[1].bus == "drive"
        assert np.equal(qp._body.elements[1].waveform.I, one_wf)
        assert np.equal(qp._body.elements[1].waveform.Q, zero_wf)

    def test_wait_method(self):
        """Test wait method"""
        qp = QProgram()
        qp.wait(bus="drive", duration=100)

        assert len(qp._active_block.elements) == 1
        assert len(qp._body.elements) == 1
        assert isinstance(qp._body.elements[0], Wait)
        assert qp._body.elements[0].bus == "drive"
        assert qp._body.elements[0].duration == 100

    def test_measure_method(self):
        """Test measure method"""
        one_wf = Square(amplitude=1.0, duration=40)
        zero_wf = Square(amplitude=0.0, duration=40)
        qp = QProgram()
        qp.measure(bus="readout", waveform=IQPair(one_wf, zero_wf), weights=IQPair(one_wf, zero_wf))

        assert len(qp._active_block.elements) == 1
        assert len(qp._body.elements) == 1
        assert isinstance(qp._body.elements[0], Measure)
        assert qp._body.elements[0].bus == "readout"
        assert np.equal(qp._body.elements[0].waveform.I, one_wf)
        assert np.equal(qp._body.elements[0].waveform.Q, zero_wf)
        assert np.equal(qp._body.elements[0].weights.I, one_wf)
        assert np.equal(qp._body.elements[0].weights.Q, zero_wf)

    def test_acquire_method(self):
        """Test acquire method"""
        one_wf = Square(amplitude=1.0, duration=40)
        zero_wf = Square(amplitude=0.0, duration=40)
        qp = QProgram()
        qp.qblox.acquire(bus="readout", weights=IQPair(I=one_wf, Q=zero_wf))

        assert len(qp._active_block.elements) == 1
        assert len(qp._body.elements) == 1
        assert isinstance(qp._body.elements[0], Acquire)
        assert qp._body.elements[0].bus == "readout"
        assert np.equal(qp._body.elements[0].weights.I, one_wf)
        assert np.equal(qp._body.elements[0].weights.Q, zero_wf)

    def test_sync_method(self):
        """Test sync method"""
        qp = QProgram()
        qp.sync(buses=["drive", "flux"])

        assert len(qp._active_block.elements) == 1
        assert len(qp._body.elements) == 1
        assert isinstance(qp._body.elements[0], Sync)
        assert qp._body.elements[0].buses == ["drive", "flux"]

    def test_reset_phase(self):
        """Test reset_nco_phase method"""
        qp = QProgram()
        qp.reset_phase(bus="drive")

        assert len(qp._active_block.elements) == 1
        assert len(qp._body.elements) == 1
        assert isinstance(qp._body.elements[0], ResetPhase)
        assert qp._body.elements[0].bus == "drive"

    def test_set_phase(self):
        """Test set_nco_phase method"""
        qp = QProgram()
        qp.set_phase(bus="drive", phase=2 * np.pi)

        assert len(qp._active_block.elements) == 1
        assert len(qp._body.elements) == 1
        assert isinstance(qp._body.elements[0], SetPhase)
        assert qp._body.elements[0].bus == "drive"
        assert qp._body.elements[0].phase == 2 * np.pi

    def test_set_frequency(self):
        """Test set_nco_frequency method"""
        qp = QProgram()
        qp.set_frequency(bus="drive", frequency=1e6)

        assert len(qp._active_block.elements) == 1
        assert len(qp._body.elements) == 1
        assert isinstance(qp._body.elements[0], SetFrequency)
        assert qp._body.elements[0].bus == "drive"
        assert qp._body.elements[0].frequency == 1e6

    def test_set_gain(self):
        """Test set_awg_gain method"""
        qp = QProgram()
        qp.set_gain(bus="drive", gain=1.0)

        assert len(qp._active_block.elements) == 1
        assert len(qp._body.elements) == 1
        assert isinstance(qp._body.elements[0], SetGain)
        assert qp._body.elements[0].bus == "drive"
        assert qp._body.elements[0].gain == 1.0

    def test_set_offset(self):
        """Test set_awg_offset method"""
        qp = QProgram()
        qp.set_offset(bus="drive", offset_path0=1.0, offset_path1=0.0)

        assert len(qp._active_block.elements) == 1
        assert len(qp._body.elements) == 1
        assert isinstance(qp._body.elements[0], SetOffset)
        assert qp._body.elements[0].bus == "drive"
        assert qp._body.elements[0].offset_path0 == 1.0
        assert qp._body.elements[0].offset_path1 == 0.0

    def test_set_markers(self):
        qp = QProgram()
        qp.qblox.set_markers(bus="drive", mask="0111")

        assert len(qp._active_block.elements) == 1
        assert len(qp._body.elements) == 1
        assert isinstance(qp._body.elements[0], SetMarkers)
        assert qp._body.elements[0].bus == "drive"
        assert qp._body.elements[0].mask == "0111"

        with pytest.raises(AttributeError):
            qp.qblox.set_markers(bus="drive", mask="1234")

        with pytest.raises(AttributeError):
            qp.qblox.set_markers(bus="drive", mask="0111011")

    def test_operation_with_variable_of_wrong_domain_raises_error(self):
        """Test that any operation when used with a variable of wrong domain raises an error."""
        qp = QProgram()
        frequency = qp.variable(Domain.Frequency)
        phase = qp.variable(Domain.Phase)
        voltage = qp.variable(Domain.Voltage)
        time = qp.variable(Domain.Time)
        scalar = qp.variable(Domain.Scalar, float)

        all_types = {frequency, phase, voltage, time, scalar}

        for var in all_types - {frequency}:
            with pytest.raises(ValueError):
                qp.set_frequency(bus="drive", frequency=var)

        for var in all_types - {phase}:
            with pytest.raises(ValueError):
                qp.set_phase(bus="drive", phase=var)

        for var in all_types - {voltage}:
            with pytest.raises(ValueError):
                qp.set_offset(bus="drive", offset_path0=var, offset_path1=var)

        for var in all_types - {voltage}:
            with pytest.raises(ValueError):
                qp.set_gain(bus="drive", gain=var)

        for var in all_types - {time}:
            with pytest.raises(ValueError):
                qp.wait(bus="drive", duration=var)

        for amplitude_var, duration_var in set(product(all_types, repeat=2)) - {(voltage, time)}:
            with pytest.raises(ValueError):
                _ = Square(amplitude=amplitude_var, duration=duration_var)

        for amplitude_var, duration_var, num_sigmas_var in set(product(all_types, repeat=3)) - {
            (voltage, time, scalar)
        }:
            with pytest.raises(ValueError):
                _ = Gaussian(amplitude=amplitude_var, duration=duration_var, num_sigmas=num_sigmas_var)

        for var in all_types - {scalar}:
            gaussian = Gaussian(amplitude=1.0, duration=40, num_sigmas=2.5)
            with pytest.raises(ValueError):
                _ = DragCorrection(drag_coefficient=var, waveform=gaussian)

        for amplitude_var, duration_var, num_sigmas_var, drag_coefficient_var in set(product(all_types, repeat=4)) - {
            (voltage, time, scalar, scalar)
        }:
            with pytest.raises(ValueError):
                _ = IQPair.DRAG(
                    amplitude=amplitude_var,
                    duration=duration_var,
                    num_sigmas=num_sigmas_var,
                    drag_coefficient=drag_coefficient_var,
                )

    def test_serialization_deserialization(self):
        """Test serialization and deserialization works."""
        qp = QProgram()
        gain = qp.variable(domain=Domain.Voltage)
        with qp.for_loop(variable=gain, start=0.0, stop=1.0, step=0.1):
            qp.set_gain(bus="drive_bus", gain=gain)
            qp.play(bus="drive_bus", waveform=IQPair(I=Square(1.0, 200), Q=Square(1.0, 200)))

        serialized = serialize(qp)
        deserialized_qprogram = deserialize(serialized, QProgram)

        assert isinstance(deserialized_qprogram, QProgram)

        serialize_to(qp, file="qprogram.yml")
        deserialized_qprogram = deserialize_from("qprogram.yml", QProgram)

        assert isinstance(deserialized_qprogram, QProgram)

        os.remove("qprogram.yml")<|MERGE_RESOLUTION|>--- conflicted
+++ resolved
@@ -72,41 +72,9 @@
 class TestQProgram(TestStructuredProgram):
     """Unit tests checking the QProgram attributes and methods"""
 
-<<<<<<< HEAD
     @pytest.fixture
     def instance(self):
         return QProgram()
-=======
-    def test_init(self):
-        """Test init method"""
-        qp = QProgram()
-        assert isinstance(qp._body, Block)
-        assert len(qp._body.elements) == 0
-        assert isinstance(qp._block_stack, deque)
-        assert len(qp._block_stack) == 1
-        assert isinstance(qp._variables, list)
-        assert len(qp._variables) == 0
-
-    def test_str_method(self, sample_qprogram_string):
-        assert str(sample_qprogram_string[0]) == sample_qprogram_string[1]
-
-    def test_active_block_property(self):
-        """Test _active_block property"""
-        qp = QProgram()
-        assert isinstance(qp._active_block, Block)
-        assert qp._active_block is qp._body
-
-    def test_block_method(self):
-        """Test block method"""
-        qp = QProgram()
-        with qp.block() as block:
-            # __enter__
-            assert isinstance(block, Block)
-            assert qp._active_block is block
-        # __exit__
-        assert len(qp._body.elements) == 1
-        assert qp._body.elements[0] is block
->>>>>>> 29f83778
 
     def test_with_bus_mapping_method(self):
         """Test with_bus_mapping method"""
