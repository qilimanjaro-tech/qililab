import os
from itertools import product

import numpy as np
import pytest

from qililab import Domain, GaussianDragCorrection, Gaussian, IQPair, QProgram, Square, IQDrag
from qililab.qprogram.blocks import Average
from qililab.qprogram.calibration import Calibration
from qililab.qprogram.operations import (
    Acquire,
    AcquireWithCalibratedWeights,
    Measure,
    MeasureReset,
    MeasureWithCalibratedWaveform,
    MeasureWithCalibratedWaveformWeights,
    MeasureWithCalibratedWeights,
    Play,
    PlayWithCalibratedWaveform,
    ResetPhase,
    SetFrequency,
    SetGain,
    SetMarkers,
    SetOffset,
    SetPhase,
    Sync,
    Wait,
)
from qililab.utils.serialization import deserialize, deserialize_from, serialize, serialize_to
from tests.qprogram.test_structured_program import (
    TestStructuredProgram,
)


@pytest.fixture(name="sample_qprogram_string")
def get_sample_qprogram_string():
    """Sample qprogram and its corresponding string to tests the __str__ method"""
    r_amp = 0.5
    r_duration = 40
    d_duration = 40

    r_wf_I = Square(amplitude=r_amp, duration=r_duration)
    r_wf_Q = Square(amplitude=0.0, duration=r_duration)
    d_wf = IQDrag(amplitude=1.0, duration=d_duration, num_sigmas=4, drag_coefficient=0.1)

    weights_shape = Square(amplitude=1, duration=r_duration)

    qp = QProgram()
    amp = qp.variable(label="amplitude", domain=Domain.Voltage)
    freq = qp.variable(label="frequency", domain=Domain.Frequency)

    with qp.average(100):
        with qp.for_loop(variable=amp, start=0.2, stop=1, step=0.1):
            qp.set_gain(bus="dummy_bus_0", gain=amp)
            qp.set_frequency(bus="dummy_bus_1", frequency=freq)
            # DRAG PULSE
            qp.play(bus="dummy_bus_0", waveform=d_wf)
            qp.sync()
            # READOUT PULSE
            qp.measure(
                bus="readout", waveform=IQPair(I=r_wf_I, Q=r_wf_Q), weights=IQPair(I=weights_shape, Q=weights_shape)
            )
            qp.wait(bus="readout", duration=200)

    qp_string = """Average:\n\tshots: 100\n\tForLoop:\n\t\tstart: 0.2\n\t\tstop: 1\n\t\tstep: 0.1\n\t\tSetGain:\n\t\t\tbus: dummy_bus_0\n\t\t\tgain: None\n\t\tForLoop:\n\t\t\tstart: 0\n\t\t\tstop: 20\n\t\t\tstep: 5\n\t\t\tSetFrequency:\n\t\t\t\tbus: dummy_bus_1\n\t\t\t\tfrequency: None\n\t\t\tPlay:\n\t\t\t\tbus: dummy_bus_0\n\t\t\t\twait_time: None\n\t\t\t\tWaveform I Gaussian:\n\t\t\t\t\t[0.         0.03369997 0.07235569 0.11612685 0.1650374  0.21894866\n\t\t\t\t\t 0.27753626 0.34027302 0.40641993 0.47502707 0.54494577 0.61485281\n\t\t\t\t\t 0.68328653 0.74869396 0.80948709 0.86410559 0.9110827  0.94911031\n\t\t\t\t\t 0.97709942 0.99423184 1.         0.99423184 0.97709942 0.94911031\n\t\t\t\t\t 0.9110827  0.86410559 0.80948709 0.74869396 0.68328653 0.61485281\n\t\t\t\t\t 0.54494577 0.47502707 0.40641993 0.34027302 0.27753626 0.21894866\n\t\t\t\t\t 0.1650374  0.11612685 0.07235569 0.03369997]\n\t\t\t\tWaveform Q DragCorrection):\n\t\t\t\t\t[ 0.          0.0006403   0.0013024   0.00197416  0.0026406   0.00328423\n\t\t\t\t\t  0.00388551  0.00442355  0.00487704  0.0052253   0.00544946  0.00553368\n\t\t\t\t\t  0.00546629  0.00524086  0.00485692  0.00432053  0.00364433  0.00284733\n\t\t\t\t\t  0.0019542   0.00099423 -0.         -0.00099423 -0.0019542  -0.00284733\n\t\t\t\t\t -0.00364433 -0.00432053 -0.00485692 -0.00524086 -0.00546629 -0.00553368\n\t\t\t\t\t -0.00544946 -0.0052253  -0.00487704 -0.00442355 -0.00388551 -0.00328423\n\t\t\t\t\t -0.0026406  -0.00197416 -0.0013024  -0.0006403 ]\n\t\t\tSync:\n\t\t\t\tbuses: None\n\t\t\tMeasure:\n\t\t\t\tbus: readout\n\t\t\t\tsave_adc: False\n\t\t\t\trotation: None\n\t\t\t\tdemodulation: True\n\t\t\t\tWaveform I Square:\n\t\t\t\t\t[0.5 0.5 0.5 0.5 0.5 0.5 0.5 0.5 0.5 0.5 0.5 0.5 0.5 0.5 0.5 0.5 0.5 0.5\n\t\t\t\t\t 0.5 0.5 0.5 0.5 0.5 0.5 0.5 0.5 0.5 0.5 0.5 0.5 0.5 0.5 0.5 0.5 0.5 0.5\n\t\t\t\t\t 0.5 0.5 0.5 0.5]\n\t\t\t\tWaveform Q Square):\n\t\t\t\t\t[0. 0. 0. 0. 0. 0. 0. 0. 0. 0. 0. 0. 0. 0. 0. 0. 0. 0. 0. 0. 0. 0. 0. 0.\n\t\t\t\t\t 0. 0. 0. 0. 0. 0. 0. 0. 0. 0. 0. 0. 0. 0. 0. 0.]\n\t\t\t\tWeights I Square:\n\t\t\t\t\t[1. 1. 1. 1. 1. 1. 1. 1. 1. 1. 1. 1. 1. 1. 1. 1. 1. 1. 1. 1. 1. 1. 1. 1.\n\t\t\t\t\t 1. 1. 1. 1. 1. 1. 1. 1. 1. 1. 1. 1. 1. 1. 1. 1.]\n\t\t\t\tWeights Q Square:\n\t\t\t\t\t[1. 1. 1. 1. 1. 1. 1. 1. 1. 1. 1. 1. 1. 1. 1. 1. 1. 1. 1. 1. 1. 1. 1. 1.\n\t\t\t\t\t 1. 1. 1. 1. 1. 1. 1. 1. 1. 1. 1. 1. 1. 1. 1. 1.]\n\t\t\tWait:\n\t\t\t\tbus: readout\n\t\t\t\tduration: 200\n"""
    return (qp, qp_string)


class TestQProgram(TestStructuredProgram):
    """Unit tests checking the QProgram attributes and methods"""

    @pytest.fixture
    def instance(self):
        return QProgram()

    def test_with_bus_mapping_method(self):
        """Test with_bus_mapping method"""
        qp = QProgram()
        with qp.average(1000):
            qp.wait(bus="drive_bus", duration=100)
            qp.sync(buses=["drive_bus", "readout_bus"])
            qp.play(bus="drive_bus", waveform=Square(1.0, 100))

        new_qp = qp.with_bus_mapping(bus_mapping={"drive_bus": "drive_q0_bus", "readout_bus": "readout_q0_bus"})

        assert len(new_qp.buses) == 2
        assert "drive_bus" not in new_qp.buses
        assert "readout_bus" not in new_qp.buses
        assert "drive_q0_bus" in new_qp.buses
        assert "readout_q0_bus" in new_qp.buses

        assert new_qp.body.elements[0].elements[0].bus == "drive_q0_bus"
        assert new_qp.body.elements[0].elements[1].buses[0] == "drive_q0_bus"
        assert new_qp.body.elements[0].elements[1].buses[1] == "readout_q0_bus"
        assert new_qp.body.elements[0].elements[2].bus == "drive_q0_bus"

        self_mapping_qp = qp.with_bus_mapping(bus_mapping={"drive_bus": "drive_bus", "readout_bus": "readout_bus"})

        assert len(self_mapping_qp.buses) == 2
        assert "drive_bus" in self_mapping_qp.buses
        assert "readout_bus" in self_mapping_qp.buses

        assert self_mapping_qp.body.elements[0].elements[0].bus == "drive_bus"
        assert self_mapping_qp.body.elements[0].elements[1].buses[0] == "drive_bus"
        assert self_mapping_qp.body.elements[0].elements[1].buses[1] == "readout_bus"
        assert self_mapping_qp.body.elements[0].elements[2].bus == "drive_bus"

        non_existant_mapping_qp = qp.with_bus_mapping(
            bus_mapping={"non_existant": "drive_bus", "non_existant_readout": "readout_bus"}
        )

        assert len(non_existant_mapping_qp.buses) == 2
        assert "drive_bus" in non_existant_mapping_qp.buses
        assert "readout_bus" in non_existant_mapping_qp.buses

        assert non_existant_mapping_qp.body.elements[0].elements[0].bus == "drive_bus"
        assert non_existant_mapping_qp.body.elements[0].elements[1].buses[0] == "drive_bus"
        assert non_existant_mapping_qp.body.elements[0].elements[1].buses[1] == "readout_bus"
        assert non_existant_mapping_qp.body.elements[0].elements[2].bus == "drive_bus"

    def test_with_calibration_method(self):
        """Test with_bus_mapping method"""
        xgate = IQDrag(amplitude=1.0, duration=40, num_sigmas=4.5, drag_coefficient=-4.5)
        readout = IQPair(I=Square(1.0, 200), Q=Square(1.0, 200))
        weights = IQPair(I=Square(1.0, 2000), Q=Square(1.0, 2000))

        calibration = Calibration()
        calibration.add_waveform(bus="drive_q0_bus", name="xgate", waveform=xgate)
        calibration.add_waveform(bus="readout_q0_bus", name="readout", waveform=readout)
        calibration.add_weights(bus="readout_q0_bus", name="weights", weights=weights)

        qp = QProgram()
        with qp.average(1000):
            qp.play(bus="drive_q0_bus", waveform="xgate")
            qp.qblox.play(bus="drive_q0_bus", waveform="xgate", wait_time=100)
            qp.qblox.acquire(bus="readout_q0_bus", weights="weights")
            qp.measure(bus="readout_q0_bus", waveform="readout", weights=weights)
            qp.measure(bus="readout_q0_bus", waveform=readout, weights="weights")
            qp.measure(bus="readout_q0_bus", waveform="readout", weights="weights")
            qp.quantum_machines.measure(bus="readout_q0_bus", waveform="readout", weights=weights, rotation=np.pi)
            qp.quantum_machines.measure(bus="readout_q0_bus", waveform=readout, weights="weights", rotation=np.pi)
            qp.quantum_machines.measure(bus="readout_q0_bus", waveform="readout", weights="weights", rotation=np.pi)

        # Check that qp has named operations
        assert qp.has_calibrated_waveforms_or_weights() is True
        assert isinstance(qp.body.elements[0].elements[0], PlayWithCalibratedWaveform)
        assert qp.body.elements[0].elements[0].waveform == "xgate"
        assert isinstance(qp.body.elements[0].elements[1], PlayWithCalibratedWaveform)
        assert qp.body.elements[0].elements[1].waveform == "xgate"
        assert isinstance(qp.body.elements[0].elements[2], AcquireWithCalibratedWeights)
        assert qp.body.elements[0].elements[2].weights == "weights"
        assert isinstance(qp.body.elements[0].elements[3], MeasureWithCalibratedWaveform)
        assert qp.body.elements[0].elements[3].waveform == "readout"
        assert isinstance(qp.body.elements[0].elements[4], MeasureWithCalibratedWeights)
        assert qp.body.elements[0].elements[4].weights == "weights"
        assert isinstance(qp.body.elements[0].elements[5], MeasureWithCalibratedWaveformWeights)
        assert qp.body.elements[0].elements[5].waveform == "readout"
        assert qp.body.elements[0].elements[5].weights == "weights"
        assert isinstance(qp.body.elements[0].elements[6], MeasureWithCalibratedWaveform)
        assert qp.body.elements[0].elements[6].waveform == "readout"
        assert isinstance(qp.body.elements[0].elements[7], MeasureWithCalibratedWeights)
        assert qp.body.elements[0].elements[7].weights == "weights"
        assert isinstance(qp.body.elements[0].elements[8], MeasureWithCalibratedWaveformWeights)
        assert qp.body.elements[0].elements[8].waveform == "readout"
        assert qp.body.elements[0].elements[8].weights == "weights"

        new_qp = qp.with_calibration(calibration=calibration)

        # Check that qp remain unchanged
        assert qp.has_calibrated_waveforms_or_weights() is True
        assert isinstance(qp.body.elements[0].elements[0], PlayWithCalibratedWaveform)
        assert qp.body.elements[0].elements[0].waveform == "xgate"
        assert isinstance(qp.body.elements[0].elements[1], PlayWithCalibratedWaveform)
        assert qp.body.elements[0].elements[1].waveform == "xgate"
        assert isinstance(qp.body.elements[0].elements[2], AcquireWithCalibratedWeights)
        assert qp.body.elements[0].elements[2].weights == "weights"
        assert isinstance(qp.body.elements[0].elements[3], MeasureWithCalibratedWaveform)
        assert qp.body.elements[0].elements[3].waveform == "readout"
        assert isinstance(qp.body.elements[0].elements[4], MeasureWithCalibratedWeights)
        assert qp.body.elements[0].elements[4].weights == "weights"
        assert isinstance(qp.body.elements[0].elements[5], MeasureWithCalibratedWaveformWeights)
        assert qp.body.elements[0].elements[5].waveform == "readout"
        assert qp.body.elements[0].elements[5].weights == "weights"
        assert isinstance(qp.body.elements[0].elements[6], MeasureWithCalibratedWaveform)
        assert qp.body.elements[0].elements[6].waveform == "readout"
        assert isinstance(qp.body.elements[0].elements[7], MeasureWithCalibratedWeights)
        assert qp.body.elements[0].elements[7].weights == "weights"
        assert isinstance(qp.body.elements[0].elements[8], MeasureWithCalibratedWaveformWeights)
        assert qp.body.elements[0].elements[8].waveform == "readout"
        assert qp.body.elements[0].elements[8].weights == "weights"

        # Check that new_qp has no named operations
        assert new_qp.has_calibrated_waveforms_or_weights() is False
        assert isinstance(new_qp.body.elements[0].elements[0], Play)
        assert isinstance(new_qp.body.elements[0].elements[1], Play)
        assert isinstance(new_qp.body.elements[0].elements[2], Acquire)
        assert isinstance(new_qp.body.elements[0].elements[3], Measure)
        assert isinstance(new_qp.body.elements[0].elements[4], Measure)
        assert isinstance(new_qp.body.elements[0].elements[5], Measure)
        assert isinstance(new_qp.body.elements[0].elements[6], Measure)
        assert isinstance(new_qp.body.elements[0].elements[7], Measure)
        assert isinstance(new_qp.body.elements[0].elements[8], Measure)

    def test_average_method(self):
        """Test acquire_loop method"""
        qp = QProgram()
        with qp.average(shots=1000) as loop:
            # __enter__
            assert isinstance(loop, Average)
            assert loop.shots == 1000
            assert qp._active_block is loop
        # __exit__
        assert len(qp._body.elements) == 1
        assert qp._body.elements[0] is loop
        assert qp._active_block is qp._body

    def test_play_method(self):
        """Test play method"""
        one_wf = Square(amplitude=1.0, duration=40)
        zero_wf = Square(amplitude=0.0, duration=40)
        qp = QProgram()
        qp.play(bus="flux", waveform=one_wf)
        qp.play(bus="drive", waveform=IQPair(I=one_wf, Q=zero_wf))

        assert len(qp._active_block.elements) == 2
        assert len(qp._body.elements) == 2
        assert isinstance(qp._body.elements[0], Play)
        assert qp._body.elements[0].bus == "flux"
        assert np.equal(qp._body.elements[0].waveform, one_wf)
        assert isinstance(qp._body.elements[1], Play)
        assert qp._body.elements[1].bus == "drive"
        assert np.equal(qp._body.elements[1].waveform.I, one_wf)
        assert np.equal(qp._body.elements[1].waveform.Q, zero_wf)

    def test_wait_method(self):
        """Test wait method"""
        qp = QProgram()
        qp.wait(bus="drive", duration=100)

        assert len(qp._active_block.elements) == 1
        assert len(qp._body.elements) == 1
        assert isinstance(qp._body.elements[0], Wait)
        assert qp._body.elements[0].bus == "drive"
        assert qp._body.elements[0].duration == 100

    def test_measure_method(self):
        """Test measure method"""
        one_wf = Square(amplitude=1.0, duration=40)
        zero_wf = Square(amplitude=0.0, duration=40)
        qp = QProgram()
        qp.measure(bus="readout", waveform=IQPair(one_wf, zero_wf), weights=IQPair(one_wf, zero_wf))

        assert len(qp._active_block.elements) == 1
        assert len(qp._body.elements) == 1
        assert isinstance(qp._body.elements[0], Measure)
        assert qp._body.elements[0].bus == "readout"
        assert np.equal(qp._body.elements[0].waveform.I, one_wf)
        assert np.equal(qp._body.elements[0].waveform.Q, zero_wf)
        assert np.equal(qp._body.elements[0].weights.I, one_wf)
        assert np.equal(qp._body.elements[0].weights.Q, zero_wf)

    def test_acquire_method(self):
        """Test acquire method"""
        one_wf = Square(amplitude=1.0, duration=40)
        zero_wf = Square(amplitude=0.0, duration=40)
        qp = QProgram()
        qp.qblox.acquire(bus="readout", weights=IQPair(I=one_wf, Q=zero_wf))

        assert len(qp._active_block.elements) == 1
        assert len(qp._body.elements) == 1
        assert isinstance(qp._body.elements[0], Acquire)
        assert qp._body.elements[0].bus == "readout"
        assert np.equal(qp._body.elements[0].weights.I, one_wf)
        assert np.equal(qp._body.elements[0].weights.Q, zero_wf)

    def test_qdac_methods(self):
        """Test acquire method"""
        one_wf = Square(amplitude=1.0, duration=40)
        qp = QProgram()
        qp.qdac.play(bus="flux", waveform=one_wf, dwell=2, delay=0, repetitions=100)

        assert len(qp._active_block.elements) == 1
        assert len(qp._body.elements) == 1
        assert isinstance(qp._body.elements[0], Play)
        assert qp._body.elements[0].bus == "flux"
        assert np.equal(qp._body.elements[0].waveform, one_wf)

    def test_sync_method(self):
        """Test sync method"""
        qp = QProgram()
        qp.sync(buses=["drive", "flux"])

        assert len(qp._active_block.elements) == 1
        assert len(qp._body.elements) == 1
        assert isinstance(qp._body.elements[0], Sync)
        assert qp._body.elements[0].buses == ["drive", "flux"]

    def test_reset_phase(self):
        """Test reset_nco_phase method"""
        qp = QProgram()
        qp.reset_phase(bus="drive")

        assert len(qp._active_block.elements) == 1
        assert len(qp._body.elements) == 1
        assert isinstance(qp._body.elements[0], ResetPhase)
        assert qp._body.elements[0].bus == "drive"

    def test_set_phase(self):
        """Test set_nco_phase method"""
        qp = QProgram()
        qp.set_phase(bus="drive", phase=2 * np.pi)

        assert len(qp._active_block.elements) == 1
        assert len(qp._body.elements) == 1
        assert isinstance(qp._body.elements[0], SetPhase)
        assert qp._body.elements[0].bus == "drive"
        assert qp._body.elements[0].phase == 2 * np.pi

    def test_set_frequency(self):
        """Test set_nco_frequency method"""
        qp = QProgram()
        qp.set_frequency(bus="drive", frequency=1e6)

        assert len(qp._active_block.elements) == 1
        assert len(qp._body.elements) == 1
        assert isinstance(qp._body.elements[0], SetFrequency)
        assert qp._body.elements[0].bus == "drive"
        assert qp._body.elements[0].frequency == 1e6

    def test_set_gain(self):
        """Test set_awg_gain method"""
        qp = QProgram()
        qp.set_gain(bus="drive", gain=1.0)

        assert len(qp._active_block.elements) == 1
        assert len(qp._body.elements) == 1
        assert isinstance(qp._body.elements[0], SetGain)
        assert qp._body.elements[0].bus == "drive"
        assert qp._body.elements[0].gain == 1.0

    def test_set_offset(self):
        """Test set_awg_offset method"""
        qp = QProgram()
        qp.set_offset(bus="drive", offset_path0=1.0, offset_path1=0.0)

        assert len(qp._active_block.elements) == 1
        assert len(qp._body.elements) == 1
        assert isinstance(qp._body.elements[0], SetOffset)
        assert qp._body.elements[0].bus == "drive"
        assert qp._body.elements[0].offset_path0 == 1.0
        assert qp._body.elements[0].offset_path1 == 0.0

    def test_set_markers(self):
        qp = QProgram()
        qp.qblox.set_markers(bus="drive", mask="0111")

        assert len(qp._active_block.elements) == 1
        assert len(qp._body.elements) == 1
        assert isinstance(qp._body.elements[0], SetMarkers)
        assert qp._body.elements[0].bus == "drive"
        assert qp._body.elements[0].mask == "0111"

        with pytest.raises(AttributeError):
            qp.qblox.set_markers(bus="drive", mask="1234")

        with pytest.raises(AttributeError):
            qp.qblox.set_markers(bus="drive", mask="0111011")

    def test_operation_with_variable_of_wrong_domain_raises_error(self):
        """Test that any operation when used with a variable of wrong domain raises an error."""
        qp = QProgram()
        frequency = qp.variable(label="frequency", domain=Domain.Frequency)
        phase = qp.variable(label="phase", domain=Domain.Phase)
        voltage = qp.variable(label="gain", domain=Domain.Voltage)
        time = qp.variable(label="time", domain=Domain.Time)
        scalar = qp.variable(label="float_scalar", domain=Domain.Scalar, type=float)

        all_types = {frequency, phase, voltage, time, scalar}

        for var in all_types - {frequency}:
            with pytest.raises(ValueError):
                qp.set_frequency(bus="drive", frequency=var)

        for var in all_types - {phase}:
            with pytest.raises(ValueError):
                qp.set_phase(bus="drive", phase=var)

        for var in all_types - {voltage}:
            with pytest.raises(ValueError):
                qp.set_offset(bus="drive", offset_path0=var, offset_path1=var)

        for var in all_types - {voltage}:
            with pytest.raises(ValueError):
                qp.set_gain(bus="drive", gain=var)

        for var in all_types - {time}:
            with pytest.raises(ValueError):
                qp.wait(bus="drive", duration=var)

        for amplitude_var, duration_var in set(product(all_types, repeat=2)) - {(voltage, time)}:
            with pytest.raises(ValueError):
                _ = Square(amplitude=amplitude_var, duration=duration_var)

        for amplitude_var, duration_var, num_sigmas_var in set(product(all_types, repeat=3)) - {
            (voltage, time, scalar)
        }:
            with pytest.raises(ValueError):
                _ = Gaussian(amplitude=amplitude_var, duration=duration_var, num_sigmas=num_sigmas_var)

        for var in all_types - {scalar}:
            with pytest.raises(ValueError):
                _ = GaussianDragCorrection(drag_coefficient=var, amplitude=1.0, duration=40, num_sigmas=2.5)

        for amplitude_var, duration_var, num_sigmas_var, drag_coefficient_var in set(product(all_types, repeat=4)) - {
            (voltage, time, scalar, scalar)
        }:
            with pytest.raises(ValueError):
                _ = IQDrag(
                    amplitude=amplitude_var,
                    duration=duration_var,
                    num_sigmas=num_sigmas_var,
                    drag_coefficient=drag_coefficient_var,
                )
    
    # TODO: qililab.utils.serialization.DeserializationError: Failed to deserialize YAML string: 'Voltage-4' is not a valid Domain
    # def test_serialization_deserialization(self):
    #     """Test serialization and deserialization works."""
    #     file = "test_serialization_deserialization_qprogram.yml"
    #     qp = QProgram()
    #     gain = qp.variable(label="gain", domain=Domain.Voltage)
    #     with qp.for_loop(variable=gain, start=0.0, stop=1.0, step=0.1):
    #         qp.set_gain(bus="drive_bus", gain=gain)
    #         qp.play(bus="drive_bus", waveform=IQPair(I=Square(1.0, 200), Q=Square(1.0, 200)))

    #     serialized = serialize(qp)
    #     deserialized_qprogram = deserialize(serialized, QProgram)

    #     assert isinstance(deserialized_qprogram, QProgram)

    #     serialize_to(qp, file=file)
    #     deserialized_qprogram = deserialize_from(file, QProgram)

    #     assert isinstance(deserialized_qprogram, QProgram)

<<<<<<< HEAD
    #     os.remove(file)
=======
        os.remove(file)

    def test_measure_reset_method(self):
        """Test measure_reset method"""
        one_wf = Square(amplitude=1.0, duration=40)
        zero_wf = Square(amplitude=0.0, duration=40)
        qp = QProgram()
        qp.qblox.measure_reset(
            bus="readout",
            waveform=IQPair(one_wf, zero_wf),
            weights=IQPair(one_wf, zero_wf),
            control_bus="control",
            reset_pulse=IQPair(one_wf, zero_wf)
        )

        # Should append a single MeasureReset operation
        assert len(qp._active_block.elements) == 1
        assert len(qp._body.elements) == 1

        op = qp._body.elements[0]
        assert isinstance(op, MeasureReset)
        # Check measurement settings
        assert op.bus == "readout"
        assert np.equal(op.waveform.I, one_wf)
        assert np.equal(op.waveform.Q, zero_wf)
        assert np.equal(op.weights.I, one_wf)
        assert np.equal(op.weights.Q, zero_wf)
        # Check reset settings
        assert op.control_bus == "control"
        assert np.equal(op.reset_pulse.I, one_wf)
        assert np.equal(op.reset_pulse.Q, zero_wf)
        # Defaults for trigger and ADC saving
        assert op.trigger_address == 1
        assert not op.save_adc

        # Interface flags updated
        assert "control" in qp.qblox.latch_enabled
        assert qp.qblox.trigger_network_required["readout"] == 1

    def test_with_bus_mapping_measure_reset(self):
        """Test with_bus_mapping method"""
        qp = QProgram()
        square_wf = Square(1, 200)
        drag = IQPair.DRAG(1, 40, 2, 2)
        with qp.average(1000):
                qp.qblox.measure_reset(
                    bus="readout_bus",
                    waveform=square_wf,
                    weights=IQPair(I=square_wf, Q=square_wf),
                    control_bus="drive_bus",
                    reset_pulse=drag,
                )

        new_qp = qp.with_bus_mapping(bus_mapping={"drive_bus": "drive_q0_bus", "readout_bus": "readout_q0_bus"})
        assert len(new_qp.buses) == 2
        assert "drive_bus" not in new_qp.buses
        assert "readout_bus" not in new_qp.buses
        assert "drive_q0_bus" in new_qp.buses
        assert "readout_q0_bus" in new_qp.buses

        assert new_qp.body.elements[0].elements[0].bus == "readout_q0_bus"
        assert new_qp.body.elements[0].elements[0].control_bus == "drive_q0_bus"

        self_mapping_qp = qp.with_bus_mapping(bus_mapping={"drive_bus": "drive_bus", "readout_bus": "readout_bus"})

        assert len(self_mapping_qp.buses) == 2
        assert "drive_bus" in self_mapping_qp.buses
        assert "readout_bus" in self_mapping_qp.buses

        assert self_mapping_qp.body.elements[0].elements[0].bus == "readout_bus"
        assert self_mapping_qp.body.elements[0].elements[0].control_bus == "drive_bus"

        non_existant_mapping_qp = qp.with_bus_mapping(
            bus_mapping={"non_existant": "drive_bus", "non_existant_readout": "readout_bus"}
        )

        assert len(non_existant_mapping_qp.buses) == 2
        assert "drive_bus" in non_existant_mapping_qp.buses
        assert "readout_bus" in non_existant_mapping_qp.buses

        assert non_existant_mapping_qp.body.elements[0].elements[0].bus == "readout_bus"
        assert non_existant_mapping_qp.body.elements[0].elements[0].control_bus == "drive_bus"
>>>>>>> bc609645
<|MERGE_RESOLUTION|>--- conflicted
+++ resolved
@@ -442,10 +442,9 @@
 
     #     assert isinstance(deserialized_qprogram, QProgram)
 
-<<<<<<< HEAD
+    #     assert isinstance(deserialized_qprogram, QProgram)
+
     #     os.remove(file)
-=======
-        os.remove(file)
 
     def test_measure_reset_method(self):
         """Test measure_reset method"""
@@ -526,5 +525,4 @@
         assert "readout_bus" in non_existant_mapping_qp.buses
 
         assert non_existant_mapping_qp.body.elements[0].elements[0].bus == "readout_bus"
-        assert non_existant_mapping_qp.body.elements[0].elements[0].control_bus == "drive_bus"
->>>>>>> bc609645
+        assert non_existant_mapping_qp.body.elements[0].elements[0].control_bus == "drive_bus"