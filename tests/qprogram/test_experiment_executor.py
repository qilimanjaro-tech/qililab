import datetime
import os
import tempfile
from unittest.mock import MagicMock, Mock, call, create_autospec, patch

import numpy as np
import pytest

from qililab.extra.quantum_machines import QuantumMachinesMeasurementResult
from qililab.platform.platform import Platform
from qililab.qprogram.blocks import ForLoop, Loop
from qililab.qprogram.crosstalk_matrix import CrosstalkMatrix
from qililab.qprogram.experiment import Experiment
from qililab.qprogram.experiment_executor import ExperimentExecutor
from qililab.qprogram.qprogram import Domain, QProgram
from qililab.result.experiment_results import ExperimentResults
from qililab.result.qprogram import QProgramResults
from qililab.typings.enums import Parameter
from qililab.waveforms import IQPair, Square


@pytest.fixture(name="platform")
def mock_platform():
    """Fixture to create a mock Platform."""
    qprogram_results = QProgramResults()
    qprogram_results.append_result(
        "readout_bus", QuantumMachinesMeasurementResult(bus="readout", I=np.arange(0, 11), Q=np.arange(100, 111))
    )
    qprogram_results.append_result(
        "readout_bus", QuantumMachinesMeasurementResult(bus="readout", I=np.arange(0, 11), Q=np.arange(100, 111))
    )

    platform = create_autospec(Platform)
    platform.set_parameter = Mock()
    platform.get_parameter = Mock(return_value=1.23)
    platform.execute_qprogram = Mock(return_value=qprogram_results)
    platform.to_dict = Mock(return_value={"name": "platform"})
    platform.experiment_results_base_path = tempfile.gettempdir()
    platform.experiment_results_path_format = "{date}/{time}/{label}.h5"
    platform.set_crosstalk = Mock()
    platform.db_manager = Mock()

    return platform


@pytest.fixture(name="qprogram")
def fixture_qprogram():
    """Fixture to create a mock QProgram."""
    qp = QProgram()
    gain = qp.variable(label="gain", domain=Domain.Voltage)
    with qp.for_loop(gain, 0, 1.0, 0.1):
        qp.set_gain(bus="readout_bus", gain=gain)
        qp.measure(
            "readout_bus",
            waveform=IQPair(Square(1.0, 40), Square(1.0, 40)),
            weights=IQPair(Square(1.0, 100), Square(1.0, 100)),
        )
    with qp.average(shots=1000):
        with qp.loop(gain, values=np.linspace(0.0, 1.0, 11)):
            qp.set_gain(bus="readout_bus", gain=gain)
            qp.measure(
                "readout_bus",
                waveform=IQPair(Square(1.0, 40), Square(1.0, 40)),
                weights=IQPair(Square(1.0, 100), Square(1.0, 100)),
            )

    return qp


@pytest.fixture(name="crosstalk")
def fixture_crosstalk():
    return CrosstalkMatrix.from_array(
        buses=["flux_q0", "flux_q1"], matrix_array=np.array([[1.47046905, 0.12276261], [-0.55322207, 1.58247856]])
    )


def get_qprogram_nshots_by_loop(nshots: int, qprogram: QProgram):
    with qprogram.average(nshots):
        pass
    return qprogram


def get_qprogram_gain_by_get_parameter(gain: float, qprogram: QProgram):
    qprogram.set_gain(bus="readout_bus", gain=gain)
    return qprogram


def get_qprogram_frequency_and_bias_by_loop(frequency: float, bias: float, qprogram: QProgram):
    qprogram.set_frequency(bus="readout", frequency=frequency)
    qprogram.set_gain(bus="readout", gain=bias)
    return qprogram


@pytest.fixture(name="experiment")
def fixture_experiment(qprogram: QProgram, crosstalk: CrosstalkMatrix):
    """Fixture to create a mock Experiment."""
    experiment = Experiment(label="experiment")
    bias = experiment.variable(label="Bias (mV)", domain=Domain.Voltage)
    frequency = experiment.variable(label="Frequency (Hz)", domain=Domain.Frequency)
    nshots = experiment.variable(label="nshots", domain=Domain.Scalar, type=int)

    # Test SetCrosstalk
    experiment.set_crosstalk(crosstalk=crosstalk)

    # Test SetParameter
    experiment.set_parameter(alias="drive_q0", parameter=Parameter.VOLTAGE, value=0.0)
    experiment.set_parameter(alias="drive_q1", parameter=Parameter.VOLTAGE, value=0.5)
    experiment.set_parameter(alias="drive_q2", parameter=Parameter.VOLTAGE, value=1.0)
    experiment.set_parameter(alias="flux_q0", parameter=Parameter.FLUX, value=0.0)

    # Test GetParameter returns a variable that can be reused
    gain = experiment.get_parameter(alias="flux_q0", parameter=Parameter.GAIN)
    # Reused in SetParameter
    experiment.set_parameter(alias="flux_q1", parameter=Parameter.GAIN, value=gain)
    # Reused in ExecuteQProgram
    experiment.execute_qprogram(lambda gain=gain: get_qprogram_gain_by_get_parameter(gain=gain, qprogram=qprogram))

    # Test inner loops
    with experiment.for_loop(bias, 0.0, 1.0, 0.5):
        experiment.set_parameter(alias="readout_bus", parameter=Parameter.VOLTAGE, value=bias)
        with experiment.loop(frequency, values=np.array([2e9, 3e9])):
            experiment.set_parameter(alias="readout_bus", parameter=Parameter.LO_FREQUENCY, value=frequency)
            experiment.execute_qprogram(qprogram)
    # Test parallel loops
    with experiment.parallel(loops=[ForLoop(bias, 0.0, 1.0, 0.5), Loop(frequency, values=np.array([2e9, 3e9, 4e9]))]):
        experiment.set_parameter(alias="readout_bus", parameter=Parameter.VOLTAGE, value=bias)
        experiment.set_parameter(alias="readout_bus", parameter=Parameter.LO_FREQUENCY, value=frequency)
        experiment.execute_qprogram(qprogram)

    # Test qprogram lambda with variable from loop
    with experiment.for_loop(nshots, 0, 3):
        experiment.execute_qprogram(lambda nshots=nshots: get_qprogram_nshots_by_loop(nshots=nshots, qprogram=qprogram))  # type: ignore

    # Test qprogram lambda with two variables from loop
    with experiment.parallel(loops=[ForLoop(bias, 0.0, 1.0, 0.5), Loop(frequency, values=np.array([2e9, 3e9, 4e9]))]):
        experiment.execute_qprogram(
            lambda frequency=frequency, bias=bias: get_qprogram_frequency_and_bias_by_loop(
                frequency=frequency, bias=bias, qprogram=qprogram
            )
        )

    return experiment


class TestExperimentExecutor:
    """Test ExperimentExecutor class"""

    def test_execute(self, platform, experiment, qprogram, crosstalk, override_settings):
        """Test the execute method to ensure the experiment is executed correctly and results are stored."""
        platform.save_experiment_results_in_database = False
        with override_settings(
            experiment_results_save_in_database=False,
            experiment_live_plot_enabled=False,
            experiment_live_plot_on_slurm=False,
        ):
            executor = ExperimentExecutor(platform=platform, experiment=experiment)
            resuls_path = executor.execute()

        # Check if the correct file path is returned
        assert resuls_path.startswith(os.path.abspath(tempfile.gettempdir()))
        assert resuls_path.endswith(".h5")

        # Check that platform methods were called in the correct order
        expected_calls = [
            call.to_dict(),
            call.set_crosstalk(crosstalk=crosstalk),
            call.set_parameter(alias="drive_q0", parameter=Parameter.VOLTAGE, value=0.0, channel_id=None, output_id=None),
            call.set_parameter(alias="drive_q1", parameter=Parameter.VOLTAGE, value=0.5, channel_id=None, output_id=None),
            call.set_parameter(alias="drive_q2", parameter=Parameter.VOLTAGE, value=1.0, channel_id=None, output_id=None),
            call.set_parameter(alias="flux_q0", parameter=Parameter.FLUX, value=0.0, channel_id=None, output_id=None),
            # Check that get_parameter returns a variable that can be reused
            call.get_parameter(alias="flux_q0", parameter=Parameter.GAIN, channel_id=None, output_id=None),
            call.set_parameter(alias="flux_q1", parameter=Parameter.GAIN, value=1.23, channel_id=None, output_id=None),
            call.execute_qprogram(
                qprogram=get_qprogram_gain_by_get_parameter(gain=1.23, qprogram=qprogram),
                bus_mapping=None,
                calibration=None,
                debug=False,
            ),
            # Start of nested loops
            call.set_parameter(alias="readout_bus", parameter=Parameter.VOLTAGE, value=0.0, channel_id=None, output_id=None),
            call.set_parameter(alias="readout_bus", parameter=Parameter.LO_FREQUENCY, value=2e9, channel_id=None, output_id=None),
            call.execute_qprogram(qprogram=qprogram, bus_mapping=None, calibration=None, debug=False),
            call.set_parameter(alias="readout_bus", parameter=Parameter.LO_FREQUENCY, value=3e9, channel_id=None, output_id=None),
            call.execute_qprogram(qprogram=qprogram, bus_mapping=None, calibration=None, debug=False),
            call.set_parameter(alias="readout_bus", parameter=Parameter.VOLTAGE, value=0.5, channel_id=None, output_id=None),
            call.set_parameter(alias="readout_bus", parameter=Parameter.LO_FREQUENCY, value=2e9, channel_id=None, output_id=None),
            call.execute_qprogram(qprogram=qprogram, bus_mapping=None, calibration=None, debug=False),
            call.set_parameter(alias="readout_bus", parameter=Parameter.LO_FREQUENCY, value=3e9, channel_id=None, output_id=None),
            call.execute_qprogram(qprogram=qprogram, bus_mapping=None, calibration=None, debug=False),
            call.set_parameter(alias="readout_bus", parameter=Parameter.VOLTAGE, value=1.0, channel_id=None, output_id=None),
            call.set_parameter(alias="readout_bus", parameter=Parameter.LO_FREQUENCY, value=2e9, channel_id=None, output_id=None),
            call.execute_qprogram(qprogram=qprogram, bus_mapping=None, calibration=None, debug=False),
            call.set_parameter(alias="readout_bus", parameter=Parameter.LO_FREQUENCY, value=3e9, channel_id=None, output_id=None),
            call.execute_qprogram(qprogram=qprogram, bus_mapping=None, calibration=None, debug=False),
            # End of nested loops
            # Start of parallel loop
            call.set_parameter(alias="readout_bus", parameter=Parameter.VOLTAGE, value=0.0, channel_id=None, output_id=None),
            call.set_parameter(alias="readout_bus", parameter=Parameter.LO_FREQUENCY, value=2e9, channel_id=None, output_id=None),
            call.execute_qprogram(qprogram=qprogram, bus_mapping=None, calibration=None, debug=False),
            call.set_parameter(alias="readout_bus", parameter=Parameter.VOLTAGE, value=0.5, channel_id=None, output_id=None),
            call.set_parameter(alias="readout_bus", parameter=Parameter.LO_FREQUENCY, value=3e9, channel_id=None, output_id=None),
            call.execute_qprogram(qprogram=qprogram, bus_mapping=None, calibration=None, debug=False),
            call.set_parameter(alias="readout_bus", parameter=Parameter.VOLTAGE, value=1.0, channel_id=None, output_id=None),
            call.set_parameter(alias="readout_bus", parameter=Parameter.LO_FREQUENCY, value=4e9, channel_id=None, output_id=None),
            call.execute_qprogram(qprogram=qprogram, bus_mapping=None, calibration=None, debug=False),
            # End of parallel loop
            # Start of nshots loop with lambda execution
            call.execute_qprogram(
                qprogram=get_qprogram_nshots_by_loop(nshots=0, qprogram=qprogram),
                bus_mapping=None,
                calibration=None,
                debug=False,
            ),
            call.execute_qprogram(
                qprogram=get_qprogram_nshots_by_loop(nshots=1, qprogram=qprogram),
                bus_mapping=None,
                calibration=None,
                debug=False,
            ),
            call.execute_qprogram(
                qprogram=get_qprogram_nshots_by_loop(nshots=2, qprogram=qprogram),
                bus_mapping=None,
                calibration=None,
                debug=False,
            ),
            # End of nshots loop
            # Start of parallel loop with lambda execution
            call.execute_qprogram(
                qprogram=get_qprogram_frequency_and_bias_by_loop(frequency=2e9, bias=0.0, qprogram=qprogram),
                bus_mapping=None,
                calibration=None,
                debug=False,
            ),
            call.execute_qprogram(
                qprogram=get_qprogram_frequency_and_bias_by_loop(frequency=3e9, bias=0.5, qprogram=qprogram),
                bus_mapping=None,
                calibration=None,
                debug=False,
            ),
            call.execute_qprogram(
                qprogram=get_qprogram_frequency_and_bias_by_loop(frequency=4e9, bias=1.0, qprogram=qprogram),
                bus_mapping=None,
                calibration=None,
                debug=False,
            ),
            # End of parallel loop
        ]

        # If you want to ensure the exact sequence across all calls
        platform.assert_has_calls(expected_calls, any_order=False)

        with ExperimentResults(resuls_path) as experiment_results:
            measurement_data = np.column_stack((np.arange(0, 11), np.arange(100, 111)))

            # Single QProgram
            qprogram0_measurement0_data, _ = experiment_results.get(0, 0)
            assert qprogram0_measurement0_data.shape == (11, 2)
            assert np.allclose(qprogram0_measurement0_data, measurement_data[:, :])

            qprogram0_measurement1_data, _ = experiment_results.get(0, 1)
            assert qprogram0_measurement1_data.shape == (11, 2)
            assert np.allclose(qprogram0_measurement1_data, measurement_data[:, :])

            # QProgram within nested loops
            qprogram1_measurement0_data, _ = experiment_results.get(1, 0)
            assert qprogram1_measurement0_data.shape == (3, 2, 11, 2)
            assert np.allclose(qprogram1_measurement0_data, measurement_data[None, None, :, :])

            qprogram1_measurement1_data, _ = experiment_results.get(1, 1)
            assert qprogram1_measurement1_data.shape == (3, 2, 11, 2)
            assert np.allclose(qprogram1_measurement1_data, measurement_data[None, None, :, :])

            # QProgram within parallel loops
            qprogram2_measurement0_data, _ = experiment_results.get(2, 0)
            assert qprogram2_measurement0_data.shape == (3, 11, 2)
            assert np.allclose(qprogram2_measurement0_data, measurement_data[None, :, :])

            qprogram2_measurement1_data, _ = experiment_results.get(2, 1)
            assert qprogram2_measurement1_data.shape == (3, 11, 2)
            assert np.allclose(qprogram2_measurement1_data, measurement_data[None, :, :])

    @patch("qililab.platform.platform.get_db_manager")
    @patch("qililab.result.experiment_results_writer.h5py.File")
    def test_execute_database_metadata_only(
        self, mock_h5_file, mock_get_db_manager, platform, experiment, override_settings
    ):
        """Test the execute with database as True."""

        platform.save_experiment_results_in_database = True
        platform.db_optional_identifier = "test"
        expected_result_path = "/tmp/20250710/155901/experiment.h5"
        mock_measurement = Mock()
        mock_measurement.result_path = expected_result_path

        mock_db_manager = Mock()
        mock_get_db_manager.return_value = mock_db_manager
        platform.db_manager = mock_db_manager

        mock_file = MagicMock()
        mock_h5_file.return_value = mock_file

        experiment.label = "experiment"
        experiment.description = "Test"

        with (
            patch.object(ExperimentExecutor, "_prepare_operations", return_value=[]),
            patch.object(ExperimentExecutor, "_execute_operations", return_value=None),
            patch.object(ExperimentExecutor, "_create_results_path", return_value=expected_result_path),
        ):

            mock_writer = MagicMock()
            mock_writer.__enter__.return_value = mock_writer
            mock_writer.__exit__.return_value = None
            mock_writer.results_path = expected_result_path
            mock_writer.execution_time = 0.0
            mock_writer_cls = MagicMock()
            mock_writer_cls.return_value = mock_writer

<<<<<<< HEAD
            executor = ExperimentExecutor(
                platform=platform,
                experiment=experiment,
                live_plot=False,
                slurm_execution=False,
                job_id=1,
                sample="sample_test",
                cooldown="cooldown_test",
            )
            executor.loop_indices = True
            executor.execute()
=======
            with override_settings(
                experiment_results_save_in_database=True,
                experiment_live_plot_enabled=False,
                experiment_live_plot_on_slurm=False,
            ):
                executor = ExperimentExecutor(
                    platform=platform,
                    experiment=experiment,
                )
                executor.loop_indices = True
                executor.execute()
>>>>>>> eb7826a1

            assert executor._db_metadata == {
                "job_id": 1,
                "cooldown": "cooldown_test",
                "experiment_name": "experiment",
                "sample_name": "sample_test",
            }

    @patch("qililab.platform.platform.get_db_manager")
    @patch("qililab.result.experiment_results_writer.h5py.File")
    def test_execute_database_no_job_id_raises_error(self, mock_h5_file, mock_get_db_manager, platform, experiment):
        """Test the execute with database as True."""

        platform.save_experiment_results_in_database = True
        platform.db_optional_identifier = "test"
        expected_result_path = "/tmp/20250710/155901/experiment.h5"
        mock_measurement = Mock()
        mock_measurement.result_path = expected_result_path

        mock_db_manager = Mock()
        mock_get_db_manager.return_value = mock_db_manager
        platform.db_manager = mock_db_manager

        mock_file = MagicMock()
        mock_h5_file.return_value = mock_file

        experiment.label = "experiment"
        experiment.description = "Test"

        with (
            patch.object(ExperimentExecutor, "_prepare_operations", return_value=[]),
            patch.object(ExperimentExecutor, "_execute_operations", return_value=None),
            patch.object(ExperimentExecutor, "_create_results_path", return_value=expected_result_path),
        ):

            mock_writer = MagicMock()
            mock_writer.__enter__.return_value = mock_writer
            mock_writer.__exit__.return_value = None
            mock_writer.results_path = expected_result_path
            mock_writer.execution_time = 0.0
            mock_writer_cls = MagicMock()
            mock_writer_cls.return_value = mock_writer

            executor = ExperimentExecutor(
                platform=platform,
                experiment=experiment,
                live_plot=False,
                slurm_execution=False,
                sample="sample_test",
                cooldown="cooldown_test",
            )
            executor.loop_indices = True

            with pytest.raises(ValueError, match="Job id has not been defined."):
                executor.execute()<|MERGE_RESOLUTION|>--- conflicted
+++ resolved
@@ -317,7 +317,6 @@
             mock_writer_cls = MagicMock()
             mock_writer_cls.return_value = mock_writer
 
-<<<<<<< HEAD
             executor = ExperimentExecutor(
                 platform=platform,
                 experiment=experiment,
@@ -329,19 +328,6 @@
             )
             executor.loop_indices = True
             executor.execute()
-=======
-            with override_settings(
-                experiment_results_save_in_database=True,
-                experiment_live_plot_enabled=False,
-                experiment_live_plot_on_slurm=False,
-            ):
-                executor = ExperimentExecutor(
-                    platform=platform,
-                    experiment=experiment,
-                )
-                executor.loop_indices = True
-                executor.execute()
->>>>>>> eb7826a1
 
             assert executor._db_metadata == {
                 "job_id": 1,
