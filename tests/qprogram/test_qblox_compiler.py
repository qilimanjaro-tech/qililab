# pylint: disable=protected-access
from unittest.mock import patch

import numpy as np
import pytest
import qpysequence as QPy

from qililab import Calibration, Domain, Gaussian, IQPair, QbloxCompiler, QProgram, Square
from qililab.qprogram.blocks import ForLoop
from tests.test_utils import is_q1asm_equal  # pylint: disable=import-error, no-name-in-module


def setup_q1asm(marker: str):
    return f"""
        setup:
                wait_sync        4
                set_mrk          {marker}
                upd_param        4
    """


@pytest.fixture(name="calibration")
def fixture_calibration() -> Calibration:
    calibration = Calibration()
    calibration.add_waveform(bus="drive_q0", name="Xpi", waveform=Square(1.0, 100))
    calibration.add_waveform(bus="drive_q1", name="Xpi", waveform=Square(1.0, 150))
    calibration.add_waveform(bus="drive_q2", name="Xpi", waveform=Square(1.0, 200))

    return calibration


@pytest.fixture(name="play_named_operation")
def fixture_play_named_operation() -> QProgram:
    drag_wf = IQPair.DRAG(amplitude=1.0, duration=100, num_sigmas=5, drag_coefficient=1.5)
    qp = QProgram()
    qp.play(bus="drive", waveform="Xpi")
    qp.play(bus="drive", waveform=drag_wf)

    return qp


@pytest.fixture(name="no_loops_all_operations")
def fixture_no_loops_all_operations() -> QProgram:
    drag_pair = IQPair.DRAG(amplitude=1.0, duration=40, num_sigmas=4, drag_coefficient=1.2)
    readout_pair = IQPair(I=Square(amplitude=1.0, duration=1000), Q=Square(amplitude=0.0, duration=1000))
    weights_pair = IQPair(I=Square(amplitude=1.0, duration=2000), Q=Square(amplitude=0.0, duration=2000))
    qp = QProgram()
    qp.set_frequency(bus="drive", frequency=300)
    qp.set_phase(bus="drive", phase=np.pi / 2)
    qp.reset_phase(bus="drive")
    qp.set_gain(bus="drive", gain=0.5)
    qp.set_offset(bus="drive", offset_path0=0.5, offset_path1=0.5)
    qp.play(bus="drive", waveform=drag_pair)
    qp.sync()
    qp.wait(bus="readout", duration=100)
    qp.play(bus="readout", waveform=readout_pair)
    qp.qblox.set_markers(bus="readout", mask="0111")
    qp.qblox.play(bus="readout", waveform=readout_pair, wait_time=4)
    qp.qblox.acquire(bus="readout", weights=weights_pair)
    return qp


@pytest.fixture(name="dynamic_wait")
def fixture_dynamic_wait() -> QProgram:
    drag_pair = IQPair.DRAG(amplitude=1.0, duration=40, num_sigmas=4, drag_coefficient=1.2)
    qp = QProgram()
    duration = qp.variable(Domain.Time)
    with qp.for_loop(variable=duration, start=100, stop=200, step=10):
        qp.play(bus="drive", waveform=drag_pair)
        qp.wait(bus="drive", duration=duration)
    return qp


@pytest.fixture(name="dynamic_wait_multiple_buses")
def fixture_dynamic_wait_multiple_buses() -> QProgram:
    drag_pair = IQPair.DRAG(amplitude=1.0, duration=40, num_sigmas=4, drag_coefficient=1.2)
    qp = QProgram()
    duration = qp.variable(Domain.Time)
    with qp.for_loop(variable=duration, start=100, stop=200, step=10):
        qp.play(bus="drive", waveform=drag_pair)
        qp.wait(bus="readout", duration=duration)
        qp.play(bus="readout", waveform=drag_pair)
    return qp


@pytest.fixture(name="dynamic_wait_multiple_buses_with_disable_autosync")
def fixture_dynamic_wait_multiple_buses_with_disable_autosync() -> QProgram:
    drag_pair = IQPair.DRAG(amplitude=1.0, duration=40, num_sigmas=4, drag_coefficient=1.2)
    qp = QProgram()
    qp.qblox.disable_autosync = True
    duration = qp.variable(Domain.Time)
    with qp.for_loop(variable=duration, start=100, stop=200, step=10):
        qp.play(bus="drive", waveform=drag_pair)
        qp.wait(bus="readout", duration=duration)
        qp.play(bus="readout", waveform=drag_pair)
    return qp


@pytest.fixture(name="sync_with_dynamic_wait")
def fixture_sync_with_dynamic_wait() -> QProgram:
    drag_pair = IQPair.DRAG(amplitude=1.0, duration=40, num_sigmas=4, drag_coefficient=1.2)
    qp = QProgram()
    duration = qp.variable(Domain.Time)
    with qp.for_loop(variable=duration, start=100, stop=200, step=10):
        qp.play(bus="drive", waveform=drag_pair)
        qp.wait(bus="drive", duration=duration)
        qp.sync()
        qp.play(bus="readout", waveform=drag_pair)
    return qp


@pytest.fixture(name="infinite_loop")
def fixture_infinite_loop() -> QProgram:
    drag_pair = IQPair.DRAG(amplitude=1.0, duration=40, num_sigmas=4, drag_coefficient=1.2)
    qp = QProgram()
    with qp.infinite_loop():
        qp.play(bus="drive", waveform=drag_pair)
    return qp


@pytest.fixture(name="average_loop")
def fixture_average_loop() -> QProgram:
    drag_pair = IQPair.DRAG(amplitude=1.0, duration=40, num_sigmas=4, drag_coefficient=1.2)
    readout_pair = IQPair(I=Square(amplitude=1.0, duration=1000), Q=Square(amplitude=0.0, duration=1000))
    weights = IQPair(
        I=Gaussian(amplitude=1.0, duration=1000, num_sigmas=2.5),
        Q=Gaussian(amplitude=1.0, duration=1000, num_sigmas=2.5),
    )
    qp = QProgram()
    with qp.average(shots=1000):
        qp.play(bus="drive", waveform=drag_pair)
        qp.sync()
        qp.wait(bus="readout", duration=100)
        qp.play(bus="readout", waveform=readout_pair)
        qp.qblox.acquire(bus="readout", weights=weights)
    return qp


@pytest.fixture(name="average_loop_long_wait")
def fixture_average_loop_long_wait() -> QProgram:
    drag_pair = IQPair.DRAG(amplitude=1.0, duration=40, num_sigmas=4, drag_coefficient=1.2)
    readout_pair = IQPair(I=Square(amplitude=1.0, duration=1000), Q=Square(amplitude=0.0, duration=1000))
    weights = IQPair(
        I=Gaussian(amplitude=1.0, duration=1000, num_sigmas=2.5),
        Q=Gaussian(amplitude=1.0, duration=1000, num_sigmas=2.5),
    )
    qp = QProgram()
    with qp.average(shots=1000):
        qp.play(bus="drive", waveform=drag_pair)
        qp.wait(bus="drive", duration=100_000)
        qp.sync()
        qp.play(bus="readout", waveform=readout_pair)
        qp.qblox.acquire(bus="readout", weights=weights)
    return qp


@pytest.fixture(name="acquire_with_weights_of_different_length")
def fixture_acquire_with_weights_of_different_lengths() -> QProgram:
    drag_pair = IQPair.DRAG(amplitude=1.0, duration=40, num_sigmas=4, drag_coefficient=1.2)
    readout_pair = IQPair(I=Square(amplitude=1.0, duration=1000), Q=Square(amplitude=0.0, duration=1000))
    weights = IQPair(
        I=Gaussian(amplitude=1.0, duration=1000, num_sigmas=2.5),
        Q=Gaussian(amplitude=1.0, duration=500, num_sigmas=2.5),
    )
    qp = QProgram()
    with qp.average(shots=1000):
        qp.play(bus="drive", waveform=drag_pair)
        qp.sync()
        qp.wait(bus="readout", duration=100)
        qp.play(bus="readout", waveform=readout_pair)
        qp.qblox.acquire(bus="readout", weights=weights)
    return qp


@pytest.fixture(name="average_with_for_loop")
def fixture_average_with_for_loop() -> QProgram:
    drag_pair = IQPair.DRAG(amplitude=1.0, duration=40, num_sigmas=4, drag_coefficient=1.2)
    readout_pair = IQPair(I=Square(amplitude=1.0, duration=1000), Q=Square(amplitude=0.0, duration=1000))
    weights_pair = IQPair(I=Square(amplitude=1.0, duration=2000), Q=Square(amplitude=0.0, duration=2000))
    qp = QProgram()
    gain = qp.variable(Domain.Voltage)
    with qp.average(shots=1000):
        with qp.for_loop(variable=gain, start=0, stop=1.0, step=0.1):
            qp.play(bus="drive", waveform=drag_pair)
            qp.set_gain(bus="readout", gain=gain)
            qp.play(bus="readout", waveform=readout_pair)
            qp.qblox.acquire(bus="readout", weights=weights_pair)
    return qp


@pytest.fixture(name="average_with_for_loop_nshots")
def fixture_average_with_for_loop_nshots() -> QProgram:
    drag_pair = IQPair.DRAG(amplitude=1.0, duration=40, num_sigmas=4, drag_coefficient=1.2)
    readout_pair = IQPair(I=Square(amplitude=1.0, duration=1000), Q=Square(amplitude=0.0, duration=1000))
    weights_pair = IQPair(I=Square(amplitude=1.0, duration=2000), Q=Square(amplitude=0.0, duration=2000))
    qp = QProgram()
    nshots = qp.variable(Domain.Scalar, type=int)
    with qp.average(shots=1000):
        with qp.for_loop(variable=nshots, start=0, stop=2, step=1):
            qp.play(bus="drive", waveform=drag_pair)
            qp.play(bus="readout", waveform=readout_pair)
            qp.qblox.acquire(bus="readout", weights=weights_pair)
    return qp


@pytest.fixture(name="acquire_loop_with_for_loop_with_weights_of_same_waveform")
def fixture_acquire_loop_with_for_loop_with_weights_of_same_waveform() -> QProgram:
    drag_pair = IQPair.DRAG(amplitude=1.0, duration=40, num_sigmas=4, drag_coefficient=1.2)
    readout_pair = IQPair(I=Square(amplitude=1.0, duration=1000), Q=Square(amplitude=0.0, duration=1000))
    weights = IQPair(
        I=Gaussian(amplitude=1.0, duration=1000, num_sigmas=2.5),
        Q=Gaussian(amplitude=1.0, duration=1000, num_sigmas=2.5),
    )
    qp = QProgram()
    gain = qp.variable(Domain.Voltage)
    with qp.average(shots=1000):
        with qp.for_loop(variable=gain, start=0, stop=1.0, step=0.1):
            qp.play(bus="drive", waveform=drag_pair)
            qp.set_gain(bus="readout", gain=gain)
            qp.play(bus="readout", waveform=readout_pair)
            qp.qblox.acquire(bus="readout", weights=weights)
    return qp


@pytest.fixture(name="average_with_multiple_for_loops_and_acquires")
def fixture_average_with_multiple_for_loops_and_acquires() -> QProgram:
    readout_pair = IQPair(I=Square(amplitude=1.0, duration=1000), Q=Square(amplitude=0.0, duration=1000))
    weights_pair_0 = IQPair(I=Square(amplitude=1.0, duration=2000), Q=Square(amplitude=0.0, duration=2000))
    weights_pair_1 = IQPair(I=Square(amplitude=1.0, duration=1000), Q=Square(amplitude=0.0, duration=1000))
    weights_pair_2 = IQPair(I=Square(amplitude=1.0, duration=500), Q=Square(amplitude=0.0, duration=500))
    qp = QProgram()
    frequency = qp.variable(Domain.Frequency)
    gain = qp.variable(Domain.Voltage)
    with qp.average(shots=1000):
        with qp.for_loop(variable=frequency, start=0, stop=500, step=10):
            qp.set_frequency(bus="readout", frequency=frequency)
            qp.play(bus="readout", waveform=readout_pair)
            qp.qblox.acquire(bus="readout", weights=weights_pair_0)
        qp.qblox.acquire(bus="readout", weights=weights_pair_1)
        with qp.for_loop(variable=gain, start=0.0, stop=1.0, step=0.1):
            qp.set_gain(bus="readout", gain=gain)
            qp.play(bus="readout", waveform=readout_pair)
            qp.qblox.acquire(bus="readout", weights=weights_pair_2)
    return qp


@pytest.fixture(name="average_with_nested_for_loops")
def fixture_average_with_nested_for_loops() -> QProgram:
    drag_pair = IQPair.DRAG(amplitude=1.0, duration=40, num_sigmas=4, drag_coefficient=1.2)
    readout_pair = IQPair(I=Square(amplitude=1.0, duration=1000), Q=Square(amplitude=0.0, duration=1000))
    weights_pair = IQPair(I=Square(amplitude=1.0, duration=2000), Q=Square(amplitude=0.0, duration=2000))
    qp = QProgram()
    frequency = qp.variable(Domain.Frequency)
    gain = qp.variable(Domain.Voltage)
    with qp.average(shots=1000):
        with qp.for_loop(variable=gain, start=0, stop=1, step=0.1):
            qp.set_gain(bus="drive", gain=gain)
            with qp.for_loop(variable=frequency, start=0, stop=500, step=10):
                qp.play(bus="drive", waveform=drag_pair)
                qp.sync()
                qp.set_frequency(bus="readout", frequency=frequency)
                qp.play(bus="readout", waveform=readout_pair)
                qp.qblox.acquire(bus="readout", weights=weights_pair)
    return qp


@pytest.fixture(name="measure_program")
def fixture_measure_program() -> QProgram:
    readout_pair = IQPair(I=Square(amplitude=1.0, duration=1000), Q=Square(amplitude=0.0, duration=1000))
    weights_pair = IQPair(I=Square(amplitude=1.0, duration=2000), Q=Square(amplitude=0.0, duration=2000))
    qp = QProgram()
    qp.measure(bus="readout", waveform=readout_pair, weights=weights_pair)
    return qp


@pytest.fixture(name="average_with_parallel_for_loops")
def fixture_average_with_parallel_for_loops() -> QProgram:
    drag_pair = IQPair.DRAG(amplitude=1.0, duration=40, num_sigmas=4, drag_coefficient=1.2)
    readout_pair = IQPair(I=Square(amplitude=1.0, duration=1000), Q=Square(amplitude=0.0, duration=1000))
    weights_pair = IQPair(I=Square(amplitude=1.0, duration=2000), Q=Square(amplitude=0.0, duration=2000))
    qp = QProgram()
    frequency = qp.variable(Domain.Frequency)
    gain = qp.variable(Domain.Voltage)
    with qp.average(shots=1000):
        with qp.parallel(
            loops=[
                ForLoop(variable=frequency, start=100, stop=200, step=10),
                ForLoop(variable=gain, start=0, stop=1, step=0.1),
            ]
        ):
            qp.set_gain(bus="drive", gain=gain)
            qp.set_frequency(bus="readout", frequency=frequency)
            qp.play(bus="drive", waveform=drag_pair)
            qp.sync()
            qp.play(bus="readout", waveform=readout_pair)
            qp.qblox.acquire(bus="readout", weights=weights_pair)
    return qp


@pytest.fixture(name="for_loop_variable_with_no_target")
def fixture_for_loop_variable_with_no_target() -> QProgram:
    qp = QProgram()
    variable = qp.variable(Domain.Scalar, float)
    with qp.average(shots=1000):
        with qp.for_loop(variable=variable, start=0, stop=100, step=4):
            qp.set_frequency(bus="drive", frequency=100)
            qp.set_phase(bus="drive", phase=90)
    return qp


@pytest.fixture(name="play_operation_with_waveforms_of_different_length")
def fixture_play_operation_with_waveforms_of_different_length() -> QProgram:
    qp = QProgram()
    waveform_pair = IQPair(I=Square(amplitude=1.0, duration=40), Q=Square(amplitude=1.0, duration=80))
    qp.play(bus="drive", waveform=waveform_pair)
    return qp


@pytest.fixture(name="multiple_play_operations_with_same_waveform")
def fixture_multiple_play_operations_with_same_waveform() -> QProgram:
    qp = QProgram()
    drag_pair = IQPair.DRAG(amplitude=1.0, duration=40, num_sigmas=4, drag_coefficient=1.2)
    qp.play(bus="drive", waveform=drag_pair)
    qp.play(bus="drive", waveform=drag_pair)
    qp.play(bus="drive", waveform=IQPair.DRAG(amplitude=1.0, duration=40, num_sigmas=4, drag_coefficient=1.2))
    return qp


@pytest.fixture(name="multiple_play_operations_with_no_Q_waveform")
def fixture_multiple_play_operations_with_no_Q_waveform() -> QProgram:
    qp = QProgram()
    gaussian = Gaussian(amplitude=1.0, duration=40, num_sigmas=4)
    qp.play(bus="drive", waveform=gaussian)
    qp.play(bus="drive", waveform=gaussian)
    qp.play(bus="drive", waveform=Gaussian(amplitude=1.0, duration=40, num_sigmas=4))
    return qp


class TestQBloxCompiler:
    def test_play_named_operation_and_bus_mapping(self, play_named_operation: QProgram, calibration: Calibration):
        compiler = QbloxCompiler()
        sequences, _ = compiler.compile(
            qprogram=play_named_operation, bus_mapping={"drive": "drive_q0"}, calibration=calibration
        )

        assert len(sequences) == 1
        assert "drive_q0" in sequences
        assert isinstance(sequences["drive_q0"], QPy.Sequence)

    def test_play_named_operation_raises_error_if_operations_not_in_calibration(self, play_named_operation: QProgram):
        calibration = Calibration()
        compiler = QbloxCompiler()
        with pytest.raises(RuntimeError):
            _ = compiler.compile(play_named_operation, bus_mapping={"drive": "drive_q0"}, calibration=calibration)

    def test_no_loops_all_operations(self, no_loops_all_operations: QProgram):
        compiler = QbloxCompiler()
        sequences, _ = compiler.compile(qprogram=no_loops_all_operations)

        assert len(sequences) == 2
        assert "drive" in sequences
        assert "readout" in sequences

        for bus in sequences:
            assert isinstance(sequences[bus], QPy.Sequence)

        assert len(sequences["drive"]._waveforms._waveforms) == 2
        assert len(sequences["drive"]._acquisitions._acquisitions) == 0
        assert len(sequences["drive"]._weights._weights) == 0
        assert sequences["drive"]._program._compiled

        drive_str = """
            setup:
                            wait_sync        4
                            set_mrk          0
                            upd_param        4

            main:
                            set_freq         1200
                            set_ph           51470
                            reset_ph
                            set_awg_gain     16383, 16383
                            set_awg_offs     16383, 16383
                            play             0, 1, 40
                            set_mrk          0
                            upd_param        4
                            stop
        """
        drive_program = repr(sequences["drive"]._program)
        assert is_q1asm_equal(drive_program, drive_str)

        assert len(sequences["readout"]._waveforms._waveforms) == 2
        assert len(sequences["readout"]._acquisitions._acquisitions) == 1
        assert sequences["readout"]._acquisitions._acquisitions[0].num_bins == 1
        assert len(sequences["readout"]._weights._weights) == 2
        assert sequences["readout"]._program._compiled

        readout_str = """
            setup:
                            wait_sync        4
                            set_mrk          0
                            upd_param        4

            main:
                            wait             40
                            wait             100
                            play             0, 1, 1000
                            set_mrk          7
                            play             0, 1, 4
                            acquire_weighed  0, 0, 0, 1, 2000
                            set_mrk          0
                            upd_param        4
                            stop
        """
        assert is_q1asm_equal(sequences["readout"], readout_str)

    def test_dynamic_wait(self, dynamic_wait: QProgram):
        compiler = QbloxCompiler()
        sequences, _ = compiler.compile(qprogram=dynamic_wait)

        assert len(sequences) == 1
        assert "drive" in sequences

        drive_str = """
            setup:
                            wait_sync        4
                            set_mrk          0
                            upd_param        4

            main:
                            move             11, R0
                            move             100, R1
            loop_0:
                            play             0, 1, 40
                            wait             R1
                            add              R1, 10, R1
                            loop             R0, @loop_0
                            set_mrk          0
                            upd_param        4
                            stop
        """

        assert is_q1asm_equal(sequences["drive"], drive_str)

    def test_dynamic_wait_multiple_buses_with_disable_autosync(
        self, dynamic_wait_multiple_buses_with_disable_autosync: QProgram
    ):
        compiler = QbloxCompiler()
        sequences, _ = compiler.compile(qprogram=dynamic_wait_multiple_buses_with_disable_autosync)

        assert len(sequences) == 2
        assert "drive" in sequences
        assert "readout" in sequences

        expected_drive_str = """
            setup:
                            wait_sync        4
                            set_mrk          0
                            upd_param        4

            main:
<<<<<<< HEAD
                move             11, R0
            loop_0:
                play             0, 1, 40
                loop             R0, @loop_0
                stop
=======
                            move             11, R0
                            move             100, R1
            loop_0:
                            play             0, 1, 40
                            add              R1, 10, R1
                            loop             R0, @loop_0
                            set_mrk          0
                            upd_param        4
                            stop
>>>>>>> 75b50854
        """

        expected_readout_str = """
            setup:
                            wait_sync        4
                            set_mrk          0
                            upd_param        4

            main:
                            move             11, R0
                            move             100, R1
            loop_0:
                            wait             R1
                            play             0, 1, 40
                            add              R1, 10, R1
                            loop             R0, @loop_0
                            nop
                            set_mrk          0
                            upd_param        4
                            stop
        """

        drive_str = repr(sequences["drive"]._program)
        readout_str = repr(sequences["readout"]._program)

        assert is_q1asm_equal(drive_str, expected_drive_str)
        assert is_q1asm_equal(readout_str, expected_readout_str)

    def test_dynamic_wait_multiple_buses_throws_exception(self, dynamic_wait_multiple_buses: QProgram):
        with pytest.raises(NotImplementedError, match="Dynamic syncing is not implemented yet."):
            compiler = QbloxCompiler()
            _ = compiler.compile(qprogram=dynamic_wait_multiple_buses)

    def test_sync_operation_with_dynamic_timings_throws_exception(self, sync_with_dynamic_wait: QProgram):
        with pytest.raises(NotImplementedError, match="Dynamic syncing is not implemented yet."):
            compiler = QbloxCompiler()
            _ = compiler.compile(qprogram=sync_with_dynamic_wait)

    def test_average_with_long_wait(self, average_loop_long_wait: QProgram):
        compiler = QbloxCompiler()
        sequences, _ = compiler.compile(qprogram=average_loop_long_wait)

        assert len(sequences) == 2
        assert "drive" in sequences
        assert "readout" in sequences

        for bus in sequences:
            assert isinstance(sequences[bus], QPy.Sequence)

        assert len(sequences["drive"]._waveforms._waveforms) == 2
        assert len(sequences["drive"]._acquisitions._acquisitions) == 0
        assert len(sequences["drive"]._weights._weights) == 0
        assert sequences["drive"]._program._compiled

        assert len(sequences["readout"]._waveforms._waveforms) == 2
        assert len(sequences["readout"]._acquisitions._acquisitions) == 1
        assert sequences["readout"]._acquisitions._acquisitions[0].num_bins == 1
        assert len(sequences["readout"]._weights._weights) == 1
        assert sequences["readout"]._program._compiled

        drive_str = """
            setup:
                            wait_sync        4
                            set_mrk          0
                            upd_param        4
            main:
                            move             1000, R0
            avg_0:
                            play             0, 1, 40
                            wait             65532
                            wait             34468
                            wait             2000
                            loop             R0, @avg_0
                            set_mrk          0
                            upd_param        4
                            stop
        """

        readout_str = """
            setup:
                            wait_sync        4
                            set_mrk          0
                            upd_param        4
            main:
                            move             1000, R0
            avg_0:
                            wait             65532
                            wait             34508
                            play             0, 1, 1000
                            acquire_weighed  0, 0, 0, 0, 1000
                            loop             R0, @avg_0
                            set_mrk          0
                            upd_param        4
                            stop
        """
        assert is_q1asm_equal(sequences["drive"], drive_str)
        assert is_q1asm_equal(sequences["readout"], readout_str)

    def test_infinite_loop(self, infinite_loop: QProgram):
        compiler = QbloxCompiler()
        sequences, _ = compiler.compile(qprogram=infinite_loop)

        assert len(sequences) == 1
        assert "drive" in sequences

        drive_str = """
            setup:
                            wait_sync        4
                            set_mrk          0
                            upd_param        4

            main:
            infinite_loop_0:
                            play             0, 1, 40
                            jmp              @infinite_loop_0
                            set_mrk          0
                            upd_param        4
                            stop
        """

        assert is_q1asm_equal(sequences["drive"], drive_str)

    def test_average_loop(self, average_loop: QProgram):
        compiler = QbloxCompiler()
        sequences, _ = compiler.compile(qprogram=average_loop)

        assert len(sequences) == 2
        assert "drive" in sequences
        assert "readout" in sequences

        for bus in sequences:
            assert isinstance(sequences[bus], QPy.Sequence)

        assert len(sequences["drive"]._waveforms._waveforms) == 2
        assert len(sequences["drive"]._acquisitions._acquisitions) == 0
        assert len(sequences["drive"]._weights._weights) == 0
        assert sequences["drive"]._program._compiled

        drive_str = """
            setup:
                            wait_sync        4
                            set_mrk          0
                            upd_param        4

            main:
                            move             1000, R0
            avg_0:
                            play             0, 1, 40
                            wait             2100
                            loop             R0, @avg_0
                            set_mrk          0
                            upd_param        4
                            stop
        """
        assert is_q1asm_equal(sequences["drive"], drive_str)

        assert len(sequences["readout"]._waveforms._waveforms) == 2
        assert len(sequences["readout"]._acquisitions._acquisitions) == 1
        assert sequences["readout"]._acquisitions._acquisitions[0].num_bins == 1
        assert len(sequences["readout"]._weights._weights) == 1
        assert sequences["readout"]._program._compiled

        readout_str = """
            setup:
                            wait_sync        4
                            set_mrk          0
                            upd_param        4

            main:
                            move             1000, R0
            avg_0:
                            wait             40
                            wait             100
                            play             0, 1, 1000
                            acquire_weighed  0, 0, 0, 0, 1000
                            loop             R0, @avg_0
                            set_mrk          0
                            upd_param        4
                            stop
        """
        assert is_q1asm_equal(sequences["readout"], readout_str)

    def test_average_with_for_loop_variable_does_nothing(self, average_with_for_loop_nshots: QProgram):
        compiler = QbloxCompiler()
        sequences, _ = compiler.compile(qprogram=average_with_for_loop_nshots)

        assert len(sequences) == 2
        assert "drive" in sequences
        assert "readout" in sequences

        for bus in sequences:
            assert isinstance(sequences[bus], QPy.Sequence)

        assert len(sequences["drive"]._waveforms._waveforms) == 2
        assert len(sequences["drive"]._acquisitions._acquisitions) == 0
        assert len(sequences["drive"]._weights._weights) == 0
        assert sequences["drive"]._program._compiled

        assert len(sequences["readout"]._waveforms._waveforms) == 2
        assert len(sequences["readout"]._acquisitions._acquisitions) == 1
        assert sequences["readout"]._acquisitions._acquisitions[0].num_bins == 3
        assert len(sequences["readout"]._weights._weights) == 2
        assert sequences["readout"]._program._compiled

        expected_drive_str = """
            setup:
                            wait_sync        4
<<<<<<< HEAD
=======
                            set_mrk          0
                            upd_param        4
>>>>>>> 75b50854

            main:
                            move             1000, R0
            avg_0:
                            move             3, R1
            loop_0:
                            play             0, 1, 40
                            wait             2960
                            loop             R1, @loop_0
                            loop             R0, @avg_0
                            set_mrk          0
                            upd_param        4
                            stop
        """

        expected_readout_str = """
            setup:
                            wait_sync        4
<<<<<<< HEAD
=======
                            set_mrk          0
                            upd_param        4
>>>>>>> 75b50854

            main:
                            move             1000, R0
            avg_0:
                            move             1, R4
                            move             0, R3
                            move             0, R2
                            move             3, R1
            loop_0:
                            play             0, 1, 1000
                            acquire_weighed  0, R2, R3, R4, 2000
                            add              R2, 1, R2
                            loop             R1, @loop_0
                            loop             R0, @avg_0
                            set_mrk          0
                            upd_param        4
                            stop
        """

        drive_str = repr(sequences["drive"]._program)
        readout_str = repr(sequences["readout"]._program)

        assert is_q1asm_equal(drive_str, expected_drive_str)
        assert is_q1asm_equal(readout_str, expected_readout_str)

    def test_average_with_for_loop(self, average_with_for_loop: QProgram):
        compiler = QbloxCompiler()
        sequences, _ = compiler.compile(qprogram=average_with_for_loop)

        assert len(sequences) == 2
        assert "drive" in sequences
        assert "readout" in sequences

        for bus in sequences:
            assert isinstance(sequences[bus], QPy.Sequence)

        assert len(sequences["drive"]._waveforms._waveforms) == 2
        assert len(sequences["drive"]._acquisitions._acquisitions) == 0
        assert len(sequences["drive"]._weights._weights) == 0
        assert sequences["drive"]._program._compiled

        assert len(sequences["readout"]._waveforms._waveforms) == 2
        assert len(sequences["readout"]._acquisitions._acquisitions) == 1
        assert sequences["readout"]._acquisitions._acquisitions[0].num_bins == 11
        assert len(sequences["readout"]._weights._weights) == 2
        assert sequences["readout"]._program._compiled

        expected_drive_str = """
            setup:
                            wait_sync        4
<<<<<<< HEAD
=======
                            set_mrk          0
                            upd_param        4
>>>>>>> 75b50854

            main:
                            move             1000, R0
            avg_0:
                            move             11, R1
            loop_0:
                            play             0, 1, 40
                            wait             2960
                            loop             R1, @loop_0
                            loop             R0, @avg_0
                            set_mrk          0
                            upd_param        4
                            stop
        """

        expected_readout_str = """
            setup:
                            wait_sync        4
<<<<<<< HEAD
=======
                            set_mrk          0
                            upd_param        4
>>>>>>> 75b50854

            main:
                            move             1000, R0
            avg_0:
                            move             1, R1
                            move             0, R2
                            move             0, R3
                            move             11, R4
                            move             0, R5
            loop_0:
                            set_awg_gain     R5, R5
                            play             0, 1, 1000
                            acquire_weighed  0, R3, R2, R1, 2000
                            add              R3, 1, R3
                            add              R5, 3276, R5
                            loop             R4, @loop_0
                            nop
                            loop             R0, @avg_0
                            set_mrk          0
                            upd_param        4
                            stop
        """

        drive_str = repr(sequences["drive"]._program)
        readout_str = repr(sequences["readout"]._program)

        assert is_q1asm_equal(drive_str, expected_drive_str)
        assert is_q1asm_equal(readout_str, expected_readout_str)

    def test_measure_calls_play_acquire(self, measure_program):
        compiler = QbloxCompiler()

        # Test measure with default time of flight
        with (
            patch.object(QbloxCompiler, "_handle_play") as handle_play,
            patch.object(QbloxCompiler, "_handle_acquire") as handle_acquire,
        ):
            compiler.compile(measure_program)

            measure = measure_program.body.elements[0]
            assert handle_play.call_count == 1
            assert handle_acquire.call_count == 1
            assert handle_play.call_args[0][0].bus == measure.bus
            assert handle_play.call_args[0][0].waveform == measure.waveform
            assert handle_play.call_args[0][0].wait_time == QbloxCompiler.minimum_wait_duration
            assert handle_acquire.call_args[0][0].bus == measure.bus
            assert handle_acquire.call_args[0][0].weights == measure.weights

        # Test measure with provided time of flight
        with (
            patch.object(QbloxCompiler, "_handle_play") as handle_play,
            patch.object(QbloxCompiler, "_handle_acquire") as handle_acquire,
        ):
            compiler.compile(measure_program, times_of_flight={"readout": 123})

            measure = measure_program.body.elements[0]
            assert handle_play.call_count == 1
            assert handle_acquire.call_count == 1
            assert handle_play.call_args[0][0].bus == measure.bus
            assert handle_play.call_args[0][0].waveform == measure.waveform
            assert handle_play.call_args[0][0].wait_time == 123
            assert handle_acquire.call_args[0][0].bus == measure.bus
            assert handle_acquire.call_args[0][0].weights == measure.weights

    def test_acquire_loop_with_for_loop_with_weights_of_same_waveform(
        self, acquire_loop_with_for_loop_with_weights_of_same_waveform: QProgram
    ):
        compiler = QbloxCompiler()
        sequences, _ = compiler.compile(qprogram=acquire_loop_with_for_loop_with_weights_of_same_waveform)

        assert len(sequences) == 2
        assert "drive" in sequences
        assert "readout" in sequences

        for bus in sequences:
            assert isinstance(sequences[bus], QPy.Sequence)

        assert len(sequences["drive"]._waveforms._waveforms) == 2
        assert len(sequences["drive"]._acquisitions._acquisitions) == 0
        assert len(sequences["drive"]._weights._weights) == 0
        assert sequences["drive"]._program._compiled

        assert len(sequences["readout"]._waveforms._waveforms) == 2
        assert len(sequences["readout"]._acquisitions._acquisitions) == 1
        assert sequences["readout"]._acquisitions._acquisitions[0].num_bins == 11
        assert len(sequences["readout"]._weights._weights) == 1
        assert sequences["readout"]._program._compiled

        drive_str = """
            setup:
                            wait_sync        4
                            set_mrk          0
                            upd_param        4

            main:
                            move             1000, R0
            avg_0:
                            move             11, R1
                            move             0, R2
            loop_0:
                            play             0, 1, 40
                            wait             1960
                            add              R2, 3276, R2
                            loop             R1, @loop_0
                            loop             R0, @avg_0
                            set_mrk          0
                            upd_param        4
                            stop
        """
        readout_str = """
            setup:
                            wait_sync        4
                            set_mrk          0
                            upd_param        4

            main:
                            move             1000, R0
            avg_0:
                            move             0, R1
                            move             0, R2
                            move             0, R3
                            move             11, R4
                            move             0, R5
            loop_0:
                            set_awg_gain     R5, R5
                            play             0, 1, 1000
                            acquire_weighed  0, R3, R2, R1, 1000
                            add              R3, 1, R3
                            add              R5, 3276, R5
                            loop             R4, @loop_0
                            nop
                            loop             R0, @avg_0
                            set_mrk          0
                            upd_param        4
                            stop
        """
        assert is_q1asm_equal(sequences["drive"], drive_str)
        assert is_q1asm_equal(sequences["readout"], readout_str)

    def test_average_with_multiple_for_loops_and_acquires(self, average_with_multiple_for_loops_and_acquires: QProgram):
        compiler = QbloxCompiler()
        sequences, _ = compiler.compile(qprogram=average_with_multiple_for_loops_and_acquires)

        assert len(sequences) == 1
        assert "readout" in sequences

        for bus in sequences:
            assert isinstance(sequences[bus], QPy.Sequence)

        assert len(sequences["readout"]._waveforms._waveforms) == 2
        assert len(sequences["readout"]._acquisitions._acquisitions) == 3
        assert sequences["readout"]._acquisitions._acquisitions[0].num_bins == 51
        assert sequences["readout"]._acquisitions._acquisitions[1].num_bins == 1
        assert sequences["readout"]._acquisitions._acquisitions[2].num_bins == 11
        assert len(sequences["readout"]._weights._weights) == 6
        assert sequences["readout"]._program._compiled

        readout_str = """
            setup:
                            wait_sync        4
                            set_mrk          0
                            upd_param        4

            main:
                            move             1000, R0
            avg_0:
                            move             5, R1
                            move             4, R2
                            move             0, R3
                            move             1, R4
                            move             0, R5
                            move             0, R6
                            move             51, R7
                            move             0, R8
            loop_0:
                            set_freq         R8
                            play             0, 1, 1000
                            acquire_weighed  0, R6, R5, R4, 2000
                            add              R6, 1, R6
                            add              R8, 40, R8
                            loop             R7, @loop_0
                            nop
                            acquire_weighed  1, 0, 2, 3, 1000
                            move             11, R9
                            move             0, R10
                            nop
            loop_1:
                            set_awg_gain     R10, R10
                            play             0, 1, 1000
                            acquire_weighed  2, R3, R2, R1, 500
                            add              R3, 1, R3
                            add              R10, 3276, R10
                            loop             R9, @loop_1
                            loop             R0, @avg_0
                            set_mrk          0
                            upd_param        4
                            stop
        """
        assert is_q1asm_equal(sequences["readout"], readout_str)

    def test_average_with_nested_for_loops(self, average_with_nested_for_loops: QProgram):
        compiler = QbloxCompiler()
        sequences, _ = compiler.compile(qprogram=average_with_nested_for_loops)

        assert len(sequences) == 2
        assert "drive" in sequences
        assert "readout" in sequences

        for bus in sequences:
            assert isinstance(sequences[bus], QPy.Sequence)

        assert len(sequences["drive"]._waveforms._waveforms) == 2
        assert len(sequences["drive"]._acquisitions._acquisitions) == 0
        assert len(sequences["drive"]._weights._weights) == 0
        assert sequences["drive"]._program._compiled

        assert len(sequences["readout"]._waveforms._waveforms) == 2
        assert len(sequences["readout"]._acquisitions._acquisitions) == 1
        assert sequences["readout"]._acquisitions._acquisitions[0].num_bins == 561
        assert len(sequences["readout"]._weights._weights) == 2
        assert sequences["readout"]._program._compiled

        drive_str = """
            setup:
                            wait_sync        4
                            set_mrk          0
                            upd_param        4

            main:
                            move             1000, R0
            avg_0:
                            move             11, R1
                            move             0, R2
            loop_0:
                            set_awg_gain     R2, R2
                            move             51, R3
                            move             0, R4
            loop_1:
                            play             0, 1, 40
                            wait             3000
                            add              R4, 40, R4
                            loop             R3, @loop_1
                            add              R2, 3276, R2
                            loop             R1, @loop_0
                            nop
                            loop             R0, @avg_0
                            set_mrk          0
                            upd_param        4
                            stop
        """
        readout_str = """
            setup:
                            wait_sync        4
                            set_mrk          0
                            upd_param        4

            main:
                            move             1000, R0
            avg_0:
                            move             1, R1
                            move             0, R2
                            move             0, R3
                            move             11, R4
                            move             0, R5
            loop_0:
                            move             51, R6
                            move             0, R7
            loop_1:
                            wait             40
                            set_freq         R7
                            play             0, 1, 1000
                            acquire_weighed  0, R3, R2, R1, 2000
                            add              R3, 1, R3
                            add              R7, 40, R7
                            loop             R6, @loop_1
                            add              R5, 3276, R5
                            loop             R4, @loop_0
                            loop             R0, @avg_0
                            set_mrk          0
                            upd_param        4
                            stop
        """
        assert is_q1asm_equal(sequences["drive"], drive_str)
        assert is_q1asm_equal(sequences["readout"], readout_str)

    def test_average_with_parallel_for_loops(self, average_with_parallel_for_loops: QProgram):
        compiler = QbloxCompiler()
        sequences, _ = compiler.compile(qprogram=average_with_parallel_for_loops)

        assert len(sequences) == 2
        assert "drive" in sequences
        assert "readout" in sequences

        for bus in sequences:
            assert isinstance(sequences[bus], QPy.Sequence)

        assert len(sequences["drive"]._waveforms._waveforms) == 2
        assert len(sequences["drive"]._acquisitions._acquisitions) == 0
        assert len(sequences["drive"]._weights._weights) == 0
        assert sequences["drive"]._program._compiled

        assert len(sequences["readout"]._waveforms._waveforms) == 2
        assert len(sequences["readout"]._acquisitions._acquisitions) == 1
        assert sequences["readout"]._acquisitions._acquisitions[0].num_bins == 11
        assert len(sequences["readout"]._weights._weights) == 2
        assert sequences["readout"]._program._compiled

        drive_str = """
            setup:
                            wait_sync        4
                            set_mrk          0
                            upd_param        4

            main:
                            move             1000, R0
            avg_0:
                            move             11, R1
                            move             400, R2
                            move             0, R3
            loop_0:
                            set_awg_gain     R3, R3
                            play             0, 1, 40
                            wait             3000
                            add              R2, 40, R2
                            add              R3, 3276, R3
                            loop             R1, @loop_0
                            nop
                            loop             R0, @avg_0
                            set_mrk          0
                            upd_param        4
                            stop
        """
        readout_str = """
            setup:
                            wait_sync        4
                            set_mrk          0
                            upd_param        4

            main:
                            move             1000, R0
            avg_0:
                            move             1, R1
                            move             0, R2
                            move             0, R3
                            move             11, R4
                            move             400, R5
                            move             0, R6
            loop_0:
                            set_freq         R5
                            wait             40
                            play             0, 1, 1000
                            acquire_weighed  0, R3, R2, R1, 2000
                            add              R3, 1, R3
                            add              R5, 40, R5
                            add              R6, 3276, R6
                            loop             R4, @loop_0
                            loop             R0, @avg_0
                            set_mrk          0
                            upd_param        4
                            stop
        """
        assert is_q1asm_equal(sequences["drive"], drive_str)
        assert is_q1asm_equal(sequences["readout"], readout_str)

    def test_multiple_play_operations_with_same_waveform(self, multiple_play_operations_with_same_waveform: QProgram):
        compiler = QbloxCompiler()
        sequences, _ = compiler.compile(qprogram=multiple_play_operations_with_same_waveform)

        assert len(sequences) == 1
        assert "drive" in sequences

        for bus in sequences:
            assert isinstance(sequences[bus], QPy.Sequence)

        assert len(sequences["drive"]._waveforms._waveforms) == 2
        assert len(sequences["drive"]._acquisitions._acquisitions) == 0
        assert len(sequences["drive"]._weights._weights) == 0
        assert sequences["drive"]._program._compiled

        drive_str = """
            setup:
                            wait_sync        4
                            set_mrk          0
                            upd_param        4

            main:
                            play             0, 1, 40
                            play             0, 1, 40
                            play             0, 1, 40
                            set_mrk          0
                            upd_param        4
                            stop
        """
        assert is_q1asm_equal(sequences["drive"], drive_str)

    def test_multiple_play_operations_with_no_Q_waveform(self, multiple_play_operations_with_no_Q_waveform: QProgram):
        compiler = QbloxCompiler()
        sequences, _ = compiler.compile(qprogram=multiple_play_operations_with_no_Q_waveform)

        assert len(sequences) == 1
        assert "drive" in sequences

        for bus in sequences:
            assert isinstance(sequences[bus], QPy.Sequence)

        assert len(sequences["drive"]._waveforms._waveforms) == 2
        assert len(sequences["drive"]._acquisitions._acquisitions) == 0
        assert len(sequences["drive"]._weights._weights) == 0
        assert sequences["drive"]._program._compiled

        drive_str = """
            setup:
                            wait_sync        4
                            set_mrk          0
                            upd_param        4

            main:
                            play             0, 1, 40
                            play             0, 1, 40
                            play             0, 1, 40
                            set_mrk          0
                            upd_param        4
                            stop
        """
        assert is_q1asm_equal(sequences["drive"], drive_str)

    @pytest.mark.parametrize(
        "start,stop,step,expected_result",
        [(0, 10, 1, 11), (10, 0, -1, 11), (1, 2.05, 0.1, 11)],
    )
    def test_calculate_iterations(self, start, stop, step, expected_result):
        result = QbloxCompiler._calculate_iterations(start, stop, step)
        assert result == expected_result

    def test_calculate_iterations_with_zero_step_throws_error(self):
        with pytest.raises(ValueError, match="Step value cannot be zero"):
            QbloxCompiler._calculate_iterations(100, 200, 0)<|MERGE_RESOLUTION|>--- conflicted
+++ resolved
@@ -459,23 +459,13 @@
                             upd_param        4
 
             main:
-<<<<<<< HEAD
-                move             11, R0
-            loop_0:
-                play             0, 1, 40
-                loop             R0, @loop_0
-                stop
-=======
                             move             11, R0
-                            move             100, R1
-            loop_0:
-                            play             0, 1, 40
-                            add              R1, 10, R1
+            loop_0:
+                            play             0, 1, 40
                             loop             R0, @loop_0
                             set_mrk          0
                             upd_param        4
                             stop
->>>>>>> 75b50854
         """
 
         expected_readout_str = """
@@ -683,11 +673,8 @@
         expected_drive_str = """
             setup:
                             wait_sync        4
-<<<<<<< HEAD
-=======
-                            set_mrk          0
-                            upd_param        4
->>>>>>> 75b50854
+                            set_mrk          0
+                            upd_param        4
 
             main:
                             move             1000, R0
@@ -698,19 +685,14 @@
                             wait             2960
                             loop             R1, @loop_0
                             loop             R0, @avg_0
-                            set_mrk          0
-                            upd_param        4
                             stop
         """
 
         expected_readout_str = """
             setup:
                             wait_sync        4
-<<<<<<< HEAD
-=======
-                            set_mrk          0
-                            upd_param        4
->>>>>>> 75b50854
+                            set_mrk          0
+                            upd_param        4
 
             main:
                             move             1000, R0
@@ -761,11 +743,8 @@
         expected_drive_str = """
             setup:
                             wait_sync        4
-<<<<<<< HEAD
-=======
-                            set_mrk          0
-                            upd_param        4
->>>>>>> 75b50854
+                            set_mrk          0
+                            upd_param        4
 
             main:
                             move             1000, R0
@@ -784,11 +763,8 @@
         expected_readout_str = """
             setup:
                             wait_sync        4
-<<<<<<< HEAD
-=======
-                            set_mrk          0
-                            upd_param        4
->>>>>>> 75b50854
+                            set_mrk          0
+                            upd_param        4
 
             main:
                             move             1000, R0
