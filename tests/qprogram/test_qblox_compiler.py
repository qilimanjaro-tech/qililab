import logging
from unittest.mock import patch

import numpy as np
import pytest
import qpysequence as QPy
from tests.test_utils import is_q1asm_equal

from qililab import Calibration, Domain, Gaussian, IQPair, QbloxCompiler, QProgram, Square
from qililab.config import logger
from qililab.qprogram.blocks import ForLoop


def setup_q1asm(marker: str):
    return f"""
        setup:
                wait_sync        4
                set_mrk          {marker}
                upd_param        4
    """


@pytest.fixture(name="calibration")
def fixture_calibration() -> Calibration:
    calibration = Calibration()
    calibration.add_waveform(bus="drive_q0", name="Xpi", waveform=Square(1.0, 100))
    calibration.add_waveform(bus="drive_q1", name="Xpi", waveform=Square(1.0, 150))
    calibration.add_waveform(bus="drive_q2", name="Xpi", waveform=Square(1.0, 200))

    return calibration


@pytest.fixture(name="play_named_operation")
def fixture_play_named_operation() -> QProgram:
    drag_wf = IQPair.DRAG(amplitude=1.0, duration=100, num_sigmas=5, drag_coefficient=1.5)
    qp = QProgram()
    qp.play(bus="drive", waveform="Xpi")
    qp.play(bus="drive", waveform=drag_wf)

    return qp


@pytest.fixture(name="measurement_blocked_operation")
def fixture_measurement_blocked_operation() -> QProgram:
    drag_wf = IQPair.DRAG(amplitude=1.0, duration=100, num_sigmas=5, drag_coefficient=1.5)
    readout_pair = IQPair(I=Square(amplitude=1.0, duration=1000), Q=Square(amplitude=0.0, duration=1000))
    weights_pair = IQPair(I=Square(amplitude=1.0, duration=2000), Q=Square(amplitude=0.0, duration=2000))
    qp = QProgram()
    with qp.block():
        qp.play(bus="drive", waveform=drag_wf)
        qp.measure(bus="readout", waveform=readout_pair, weights=weights_pair)

    return qp


@pytest.fixture(name="no_loops_all_operations")
def fixture_no_loops_all_operations() -> QProgram:
    drag_pair = IQPair.DRAG(amplitude=1.0, duration=40, num_sigmas=4, drag_coefficient=1.2)
    readout_pair = IQPair(I=Square(amplitude=1.0, duration=1000), Q=Square(amplitude=0.0, duration=1000))
    weights_pair = IQPair(I=Square(amplitude=1.0, duration=2000), Q=Square(amplitude=0.0, duration=2000))
    qp = QProgram()
    qp.set_frequency(bus="drive", frequency=300)
    qp.set_phase(bus="drive", phase=np.pi / 2)
    qp.reset_phase(bus="drive")
    qp.set_gain(bus="drive", gain=0.5)
    qp.set_offset(bus="drive", offset_path0=0.5, offset_path1=0.5)
    qp.play(bus="drive", waveform=drag_pair)
    qp.sync()
    qp.wait(bus="readout", duration=100)
    qp.play(bus="readout", waveform=readout_pair)
    qp.qblox.set_markers(bus="readout", mask="0111")
    qp.qblox.play(bus="readout", waveform=readout_pair, wait_time=4)
    qp.qblox.acquire(bus="readout", weights=weights_pair)
    return qp


@pytest.fixture(name="offset_no_path1")
def fixture_offset_no_path1() -> QProgram:
    drag_pair = IQPair.DRAG(amplitude=1.0, duration=40, num_sigmas=4, drag_coefficient=1.2)
    qp = QProgram()
    qp.set_offset(bus="drive", offset_path0=0.5)
    qp.play(bus="drive", waveform=drag_pair)
    return qp


@pytest.fixture(name="dynamic_wait")
def fixture_dynamic_wait() -> QProgram:
    drag_pair = IQPair.DRAG(amplitude=1.0, duration=40, num_sigmas=4, drag_coefficient=1.2)
    qp = QProgram()
    duration = qp.variable(label="time", domain=Domain.Time)
    with qp.for_loop(variable=duration, start=100, stop=200, step=10):
        qp.play(bus="drive", waveform=drag_pair)
        qp.wait(bus="drive", duration=duration)
    return qp


@pytest.fixture(name="dynamic_wait_multiple_buses")
def fixture_dynamic_wait_multiple_buses() -> QProgram:
    drag_pair = IQPair.DRAG(amplitude=1.0, duration=40, num_sigmas=4, drag_coefficient=1.2)
    qp = QProgram()
    duration = qp.variable(label="time", domain=Domain.Time)
    with qp.for_loop(variable=duration, start=100, stop=200, step=10):
        qp.play(bus="drive", waveform=drag_pair)
        qp.wait(bus="readout", duration=duration)
        qp.play(bus="readout", waveform=drag_pair)
    return qp


@pytest.fixture(name="dynamic_wait_multiple_buses_with_disable_autosync")
def fixture_dynamic_wait_multiple_buses_with_disable_autosync() -> QProgram:
    drag_pair = IQPair.DRAG(amplitude=1.0, duration=40, num_sigmas=4, drag_coefficient=1.2)
    qp = QProgram()
    qp.qblox.disable_autosync = True
    duration = qp.variable(label="time", domain=Domain.Time)
    with qp.for_loop(variable=duration, start=100, stop=200, step=10):
        qp.play(bus="drive", waveform=drag_pair)
        qp.wait(bus="readout", duration=duration)
        qp.play(bus="readout", waveform=drag_pair)
    return qp


@pytest.fixture(name="sync_with_dynamic_wait")
def fixture_sync_with_dynamic_wait() -> QProgram:
    drag_pair = IQPair.DRAG(amplitude=1.0, duration=40, num_sigmas=4, drag_coefficient=1.2)
    qp = QProgram()
    duration = qp.variable(label="time", domain=Domain.Time)
    with qp.for_loop(variable=duration, start=100, stop=200, step=10):
        qp.play(bus="drive", waveform=drag_pair)
        qp.wait(bus="drive", duration=duration)
        qp.sync()
        qp.play(bus="readout", waveform=drag_pair)
    return qp


@pytest.fixture(name="infinite_loop")
def fixture_infinite_loop() -> QProgram:
    drag_pair = IQPair.DRAG(amplitude=1.0, duration=40, num_sigmas=4, drag_coefficient=1.2)
    qp = QProgram()
    with qp.infinite_loop():
        qp.play(bus="drive", waveform=drag_pair)
    return qp


@pytest.fixture(name="average_loop")
def fixture_average_loop() -> QProgram:
    drag_pair = IQPair.DRAG(amplitude=1.0, duration=40, num_sigmas=4, drag_coefficient=1.2)
    readout_pair = IQPair(I=Square(amplitude=1.0, duration=1000), Q=Square(amplitude=0.0, duration=1000))
    weights = IQPair(
        I=Gaussian(amplitude=1.0, duration=1000, num_sigmas=2.5),
        Q=Gaussian(amplitude=1.0, duration=1000, num_sigmas=2.5),
    )
    qp = QProgram()
    with qp.average(shots=1000):
        qp.play(bus="drive", waveform=drag_pair)
        qp.sync()
        qp.wait(bus="readout", duration=100)
        qp.play(bus="readout", waveform=readout_pair)
        qp.qblox.acquire(bus="readout", weights=weights)
    return qp


@pytest.fixture(name="average_loop_long_wait")
def fixture_average_loop_long_wait() -> QProgram:
    drag_pair = IQPair.DRAG(amplitude=1.0, duration=40, num_sigmas=4, drag_coefficient=1.2)
    readout_pair = IQPair(I=Square(amplitude=1.0, duration=1000), Q=Square(amplitude=0.0, duration=1000))
    weights = IQPair(
        I=Gaussian(amplitude=1.0, duration=1000, num_sigmas=2.5),
        Q=Gaussian(amplitude=1.0, duration=1000, num_sigmas=2.5),
    )
    qp = QProgram()
    with qp.average(shots=1000):
        qp.play(bus="drive", waveform=drag_pair)
        qp.wait(bus="drive", duration=100_000)
        qp.sync()
        qp.play(bus="readout", waveform=readout_pair)
        qp.qblox.acquire(bus="readout", weights=weights)
    return qp


@pytest.fixture(name="acquire_with_weights_of_different_length")
def fixture_acquire_with_weights_of_different_lengths() -> QProgram:
    drag_pair = IQPair.DRAG(amplitude=1.0, duration=40, num_sigmas=4, drag_coefficient=1.2)
    readout_pair = IQPair(I=Square(amplitude=1.0, duration=1000), Q=Square(amplitude=0.0, duration=1000))
    weights = IQPair(
        I=Gaussian(amplitude=1.0, duration=1000, num_sigmas=2.5),
        Q=Gaussian(amplitude=1.0, duration=500, num_sigmas=2.5),
    )
    qp = QProgram()
    with qp.average(shots=1000):
        qp.play(bus="drive", waveform=drag_pair)
        qp.sync()
        qp.wait(bus="readout", duration=100)
        qp.play(bus="readout", waveform=readout_pair)
        qp.qblox.acquire(bus="readout", weights=weights)
    return qp


@pytest.fixture(name="average_with_for_loop")
def fixture_average_with_for_loop() -> QProgram:
    drag_pair = IQPair.DRAG(amplitude=1.0, duration=40, num_sigmas=4, drag_coefficient=1.2)
    readout_pair = IQPair(I=Square(amplitude=1.0, duration=1000), Q=Square(amplitude=0.0, duration=1000))
    weights_pair = IQPair(I=Square(amplitude=1.0, duration=2000), Q=Square(amplitude=0.0, duration=2000))
    qp = QProgram()
    gain = qp.variable(label="gain", domain=Domain.Voltage)
    with qp.average(shots=1000):
        with qp.for_loop(variable=gain, start=0, stop=1.0, step=0.1):
            qp.play(bus="drive", waveform=drag_pair)
            qp.set_gain(bus="readout", gain=gain)
            qp.play(bus="readout", waveform=readout_pair)
            qp.qblox.acquire(bus="readout", weights=weights_pair)
    return qp


@pytest.fixture(name="average_with_for_loop_nshots")
def fixture_average_with_for_loop_nshots() -> QProgram:
    drag_pair = IQPair.DRAG(amplitude=1.0, duration=40, num_sigmas=4, drag_coefficient=1.2)
    readout_pair = IQPair(I=Square(amplitude=1.0, duration=1000), Q=Square(amplitude=0.0, duration=1000))
    weights_pair = IQPair(I=Square(amplitude=1.0, duration=2000), Q=Square(amplitude=0.0, duration=2000))
    qp = QProgram()
    nshots = qp.variable(label="nshots", domain=Domain.Scalar, type=int)
    with qp.average(shots=1000):
        with qp.for_loop(variable=nshots, start=0, stop=2, step=1):
            qp.play(bus="drive", waveform=drag_pair)
            qp.play(bus="readout", waveform=readout_pair)
            qp.qblox.acquire(bus="readout", weights=weights_pair)
    return qp


@pytest.fixture(name="acquire_loop_with_for_loop_with_weights_of_same_waveform")
def fixture_acquire_loop_with_for_loop_with_weights_of_same_waveform() -> QProgram:
    drag_pair = IQPair.DRAG(amplitude=1.0, duration=40, num_sigmas=4, drag_coefficient=1.2)
    readout_pair = IQPair(I=Square(amplitude=1.0, duration=1000), Q=Square(amplitude=0.0, duration=1000))
    weights = IQPair(
        I=Gaussian(amplitude=1.0, duration=1000, num_sigmas=2.5),
        Q=Gaussian(amplitude=1.0, duration=1000, num_sigmas=2.5),
    )
    qp = QProgram()
    gain = qp.variable(label="gain", domain=Domain.Voltage)
    with qp.average(shots=1000):
        with qp.for_loop(variable=gain, start=0, stop=1.0, step=0.1):
            qp.play(bus="drive", waveform=drag_pair)
            qp.set_gain(bus="readout", gain=gain)
            qp.play(bus="readout", waveform=readout_pair)
            qp.qblox.acquire(bus="readout", weights=weights)
    return qp


@pytest.fixture(name="average_with_multiple_for_loops_and_acquires")
def fixture_average_with_multiple_for_loops_and_acquires() -> QProgram:
    readout_pair = IQPair(I=Square(amplitude=1.0, duration=1000), Q=Square(amplitude=0.0, duration=1000))
    weights_pair_0 = IQPair(I=Square(amplitude=1.0, duration=2000), Q=Square(amplitude=0.0, duration=2000))
    weights_pair_1 = IQPair(I=Square(amplitude=1.0, duration=1000), Q=Square(amplitude=0.0, duration=1000))
    weights_pair_2 = IQPair(I=Square(amplitude=1.0, duration=500), Q=Square(amplitude=0.0, duration=500))
    qp = QProgram()
    frequency = qp.variable(label="frequency", domain=Domain.Frequency)
    gain = qp.variable(label="gain", domain=Domain.Voltage)
    with qp.average(shots=1000):
        with qp.for_loop(variable=frequency, start=0, stop=500, step=10):
            qp.set_frequency(bus="readout", frequency=frequency)
            qp.play(bus="readout", waveform=readout_pair)
            qp.qblox.acquire(bus="readout", weights=weights_pair_0)
        qp.qblox.acquire(bus="readout", weights=weights_pair_1)
        with qp.for_loop(variable=gain, start=0.0, stop=1.0, step=0.1):
            qp.set_gain(bus="readout", gain=gain)
            qp.play(bus="readout", waveform=readout_pair)
            qp.qblox.acquire(bus="readout", weights=weights_pair_2)
    return qp


@pytest.fixture(name="average_with_nested_for_loops")
def fixture_average_with_nested_for_loops() -> QProgram:
    drag_pair = IQPair.DRAG(amplitude=1.0, duration=40, num_sigmas=4, drag_coefficient=1.2)
    readout_pair = IQPair(I=Square(amplitude=1.0, duration=1000), Q=Square(amplitude=0.0, duration=1000))
    weights_pair = IQPair(I=Square(amplitude=1.0, duration=2000), Q=Square(amplitude=0.0, duration=2000))
    qp = QProgram()
    frequency = qp.variable(label="frequency", domain=Domain.Frequency)
    gain = qp.variable(label="gain", domain=Domain.Voltage)
    with qp.average(shots=1000):
        with qp.for_loop(variable=gain, start=0, stop=1, step=0.1):
            qp.set_gain(bus="drive", gain=gain)
            with qp.for_loop(variable=frequency, start=0, stop=500, step=10):
                qp.play(bus="drive", waveform=drag_pair)
                qp.sync()
                qp.set_frequency(bus="readout", frequency=frequency)
                qp.play(bus="readout", waveform=readout_pair)
                qp.qblox.acquire(bus="readout", weights=weights_pair)
    return qp


@pytest.fixture(name="measure_program")
def fixture_measure_program() -> QProgram:
    readout_pair = IQPair(I=Square(amplitude=1.0, duration=1000), Q=Square(amplitude=0.0, duration=1000))
    weights_pair = IQPair(I=Square(amplitude=1.0, duration=2000), Q=Square(amplitude=0.0, duration=2000))
    qp = QProgram()
    qp.measure(bus="readout", waveform=readout_pair, weights=weights_pair)
    return qp


@pytest.fixture(name="average_with_parallel_for_loops")
def fixture_average_with_parallel_for_loops() -> QProgram:
    drag_pair = IQPair.DRAG(amplitude=1.0, duration=40, num_sigmas=4, drag_coefficient=1.2)
    readout_pair = IQPair(I=Square(amplitude=1.0, duration=1000), Q=Square(amplitude=0.0, duration=1000))
    weights_pair = IQPair(I=Square(amplitude=1.0, duration=2000), Q=Square(amplitude=0.0, duration=2000))
    qp = QProgram()
    frequency = qp.variable(label="frequency", domain=Domain.Frequency)
    gain = qp.variable(label="gain", domain=Domain.Voltage)
    with qp.average(shots=1000):
        with qp.parallel(
            loops=[
                ForLoop(variable=frequency, start=100, stop=200, step=10),
                ForLoop(variable=gain, start=0, stop=1, step=0.1),
            ]
        ):
            qp.set_gain(bus="drive", gain=gain)
            qp.set_frequency(bus="readout", frequency=frequency)
            qp.play(bus="drive", waveform=drag_pair)
            qp.sync()
            qp.play(bus="readout", waveform=readout_pair)
            qp.qblox.acquire(bus="readout", weights=weights_pair)
    return qp


@pytest.fixture(name="for_loop_variable_with_no_target")
def fixture_for_loop_variable_with_no_target() -> QProgram:
    qp = QProgram()
    variable = qp.variable(label="float_scalar", domain=Domain.Scalar, type=float)
    with qp.average(shots=1000):
        with qp.for_loop(variable=variable, start=0, stop=100, step=4):
            qp.set_frequency(bus="drive", frequency=100)
            qp.set_phase(bus="drive", phase=90)
    return qp


@pytest.fixture(name="play_operation_with_waveforms_of_different_length")
def fixture_play_operation_with_waveforms_of_different_length() -> QProgram:
    qp = QProgram()
    waveform_pair = IQPair(I=Square(amplitude=1.0, duration=40), Q=Square(amplitude=1.0, duration=80))
    qp.play(bus="drive", waveform=waveform_pair)
    return qp


@pytest.fixture(name="multiple_play_operations_with_same_waveform")
def fixture_multiple_play_operations_with_same_waveform() -> QProgram:
    qp = QProgram()
    drag_pair = IQPair.DRAG(amplitude=1.0, duration=40, num_sigmas=4, drag_coefficient=1.2)
    qp.play(bus="drive", waveform=drag_pair)
    qp.play(bus="drive", waveform=drag_pair)
    qp.play(bus="drive", waveform=IQPair.DRAG(amplitude=1.0, duration=40, num_sigmas=4, drag_coefficient=1.2))
    return qp


@pytest.fixture(name="multiple_play_operations_with_no_Q_waveform")
def fixture_multiple_play_operations_with_no_Q_waveform() -> QProgram:
    qp = QProgram()
    gaussian = Gaussian(amplitude=1.0, duration=40, num_sigmas=4)
    qp.play(bus="drive", waveform=gaussian)
    qp.play(bus="drive", waveform=gaussian)
    qp.play(bus="drive", waveform=Gaussian(amplitude=1.0, duration=40, num_sigmas=4))
    return qp


@pytest.fixture(name="play_square_waveforms_with_optimization")
def fixture_lay_square_waveforms_with_optimization() -> QProgram:
    qp = QProgram()
    qp.play(bus="drive", waveform=IQPair(I=Square(1.0, duration=25), Q=Square(0.5, duration=25)))
    qp.play(bus="drive", waveform=Square(1.0, duration=50))
    qp.play(bus="drive", waveform=Square(1.0, duration=500))
    qp.play(bus="drive", waveform=IQPair(I=Square(1.0, duration=500), Q=Square(0.0, duration=500)))
    qp.play(bus="drive", waveform=Square(1.0, duration=50_000))
    qp.play(bus="drive", waveform=Square(1.0, duration=9790223))
    qp.play(bus="drive", waveform=IQPair(I=Square(1.0, duration=9790223), Q=Square(1.0, duration=9790223)))
    qp.play(bus="drive", waveform=Square(0.5, duration=1234567))
    return qp


@pytest.fixture(name="play_operation_with_variable_in_waveform")
def fixture_play_operation_with_variable_in_waveform() -> QProgram:
    qp = QProgram()
    amplitude = qp.variable(label="amplitude", domain=Domain.Voltage)
    qp.play(bus="drive", waveform=Square(amplitude=amplitude, duration=100))
    return qp


class TestQBloxCompiler:
    def test_play_named_operation_and_bus_mapping(self, play_named_operation: QProgram, calibration: Calibration):
        compiler = QbloxCompiler()
        output = compiler.compile(
            qprogram=play_named_operation,
            voltage_coefficient={"drive_q0": 2.5},
            bus_mapping={"drive": "drive_q0"},
            calibration=calibration,
        )

        assert len(output.sequences) == 1
        assert "drive_q0" in output.sequences
        assert isinstance(output.sequences["drive_q0"], QPy.Sequence)

    def test_block_handlers(self, measurement_blocked_operation: QProgram, calibration: Calibration):
        drag_wf = IQPair.DRAG(amplitude=1.0, duration=100, num_sigmas=5, drag_coefficient=1.5)
        readout_pair = IQPair(I=Square(amplitude=1.0, duration=1000), Q=Square(amplitude=0.0, duration=1000))
        weights_pair = IQPair(I=Square(amplitude=1.0, duration=2000), Q=Square(amplitude=0.0, duration=2000))
        qp_no_block = QProgram()
        qp_no_block.play(bus="drive", waveform=drag_wf)
        qp_no_block.measure(bus="readout", waveform=readout_pair, weights=weights_pair)

        compiler = QbloxCompiler()
        sequences, _ = compiler.compile(
            qprogram=measurement_blocked_operation, voltage_coefficient={"readout": 0.5, "drive": 2.5}
        )

        sequences_no_block, _ = compiler.compile(
            qprogram=qp_no_block, voltage_coefficient={"readout": 0.5, "drive": 2.5}
        )
        assert len(sequences) == 2
        assert "drive" in sequences
        assert "readout" in sequences

        drive_str = """
                setup:
                                wait_sync        4
                                set_mrk          0
                                upd_param        4

                main:
                                play             0, 1, 100
                                set_mrk          0
                                upd_param        4
                                stop
            """
        assert is_q1asm_equal(sequences["drive"]._program, drive_str)
        assert is_q1asm_equal(sequences["drive"]._program, sequences_no_block["drive"]._program)

    def test_play_named_operation_raises_error_if_operations_not_in_calibration(self, play_named_operation: QProgram):
        calibration = Calibration()
        compiler = QbloxCompiler()
        with pytest.raises(RuntimeError):
            _ = compiler.compile(
                play_named_operation,
                voltage_coefficient={"drive": 2.5},
                bus_mapping={"drive": "drive_q0"},
                calibration=calibration,
            )

    def test_no_loops_all_operations(self, no_loops_all_operations: QProgram):
        compiler = QbloxCompiler()
        sequences, _ = compiler.compile(
            qprogram=no_loops_all_operations, voltage_coefficient={"readout": 0.5, "drive": 2.5}
        )

        assert len(sequences) == 2
        assert "drive" in sequences
        assert "readout" in sequences

        for bus in sequences:
            assert isinstance(sequences[bus], QPy.Sequence)

        assert len(sequences["drive"]._waveforms._waveforms) == 2
        assert len(sequences["drive"]._acquisitions._acquisitions) == 0
        assert len(sequences["drive"]._weights._weights) == 0
        assert sequences["drive"]._program._compiled

        drive_str = """
            setup:
                            wait_sync        4
                            set_mrk          0
                            upd_param        4

            main:
                            set_freq         1200
                            set_ph           250000000
                            reset_ph
                            set_awg_gain     16383, 16383
                            set_awg_offs     16383, 16383
                            play             0, 1, 40
                            set_mrk          0
                            upd_param        4
                            stop
        """
        assert is_q1asm_equal(sequences["drive"], drive_str)

        assert len(sequences["readout"]._waveforms._waveforms) == 2
        assert len(sequences["readout"]._acquisitions._acquisitions) == 1
        assert sequences["readout"]._acquisitions._acquisitions[0].num_bins == 1
        assert len(sequences["readout"]._weights._weights) == 2
        assert sequences["readout"]._program._compiled

        readout_str = """
            setup:
                            wait_sync        4              
                            set_mrk          0              
                            upd_param        4              

            main:
                            wait             40             
                            wait             100            
                            move             10, R0         
            square_0:
                            play             0, 1, 100      
                            loop             R0, @square_0  
                            set_mrk          7              
                            play             0, 1, 4        
                            acquire_weighed  0, 0, 0, 1, 2000
                            set_mrk          0              
                            upd_param        4              
                            stop  
        """
        assert is_q1asm_equal(sequences["readout"], readout_str)

    def test_set_offset_without_path_1_throws_exception(self, offset_no_path1: QProgram):
        with pytest.raises(ValueError, match="No offset has been given for path 1 inside set_offset."):
            compiler = QbloxCompiler()
            _ = compiler.compile(qprogram=offset_no_path1, voltage_coefficient={"drive": 2.5})

    def test_dynamic_wait(self, dynamic_wait: QProgram):
        compiler = QbloxCompiler()
        sequences, _ = compiler.compile(qprogram=dynamic_wait, voltage_coefficient={"readout": 0.5, "drive": 2.5})

        assert len(sequences) == 1
        assert "drive" in sequences

        drive_str = """
            setup:
                            wait_sync        4
                            set_mrk          0
                            upd_param        4

            main:
                            move             11, R0
                            move             100, R1
            loop_0:
                            play             0, 1, 40
                            wait             R1
                            add              R1, 10, R1
                            loop             R0, @loop_0
                            set_mrk          0
                            upd_param        4
                            stop
        """

        assert is_q1asm_equal(sequences["drive"], drive_str)

    def test_dynamic_wait_multiple_buses_with_disable_autosync(
        self, dynamic_wait_multiple_buses_with_disable_autosync: QProgram
    ):
        compiler = QbloxCompiler()
        sequences, _ = compiler.compile(
            qprogram=dynamic_wait_multiple_buses_with_disable_autosync,
            voltage_coefficient={"readout": 0.5, "drive": 2.5},
        )

        assert len(sequences) == 2
        assert "drive" in sequences
        assert "readout" in sequences

        drive_str = """
            setup:
                            wait_sync        4
                            set_mrk          0
                            upd_param        4

            main:
                            move             11, R0
                            move             100, R1
            loop_0:
                            play             0, 1, 40
                            add              R1, 10, R1
                            loop             R0, @loop_0
                            set_mrk          0
                            upd_param        4
                            stop
        """

        readout_str = """
            setup:
                            wait_sync        4
                            set_mrk          0
                            upd_param        4

            main:
                            move             11, R0
                            move             100, R1
            loop_0:
                            wait             R1
                            play             0, 1, 40
                            add              R1, 10, R1
                            loop             R0, @loop_0
                            nop
                            set_mrk          0
                            upd_param        4
                            stop
        """

        assert is_q1asm_equal(sequences["drive"], drive_str)
        assert is_q1asm_equal(sequences["readout"], readout_str)

    def test_dynamic_wait_multiple_buses_throws_exception(self, dynamic_wait_multiple_buses: QProgram):
        with pytest.raises(NotImplementedError, match="Dynamic syncing is not implemented yet."):
            compiler = QbloxCompiler()
            _ = compiler.compile(
                qprogram=dynamic_wait_multiple_buses, voltage_coefficient={"readout": 0.5, "drive": 2.5}
            )

    def test_sync_operation_with_dynamic_timings_throws_exception(self, sync_with_dynamic_wait: QProgram):
        with pytest.raises(NotImplementedError, match="Dynamic syncing is not implemented yet."):
            compiler = QbloxCompiler()
            _ = compiler.compile(qprogram=sync_with_dynamic_wait, voltage_coefficient={"readout": 0.5, "drive": 2.5})

    def test_average_with_long_wait(self, average_loop_long_wait: QProgram):
        compiler = QbloxCompiler()
        sequences, _ = compiler.compile(
            qprogram=average_loop_long_wait, voltage_coefficient={"readout": 0.5, "drive": 2.5}
        )

        assert len(sequences) == 2
        assert "drive" in sequences
        assert "readout" in sequences

        for bus in sequences:
            assert isinstance(sequences[bus], QPy.Sequence)

        assert len(sequences["drive"]._waveforms._waveforms) == 2
        assert len(sequences["drive"]._acquisitions._acquisitions) == 0
        assert len(sequences["drive"]._weights._weights) == 0
        assert sequences["drive"]._program._compiled

        assert len(sequences["readout"]._waveforms._waveforms) == 2
        assert len(sequences["readout"]._acquisitions._acquisitions) == 1
        assert sequences["readout"]._acquisitions._acquisitions[0].num_bins == 1
        assert len(sequences["readout"]._weights._weights) == 1
        assert sequences["readout"]._program._compiled

        drive_str = """
            setup:
                            wait_sync        4
                            set_mrk          0
                            upd_param        4
            main:
                            move             1000, R0
            avg_0:
                            play             0, 1, 40
                            wait             65532
                            wait             34468
                            wait             2000
                            loop             R0, @avg_0
                            set_mrk          0
                            upd_param        4
                            stop
        """

        readout_str = """
            setup:
                            wait_sync        4              
                            set_mrk          0              
                            upd_param        4              

            main:
                            move             1000, R0       
            avg_0:
                            wait             65532          
                            wait             34508          
                            move             10, R1         
            square_0:
                            play             0, 1, 100      
                            loop             R1, @square_0  
                            acquire_weighed  0, 0, 0, 0, 1000
                            loop             R0, @avg_0     
                            set_mrk          0              
                            upd_param        4              
                            stop 
        """
        assert is_q1asm_equal(sequences["drive"], drive_str)
        assert is_q1asm_equal(sequences["readout"], readout_str)

    def test_infinite_loop(self, infinite_loop: QProgram):
        compiler = QbloxCompiler()
        sequences, _ = compiler.compile(qprogram=infinite_loop, voltage_coefficient={"drive": 2.5})

        assert len(sequences) == 1
        assert "drive" in sequences

        drive_str = """
            setup:
                            wait_sync        4
                            set_mrk          0
                            upd_param        4

            main:
            infinite_loop_0:
                            play             0, 1, 40
                            jmp              @infinite_loop_0
                            set_mrk          0
                            upd_param        4
                            stop
        """

        assert is_q1asm_equal(sequences["drive"], drive_str)

    def test_average_loop(self, average_loop: QProgram):
        compiler = QbloxCompiler()
        sequences, _ = compiler.compile(qprogram=average_loop, voltage_coefficient={"readout": 0.5, "drive": 2.5})

        assert len(sequences) == 2
        assert "drive" in sequences
        assert "readout" in sequences

        for bus in sequences:
            assert isinstance(sequences[bus], QPy.Sequence)

        assert len(sequences["drive"]._waveforms._waveforms) == 2
        assert len(sequences["drive"]._acquisitions._acquisitions) == 0
        assert len(sequences["drive"]._weights._weights) == 0
        assert sequences["drive"]._program._compiled

        drive_str = """
            setup:
                            wait_sync        4
                            set_mrk          0
                            upd_param        4

            main:
                            move             1000, R0
            avg_0:
                            play             0, 1, 40
                            wait             2100
                            loop             R0, @avg_0
                            set_mrk          0
                            upd_param        4
                            stop
        """
        assert is_q1asm_equal(sequences["drive"], drive_str)

        assert len(sequences["readout"]._waveforms._waveforms) == 2
        assert len(sequences["readout"]._acquisitions._acquisitions) == 1
        assert sequences["readout"]._acquisitions._acquisitions[0].num_bins == 1
        assert len(sequences["readout"]._weights._weights) == 1
        assert sequences["readout"]._program._compiled

        readout_str = """
            setup:
                            wait_sync        4
                            set_mrk          0
                            upd_param        4

            main:
                            move             1000, R0
            avg_0:
                            wait             40
                            wait             100
                            move             10, R1
            square_0:
                            play             0, 1, 100      
                            loop             R1, @square_0  
                            acquire_weighed  0, 0, 0, 0, 1000
                            loop             R0, @avg_0
                            set_mrk          0
                            upd_param        4
                            stop
        """
        assert is_q1asm_equal(sequences["readout"], readout_str)

    def test_average_with_for_loop_variable_does_nothing(self, average_with_for_loop_nshots: QProgram):
        compiler = QbloxCompiler()
        sequences, _ = compiler.compile(
            qprogram=average_with_for_loop_nshots, voltage_coefficient={"readout": 0.5, "drive": 2.5}
        )

        assert len(sequences) == 2
        assert "drive" in sequences
        assert "readout" in sequences

        for bus in sequences:
            assert isinstance(sequences[bus], QPy.Sequence)

        assert len(sequences["drive"]._waveforms._waveforms) == 2
        assert len(sequences["drive"]._acquisitions._acquisitions) == 0
        assert len(sequences["drive"]._weights._weights) == 0
        assert sequences["drive"]._program._compiled

        assert len(sequences["readout"]._waveforms._waveforms) == 2
        assert len(sequences["readout"]._acquisitions._acquisitions) == 1
        assert sequences["readout"]._acquisitions._acquisitions[0].num_bins == 3
        assert len(sequences["readout"]._weights._weights) == 2
        assert sequences["readout"]._program._compiled

        drive_str = """
            setup:
                            wait_sync        4
                            set_mrk          0
                            upd_param        4

            main:
                            move             1000, R0
            avg_0:
                            move             3, R1
                            move             0, R2
            loop_0:
                            play             0, 1, 40
                            wait             2960
                            add              R2, 1, R2
                            loop             R1, @loop_0
                            loop             R0, @avg_0
                            set_mrk          0
                            upd_param        4
                            stop
        """
        readout_str = """
            setup:
                wait_sync        4              
                set_mrk          0              
                upd_param        4              

            main:
                            move             1000, R0       
            avg_0:
                            move             1, R1          
                            move             0, R2          
                            move             0, R3          
                            move             3, R4          
                            move             0, R5          
            loop_0:
                            move             10, R6         
            square_0:
                            play             0, 1, 100      
                            loop             R6, @square_0  
                            acquire_weighed  0, R3, R2, R1, 2000
                            add              R3, 1, R3      
                            add              R5, 1, R5      
                            loop             R4, @loop_0    
                            loop             R0, @avg_0     
                            set_mrk          0              
                            upd_param        4              
                            stop
        """
        assert is_q1asm_equal(sequences["drive"], drive_str)
        assert is_q1asm_equal(sequences["readout"], readout_str)

    def test_average_with_for_loop(self, average_with_for_loop: QProgram):
        compiler = QbloxCompiler()
        sequences, _ = compiler.compile(
            qprogram=average_with_for_loop, voltage_coefficient={"readout": 0.5, "drive": 2.5}
        )

        assert len(sequences) == 2
        assert "drive" in sequences
        assert "readout" in sequences

        for bus in sequences:
            assert isinstance(sequences[bus], QPy.Sequence)

        assert len(sequences["drive"]._waveforms._waveforms) == 2
        assert len(sequences["drive"]._acquisitions._acquisitions) == 0
        assert len(sequences["drive"]._weights._weights) == 0
        assert sequences["drive"]._program._compiled

        assert len(sequences["readout"]._waveforms._waveforms) == 2
        assert len(sequences["readout"]._acquisitions._acquisitions) == 1
        assert sequences["readout"]._acquisitions._acquisitions[0].num_bins == 11
        assert len(sequences["readout"]._weights._weights) == 2
        assert sequences["readout"]._program._compiled

        drive_str = """
            setup:
                            wait_sync        4
                            set_mrk          0
                            upd_param        4

            main:
                            move             1000, R0
            avg_0:
                            move             11, R1
                            move             0, R2
            loop_0:
                            play             0, 1, 40
                            wait             2960
                            add              R2, 3276, R2
                            loop             R1, @loop_0
                            loop             R0, @avg_0
                            set_mrk          0
                            upd_param        4
                            stop
        """
        readout_str = """
            setup:
                            wait_sync        4              
                            set_mrk          0              
                            upd_param        4              

            main:
                            move             1000, R0       
            avg_0:
                            move             1, R1          
                            move             0, R2          
                            move             0, R3          
                            move             11, R4         
                            move             0, R5          
            loop_0:
                            set_awg_gain     R5, R5         
                            move             10, R6         
            square_0:
                            play             0, 1, 100      
                            loop             R6, @square_0  
                            acquire_weighed  0, R3, R2, R1, 2000
                            add              R3, 1, R3      
                            add              R5, 3276, R5   
                            loop             R4, @loop_0    
                            nop                             
                            loop             R0, @avg_0     
                            set_mrk          0              
                            upd_param        4              
                            stop
        """
        assert is_q1asm_equal(sequences["drive"], drive_str)
        assert is_q1asm_equal(sequences["readout"], readout_str)

    def test_measure_calls_play_acquire(self, measure_program: QProgram):
        compiler = QbloxCompiler()

        # Test measure with default time of flight
        with (
            patch.object(QbloxCompiler, "_handle_play") as handle_play,
            patch.object(QbloxCompiler, "_handle_acquire") as handle_acquire,
        ):
            compiler.compile(measure_program, voltage_coefficient={"readout": 0.5})

            measure = measure_program.body.elements[0]
            assert handle_play.call_count == 1
            assert handle_acquire.call_count == 1
            assert handle_play.call_args[0][0].bus == measure.bus
            assert handle_play.call_args[0][0].waveform == measure.waveform
            assert handle_play.call_args[0][0].wait_time == QbloxCompiler.minimum_wait_duration
            assert handle_acquire.call_args[0][0].bus == measure.bus
            assert handle_acquire.call_args[0][0].weights == measure.weights

        # Test measure with provided time of flight
        with (
            patch.object(QbloxCompiler, "_handle_play") as handle_play,
            patch.object(QbloxCompiler, "_handle_acquire") as handle_acquire,
        ):
            compiler.compile(measure_program, voltage_coefficient={"readout": 0.5}, times_of_flight={"readout": 123})

            measure = measure_program.body.elements[0]
            assert handle_play.call_count == 1
            assert handle_acquire.call_count == 1
            assert handle_play.call_args[0][0].bus == measure.bus
            assert handle_play.call_args[0][0].waveform == measure.waveform
            assert handle_play.call_args[0][0].wait_time == 123
            assert handle_acquire.call_args[0][0].bus == measure.bus
            assert handle_acquire.call_args[0][0].weights == measure.weights

    def test_acquire_loop_with_for_loop_with_weights_of_same_waveform(
        self, acquire_loop_with_for_loop_with_weights_of_same_waveform: QProgram
    ):
        compiler = QbloxCompiler()
        sequences, _ = compiler.compile(
            qprogram=acquire_loop_with_for_loop_with_weights_of_same_waveform,
            voltage_coefficient={"readout": 0.5, "drive": 2.5},
        )

        assert len(sequences) == 2
        assert "drive" in sequences
        assert "readout" in sequences

        for bus in sequences:
            assert isinstance(sequences[bus], QPy.Sequence)

        assert len(sequences["drive"]._waveforms._waveforms) == 2
        assert len(sequences["drive"]._acquisitions._acquisitions) == 0
        assert len(sequences["drive"]._weights._weights) == 0
        assert sequences["drive"]._program._compiled

        assert len(sequences["readout"]._waveforms._waveforms) == 2
        assert len(sequences["readout"]._acquisitions._acquisitions) == 1
        assert sequences["readout"]._acquisitions._acquisitions[0].num_bins == 11
        assert len(sequences["readout"]._weights._weights) == 1
        assert sequences["readout"]._program._compiled

        drive_str = """
            setup:
                            wait_sync        4
                            set_mrk          0
                            upd_param        4

            main:
                            move             1000, R0
            avg_0:
                            move             11, R1
                            move             0, R2
            loop_0:
                            play             0, 1, 40
                            wait             1960
                            add              R2, 3276, R2
                            loop             R1, @loop_0
                            loop             R0, @avg_0
                            set_mrk          0
                            upd_param        4
                            stop
        """
        readout_str = """
            setup:
                            wait_sync        4              
                            set_mrk          0              
                            upd_param        4              

            main:
                            move             1000, R0       
            avg_0:
                            move             0, R1          
                            move             0, R2          
                            move             0, R3          
                            move             11, R4         
                            move             0, R5          
            loop_0:
                            set_awg_gain     R5, R5         
                            move             10, R6         
            square_0:
                            play             0, 1, 100      
                            loop             R6, @square_0  
                            acquire_weighed  0, R3, R2, R1, 1000
                            add              R3, 1, R3      
                            add              R5, 3276, R5   
                            loop             R4, @loop_0    
                            nop                             
                            loop             R0, @avg_0     
                            set_mrk          0              
                            upd_param        4              
                            stop    
        """
        assert is_q1asm_equal(sequences["drive"], drive_str)
        assert is_q1asm_equal(sequences["readout"], readout_str)

    def test_average_with_multiple_for_loops_and_acquires(self, average_with_multiple_for_loops_and_acquires: QProgram):
        compiler = QbloxCompiler()
        sequences, _ = compiler.compile(
            qprogram=average_with_multiple_for_loops_and_acquires, voltage_coefficient={"readout": 0.5}
        )

        assert len(sequences) == 1
        assert "readout" in sequences

        for bus in sequences:
            assert isinstance(sequences[bus], QPy.Sequence)

        assert len(sequences["readout"]._waveforms._waveforms) == 2
        assert len(sequences["readout"]._acquisitions._acquisitions) == 3
        assert sequences["readout"]._acquisitions._acquisitions[0].num_bins == 51
        assert sequences["readout"]._acquisitions._acquisitions[1].num_bins == 1
        assert sequences["readout"]._acquisitions._acquisitions[2].num_bins == 11
        assert len(sequences["readout"]._weights._weights) == 6
        assert sequences["readout"]._program._compiled

        readout_str = """
            setup:
                            wait_sync        4              
                            set_mrk          0              
                            upd_param        4              

            main:
                            move             1000, R0       
            avg_0:
                            move             5, R1          
                            move             4, R2          
                            move             0, R3          
                            move             1, R4          
                            move             0, R5          
                            move             0, R6          
                            move             51, R7         
                            move             0, R8          
            loop_0:
                            set_freq         R8             
                            move             10, R9         
            square_0:
                            play             0, 1, 100      
                            loop             R9, @square_0  
                            acquire_weighed  0, R6, R5, R4, 2000
                            add              R6, 1, R6      
                            add              R8, 40, R8     
                            loop             R7, @loop_0    
                            nop                             
                            acquire_weighed  1, 0, 2, 3, 1000
                            move             11, R10        
                            move             0, R11         
                            nop                             
            loop_1:
                            set_awg_gain     R11, R11       
                            move             1, R12         
            square_1:
                            play             0, 1, 100      
                            loop             R12, @square_1 
                            acquire_weighed  2, R3, R2, R1, 500
                            add              R3, 1, R3      
                            add              R11, 3276, R11 
                            loop             R10, @loop_1   
                            loop             R0, @avg_0     
                            set_mrk          0              
                            upd_param        4              
                            stop
        """
        assert is_q1asm_equal(sequences["readout"], readout_str)

    def test_average_with_nested_for_loops(self, average_with_nested_for_loops: QProgram):
        compiler = QbloxCompiler()
        sequences, _ = compiler.compile(
            qprogram=average_with_nested_for_loops, voltage_coefficient={"readout": 0.5, "drive": 2.5}
        )

        assert len(sequences) == 2
        assert "drive" in sequences
        assert "readout" in sequences

        for bus in sequences:
            assert isinstance(sequences[bus], QPy.Sequence)

        assert len(sequences["drive"]._waveforms._waveforms) == 2
        assert len(sequences["drive"]._acquisitions._acquisitions) == 0
        assert len(sequences["drive"]._weights._weights) == 0
        assert sequences["drive"]._program._compiled

        assert len(sequences["readout"]._waveforms._waveforms) == 2
        assert len(sequences["readout"]._acquisitions._acquisitions) == 1
        assert sequences["readout"]._acquisitions._acquisitions[0].num_bins == 561
        assert len(sequences["readout"]._weights._weights) == 2
        assert sequences["readout"]._program._compiled

        drive_str = """
            setup:
                            wait_sync        4
                            set_mrk          0
                            upd_param        4

            main:
                            move             1000, R0
            avg_0:
                            move             11, R1
                            move             0, R2
            loop_0:
                            set_awg_gain     R2, R2
                            move             51, R3
                            move             0, R4
            loop_1:
                            play             0, 1, 40
                            wait             3000
                            add              R4, 40, R4
                            loop             R3, @loop_1
                            add              R2, 3276, R2
                            loop             R1, @loop_0
                            nop
                            loop             R0, @avg_0
                            set_mrk          0
                            upd_param        4
                            stop
        """
        readout_str = """
            setup:
                            wait_sync        4              
                            set_mrk          0              
                            upd_param        4              

            main:
                            move             1000, R0       
            avg_0:
                            move             1, R1          
                            move             0, R2          
                            move             0, R3          
                            move             11, R4         
                            move             0, R5          
            loop_0:
                            move             51, R6         
                            move             0, R7          
            loop_1:
                            wait             40             
                            set_freq         R7             
                            move             10, R8         
            square_0:
                            play             0, 1, 100      
                            loop             R8, @square_0  
                            acquire_weighed  0, R3, R2, R1, 2000
                            add              R3, 1, R3      
                            add              R7, 40, R7     
                            loop             R6, @loop_1    
                            add              R5, 3276, R5   
                            loop             R4, @loop_0    
                            loop             R0, @avg_0     
                            set_mrk          0              
                            upd_param        4              
                            stop   
        """
        assert is_q1asm_equal(sequences["drive"], drive_str)
        assert is_q1asm_equal(sequences["readout"], readout_str)

    def test_average_with_parallel_for_loops(self, average_with_parallel_for_loops: QProgram):
        compiler = QbloxCompiler()
        sequences, _ = compiler.compile(
            qprogram=average_with_parallel_for_loops, voltage_coefficient={"readout": 0.5, "drive": 2.5}
        )

        assert len(sequences) == 2
        assert "drive" in sequences
        assert "readout" in sequences

        for bus in sequences:
            assert isinstance(sequences[bus], QPy.Sequence)

        assert len(sequences["drive"]._waveforms._waveforms) == 2
        assert len(sequences["drive"]._acquisitions._acquisitions) == 0
        assert len(sequences["drive"]._weights._weights) == 0
        assert sequences["drive"]._program._compiled

        assert len(sequences["readout"]._waveforms._waveforms) == 2
        assert len(sequences["readout"]._acquisitions._acquisitions) == 1
        assert sequences["readout"]._acquisitions._acquisitions[0].num_bins == 11
        assert len(sequences["readout"]._weights._weights) == 2
        assert sequences["readout"]._program._compiled

        drive_str = """
            setup:
                            wait_sync        4
                            set_mrk          0
                            upd_param        4

            main:
                            move             1000, R0
            avg_0:
                            move             11, R1
                            move             400, R2
                            move             0, R3
            loop_0:
                            set_awg_gain     R3, R3
                            play             0, 1, 40
                            wait             3000
                            add              R2, 40, R2
                            add              R3, 3276, R3
                            loop             R1, @loop_0
                            nop
                            loop             R0, @avg_0
                            set_mrk          0
                            upd_param        4
                            stop
        """
        readout_str = """
            setup:
                            wait_sync        4              
                            set_mrk          0              
                            upd_param        4              

            main:
                            move             1000, R0       
            avg_0:
                            move             1, R1          
                            move             0, R2          
                            move             0, R3          
                            move             11, R4         
                            move             400, R5        
                            move             0, R6          
            loop_0:
                            set_freq         R5             
                            wait             40             
                            move             10, R7         
            square_0:
                            play             0, 1, 100      
                            loop             R7, @square_0  
                            acquire_weighed  0, R3, R2, R1, 2000
                            add              R3, 1, R3      
                            add              R5, 40, R5     
                            add              R6, 3276, R6   
                            loop             R4, @loop_0    
                            loop             R0, @avg_0     
                            set_mrk          0              
                            upd_param        4              
                            stop 
        """
        assert is_q1asm_equal(sequences["drive"], drive_str)
        assert is_q1asm_equal(sequences["readout"], readout_str)

    def test_multiple_play_operations_with_same_waveform(self, multiple_play_operations_with_same_waveform: QProgram):
        compiler = QbloxCompiler()
        sequences, _ = compiler.compile(
            qprogram=multiple_play_operations_with_same_waveform, voltage_coefficient={"drive": 2.5}
        )

        assert len(sequences) == 1
        assert "drive" in sequences

        for bus in sequences:
            assert isinstance(sequences[bus], QPy.Sequence)

        assert len(sequences["drive"]._waveforms._waveforms) == 2
        assert len(sequences["drive"]._acquisitions._acquisitions) == 0
        assert len(sequences["drive"]._weights._weights) == 0
        assert sequences["drive"]._program._compiled

        drive_str = """
            setup:
                            wait_sync        4
                            set_mrk          0
                            upd_param        4

            main:
                            play             0, 1, 40
                            play             0, 1, 40
                            play             0, 1, 40
                            set_mrk          0
                            upd_param        4
                            stop
        """
        assert is_q1asm_equal(sequences["drive"], drive_str)

    def test_multiple_play_operations_with_no_Q_waveform(self, multiple_play_operations_with_no_Q_waveform: QProgram):
        compiler = QbloxCompiler()
        sequences, _ = compiler.compile(
            qprogram=multiple_play_operations_with_no_Q_waveform, voltage_coefficient={"drive": 2.5}
        )

        assert len(sequences) == 1
        assert "drive" in sequences

        for bus in sequences:
            assert isinstance(sequences[bus], QPy.Sequence)

        assert len(sequences["drive"]._waveforms._waveforms) == 2
        assert len(sequences["drive"]._acquisitions._acquisitions) == 0
        assert len(sequences["drive"]._weights._weights) == 0
        assert sequences["drive"]._program._compiled

        drive_str = """
            setup:
                            wait_sync        4
                            set_mrk          0
                            upd_param        4

            main:
                            play             0, 1, 40
                            play             0, 1, 40
                            play             0, 1, 40
                            set_mrk          0
                            upd_param        4
                            stop
        """
        assert is_q1asm_equal(sequences["drive"], drive_str)

    def test_play_square_waveforms_with_optimization(self, play_square_waveforms_with_optimization: QProgram):
        compiler = QbloxCompiler()
<<<<<<< HEAD
        sequences, _ = compiler.compile(
            qprogram=play_square_waveforms_with_optimization,
            voltage_coefficient={"drive": 2.5},
            optimize_square_waveforms=True,
        )
=======
        sequences, _ = compiler.compile(qprogram=play_square_waveforms_with_optimization)
>>>>>>> 000eafea

        assert len(sequences["drive"]._waveforms._waveforms) == 11
        assert sequences["drive"]._program._compiled

        drive_str = """
            setup:
                            wait_sync        4
                            set_mrk          0
                            upd_param        4

            main:
                            play             0, 1, 25
                            play             2, 3, 50
                            move             5, R0
            square_0:
                            play             4, 5, 100
                            loop             R0, @square_0
                            move             5, R1
            square_1:
                            play             4, 6, 100
                            loop             R1, @square_1
                            move             500, R2
            square_2:
                            play             4, 5, 100
                            loop             R2, @square_2
                            move             97902, R3
            square_3:
                            play             4, 5, 100
                            loop             R3, @square_3
                            play             7, 8, 23
                            move             97902, R4
            square_4:
                            play             4, 4, 100
                            loop             R4, @square_4
                            play             7, 7, 23
                            move             9721, R5
            square_5:
                            play             9, 10, 127
                            loop             R5, @square_5
                            set_mrk          0
                            upd_param        4
                            stop
        """
        assert is_q1asm_equal(sequences["drive"], drive_str)

    def test_play_operation_with_variable_in_waveform(self, caplog, play_operation_with_variable_in_waveform: QProgram):
        compiler = QbloxCompiler()
        with caplog.at_level(logging.ERROR):
            _ = compiler.compile(qprogram=play_operation_with_variable_in_waveform, voltage_coefficient={"drive": 2.5})

        assert "Variables in waveforms are not supported in Qblox." in caplog.text

    def test_delay(self, average_with_for_loop_nshots: QProgram):
        compiler = QbloxCompiler()
        sequences, _ = compiler.compile(
            qprogram=average_with_for_loop_nshots,
            voltage_coefficient={"readout": 0.5, "drive": 2.5},
            delays={"drive": 20},
        )

        assert len(sequences) == 2
        assert "drive" in sequences
        assert "readout" in sequences

        drive_str = """
            setup:
                            wait_sync        4
                            set_mrk          0
                            upd_param        4

            main:
                            move             1000, R0
            avg_0:
                            move             3, R1
                            move             0, R2
            loop_0:
                            wait             20
                            play             0, 1, 40
                            wait             2960
                            add              R2, 1, R2
                            loop             R1, @loop_0
                            loop             R0, @avg_0
                            set_mrk          0
                            upd_param        4
                            stop
        """
        readout_str = """
            setup:
                            wait_sync        4              
                            set_mrk          0              
                            upd_param        4              

            main:
                            move             1000, R0       
            avg_0:
                            move             1, R1          
                            move             0, R2          
                            move             0, R3          
                            move             3, R4          
                            move             0, R5          
            loop_0:
                            move             10, R6         
            square_0:
                            play             0, 1, 100      
                            loop             R6, @square_0  
                            acquire_weighed  0, R3, R2, R1, 2000
                            add              R3, 1, R3      
                            wait             20             
                            add              R5, 1, R5      
                            loop             R4, @loop_0    
                            loop             R0, @avg_0     
                            set_mrk          0              
                            upd_param        4              
                            stop
        """
        assert is_q1asm_equal(sequences["drive"], drive_str)
        assert is_q1asm_equal(sequences["readout"], readout_str)

    def test_negative_delay(self, average_with_for_loop_nshots: QProgram):
        compiler = QbloxCompiler()
        sequences, _ = compiler.compile(
            qprogram=average_with_for_loop_nshots,
            voltage_coefficient={"readout": 0.5, "drive": 2.5},
            delays={"drive": -20},
        )

        assert len(sequences) == 2
        assert "drive" in sequences
        assert "readout" in sequences

        drive_str = """
            setup:
                            wait_sync        4
                            set_mrk          0
                            upd_param        4

            main:
                            move             1000, R0
            avg_0:
                            move             3, R1
                            move             0, R2
            loop_0:
                            play             0, 1, 40
                            wait             2980
                            add              R2, 1, R2
                            loop             R1, @loop_0
                            loop             R0, @avg_0
                            set_mrk          0
                            upd_param        4
                            stop
        """
        readout_str = """
            setup:
                            wait_sync        4              
                            set_mrk          0              
                            upd_param        4              

            main:
                            move             1000, R0       
            avg_0:
                            move             1, R1          
                            move             0, R2          
                            move             0, R3          
                            move             3, R4          
                            move             0, R5          
            loop_0:
                            wait             20             
                            move             10, R6         
            square_0:
                            play             0, 1, 100      
                            loop             R6, @square_0  
                            acquire_weighed  0, R3, R2, R1, 2000
                            add              R3, 1, R3      
                            add              R5, 1, R5      
                            loop             R4, @loop_0    
                            loop             R0, @avg_0     
                            set_mrk          0              
                            upd_param        4              
                            stop
        """
        assert is_q1asm_equal(sequences["drive"], drive_str)
        assert is_q1asm_equal(sequences["readout"], readout_str)

    @pytest.mark.parametrize(
        "start,stop,step,expected_result",
        [(0, 10, 1, 11), (10, 0, -1, 11), (1, 2.05, 0.1, 11)],
    )
    def test_calculate_iterations(self, start, stop, step, expected_result):
        result = QbloxCompiler._calculate_iterations(start, stop, step)
        assert result == expected_result

    def test_calculate_iterations_with_zero_step_throws_error(self):
        with pytest.raises(ValueError, match="Step value cannot be zero"):
            QbloxCompiler._calculate_iterations(100, 200, 0)<|MERGE_RESOLUTION|>--- conflicted
+++ resolved
@@ -1339,15 +1339,11 @@
 
     def test_play_square_waveforms_with_optimization(self, play_square_waveforms_with_optimization: QProgram):
         compiler = QbloxCompiler()
-<<<<<<< HEAD
         sequences, _ = compiler.compile(
             qprogram=play_square_waveforms_with_optimization,
             voltage_coefficient={"drive": 2.5},
             optimize_square_waveforms=True,
         )
-=======
-        sequences, _ = compiler.compile(qprogram=play_square_waveforms_with_optimization)
->>>>>>> 000eafea
 
         assert len(sequences["drive"]._waveforms._waveforms) == 11
         assert sequences["drive"]._program._compiled
