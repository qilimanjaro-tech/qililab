--- conflicted
+++ resolved
@@ -425,7 +425,6 @@
     qp.wait(bus="drive", duration=6)
     return qp
 
-<<<<<<< HEAD
 @pytest.fixture(name="dynamic_sync")
 def fixture_dynamic_sync() -> QProgram:
     drag_pair = IQPair.DRAG(amplitude=1.0, duration=40, num_sigmas=4, drag_coefficient=1.2)
@@ -503,7 +502,7 @@
         qp.sync()
         qp.measure(bus="readout", waveform=readout_pair, weights=weights_pair)
     return qp
-=======
+
 @pytest.fixture(name="wait_comprised_between_65532_65535")
 def fixture_wait_comprised_between_65532_65535() -> QProgram:
     qp = QProgram()
@@ -515,7 +514,6 @@
 
     return qp
 
->>>>>>> 684e208d
 
 class TestQBloxCompiler:
     def test_play_named_operation_and_bus_mapping(self, play_named_operation: QProgram, calibration: Calibration):
@@ -2372,7 +2370,6 @@
         assert is_q1asm_equal(sequences["readout"], readout_str)
         assert is_q1asm_equal(sequences["drive"], drive_str)
 
-<<<<<<< HEAD
 
     def test_dynamic_sync_variable_expression_sum(self, dynamic_sync_variable_expression_sum: QProgram):
         compiler = QbloxCompiler()
@@ -2394,15 +2391,6 @@
         assert len(sequences["readout"]._acquisitions._acquisitions) == 1
         assert len(sequences["readout"]._weights._weights) == 2
         assert sequences["readout"]._program._compiled
-=======
-        assert is_q1asm_equal(sequences["drive"], drive_str)
-
-    def test_wait_comprised_between_65532_65535(self, wait_comprised_between_65532_65535: QProgram):
-        compiler = QbloxCompiler()
-        sequences, _ = compiler.compile(qprogram=wait_comprised_between_65532_65535)
-
-        assert "drive" in sequences
->>>>>>> 684e208d
 
         drive_str = """
             setup:
@@ -2411,7 +2399,6 @@
                             upd_param        4              
 
             main:
-<<<<<<< HEAD
                             move             4991, R0       
                             move             100, R1        
             loop_0:
@@ -2905,7 +2892,21 @@
         """
         assert is_q1asm_equal(sequences["drive"], drive_str)
         assert is_q1asm_equal(sequences["readout"], readout_str)
-=======
+ 
+        
+    def test_wait_comprised_between_65532_65535(self, wait_comprised_between_65532_65535: QProgram):
+        compiler = QbloxCompiler()
+        sequences, _ = compiler.compile(qprogram=wait_comprised_between_65532_65535)
+
+        assert "drive" in sequences
+
+        drive_str = """
+            setup:
+                            wait_sync        4              
+                            set_mrk          0              
+                            upd_param        4              
+
+            main:
                             wait             65532          
                             wait             65532          
                             play             0, 1, 20       
@@ -2918,5 +2919,4 @@
                             stop
         """
 
-        assert is_q1asm_equal(sequences["drive"], drive_str)
->>>>>>> 684e208d
+        assert is_q1asm_equal(sequences["drive"], drive_str)