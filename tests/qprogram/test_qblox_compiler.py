# pylint: disable=protected-access
import pytest
import qpysequence as QPy

<<<<<<< HEAD
from qililab.qprogram import Domain, QbloxCompiler, QProgram
=======
from qililab import Domain, Gaussian, IQPair, QbloxCompiler, QProgram, Square
>>>>>>> bdb44c60
from qililab.qprogram.blocks import ForLoop
from qililab.waveforms import DragPair, Gaussian, IQPair, Square
from tests.test_utils import is_q1asm_equal  # pylint: disable=import-error, no-name-in-module


@pytest.fixture(name="no_loops_all_operations")
def fixture_no_loops_all_operations() -> QProgram:
    drag_pair = IQPair.DRAG(amplitude=1.0, duration=40, num_sigmas=4, drag_coefficient=1.2)
    readout_pair = IQPair(I=Square(amplitude=1.0, duration=1000), Q=Square(amplitude=0.0, duration=1000))
    weights_pair = IQPair(I=Square(amplitude=1.0, duration=2000), Q=Square(amplitude=0.0, duration=2000))
    qp = QProgram()
    qp.set_frequency(bus="drive", frequency=300)
    qp.set_phase(bus="drive", phase=90)
    qp.reset_phase(bus="drive")
    qp.set_gain(bus="drive", gain=0.5)
    qp.set_offset(bus="drive", offset_path0=0.5, offset_path1=0.5)
    qp.play(bus="drive", waveform=drag_pair)
    qp.sync()
    qp.wait(bus="readout", duration=100)
    qp.play(bus="readout", waveform=readout_pair)
    qp.play(bus="readout", waveform=readout_pair, wait_time=4)
    qp.acquire(bus="readout", weights=weights_pair)
    return qp


@pytest.fixture(name="dynamic_wait")
def fixture_dynamic_wait() -> QProgram:
    drag_pair = IQPair.DRAG(amplitude=1.0, duration=40, num_sigmas=4, drag_coefficient=1.2)
    qp = QProgram()
    duration = qp.variable(Domain.Time)
    with qp.for_loop(variable=duration, start=100, stop=200, step=10):
        qp.play(bus="drive", waveform=drag_pair)
        qp.wait(bus="drive", duration=duration)
    return qp


@pytest.fixture(name="sync_with_dynamic_wait")
def fixture_sync_with_dynamic_wait() -> QProgram:
    drag_pair = IQPair.DRAG(amplitude=1.0, duration=40, num_sigmas=4, drag_coefficient=1.2)
    qp = QProgram()
    duration = qp.variable(Domain.Time)
    with qp.for_loop(variable=duration, start=100, stop=200, step=10):
        qp.play(bus="drive", waveform=drag_pair)
        qp.wait(bus="drive", duration=duration)
        qp.sync()
        qp.play(bus="readout", waveform=drag_pair)
    return qp


@pytest.fixture(name="infinite_loop")
def fixture_infinite_loop() -> QProgram:
    drag_pair = IQPair.DRAG(amplitude=1.0, duration=40, num_sigmas=4, drag_coefficient=1.2)
    qp = QProgram()
    with qp.infinite_loop():
        qp.play(bus="drive", waveform=drag_pair)
    return qp


@pytest.fixture(name="average_loop")
def fixture_average_loop() -> QProgram:
    drag_pair = IQPair.DRAG(amplitude=1.0, duration=40, num_sigmas=4, drag_coefficient=1.2)
    readout_pair = IQPair(I=Square(amplitude=1.0, duration=1000), Q=Square(amplitude=0.0, duration=1000))
    weights = IQPair(
        I=Gaussian(amplitude=1.0, duration=1000, num_sigmas=2.5),
        Q=Gaussian(amplitude=1.0, duration=1000, num_sigmas=2.5),
    )
    qp = QProgram()
    with qp.average(shots=1000):
        qp.play(bus="drive", waveform=drag_pair)
        qp.sync()
        qp.wait(bus="readout", duration=100)
        qp.play(bus="readout", waveform=readout_pair)
        qp.acquire(bus="readout", weights=weights)
    return qp


@pytest.fixture(name="average_loop_long_wait")
def fixture_average_loop_long_wait() -> QProgram:
    drag_pair = IQPair.DRAG(amplitude=1.0, duration=40, num_sigmas=4, drag_coefficient=1.2)
    readout_pair = IQPair(I=Square(amplitude=1.0, duration=1000), Q=Square(amplitude=0.0, duration=1000))
    weights = IQPair(
        I=Gaussian(amplitude=1.0, duration=1000, num_sigmas=2.5),
        Q=Gaussian(amplitude=1.0, duration=1000, num_sigmas=2.5),
    )
    qp = QProgram()
    with qp.average(shots=1000):
        qp.play(bus="drive", waveform=drag_pair)
        qp.wait(bus="drive", duration=100_000)
        qp.sync()
        qp.play(bus="readout", waveform=readout_pair)
        qp.acquire(bus="readout", weights=weights)
    return qp


@pytest.fixture(name="acquire_with_weights_of_different_length")
def fixture_acquire_with_weights_of_different_lengths() -> QProgram:
    drag_pair = IQPair.DRAG(amplitude=1.0, duration=40, num_sigmas=4, drag_coefficient=1.2)
    readout_pair = IQPair(I=Square(amplitude=1.0, duration=1000), Q=Square(amplitude=0.0, duration=1000))
    weights = IQPair(
        I=Gaussian(amplitude=1.0, duration=1000, num_sigmas=2.5),
        Q=Gaussian(amplitude=1.0, duration=500, num_sigmas=2.5),
    )
    qp = QProgram()
    with qp.average(shots=1000):
        qp.play(bus="drive", waveform=drag_pair)
        qp.sync()
        qp.wait(bus="readout", duration=100)
        qp.play(bus="readout", waveform=readout_pair)
        qp.acquire(bus="readout", weights=weights)
    return qp


@pytest.fixture(name="average_with_for_loop")
def fixture_average_with_for_loop() -> QProgram:
    drag_pair = IQPair.DRAG(amplitude=1.0, duration=40, num_sigmas=4, drag_coefficient=1.2)
    readout_pair = IQPair(I=Square(amplitude=1.0, duration=1000), Q=Square(amplitude=0.0, duration=1000))
    weights_pair = IQPair(I=Square(amplitude=1.0, duration=2000), Q=Square(amplitude=0.0, duration=2000))
    qp = QProgram()
    gain = qp.variable(Domain.Voltage)
    with qp.average(shots=1000):
        with qp.for_loop(variable=gain, start=0, stop=1.0, step=0.1):
            qp.play(bus="drive", waveform=drag_pair)
            qp.set_gain(bus="readout", gain=gain)
            qp.play(bus="readout", waveform=readout_pair)
            qp.acquire(bus="readout", weights=weights_pair)
    return qp


@pytest.fixture(name="average_with_for_loop_nshots")
def fixture_average_with_for_loop_nshots() -> QProgram:
    drag_pair = IQPair.DRAG(amplitude=1.0, duration=40, num_sigmas=4, drag_coefficient=1.2)
    readout_pair = IQPair(I=Square(amplitude=1.0, duration=1000), Q=Square(amplitude=0.0, duration=1000))
    weights_pair = IQPair(I=Square(amplitude=1.0, duration=2000), Q=Square(amplitude=0.0, duration=2000))
    qp = QProgram()
    nshots = qp.variable(Domain.Scalar, type=int)
    with qp.average(shots=1000):
        with qp.for_loop(variable=nshots, start=0, stop=2, step=1):
            qp.play(bus="drive", waveform=drag_pair)
            qp.play(bus="readout", waveform=readout_pair)
            qp.acquire(bus="readout", weights=weights_pair)
    return qp


@pytest.fixture(name="acquire_loop_with_for_loop_with_weights_of_same_waveform")
def fixture_acquire_loop_with_for_loop_with_weights_of_same_waveform() -> QProgram:
    drag_pair = IQPair.DRAG(amplitude=1.0, duration=40, num_sigmas=4, drag_coefficient=1.2)
    readout_pair = IQPair(I=Square(amplitude=1.0, duration=1000), Q=Square(amplitude=0.0, duration=1000))
    weights = IQPair(
        I=Gaussian(amplitude=1.0, duration=1000, num_sigmas=2.5),
        Q=Gaussian(amplitude=1.0, duration=1000, num_sigmas=2.5),
    )
    qp = QProgram()
    gain = qp.variable(Domain.Voltage)
    with qp.average(shots=1000):
        with qp.for_loop(variable=gain, start=0, stop=1.0, step=0.1):
            qp.play(bus="drive", waveform=drag_pair)
            qp.set_gain(bus="readout", gain=gain)
            qp.play(bus="readout", waveform=readout_pair)
            qp.acquire(bus="readout", weights=weights)
    return qp


@pytest.fixture(name="average_with_multiple_for_loops_and_acquires")
def fixture_average_with_multiple_for_loops_and_acquires() -> QProgram:
    readout_pair = IQPair(I=Square(amplitude=1.0, duration=1000), Q=Square(amplitude=0.0, duration=1000))
    weights_pair_0 = IQPair(I=Square(amplitude=1.0, duration=2000), Q=Square(amplitude=0.0, duration=2000))
    weights_pair_1 = IQPair(I=Square(amplitude=1.0, duration=1000), Q=Square(amplitude=0.0, duration=1000))
    weights_pair_2 = IQPair(I=Square(amplitude=1.0, duration=500), Q=Square(amplitude=0.0, duration=500))
    qp = QProgram()
    frequency = qp.variable(Domain.Frequency)
    gain = qp.variable(Domain.Voltage)
    with qp.average(shots=1000):
        with qp.for_loop(variable=frequency, start=0, stop=500, step=10):
            qp.set_frequency(bus="readout", frequency=frequency)
            qp.play(bus="readout", waveform=readout_pair)
            qp.acquire(bus="readout", weights=weights_pair_0)
        qp.acquire(bus="readout", weights=weights_pair_1)
        with qp.for_loop(variable=gain, start=0.0, stop=1.0, step=0.1):
            qp.set_gain(bus="readout", gain=gain)
            qp.play(bus="readout", waveform=readout_pair)
            qp.acquire(bus="readout", weights=weights_pair_2)
    return qp


@pytest.fixture(name="average_with_nested_for_loops")
def fixture_average_with_nested_for_loops() -> QProgram:
    drag_pair = IQPair.DRAG(amplitude=1.0, duration=40, num_sigmas=4, drag_coefficient=1.2)
    readout_pair = IQPair(I=Square(amplitude=1.0, duration=1000), Q=Square(amplitude=0.0, duration=1000))
    weights_pair = IQPair(I=Square(amplitude=1.0, duration=2000), Q=Square(amplitude=0.0, duration=2000))
    qp = QProgram()
    frequency = qp.variable(Domain.Frequency)
    gain = qp.variable(Domain.Voltage)
    with qp.average(shots=1000):
        with qp.for_loop(variable=gain, start=0, stop=1, step=0.1):
            qp.set_gain(bus="drive", gain=gain)
            with qp.for_loop(variable=frequency, start=0, stop=500, step=10):
                qp.play(bus="drive", waveform=drag_pair)
                qp.sync()
                qp.set_frequency(bus="readout", frequency=frequency)
                qp.play(bus="readout", waveform=readout_pair)
                qp.acquire(bus="readout", weights=weights_pair)
    return qp


@pytest.fixture(name="average_with_parallel_for_loops")
def fixture_average_with_parallel_for_loops() -> QProgram:
    drag_pair = IQPair.DRAG(amplitude=1.0, duration=40, num_sigmas=4, drag_coefficient=1.2)
    readout_pair = IQPair(I=Square(amplitude=1.0, duration=1000), Q=Square(amplitude=0.0, duration=1000))
    weights_pair = IQPair(I=Square(amplitude=1.0, duration=2000), Q=Square(amplitude=0.0, duration=2000))
    qp = QProgram()
    frequency = qp.variable(Domain.Frequency)
    gain = qp.variable(Domain.Voltage)
    with qp.average(shots=1000):
        with qp.parallel(
            loops=[
                ForLoop(variable=frequency, start=100, stop=200, step=10),
                ForLoop(variable=gain, start=0, stop=1, step=0.1),
            ]
        ):
            qp.set_gain(bus="drive", gain=gain)
            qp.set_frequency(bus="readout", frequency=frequency)
            qp.play(bus="drive", waveform=drag_pair)
            qp.sync()
            qp.play(bus="readout", waveform=readout_pair)
            qp.acquire(bus="readout", weights=weights_pair)
    return qp


@pytest.fixture(name="for_loop_variable_with_no_target")
def fixture_for_loop_variable_with_no_target() -> QProgram:
    qp = QProgram()
    variable = qp.variable(Domain.Scalar, float)
    with qp.average(shots=1000):
        with qp.for_loop(variable=variable, start=0, stop=100, step=4):
            qp.set_frequency(bus="drive", frequency=100)
            qp.set_phase(bus="drive", phase=90)
    return qp


@pytest.fixture(name="play_operation_with_waveforms_of_different_length")
def fixture_play_operation_with_waveforms_of_different_length() -> QProgram:
    qp = QProgram()
    waveform_pair = IQPair(I=Square(amplitude=1.0, duration=40), Q=Square(amplitude=1.0, duration=80))
    qp.play(bus="drive", waveform=waveform_pair)
    return qp


@pytest.fixture(name="multiple_play_operations_with_same_waveform")
def fixture_multiple_play_operations_with_same_waveform() -> QProgram:
    qp = QProgram()
    drag_pair = IQPair.DRAG(amplitude=1.0, duration=40, num_sigmas=4, drag_coefficient=1.2)
    qp.play(bus="drive", waveform=drag_pair)
    qp.play(bus="drive", waveform=drag_pair)
    qp.play(bus="drive", waveform=IQPair.DRAG(amplitude=1.0, duration=40, num_sigmas=4, drag_coefficient=1.2))
    return qp


@pytest.fixture(name="multiple_play_operations_with_no_Q_waveform")
def fixture_multiple_play_operations_with_no_Q_waveform() -> QProgram:
    qp = QProgram()
    gaussian = Gaussian(amplitude=1.0, duration=40, num_sigmas=4)
    qp.play(bus="drive", waveform=gaussian)
    qp.play(bus="drive", waveform=gaussian)
    qp.play(bus="drive", waveform=Gaussian(amplitude=1.0, duration=40, num_sigmas=4))
    return qp


class TestQBloxCompiler:
    def test_no_loops_all_operations(self, no_loops_all_operations: QProgram):
        compiler = QbloxCompiler()
        sequences = compiler.compile(qprogram=no_loops_all_operations)

        assert len(sequences) == 2
        assert "drive" in sequences
        assert "readout" in sequences

        for bus in sequences:
            assert isinstance(sequences[bus], QPy.Sequence)

        assert len(sequences["drive"]._waveforms._waveforms) == 2
        assert len(sequences["drive"]._acquisitions._acquisitions) == 0
        assert len(sequences["drive"]._weights._weights) == 0
        assert sequences["drive"]._program._compiled

        drive_str = """
            setup:
                            wait_sync        4

            main:
                            set_freq         1200
                            set_ph           250000000
                            reset_ph
                            set_awg_gain     16383, 16383
                            set_awg_offs     16383, 16383
                            play             0, 1, 40
                            stop
        """
        assert is_q1asm_equal(sequences["drive"], drive_str)

        assert len(sequences["readout"]._waveforms._waveforms) == 2
        assert len(sequences["readout"]._acquisitions._acquisitions) == 1
        assert sequences["readout"]._acquisitions._acquisitions[0].num_bins == 1
        assert len(sequences["readout"]._weights._weights) == 2
        assert sequences["readout"]._program._compiled

        readout_str = """
            setup:
                            wait_sync        4

            main:
                            wait             40
                            wait             100
                            play             0, 1, 1000
                            play             0, 1, 4
                            acquire_weighed  0, 0, 0, 1, 2000
                            stop
        """
        assert is_q1asm_equal(sequences["readout"], readout_str)

    def test_dynamic_wait(self, dynamic_wait: QProgram):
        compiler = QbloxCompiler()
        sequences = compiler.compile(qprogram=dynamic_wait)

        assert len(sequences) == 1
        assert "drive" in sequences

        drive_str = """
            setup:
                wait_sync        4

            main:
                            move             11, R0
                            move             100, R1
            loop_0:
                            play             0, 1, 40
                            wait             R1
                            add              R1, 10, R1
                            loop             R0, @loop_0
                            stop
        """

        assert is_q1asm_equal(sequences["drive"], drive_str)

    def test_average_with_long_wait(self, average_loop_long_wait: QProgram):
        compiler = QbloxCompiler()
        sequences = compiler.compile(qprogram=average_loop_long_wait)

        assert len(sequences) == 2
        assert "drive" in sequences
        assert "readout" in sequences

        for bus in sequences:
            assert isinstance(sequences[bus], QPy.Sequence)

        assert len(sequences["drive"]._waveforms._waveforms) == 2
        assert len(sequences["drive"]._acquisitions._acquisitions) == 0
        assert len(sequences["drive"]._weights._weights) == 0
        assert sequences["drive"]._program._compiled

        assert len(sequences["readout"]._waveforms._waveforms) == 2
        assert len(sequences["readout"]._acquisitions._acquisitions) == 1
        assert sequences["readout"]._acquisitions._acquisitions[0].num_bins == 1
        assert len(sequences["readout"]._weights._weights) == 1
        assert sequences["readout"]._program._compiled

        drive_str = """
            setup:
                wait_sync        4
            main:
                            move             1000, R0
            avg_0:
                            play             0, 1, 40
                            wait             65532
                            wait             34468
                            wait             2000
                            loop             R0, @avg_0
                            stop
        """

        readout_str = """
            setup:
                wait_sync        4
            main:
                            move             1000, R0
            avg_0:
                            wait             65532
                            wait             34508
                            play             0, 1, 1000
                            acquire_weighed  0, 0, 0, 0, 1000
                            loop             R0, @avg_0
                            stop
        """
        assert is_q1asm_equal(sequences["drive"], drive_str)
        assert is_q1asm_equal(sequences["readout"], readout_str)

    def test_infinite_loop(self, infinite_loop: QProgram):
        compiler = QbloxCompiler()
        sequences = compiler.compile(qprogram=infinite_loop)

        assert len(sequences) == 1
        assert "drive" in sequences

        drive_str = """
            setup:
                            wait_sync        4

            main:
            infinite_loop_0:
                            play             0, 1, 40
                            jmp              @infinite_loop_0
                            stop
        """

        assert is_q1asm_equal(sequences["drive"], drive_str)

    def test_average_loop(self, average_loop: QProgram):
        compiler = QbloxCompiler()
        sequences = compiler.compile(qprogram=average_loop)

        assert len(sequences) == 2
        assert "drive" in sequences
        assert "readout" in sequences

        for bus in sequences:
            assert isinstance(sequences[bus], QPy.Sequence)

        assert len(sequences["drive"]._waveforms._waveforms) == 2
        assert len(sequences["drive"]._acquisitions._acquisitions) == 0
        assert len(sequences["drive"]._weights._weights) == 0
        assert sequences["drive"]._program._compiled

        drive_str = """
            setup:
                wait_sync        4

            main:
                            move             1000, R0
            avg_0:
                            play             0, 1, 40
                            wait             2100
                            loop             R0, @avg_0
                            stop
        """
        assert is_q1asm_equal(sequences["drive"], drive_str)

        assert len(sequences["readout"]._waveforms._waveforms) == 2
        assert len(sequences["readout"]._acquisitions._acquisitions) == 1
        assert sequences["readout"]._acquisitions._acquisitions[0].num_bins == 1
        assert len(sequences["readout"]._weights._weights) == 1
        assert sequences["readout"]._program._compiled

        readout_str = """
            setup:
                wait_sync        4

            main:
                            move             1000, R0
            avg_0:
                            wait             40
                            wait             100
                            play             0, 1, 1000
                            acquire_weighed  0, 0, 0, 0, 1000
                            loop             R0, @avg_0
                            stop
        """
        assert is_q1asm_equal(sequences["readout"], readout_str)

    def test_average_with_for_loop_variable_does_nothing(self, average_with_for_loop_nshots: QProgram):
        compiler = QbloxCompiler()
        sequences = compiler.compile(qprogram=average_with_for_loop_nshots)

        assert len(sequences) == 2
        assert "drive" in sequences
        assert "readout" in sequences

        for bus in sequences:
            assert isinstance(sequences[bus], QPy.Sequence)

        assert len(sequences["drive"]._waveforms._waveforms) == 2
        assert len(sequences["drive"]._acquisitions._acquisitions) == 0
        assert len(sequences["drive"]._weights._weights) == 0
        assert sequences["drive"]._program._compiled

        assert len(sequences["readout"]._waveforms._waveforms) == 2
        assert len(sequences["readout"]._acquisitions._acquisitions) == 1
        assert sequences["readout"]._acquisitions._acquisitions[0].num_bins == 3
        assert len(sequences["readout"]._weights._weights) == 2
        assert sequences["readout"]._program._compiled

        drive_str = """
            setup:
                wait_sync        4

            main:
                            move             1000, R0
            avg_0:
                            move             3, R1
                            move             0, R2
            loop_0:
                            play             0, 1, 40
                            wait             2960
                            add              R2, 1, R2
                            loop             R1, @loop_0
                            loop             R0, @avg_0
                            stop
        """
        readout_str = """
            setup:
                wait_sync        4

            main:
                            move             1000, R0
            avg_0:
                            move             1, R1
                            move             0, R2
                            move             0, R3
                            move             3, R4
                            move             0, R5
            loop_0:
                            play             0, 1, 1000
                            acquire_weighed  0, R3, R2, R1, 2000
                            add              R3, 1, R3
                            add              R5, 1, R5
                            loop             R4, @loop_0
                            loop             R0, @avg_0
                            stop
        """
        assert is_q1asm_equal(sequences["drive"], drive_str)
        assert is_q1asm_equal(sequences["readout"], readout_str)

    def test_average_with_for_loop(self, average_with_for_loop: QProgram):
        compiler = QbloxCompiler()
        sequences = compiler.compile(qprogram=average_with_for_loop)

        assert len(sequences) == 2
        assert "drive" in sequences
        assert "readout" in sequences

        for bus in sequences:
            assert isinstance(sequences[bus], QPy.Sequence)

        assert len(sequences["drive"]._waveforms._waveforms) == 2
        assert len(sequences["drive"]._acquisitions._acquisitions) == 0
        assert len(sequences["drive"]._weights._weights) == 0
        assert sequences["drive"]._program._compiled

        assert len(sequences["readout"]._waveforms._waveforms) == 2
        assert len(sequences["readout"]._acquisitions._acquisitions) == 1
        assert sequences["readout"]._acquisitions._acquisitions[0].num_bins == 11
        assert len(sequences["readout"]._weights._weights) == 2
        assert sequences["readout"]._program._compiled

        drive_str = """
            setup:
                wait_sync        4

            main:
                            move             1000, R0
            avg_0:
                            move             11, R1
                            move             0, R2
            loop_0:
                            play             0, 1, 40
                            wait             2960
                            add              R2, 3276, R2
                            loop             R1, @loop_0
                            loop             R0, @avg_0
                            stop
        """
        readout_str = """
            setup:
                wait_sync        4

            main:
                            move             1000, R0
            avg_0:
                            move             1, R1
                            move             0, R2
                            move             0, R3
                            move             11, R4
                            move             0, R5
            loop_0:
                            set_awg_gain     R5, R5
                            play             0, 1, 1000
                            acquire_weighed  0, R3, R2, R1, 2000
                            add              R3, 1, R3
                            add              R5, 3276, R5
                            loop             R4, @loop_0
                            nop
                            loop             R0, @avg_0
                            stop
        """
        assert is_q1asm_equal(sequences["drive"], drive_str)
        assert is_q1asm_equal(sequences["readout"], readout_str)

    def test_acquire_loop_with_for_loop_with_weights_of_same_waveform(
        self, acquire_loop_with_for_loop_with_weights_of_same_waveform: QProgram
    ):
        compiler = QbloxCompiler()
        sequences = compiler.compile(qprogram=acquire_loop_with_for_loop_with_weights_of_same_waveform)

        assert len(sequences) == 2
        assert "drive" in sequences
        assert "readout" in sequences

        for bus in sequences:
            assert isinstance(sequences[bus], QPy.Sequence)

        assert len(sequences["drive"]._waveforms._waveforms) == 2
        assert len(sequences["drive"]._acquisitions._acquisitions) == 0
        assert len(sequences["drive"]._weights._weights) == 0
        assert sequences["drive"]._program._compiled

        assert len(sequences["readout"]._waveforms._waveforms) == 2
        assert len(sequences["readout"]._acquisitions._acquisitions) == 1
        assert sequences["readout"]._acquisitions._acquisitions[0].num_bins == 11
        assert len(sequences["readout"]._weights._weights) == 1
        assert sequences["readout"]._program._compiled

        drive_str = """
            setup:
                wait_sync        4

            main:
                            move             1000, R0
            avg_0:
                            move             11, R1
                            move             0, R2
            loop_0:
                            play             0, 1, 40
                            wait             1960
                            add              R2, 3276, R2
                            loop             R1, @loop_0
                            loop             R0, @avg_0
                            stop
        """
        readout_str = """
            setup:
                wait_sync        4

            main:
                            move             1000, R0
            avg_0:
                            move             0, R1
                            move             0, R2
                            move             0, R3
                            move             11, R4
                            move             0, R5
            loop_0:
                            set_awg_gain     R5, R5
                            play             0, 1, 1000
                            acquire_weighed  0, R3, R2, R1, 1000
                            add              R3, 1, R3
                            add              R5, 3276, R5
                            loop             R4, @loop_0
                            nop
                            loop             R0, @avg_0
                            stop
        """
        assert is_q1asm_equal(sequences["drive"], drive_str)
        assert is_q1asm_equal(sequences["readout"], readout_str)

    def test_average_with_multiple_for_loops_and_acquires(self, average_with_multiple_for_loops_and_acquires: QProgram):
        compiler = QbloxCompiler()
        sequences = compiler.compile(qprogram=average_with_multiple_for_loops_and_acquires)

        assert len(sequences) == 1
        assert "readout" in sequences

        for bus in sequences:
            assert isinstance(sequences[bus], QPy.Sequence)

        assert len(sequences["readout"]._waveforms._waveforms) == 2
        assert len(sequences["readout"]._acquisitions._acquisitions) == 3
        assert sequences["readout"]._acquisitions._acquisitions[0].num_bins == 51
        assert sequences["readout"]._acquisitions._acquisitions[1].num_bins == 1
        assert sequences["readout"]._acquisitions._acquisitions[2].num_bins == 11
        assert len(sequences["readout"]._weights._weights) == 6
        assert sequences["readout"]._program._compiled

        readout_str = """
            setup:
                wait_sync        4

            main:
                            move             1000, R0
            avg_0:
                            move             5, R1
                            move             4, R2
                            move             0, R3
                            move             1, R4
                            move             0, R5
                            move             0, R6
                            move             51, R7
                            move             0, R8
            loop_0:
                            set_freq         R8
                            play             0, 1, 1000
                            acquire_weighed  0, R6, R5, R4, 2000
                            add              R6, 1, R6
                            add              R8, 40, R8
                            loop             R7, @loop_0
                            nop
                            acquire_weighed  1, 0, 2, 3, 1000
                            move             11, R9
                            move             0, R10
                            nop
            loop_1:
                            set_awg_gain     R10, R10
                            play             0, 1, 1000
                            acquire_weighed  2, R3, R2, R1, 500
                            add              R3, 1, R3
                            add              R10, 3276, R10
                            loop             R9, @loop_1
                            loop             R0, @avg_0
                            stop
        """
        assert is_q1asm_equal(sequences["readout"], readout_str)

    def test_average_with_nested_for_loops(self, average_with_nested_for_loops: QProgram):
        compiler = QbloxCompiler()
        sequences = compiler.compile(qprogram=average_with_nested_for_loops)

        assert len(sequences) == 2
        assert "drive" in sequences
        assert "readout" in sequences

        for bus in sequences:
            assert isinstance(sequences[bus], QPy.Sequence)

        assert len(sequences["drive"]._waveforms._waveforms) == 2
        assert len(sequences["drive"]._acquisitions._acquisitions) == 0
        assert len(sequences["drive"]._weights._weights) == 0
        assert sequences["drive"]._program._compiled

        assert len(sequences["readout"]._waveforms._waveforms) == 2
        assert len(sequences["readout"]._acquisitions._acquisitions) == 1
        assert sequences["readout"]._acquisitions._acquisitions[0].num_bins == 561
        assert len(sequences["readout"]._weights._weights) == 2
        assert sequences["readout"]._program._compiled

        drive_str = """
            setup:
                wait_sync        4

            main:
                            move             1000, R0
            avg_0:
                            move             11, R1
                            move             0, R2
            loop_0:
                            set_awg_gain     R2, R2
                            move             51, R3
                            move             0, R4
            loop_1:
                            play             0, 1, 40
                            wait             3000
                            add              R4, 40, R4
                            loop             R3, @loop_1
                            add              R2, 3276, R2
                            loop             R1, @loop_0
                            nop
                            loop             R0, @avg_0
                            stop
        """
        readout_str = """
            setup:
                wait_sync        4

            main:
                            move             1000, R0
            avg_0:
                            move             1, R1
                            move             0, R2
                            move             0, R3
                            move             11, R4
                            move             0, R5
            loop_0:
                            move             51, R6
                            move             0, R7
            loop_1:
                            wait             40
                            set_freq         R7
                            play             0, 1, 1000
                            acquire_weighed  0, R3, R2, R1, 2000
                            add              R3, 1, R3
                            add              R7, 40, R7
                            loop             R6, @loop_1
                            add              R5, 3276, R5
                            loop             R4, @loop_0
                            loop             R0, @avg_0
                            stop
        """
        assert is_q1asm_equal(sequences["drive"], drive_str)
        assert is_q1asm_equal(sequences["readout"], readout_str)

    def test_average_with_parallel_for_loops(self, average_with_parallel_for_loops: QProgram):
        compiler = QbloxCompiler()
        sequences = compiler.compile(qprogram=average_with_parallel_for_loops)

        assert len(sequences) == 2
        assert "drive" in sequences
        assert "readout" in sequences

        for bus in sequences:
            assert isinstance(sequences[bus], QPy.Sequence)

        assert len(sequences["drive"]._waveforms._waveforms) == 2
        assert len(sequences["drive"]._acquisitions._acquisitions) == 0
        assert len(sequences["drive"]._weights._weights) == 0
        assert sequences["drive"]._program._compiled

        assert len(sequences["readout"]._waveforms._waveforms) == 2
        assert len(sequences["readout"]._acquisitions._acquisitions) == 1
        assert sequences["readout"]._acquisitions._acquisitions[0].num_bins == 11
        assert len(sequences["readout"]._weights._weights) == 2
        assert sequences["readout"]._program._compiled

        drive_str = """
            setup:
                wait_sync        4

            main:
                            move             1000, R0
            avg_0:
                            move             11, R1
                            move             400, R2
                            move             0, R3
            loop_0:
                            set_awg_gain     R3, R3
                            play             0, 1, 40
                            wait             3000
                            add              R2, 40, R2
                            add              R3, 3276, R3
                            loop             R1, @loop_0
                            nop
                            loop             R0, @avg_0
                            stop
        """
        readout_str = """
            setup:
                wait_sync        4

            main:
                            move             1000, R0
            avg_0:
                            move             1, R1
                            move             0, R2
                            move             0, R3
                            move             11, R4
                            move             400, R5
                            move             0, R6
            loop_0:
                            set_freq         R5
                            wait             40
                            play             0, 1, 1000
                            acquire_weighed  0, R3, R2, R1, 2000
                            add              R3, 1, R3
                            add              R5, 40, R5
                            add              R6, 3276, R6
                            loop             R4, @loop_0
                            loop             R0, @avg_0
                            stop
        """
        assert is_q1asm_equal(sequences["drive"], drive_str)
        assert is_q1asm_equal(sequences["readout"], readout_str)

    def test_sync_operation_with_dynamic_timings_throws_exception(self, sync_with_dynamic_wait: QProgram):
        with pytest.raises(NotImplementedError, match="Dynamic syncing is not implemented yet."):
            compiler = QbloxCompiler()
            _ = compiler.compile(qprogram=sync_with_dynamic_wait)

    def test_multiple_play_operations_with_same_waveform(self, multiple_play_operations_with_same_waveform: QProgram):
        compiler = QbloxCompiler()
        sequences = compiler.compile(qprogram=multiple_play_operations_with_same_waveform)

        assert len(sequences) == 1
        assert "drive" in sequences

        for bus in sequences:
            assert isinstance(sequences[bus], QPy.Sequence)

        assert len(sequences["drive"]._waveforms._waveforms) == 2
        assert len(sequences["drive"]._acquisitions._acquisitions) == 0
        assert len(sequences["drive"]._weights._weights) == 0
        assert sequences["drive"]._program._compiled

        drive_str = """
            setup:
                wait_sync        4

            main:
                            play             0, 1, 40
                            play             0, 1, 40
                            play             0, 1, 40
                            stop
        """
        assert is_q1asm_equal(sequences["drive"], drive_str)

    def test_multiple_play_operations_with_no_Q_waveform(self, multiple_play_operations_with_no_Q_waveform: QProgram):
        compiler = QbloxCompiler()
        sequences = compiler.compile(qprogram=multiple_play_operations_with_no_Q_waveform)

        assert len(sequences) == 1
        assert "drive" in sequences

        for bus in sequences:
            assert isinstance(sequences[bus], QPy.Sequence)

        assert len(sequences["drive"]._waveforms._waveforms) == 2
        assert len(sequences["drive"]._acquisitions._acquisitions) == 0
        assert len(sequences["drive"]._weights._weights) == 0
        assert sequences["drive"]._program._compiled

        drive_str = """
            setup:
                wait_sync        4

            main:
                            play             0, 1, 40
                            play             0, 1, 40
                            play             0, 1, 40
                            stop
        """
        assert is_q1asm_equal(sequences["drive"], drive_str)

    @pytest.mark.parametrize(
        "start,stop,step,expected_result",
        [(0, 10, 1, 11), (10, 0, -1, 11), (1, 2.05, 0.1, 11)],
    )
    def test_calculate_iterations(self, start, stop, step, expected_result):
        result = QbloxCompiler._calculate_iterations(start, stop, step)
        assert result == expected_result

    def test_calculate_iterations_with_zero_step_throws_error(self):
        with pytest.raises(ValueError, match="Step value cannot be zero"):
            QbloxCompiler._calculate_iterations(100, 200, 0)<|MERGE_RESOLUTION|>--- conflicted
+++ resolved
@@ -2,13 +2,9 @@
 import pytest
 import qpysequence as QPy
 
-<<<<<<< HEAD
 from qililab.qprogram import Domain, QbloxCompiler, QProgram
-=======
-from qililab import Domain, Gaussian, IQPair, QbloxCompiler, QProgram, Square
->>>>>>> bdb44c60
 from qililab.qprogram.blocks import ForLoop
-from qililab.waveforms import DragPair, Gaussian, IQPair, Square
+from qililab.waveforms import Gaussian, IQPair, Square
 from tests.test_utils import is_q1asm_equal  # pylint: disable=import-error, no-name-in-module
 
 
