--- conflicted
+++ resolved
@@ -128,7 +128,6 @@
     return qp
 
 
-<<<<<<< HEAD
 @pytest.fixture(name="dynamic_wait_multiple_buses")
 def fixture_dynamic_wait_multiple_buses() -> QProgram:
     drag_pair = IQDrag(amplitude=1.0, duration=40, num_sigmas=4, drag_coefficient=1.2)
@@ -141,8 +140,6 @@
     return qp
 
 
-=======
->>>>>>> 54eb9aaa
 @pytest.fixture(name="dynamic_wait_multiple_buses_with_disable_autosync")
 def fixture_dynamic_wait_multiple_buses_with_disable_autosync() -> QProgram:
     drag_pair = IQDrag(amplitude=1.0, duration=40, num_sigmas=4, drag_coefficient=1.2)
@@ -156,7 +153,6 @@
     return qp
 
 
-<<<<<<< HEAD
 @pytest.fixture(name="sync_with_dynamic_wait")
 def fixture_sync_with_dynamic_wait() -> QProgram:
     drag_pair = IQDrag(amplitude=1.0, duration=40, num_sigmas=4, drag_coefficient=1.2)
@@ -170,8 +166,6 @@
     return qp
 
 
-=======
->>>>>>> 54eb9aaa
 @pytest.fixture(name="infinite_loop")
 def fixture_infinite_loop() -> QProgram:
     drag_pair = IQDrag(amplitude=1.0, duration=40, num_sigmas=4, drag_coefficient=1.2)
@@ -516,7 +510,7 @@
 
 @pytest.fixture(name="dynamic_sync")
 def fixture_dynamic_sync() -> QProgram:
-    drag_pair = IQPair.DRAG(amplitude=1.0, duration=40, num_sigmas=4, drag_coefficient=1.2)
+    drag_pair = IQDrag(amplitude=1.0, duration=40, num_sigmas=4, drag_coefficient=1.2)
     readout_pair = IQPair(I=Square(amplitude=1.0, duration=1000), Q=Square(amplitude=0.0, duration=1000))
     weights_pair = IQPair(I=Square(amplitude=1.0, duration=2000), Q=Square(amplitude=0.0, duration=2000))
     qp = QProgram()
@@ -531,7 +525,7 @@
 
 @pytest.fixture(name="dynamic_sync_long_wait")
 def fixture_dynamic_sync_long_wait() -> QProgram:
-    drag_pair = IQPair.DRAG(amplitude=1.0, duration=40, num_sigmas=4, drag_coefficient=1.2)
+    drag_pair = IQDrag(amplitude=1.0, duration=40, num_sigmas=4, drag_coefficient=1.2)
     readout_pair = IQPair(I=Square(amplitude=1.0, duration=1000), Q=Square(amplitude=0.0, duration=1000))
     weights_pair = IQPair(I=Square(amplitude=1.0, duration=1000), Q=Square(amplitude=0.0, duration=1000))
     qp = QProgram()
@@ -546,7 +540,7 @@
 
 @pytest.fixture(name="dynamic_sync_variable_expression_difference")
 def fixture_dynamic_sync_variable_expression_difference() -> QProgram:
-    drag_pair = IQPair.DRAG(amplitude=1.0, duration=40, num_sigmas=4, drag_coefficient=1.2)
+    drag_pair = IQDrag(amplitude=1.0, duration=40, num_sigmas=4, drag_coefficient=1.2)
     readout_pair = IQPair(I=Square(amplitude=1.0, duration=1000), Q=Square(amplitude=0.0, duration=1000))
     weights_pair = IQPair(I=Square(amplitude=1.0, duration=2000), Q=Square(amplitude=0.0, duration=2000))
     qp = QProgram()
@@ -563,7 +557,7 @@
 
 @pytest.fixture(name="dynamic_sync_variable_expression_sum")
 def fixture_dynamic_sync_variable_expression_sum() -> QProgram:
-    drag_pair = IQPair.DRAG(amplitude=1.0, duration=40, num_sigmas=4, drag_coefficient=1.2)
+    drag_pair = IQDrag(amplitude=1.0, duration=40, num_sigmas=4, drag_coefficient=1.2)
     readout_pair = IQPair(I=Square(amplitude=1.0, duration=1000), Q=Square(amplitude=0.0, duration=1000))
     weights_pair = IQPair(I=Square(amplitude=1.0, duration=2000), Q=Square(amplitude=0.0, duration=2000))
     qp = QProgram()
@@ -580,7 +574,7 @@
 
 @pytest.fixture(name="dynamic_sync_delay")
 def fixture_dynamic_sync_delay() -> QProgram:
-    drag_pair = IQPair.DRAG(amplitude=1.0, duration=40, num_sigmas=4, drag_coefficient=1.2)
+    drag_pair = IQDrag(amplitude=1.0, duration=40, num_sigmas=4, drag_coefficient=1.2)
     readout_pair = IQPair(I=Square(amplitude=1.0, duration=1000), Q=Square(amplitude=0.0, duration=1000))
     weights_pair = IQPair(I=Square(amplitude=1.0, duration=2000), Q=Square(amplitude=0.0, duration=2000))
     qp = QProgram()
@@ -665,7 +659,7 @@
 
 @pytest.fixture(name="calibration_reset")
 def fixture_calibration_reset() -> Calibration:
-    drag_reset = IQPair.DRAG(amplitude=0.5, duration=100, num_sigmas=4.5, drag_coefficient=-4.5)
+    drag_reset = IQDrag(amplitude=0.5, duration=100, num_sigmas=4.5, drag_coefficient=-4.5)
     readout_pair = IQPair(I=Square(amplitude=1.0, duration=1000), Q=Square(amplitude=0.0, duration=1000))
     weights_pair = IQPair(I=Square(amplitude=1.0, duration=2000), Q=Square(amplitude=0.0, duration=2000))
     calibration_reset = Calibration()
@@ -693,7 +687,7 @@
     DURATION_VALUES = np.arange(80, 160, step=1)
     T_SEP = np.max(DURATION_VALUES) + 100 
     flux_wf = Square(amplitude = 1, duration = 500)
-    drag_pair = IQPair.DRAG(amplitude=1.0, duration=40, num_sigmas=4, drag_coefficient=1.2)
+    drag_pair = IQDrag(amplitude=1.0, duration=40, num_sigmas=4, drag_coefficient=1.2)
     flux_amplitude = qp.variable(label='flux_amplitude', domain = Domain.Voltage)
     square_wf = Square(amplitude=1, duration=1385)
     square_iq = IQPair(I=square_wf, Q=square_wf)
@@ -749,7 +743,7 @@
 
 @pytest.fixture(name="dynamic_wait_three_buses_dynamic_static")
 def fixture_dynamic_wait_three_buses_dynamic_static() -> QProgram:
-    drag_pair = IQPair.DRAG(amplitude=1.0, duration=40, num_sigmas=4, drag_coefficient=1.2)
+    drag_pair = IQDrag(amplitude=1.0, duration=40, num_sigmas=4, drag_coefficient=1.2)
     qp = QProgram()
     duration = qp.variable(label="time", domain=Domain.Time)
     with qp.for_loop(variable=duration, start=100, stop=200, step=10):
@@ -765,7 +759,7 @@
 
 @pytest.fixture(name="dynamic_wait_three_buses_static_static")
 def fixture_dynamic_wait_three_buses_static_static() -> QProgram:
-    drag_pair = IQPair.DRAG(amplitude=1.0, duration=40, num_sigmas=4, drag_coefficient=1.2)
+    drag_pair = IQDrag(amplitude=1.0, duration=40, num_sigmas=4, drag_coefficient=1.2)
     qp = QProgram()
     duration = qp.variable(label="time", domain=Domain.Time)
     with qp.for_loop(variable=duration, start=100, stop=200, step=10):
@@ -3278,96 +3272,6 @@
         """
         assert is_q1asm_equal(sequences["drive"], drive_str)
         assert is_q1asm_equal(sequences["readout"], readout_str)
-
-
-    def test_wait_comprised_between_65532_65535(self, wait_comprised_between_65532_65535: QProgram):
-        compiler = QbloxCompiler()
-        sequences, _ = compiler.compile(qprogram=wait_comprised_between_65532_65535)
-
-        assert "drive" in sequences
-
-        drive_str = """
-            setup:
-                            wait_sync        4              
-                            set_mrk          0              
-                            upd_param        4              
-            main:
-                            wait             65532          
-                            wait             65532          
-                            play             0, 1, 20       
-                            wait             65532          
-                            play             0, 1, 20       
-                            wait             65530          
-                            wait             4              
-                            set_mrk          0              
-                            upd_param        4              
-                            stop
-        """
-
-        assert is_q1asm_equal(sequences["drive"], drive_str)
-
-    def test_32_acquisiton_raise_error(self, error_acquisition_index: QProgram):
-        "Check that having acquisitions in 31+ nested level raises a Value error"
-        compiler = QbloxCompiler()
-        with pytest.raises(ValueError, match="Acquisition index 32 exceeds maximum of 31."):
-            _ = compiler.compile(error_acquisition_index)
-
-
-    def test_acquire_single_bin_different_nested_level(self, single_bin_different_depth_qp: QProgram):
-        "Check that having single binned acquisitions at different nested level resets the bin index counter to 0"
-        compiler = QbloxCompiler()
-        sequences,_ = compiler.compile(single_bin_different_depth_qp)
-        readout_str = """ 
-        setup:
-                wait_sync        4              
-                set_mrk          0              
-                upd_param        4              
-        main:
-                move             100, R0        
-        avg_0:
-                play             0, 1, 4        
-                acquire_weighed  0, 0, 0, 1, 10 
-                play             0, 1, 4        
-                acquire_weighed  0, 1, 0, 1, 10 
-                loop             R0, @avg_0     
-                play             0, 1, 4        
-                acquire_weighed  1, 0, 0, 1, 10 
-                play             0, 1, 4        
-                acquire_weighed  1, 1, 0, 1, 10 
-                set_mrk          0              
-                upd_param        4              
-                stop
-        """
-        assert is_q1asm_equal(sequences["readout"], readout_str)
-
-
-    def test_bus_mapping_and_acquire(self, bus_mappping_acquire):
-        """Test bus mapping and ascquisition together"""
-        compiler = QbloxCompiler()
-        sequences = compiler.compile(bus_mappping_acquire)
-        acquisition_dict = sequences.sequences["readout"]._acquisitions.to_dict()
-        readout_str = """setup:
-                wait_sync        4              
-                set_mrk          0              
-                upd_param        4              
-        main:
-                move             10, R0         
-        avg_0:
-                play             0, 1, 4        
-                acquire_weighed  0, 0, 0, 1, 10 
-                play             0, 1, 4        
-                acquire_weighed  0, 1, 0, 1, 10 
-                wait             100            
-                loop             R0, @avg_0     
-                play             0, 1, 4        
-                acquire_weighed  1, 0, 0, 1, 10 
-                set_mrk          0              
-                upd_param        4              
-                stop"""
-
-        assert is_q1asm_equal(sequences.sequences["readout"], readout_str)
-        assert acquisition_dict == {'Acquisition 0': {'num_bins': 2, 'index': 0}, 'Acquisition 1': {'num_bins': 1, 'index': 1}}
-
 
     def test_cryoscope(self, cryoscope_qprogram):
         compiler = QbloxCompiler()
