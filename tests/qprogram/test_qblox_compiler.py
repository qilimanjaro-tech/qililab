# pylint: disable=protected-access
import pytest
import qpysequence as QPy

from qililab import Domain, DragPair, Gaussian, IQPair, QbloxCompiler, QProgram, Square
from qililab.qprogram.blocks import ForLoop
from tests.test_utils import is_q1asm_equal  # pylint: disable=import-error, no-name-in-module


@pytest.fixture(name="no_loops_all_operations")
def fixture_no_loops_all_operations() -> QProgram:
    drag_pair = DragPair(amplitude=1.0, duration=40, num_sigmas=4, drag_coefficient=1.2)
    readout_pair = IQPair(I=Square(amplitude=1.0, duration=1000), Q=Square(amplitude=0.0, duration=1000))
    weights_pair = IQPair(I=Square(amplitude=1.0, duration=2000), Q=Square(amplitude=0.0, duration=2000))
    qp = QProgram()
    qp.set_frequency(bus="drive", frequency=300)
    qp.set_phase(bus="drive", phase=90)
    qp.reset_phase(bus="drive")
    qp.set_gain(bus="drive", gain=0.5)
    qp.set_offset(bus="drive", offset_path0=0.5, offset_path1=0.5)
    qp.play(bus="drive", waveform=drag_pair)
    qp.sync()
    qp.wait(bus="readout", duration=100)
    qp.play(bus="readout", waveform=readout_pair)
    qp.play(bus="readout", waveform=readout_pair, wait_time=4)
    qp.acquire(bus="readout", weights=weights_pair)
    return qp


@pytest.fixture(name="dynamic_wait")
def fixture_dynamic_wait() -> QProgram:
    drag_pair = DragPair(amplitude=1.0, duration=40, num_sigmas=4, drag_coefficient=1.2)
    qp = QProgram()
    duration = qp.variable(Domain.Time)
    with qp.for_loop(variable=duration, start=100, stop=200, step=10):
        qp.play(bus="drive", waveform=drag_pair)
        qp.wait(bus="drive", duration=duration)
    return qp


@pytest.fixture(name="sync_with_dynamic_wait")
def fixture_sync_with_dynamic_wait() -> QProgram:
    drag_pair = DragPair(amplitude=1.0, duration=40, num_sigmas=4, drag_coefficient=1.2)
    qp = QProgram()
    duration = qp.variable(Domain.Time)
    with qp.for_loop(variable=duration, start=100, stop=200, step=10):
        qp.play(bus="drive", waveform=drag_pair)
        qp.wait(bus="drive", duration=duration)
        qp.sync()
        qp.play(bus="readout", waveform=drag_pair)
    return qp


@pytest.fixture(name="infinite_loop")
def fixture_infinite_loop() -> QProgram:
    drag_pair = DragPair(amplitude=1.0, duration=40, num_sigmas=4, drag_coefficient=1.2)
    qp = QProgram()
    with qp.infinite_loop():
        qp.play(bus="drive", waveform=drag_pair)
    return qp


@pytest.fixture(name="average_loop")
def fixture_average_loop() -> QProgram:
    drag_pair = DragPair(amplitude=1.0, duration=40, num_sigmas=4, drag_coefficient=1.2)
    readout_pair = IQPair(I=Square(amplitude=1.0, duration=1000), Q=Square(amplitude=0.0, duration=1000))
    weights = IQPair(
        I=Gaussian(amplitude=1.0, duration=1000, num_sigmas=2.5),
        Q=Gaussian(amplitude=1.0, duration=1000, num_sigmas=2.5),
    )
    qp = QProgram()
    with qp.average(shots=1000):
        qp.play(bus="drive", waveform=drag_pair)
        qp.sync()
        qp.wait(bus="readout", duration=100)
        qp.play(bus="readout", waveform=readout_pair)
        qp.acquire(bus="readout", weights=weights)
    return qp


@pytest.fixture(name="average_loop_long_wait")
def fixture_average_loop_long_wait() -> QProgram:
    drag_pair = DragPair(amplitude=1.0, duration=40, num_sigmas=4, drag_coefficient=1.2)
    readout_pair = IQPair(I=Square(amplitude=1.0, duration=1000), Q=Square(amplitude=0.0, duration=1000))
    weights = IQPair(
        I=Gaussian(amplitude=1.0, duration=1000, num_sigmas=2.5),
        Q=Gaussian(amplitude=1.0, duration=1000, num_sigmas=2.5),
    )
    qp = QProgram()
    with qp.average(shots=1000):
        qp.play(bus="drive", waveform=drag_pair)
        qp.wait(bus="drive", duration=100_000)
        qp.sync()
        qp.play(bus="readout", waveform=readout_pair)
        qp.acquire(bus="readout", weights=weights)
    return qp


@pytest.fixture(name="acquire_with_weights_of_different_length")
def fixture_acquire_with_weights_of_different_lengths() -> QProgram:
    drag_pair = DragPair(amplitude=1.0, duration=40, num_sigmas=4, drag_coefficient=1.2)
    readout_pair = IQPair(I=Square(amplitude=1.0, duration=1000), Q=Square(amplitude=0.0, duration=1000))
    weights = IQPair(
        I=Gaussian(amplitude=1.0, duration=1000, num_sigmas=2.5),
        Q=Gaussian(amplitude=1.0, duration=500, num_sigmas=2.5),
    )
    qp = QProgram()
    with qp.average(shots=1000):
        qp.play(bus="drive", waveform=drag_pair)
        qp.sync()
        qp.wait(bus="readout", duration=100)
        qp.play(bus="readout", waveform=readout_pair)
        qp.acquire(bus="readout", weights=weights)
    return qp


@pytest.fixture(name="average_with_for_loop")
def fixture_average_with_for_loop() -> QProgram:
    drag_pair = DragPair(amplitude=1.0, duration=40, num_sigmas=4, drag_coefficient=1.2)
    readout_pair = IQPair(I=Square(amplitude=1.0, duration=1000), Q=Square(amplitude=0.0, duration=1000))
    weights_pair = IQPair(I=Square(amplitude=1.0, duration=2000), Q=Square(amplitude=0.0, duration=2000))
    qp = QProgram()
    gain = qp.variable(Domain.Voltage)
    with qp.average(shots=1000):
        with qp.for_loop(variable=gain, start=0, stop=1.0, step=0.1):
            qp.play(bus="drive", waveform=drag_pair)
            qp.set_gain(bus="readout", gain=gain)
            qp.play(bus="readout", waveform=readout_pair)
            qp.acquire(bus="readout", weights=weights_pair)
    return qp


@pytest.fixture(name="average_with_for_loop_nshots")
def fixture_average_with_for_loop_nshots() -> QProgram:
    drag_pair = DragPair(amplitude=1.0, duration=40, num_sigmas=4, drag_coefficient=1.2)
    readout_pair = IQPair(I=Square(amplitude=1.0, duration=1000), Q=Square(amplitude=0.0, duration=1000))
    weights_pair = IQPair(I=Square(amplitude=1.0, duration=2000), Q=Square(amplitude=0.0, duration=2000))
    qp = QProgram()
    nshots = qp.variable(Domain.Scalar, type=int)
    with qp.average(shots=1000):
        with qp.for_loop(variable=nshots, start=0, stop=2, step=1):
            qp.play(bus="drive", waveform=drag_pair)
            qp.play(bus="readout", waveform=readout_pair)
            qp.acquire(bus="readout", weights=weights_pair)
    return qp


@pytest.fixture(name="acquire_loop_with_for_loop_with_weights_of_same_waveform")
def fixture_acquire_loop_with_for_loop_with_weights_of_same_waveform() -> QProgram:
    drag_pair = DragPair(amplitude=1.0, duration=40, num_sigmas=4, drag_coefficient=1.2)
    readout_pair = IQPair(I=Square(amplitude=1.0, duration=1000), Q=Square(amplitude=0.0, duration=1000))
    weights = IQPair(
        I=Gaussian(amplitude=1.0, duration=1000, num_sigmas=2.5),
        Q=Gaussian(amplitude=1.0, duration=1000, num_sigmas=2.5),
    )
    qp = QProgram()
    gain = qp.variable(Domain.Voltage)
    with qp.average(shots=1000):
        with qp.for_loop(variable=gain, start=0, stop=1.0, step=0.1):
            qp.play(bus="drive", waveform=drag_pair)
            qp.set_gain(bus="readout", gain=gain)
            qp.play(bus="readout", waveform=readout_pair)
            qp.acquire(bus="readout", weights=weights)
    return qp


@pytest.fixture(name="average_with_multiple_for_loops_and_acquires")
def fixture_average_with_multiple_for_loops_and_acquires() -> QProgram:
    readout_pair = IQPair(I=Square(amplitude=1.0, duration=1000), Q=Square(amplitude=0.0, duration=1000))
    weights_pair_0 = IQPair(I=Square(amplitude=1.0, duration=2000), Q=Square(amplitude=0.0, duration=2000))
    weights_pair_1 = IQPair(I=Square(amplitude=1.0, duration=1000), Q=Square(amplitude=0.0, duration=1000))
    weights_pair_2 = IQPair(I=Square(amplitude=1.0, duration=500), Q=Square(amplitude=0.0, duration=500))
    qp = QProgram()
    frequency = qp.variable(Domain.Frequency)
    gain = qp.variable(Domain.Voltage)
    with qp.average(shots=1000):
        with qp.for_loop(variable=frequency, start=0, stop=500, step=10):
            qp.set_frequency(bus="readout", frequency=frequency)
            qp.play(bus="readout", waveform=readout_pair)
            qp.acquire(bus="readout", weights=weights_pair_0)
        qp.acquire(bus="readout", weights=weights_pair_1)
        with qp.for_loop(variable=gain, start=0.0, stop=1.0, step=0.1):
            qp.set_gain(bus="readout", gain=gain)
            qp.play(bus="readout", waveform=readout_pair)
            qp.acquire(bus="readout", weights=weights_pair_2)
    return qp


@pytest.fixture(name="average_with_nested_for_loops")
def fixture_average_with_nested_for_loops() -> QProgram:
    drag_pair = DragPair(amplitude=1.0, duration=40, num_sigmas=4, drag_coefficient=1.2)
    readout_pair = IQPair(I=Square(amplitude=1.0, duration=1000), Q=Square(amplitude=0.0, duration=1000))
    weights_pair = IQPair(I=Square(amplitude=1.0, duration=2000), Q=Square(amplitude=0.0, duration=2000))
    qp = QProgram()
    frequency = qp.variable(Domain.Frequency)
    gain = qp.variable(Domain.Voltage)
    with qp.average(shots=1000):
        with qp.for_loop(variable=gain, start=0, stop=1, step=0.1):
            qp.set_gain(bus="drive", gain=gain)
            with qp.for_loop(variable=frequency, start=0, stop=500, step=10):
                qp.play(bus="drive", waveform=drag_pair)
                qp.sync()
                qp.set_frequency(bus="readout", frequency=frequency)
                qp.play(bus="readout", waveform=readout_pair)
                qp.acquire(bus="readout", weights=weights_pair)
    return qp


@pytest.fixture(name="average_with_parallel_for_loops")
def fixture_average_with_parallel_for_loops() -> QProgram:
    drag_pair = DragPair(amplitude=1.0, duration=40, num_sigmas=4, drag_coefficient=1.2)
    readout_pair = IQPair(I=Square(amplitude=1.0, duration=1000), Q=Square(amplitude=0.0, duration=1000))
    weights_pair = IQPair(I=Square(amplitude=1.0, duration=2000), Q=Square(amplitude=0.0, duration=2000))
    qp = QProgram()
    frequency = qp.variable(Domain.Frequency)
    gain = qp.variable(Domain.Voltage)
    with qp.average(shots=1000):
        with qp.parallel(
            loops=[
                ForLoop(variable=frequency, start=100, stop=200, step=10),
                ForLoop(variable=gain, start=0, stop=1, step=0.1),
            ]
        ):
            qp.set_gain(bus="drive", gain=gain)
            qp.set_frequency(bus="readout", frequency=frequency)
            qp.play(bus="drive", waveform=drag_pair)
            qp.sync()
            qp.play(bus="readout", waveform=readout_pair)
            qp.acquire(bus="readout", weights=weights_pair)
    return qp


@pytest.fixture(name="for_loop_variable_with_no_target")
def fixture_for_loop_variable_with_no_target() -> QProgram:
    qp = QProgram()
    variable = qp.variable(Domain.Scalar, float)
    with qp.average(shots=1000):
        with qp.for_loop(variable=variable, start=0, stop=100, step=4):
            qp.set_frequency(bus="drive", frequency=100)
            qp.set_phase(bus="drive", phase=90)
    return qp


@pytest.fixture(name="play_operation_with_waveforms_of_different_length")
def fixture_play_operation_with_waveforms_of_different_length() -> QProgram:
    qp = QProgram()
    waveform_pair = IQPair(I=Square(amplitude=1.0, duration=40), Q=Square(amplitude=1.0, duration=80))
    qp.play(bus="drive", waveform=waveform_pair)
    return qp


@pytest.fixture(name="multiple_play_operations_with_same_waveform")
def fixture_multiple_play_operations_with_same_waveform() -> QProgram:
    qp = QProgram()
    drag_pair = DragPair(amplitude=1.0, duration=40, num_sigmas=4, drag_coefficient=1.2)
    qp.play(bus="drive", waveform=drag_pair)
    qp.play(bus="drive", waveform=drag_pair)
    qp.play(bus="drive", waveform=DragPair(amplitude=1.0, duration=40, num_sigmas=4, drag_coefficient=1.2))
    return qp


@pytest.fixture(name="multiple_play_operations_with_no_Q_waveform")
def fixture_multiple_play_operations_with_no_Q_waveform() -> QProgram:
    qp = QProgram()
    gaussian = Gaussian(amplitude=1.0, duration=40, num_sigmas=4)
    qp.play(bus="drive", waveform=gaussian)
    qp.play(bus="drive", waveform=gaussian)
    qp.play(bus="drive", waveform=Gaussian(amplitude=1.0, duration=40, num_sigmas=4))
    return qp


class TestQBloxCompiler:
    def test_no_loops_all_operations(self, no_loops_all_operations: QProgram):
        compiler = QbloxCompiler()
        sequences = compiler.compile(qprogram=no_loops_all_operations)

        assert len(sequences) == 2
        assert "drive" in sequences
        assert "readout" in sequences

        for bus in sequences:
            assert isinstance(sequences[bus], QPy.Sequence)

        assert len(sequences["drive"]._waveforms._waveforms) == 2
        assert len(sequences["drive"]._acquisitions._acquisitions) == 0
        assert len(sequences["drive"]._weights._weights) == 0
        assert sequences["drive"]._program._compiled

        drive_str = """
            setup:
                            wait_sync        4

            main:
                            set_freq         1200
                            set_ph           250000000
                            reset_ph
                            set_awg_gain     16383, 16383
                            set_awg_offs     16383, 16383
                            play             0, 1, 40
                            stop
        """
        assert is_q1asm_equal(sequences["drive"], drive_str)

        assert len(sequences["readout"]._waveforms._waveforms) == 2
        assert len(sequences["readout"]._acquisitions._acquisitions) == 1
        assert sequences["readout"]._acquisitions._acquisitions[0].num_bins == 1
        assert len(sequences["readout"]._weights._weights) == 2
        assert sequences["readout"]._program._compiled

        readout_str = """
            setup:
                            wait_sync        4

            main:
                            wait             40
                            wait             100
                            play             0, 1, 1000
                            play             0, 1, 4
                            acquire_weighed  0, 0, 0, 1, 2000
                            stop
        """
        assert is_q1asm_equal(sequences["readout"], readout_str)

    def test_dynamic_wait(self, dynamic_wait: QProgram):
        compiler = QbloxCompiler()
        sequences = compiler.compile(qprogram=dynamic_wait)

        assert len(sequences) == 1
        assert "drive" in sequences

        drive_str = """
            setup:
                wait_sync        4

            main:
                            move             11, R0
                            move             100, R1
            loop_0:
                            play             0, 1, 40
                            wait             R1
                            add              R1, 10, R1
                            loop             R0, @loop_0
                            stop
        """

        assert is_q1asm_equal(sequences["drive"], drive_str)

    def test_infinite_loop(self, infinite_loop: QProgram):
        compiler = QbloxCompiler()
        sequences = compiler.compile(qprogram=infinite_loop)

        assert len(sequences) == 1
        assert "drive" in sequences

        drive_str = """
            setup:
                            wait_sync        4

            main:
            infinite_loop_0:
                            play             0, 1, 40
                            jmp              @infinite_loop_0
                            stop
        """

        assert is_q1asm_equal(sequences["drive"], drive_str)

    def test_average_loop(self, average_loop: QProgram):
        compiler = QbloxCompiler()
        sequences = compiler.compile(qprogram=average_loop)

        assert len(sequences) == 2
        assert "drive" in sequences
        assert "readout" in sequences

        for bus in sequences:
            assert isinstance(sequences[bus], QPy.Sequence)

        assert len(sequences["drive"]._waveforms._waveforms) == 2
        assert len(sequences["drive"]._acquisitions._acquisitions) == 0
        assert len(sequences["drive"]._weights._weights) == 0
        assert sequences["drive"]._program._compiled

        drive_str = """
            setup:
                wait_sync        4

            main:
                            move             1000, R0
            avg_0:
                            play             0, 1, 40
                            wait             2100
                            loop             R0, @avg_0
                            stop
        """
        assert is_q1asm_equal(sequences["drive"], drive_str)

        assert len(sequences["readout"]._waveforms._waveforms) == 2
        assert len(sequences["readout"]._acquisitions._acquisitions) == 1
        assert sequences["readout"]._acquisitions._acquisitions[0].num_bins == 1
        assert len(sequences["readout"]._weights._weights) == 1
        assert sequences["readout"]._program._compiled

        readout_str = """
            setup:
                wait_sync        4

            main:
                            move             1000, R0
            avg_0:
                            wait             40
                            wait             100
                            play             0, 1, 1000
                            acquire_weighed  0, 0, 0, 0, 1000
                            loop             R0, @avg_0
                            stop
        """
        assert is_q1asm_equal(sequences["readout"], readout_str)

<<<<<<< HEAD
    def test_average_with_long_wait(self, average_loop_long_wait: QProgram):
        compiler = QbloxCompiler()
        sequences = compiler.compile(qprogram=average_loop_long_wait)
=======
    def test_average_with_for_loop_variable_does_nothing(self, average_with_for_loop_nshots: QProgram):
        compiler = QbloxCompiler()
        sequences = compiler.compile(qprogram=average_with_for_loop_nshots)
>>>>>>> c9979bf9

        assert len(sequences) == 2
        assert "drive" in sequences
        assert "readout" in sequences

        for bus in sequences:
            assert isinstance(sequences[bus], QPy.Sequence)

        assert len(sequences["drive"]._waveforms._waveforms) == 2
        assert len(sequences["drive"]._acquisitions._acquisitions) == 0
        assert len(sequences["drive"]._weights._weights) == 0
        assert sequences["drive"]._program._compiled

        assert len(sequences["readout"]._waveforms._waveforms) == 2
        assert len(sequences["readout"]._acquisitions._acquisitions) == 1
<<<<<<< HEAD
        assert sequences["readout"]._acquisitions._acquisitions[0].num_bins == 1
        assert len(sequences["readout"]._weights._weights) == 1
=======
        assert sequences["readout"]._acquisitions._acquisitions[0].num_bins == 3
        assert len(sequences["readout"]._weights._weights) == 2
>>>>>>> c9979bf9
        assert sequences["readout"]._program._compiled

        drive_str = """
            setup:
                wait_sync        4

            main:
                            move             1000, R0
            avg_0:
<<<<<<< HEAD
                            play             0, 1, 40
                            wait             65532
                            wait             34468
                            wait             2000
                            loop             R0, @avg_0
                            stop
        """

=======
                            move             3, R1
                            move             0, R2
            loop_0:
                            play             0, 1, 40
                            wait             2960
                            add              R2, 1, R2
                            loop             R1, @loop_0
                            loop             R0, @avg_0
                            stop
        """
>>>>>>> c9979bf9
        readout_str = """
            setup:
                wait_sync        4

            main:
                            move             1000, R0
            avg_0:
<<<<<<< HEAD
                            wait             65532
                            wait             34508
                            play             0, 1, 1000
                            acquire_weighed  0, 0, 0, 0, 1000
=======
                            move             1, R1
                            move             0, R2
                            move             0, R3
                            move             3, R4
                            move             0, R5
            loop_0:
                            play             0, 1, 1000
                            acquire_weighed  0, R3, R2, R1, 2000
                            add              R3, 1, R3
                            add              R5, 1, R5
                            loop             R4, @loop_0
>>>>>>> c9979bf9
                            loop             R0, @avg_0
                            stop
        """
        assert is_q1asm_equal(sequences["drive"], drive_str)
        assert is_q1asm_equal(sequences["readout"], readout_str)

    def test_average_with_for_loop(self, average_with_for_loop: QProgram):
        compiler = QbloxCompiler()
        sequences = compiler.compile(qprogram=average_with_for_loop)

        assert len(sequences) == 2
        assert "drive" in sequences
        assert "readout" in sequences

        for bus in sequences:
            assert isinstance(sequences[bus], QPy.Sequence)

        assert len(sequences["drive"]._waveforms._waveforms) == 2
        assert len(sequences["drive"]._acquisitions._acquisitions) == 0
        assert len(sequences["drive"]._weights._weights) == 0
        assert sequences["drive"]._program._compiled

        assert len(sequences["readout"]._waveforms._waveforms) == 2
        assert len(sequences["readout"]._acquisitions._acquisitions) == 1
        assert sequences["readout"]._acquisitions._acquisitions[0].num_bins == 11
        assert len(sequences["readout"]._weights._weights) == 2
        assert sequences["readout"]._program._compiled

        drive_str = """
            setup:
                wait_sync        4

            main:
                            move             1000, R0
            avg_0:
                            move             11, R1
                            move             0, R2
            loop_0:
                            play             0, 1, 40
                            wait             2960
                            add              R2, 3276, R2
                            loop             R1, @loop_0
                            loop             R0, @avg_0
                            stop
        """
        readout_str = """
            setup:
                wait_sync        4

            main:
                            move             1000, R0
            avg_0:
                            move             1, R1
                            move             0, R2
                            move             0, R3
                            move             11, R4
                            move             0, R5
            loop_0:
                            set_awg_gain     R5, R5
                            play             0, 1, 1000
                            acquire_weighed  0, R3, R2, R1, 2000
                            add              R3, 1, R3
                            add              R5, 3276, R5
                            loop             R4, @loop_0
                            nop
                            loop             R0, @avg_0
                            stop
        """
        assert is_q1asm_equal(sequences["drive"], drive_str)
        assert is_q1asm_equal(sequences["readout"], readout_str)

    def test_acquire_loop_with_for_loop_with_weights_of_same_waveform(
        self, acquire_loop_with_for_loop_with_weights_of_same_waveform: QProgram
    ):
        compiler = QbloxCompiler()
        sequences = compiler.compile(qprogram=acquire_loop_with_for_loop_with_weights_of_same_waveform)

        assert len(sequences) == 2
        assert "drive" in sequences
        assert "readout" in sequences

        for bus in sequences:
            assert isinstance(sequences[bus], QPy.Sequence)

        assert len(sequences["drive"]._waveforms._waveforms) == 2
        assert len(sequences["drive"]._acquisitions._acquisitions) == 0
        assert len(sequences["drive"]._weights._weights) == 0
        assert sequences["drive"]._program._compiled

        assert len(sequences["readout"]._waveforms._waveforms) == 2
        assert len(sequences["readout"]._acquisitions._acquisitions) == 1
        assert sequences["readout"]._acquisitions._acquisitions[0].num_bins == 11
        assert len(sequences["readout"]._weights._weights) == 1
        assert sequences["readout"]._program._compiled

        drive_str = """
            setup:
                wait_sync        4

            main:
                            move             1000, R0
            avg_0:
                            move             11, R1
                            move             0, R2
            loop_0:
                            play             0, 1, 40
                            wait             1960
                            add              R2, 3276, R2
                            loop             R1, @loop_0
                            loop             R0, @avg_0
                            stop
        """
        readout_str = """
            setup:
                wait_sync        4

            main:
                            move             1000, R0
            avg_0:
                            move             0, R1
                            move             0, R2
                            move             0, R3
                            move             11, R4
                            move             0, R5
            loop_0:
                            set_awg_gain     R5, R5
                            play             0, 1, 1000
                            acquire_weighed  0, R3, R2, R1, 1000
                            add              R3, 1, R3
                            add              R5, 3276, R5
                            loop             R4, @loop_0
                            nop
                            loop             R0, @avg_0
                            stop
        """
        assert is_q1asm_equal(sequences["drive"], drive_str)
        assert is_q1asm_equal(sequences["readout"], readout_str)

    def test_average_with_multiple_for_loops_and_acquires(self, average_with_multiple_for_loops_and_acquires: QProgram):
        compiler = QbloxCompiler()
        sequences = compiler.compile(qprogram=average_with_multiple_for_loops_and_acquires)

        assert len(sequences) == 1
        assert "readout" in sequences

        for bus in sequences:
            assert isinstance(sequences[bus], QPy.Sequence)

        assert len(sequences["readout"]._waveforms._waveforms) == 2
        assert len(sequences["readout"]._acquisitions._acquisitions) == 3
        assert sequences["readout"]._acquisitions._acquisitions[0].num_bins == 51
        assert sequences["readout"]._acquisitions._acquisitions[1].num_bins == 1
        assert sequences["readout"]._acquisitions._acquisitions[2].num_bins == 11
        assert len(sequences["readout"]._weights._weights) == 6
        assert sequences["readout"]._program._compiled

        readout_str = """
            setup:
                wait_sync        4

            main:
                            move             1000, R0
            avg_0:
                            move             5, R1
                            move             4, R2
                            move             0, R3
                            move             1, R4
                            move             0, R5
                            move             0, R6
                            move             51, R7
                            move             0, R8
            loop_0:
                            set_freq         R8
                            play             0, 1, 1000
                            acquire_weighed  0, R6, R5, R4, 2000
                            add              R6, 1, R6
                            add              R8, 40, R8
                            loop             R7, @loop_0
                            nop
                            acquire_weighed  1, 0, 2, 3, 1000
                            move             11, R9
                            move             0, R10
                            nop
            loop_1:
                            set_awg_gain     R10, R10
                            play             0, 1, 1000
                            acquire_weighed  2, R3, R2, R1, 500
                            add              R3, 1, R3
                            add              R10, 3276, R10
                            loop             R9, @loop_1
                            loop             R0, @avg_0
                            stop
        """
        assert is_q1asm_equal(sequences["readout"], readout_str)

    def test_average_with_nested_for_loops(self, average_with_nested_for_loops: QProgram):
        compiler = QbloxCompiler()
        sequences = compiler.compile(qprogram=average_with_nested_for_loops)

        assert len(sequences) == 2
        assert "drive" in sequences
        assert "readout" in sequences

        for bus in sequences:
            assert isinstance(sequences[bus], QPy.Sequence)

        assert len(sequences["drive"]._waveforms._waveforms) == 2
        assert len(sequences["drive"]._acquisitions._acquisitions) == 0
        assert len(sequences["drive"]._weights._weights) == 0
        assert sequences["drive"]._program._compiled

        assert len(sequences["readout"]._waveforms._waveforms) == 2
        assert len(sequences["readout"]._acquisitions._acquisitions) == 1
        assert sequences["readout"]._acquisitions._acquisitions[0].num_bins == 561
        assert len(sequences["readout"]._weights._weights) == 2
        assert sequences["readout"]._program._compiled

        drive_str = """
            setup:
                wait_sync        4

            main:
                            move             1000, R0
            avg_0:
                            move             11, R1
                            move             0, R2
            loop_0:
                            set_awg_gain     R2, R2
                            move             51, R3
                            move             0, R4
            loop_1:
                            play             0, 1, 40
                            wait             3000
                            add              R4, 40, R4
                            loop             R3, @loop_1
                            add              R2, 3276, R2
                            loop             R1, @loop_0
                            nop
                            loop             R0, @avg_0
                            stop
        """
        readout_str = """
            setup:
                wait_sync        4

            main:
                            move             1000, R0
            avg_0:
                            move             1, R1
                            move             0, R2
                            move             0, R3
                            move             11, R4
                            move             0, R5
            loop_0:
                            move             51, R6
                            move             0, R7
            loop_1:
                            wait             40
                            set_freq         R7
                            play             0, 1, 1000
                            acquire_weighed  0, R3, R2, R1, 2000
                            add              R3, 1, R3
                            add              R7, 40, R7
                            loop             R6, @loop_1
                            add              R5, 3276, R5
                            loop             R4, @loop_0
                            loop             R0, @avg_0
                            stop
        """
        assert is_q1asm_equal(sequences["drive"], drive_str)
        assert is_q1asm_equal(sequences["readout"], readout_str)

    def test_average_with_parallel_for_loops(self, average_with_parallel_for_loops: QProgram):
        compiler = QbloxCompiler()
        sequences = compiler.compile(qprogram=average_with_parallel_for_loops)

        assert len(sequences) == 2
        assert "drive" in sequences
        assert "readout" in sequences

        for bus in sequences:
            assert isinstance(sequences[bus], QPy.Sequence)

        assert len(sequences["drive"]._waveforms._waveforms) == 2
        assert len(sequences["drive"]._acquisitions._acquisitions) == 0
        assert len(sequences["drive"]._weights._weights) == 0
        assert sequences["drive"]._program._compiled

        assert len(sequences["readout"]._waveforms._waveforms) == 2
        assert len(sequences["readout"]._acquisitions._acquisitions) == 1
        assert sequences["readout"]._acquisitions._acquisitions[0].num_bins == 11
        assert len(sequences["readout"]._weights._weights) == 2
        assert sequences["readout"]._program._compiled

        drive_str = """
            setup:
                wait_sync        4

            main:
                            move             1000, R0
            avg_0:
                            move             11, R1
                            move             400, R2
                            move             0, R3
            loop_0:
                            set_awg_gain     R3, R3
                            play             0, 1, 40
                            wait             3000
                            add              R2, 40, R2
                            add              R3, 3276, R3
                            loop             R1, @loop_0
                            nop
                            loop             R0, @avg_0
                            stop
        """
        readout_str = """
            setup:
                wait_sync        4

            main:
                            move             1000, R0
            avg_0:
                            move             1, R1
                            move             0, R2
                            move             0, R3
                            move             11, R4
                            move             400, R5
                            move             0, R6
            loop_0:
                            set_freq         R5
                            wait             40
                            play             0, 1, 1000
                            acquire_weighed  0, R3, R2, R1, 2000
                            add              R3, 1, R3
                            add              R5, 40, R5
                            add              R6, 3276, R6
                            loop             R4, @loop_0
                            loop             R0, @avg_0
                            stop
        """
        assert is_q1asm_equal(sequences["drive"], drive_str)
        assert is_q1asm_equal(sequences["readout"], readout_str)

    def test_sync_operation_with_dynamic_timings_throws_exception(self, sync_with_dynamic_wait: QProgram):
        with pytest.raises(NotImplementedError, match="Dynamic syncing is not implemented yet."):
            compiler = QbloxCompiler()
            _ = compiler.compile(qprogram=sync_with_dynamic_wait)

    def test_multiple_play_operations_with_same_waveform(self, multiple_play_operations_with_same_waveform: QProgram):
        compiler = QbloxCompiler()
        sequences = compiler.compile(qprogram=multiple_play_operations_with_same_waveform)

        assert len(sequences) == 1
        assert "drive" in sequences

        for bus in sequences:
            assert isinstance(sequences[bus], QPy.Sequence)

        assert len(sequences["drive"]._waveforms._waveforms) == 2
        assert len(sequences["drive"]._acquisitions._acquisitions) == 0
        assert len(sequences["drive"]._weights._weights) == 0
        assert sequences["drive"]._program._compiled

        drive_str = """
            setup:
                wait_sync        4

            main:
                            play             0, 1, 40
                            play             0, 1, 40
                            play             0, 1, 40
                            stop
        """
        assert is_q1asm_equal(sequences["drive"], drive_str)

    def test_multiple_play_operations_with_no_Q_waveform(self, multiple_play_operations_with_no_Q_waveform: QProgram):
        compiler = QbloxCompiler()
        sequences = compiler.compile(qprogram=multiple_play_operations_with_no_Q_waveform)

        assert len(sequences) == 1
        assert "drive" in sequences

        for bus in sequences:
            assert isinstance(sequences[bus], QPy.Sequence)

        assert len(sequences["drive"]._waveforms._waveforms) == 2
        assert len(sequences["drive"]._acquisitions._acquisitions) == 0
        assert len(sequences["drive"]._weights._weights) == 0
        assert sequences["drive"]._program._compiled

        drive_str = """
            setup:
                wait_sync        4

            main:
                            play             0, 1, 40
                            play             0, 1, 40
                            play             0, 1, 40
                            stop
        """
        assert is_q1asm_equal(sequences["drive"], drive_str)

    @pytest.mark.parametrize(
        "start,stop,step,expected_result",
        [(0, 10, 1, 11), (10, 0, -1, 11), (1, 2.05, 0.1, 11)],
    )
    def test_calculate_iterations(self, start, stop, step, expected_result):
        result = QbloxCompiler._calculate_iterations(start, stop, step)
        assert result == expected_result

    def test_calculate_iterations_with_zero_step_throws_error(self):
        with pytest.raises(ValueError, match="Step value cannot be zero"):
            QbloxCompiler._calculate_iterations(100, 200, 0)<|MERGE_RESOLUTION|>--- conflicted
+++ resolved
@@ -345,29 +345,9 @@
 
         assert is_q1asm_equal(sequences["drive"], drive_str)
 
-    def test_infinite_loop(self, infinite_loop: QProgram):
-        compiler = QbloxCompiler()
-        sequences = compiler.compile(qprogram=infinite_loop)
-
-        assert len(sequences) == 1
-        assert "drive" in sequences
-
-        drive_str = """
-            setup:
-                            wait_sync        4
-
-            main:
-            infinite_loop_0:
-                            play             0, 1, 40
-                            jmp              @infinite_loop_0
-                            stop
-        """
-
-        assert is_q1asm_equal(sequences["drive"], drive_str)
-
-    def test_average_loop(self, average_loop: QProgram):
-        compiler = QbloxCompiler()
-        sequences = compiler.compile(qprogram=average_loop)
+    def test_average_with_long_wait(self, average_loop_long_wait: QProgram):
+        compiler = QbloxCompiler()
+        sequences = compiler.compile(qprogram=average_loop_long_wait)
 
         assert len(sequences) == 2
         assert "drive" in sequences
@@ -380,20 +360,6 @@
         assert len(sequences["drive"]._acquisitions._acquisitions) == 0
         assert len(sequences["drive"]._weights._weights) == 0
         assert sequences["drive"]._program._compiled
-
-        drive_str = """
-            setup:
-                wait_sync        4
-
-            main:
-                            move             1000, R0
-            avg_0:
-                            play             0, 1, 40
-                            wait             2100
-                            loop             R0, @avg_0
-                            stop
-        """
-        assert is_q1asm_equal(sequences["drive"], drive_str)
 
         assert len(sequences["readout"]._waveforms._waveforms) == 2
         assert len(sequences["readout"]._acquisitions._acquisitions) == 1
@@ -401,6 +367,92 @@
         assert len(sequences["readout"]._weights._weights) == 1
         assert sequences["readout"]._program._compiled
 
+        drive_str = """
+            setup:
+                wait_sync        4
+            main:
+                            move             1000, R0
+            avg_0:
+                            play             0, 1, 40
+                            wait             65532
+                            wait             34468
+                            wait             2000
+                            loop             R0, @avg_0
+                            stop
+        """
+
+        readout_str = """
+            setup:
+                wait_sync        4
+            main:
+                            move             1000, R0
+            avg_0:
+                            wait             65532
+                            wait             34508
+                            play             0, 1, 1000
+                            acquire_weighed  0, 0, 0, 0, 1000
+                            loop             R0, @avg_0
+                            stop
+        """
+        assert is_q1asm_equal(sequences["drive"], drive_str)
+        assert is_q1asm_equal(sequences["readout"], readout_str)
+
+    def test_infinite_loop(self, infinite_loop: QProgram):
+        compiler = QbloxCompiler()
+        sequences = compiler.compile(qprogram=infinite_loop)
+
+        assert len(sequences) == 1
+        assert "drive" in sequences
+
+        drive_str = """
+            setup:
+                            wait_sync        4
+
+            main:
+            infinite_loop_0:
+                            play             0, 1, 40
+                            jmp              @infinite_loop_0
+                            stop
+        """
+
+        assert is_q1asm_equal(sequences["drive"], drive_str)
+
+    def test_average_loop(self, average_loop: QProgram):
+        compiler = QbloxCompiler()
+        sequences = compiler.compile(qprogram=average_loop)
+
+        assert len(sequences) == 2
+        assert "drive" in sequences
+        assert "readout" in sequences
+
+        for bus in sequences:
+            assert isinstance(sequences[bus], QPy.Sequence)
+
+        assert len(sequences["drive"]._waveforms._waveforms) == 2
+        assert len(sequences["drive"]._acquisitions._acquisitions) == 0
+        assert len(sequences["drive"]._weights._weights) == 0
+        assert sequences["drive"]._program._compiled
+
+        drive_str = """
+            setup:
+                wait_sync        4
+
+            main:
+                            move             1000, R0
+            avg_0:
+                            play             0, 1, 40
+                            wait             2100
+                            loop             R0, @avg_0
+                            stop
+        """
+        assert is_q1asm_equal(sequences["drive"], drive_str)
+
+        assert len(sequences["readout"]._waveforms._waveforms) == 2
+        assert len(sequences["readout"]._acquisitions._acquisitions) == 1
+        assert sequences["readout"]._acquisitions._acquisitions[0].num_bins == 1
+        assert len(sequences["readout"]._weights._weights) == 1
+        assert sequences["readout"]._program._compiled
+
         readout_str = """
             setup:
                 wait_sync        4
@@ -417,15 +469,9 @@
         """
         assert is_q1asm_equal(sequences["readout"], readout_str)
 
-<<<<<<< HEAD
-    def test_average_with_long_wait(self, average_loop_long_wait: QProgram):
-        compiler = QbloxCompiler()
-        sequences = compiler.compile(qprogram=average_loop_long_wait)
-=======
     def test_average_with_for_loop_variable_does_nothing(self, average_with_for_loop_nshots: QProgram):
         compiler = QbloxCompiler()
         sequences = compiler.compile(qprogram=average_with_for_loop_nshots)
->>>>>>> c9979bf9
 
         assert len(sequences) == 2
         assert "drive" in sequences
@@ -441,13 +487,8 @@
 
         assert len(sequences["readout"]._waveforms._waveforms) == 2
         assert len(sequences["readout"]._acquisitions._acquisitions) == 1
-<<<<<<< HEAD
-        assert sequences["readout"]._acquisitions._acquisitions[0].num_bins == 1
-        assert len(sequences["readout"]._weights._weights) == 1
-=======
         assert sequences["readout"]._acquisitions._acquisitions[0].num_bins == 3
         assert len(sequences["readout"]._weights._weights) == 2
->>>>>>> c9979bf9
         assert sequences["readout"]._program._compiled
 
         drive_str = """
@@ -457,16 +498,6 @@
             main:
                             move             1000, R0
             avg_0:
-<<<<<<< HEAD
-                            play             0, 1, 40
-                            wait             65532
-                            wait             34468
-                            wait             2000
-                            loop             R0, @avg_0
-                            stop
-        """
-
-=======
                             move             3, R1
                             move             0, R2
             loop_0:
@@ -477,7 +508,6 @@
                             loop             R0, @avg_0
                             stop
         """
->>>>>>> c9979bf9
         readout_str = """
             setup:
                 wait_sync        4
@@ -485,12 +515,6 @@
             main:
                             move             1000, R0
             avg_0:
-<<<<<<< HEAD
-                            wait             65532
-                            wait             34508
-                            play             0, 1, 1000
-                            acquire_weighed  0, 0, 0, 0, 1000
-=======
                             move             1, R1
                             move             0, R2
                             move             0, R3
@@ -502,7 +526,6 @@
                             add              R3, 1, R3
                             add              R5, 1, R5
                             loop             R4, @loop_0
->>>>>>> c9979bf9
                             loop             R0, @avg_0
                             stop
         """
