--- conflicted
+++ resolved
@@ -483,7 +483,6 @@
     qp.wait(bus="drive", duration=6)
     return qp
 
-<<<<<<< HEAD
 @pytest.fixture(name="dynamic_sync")
 def fixture_dynamic_sync() -> QProgram:
     drag_pair = IQPair.DRAG(amplitude=1.0, duration=40, num_sigmas=4, drag_coefficient=1.2)
@@ -561,7 +560,6 @@
         qp.sync()
         qp.measure(bus="readout", waveform=readout_pair, weights=weights_pair)
     return qp
-=======
 
 @pytest.fixture(name="measure_reset_program")
 def fixture_measure_reset_program() -> QProgram:
@@ -572,7 +570,6 @@
     qp.qblox.measure_reset(bus="readout", waveform=readout_pair, weights=weights_pair, control_bus="drive", reset_pulse=drag_wf)
     return qp
 
->>>>>>> bc609645
 
 @pytest.fixture(name="wait_comprised_between_65532_65535")
 def fixture_wait_comprised_between_65532_65535() -> QProgram:
@@ -702,7 +699,7 @@
                 qp.sync()
     return qp
 
-class TestQBloxCompiler:
+lass TestQBloxCompiler:
     def test_play_named_operation_and_bus_mapping(self, play_named_operation: QProgram, calibration: Calibration):
         compiler = QbloxCompiler()
         output = compiler.compile(
@@ -1074,6 +1071,16 @@
 
         assert is_q1asm_equal(sequences["drive"], drive_str)
         assert is_q1asm_equal(sequences["readout"], readout_str)
+
+    def test_dynamic_wait_multiple_buses_throws_exception(self, dynamic_wait_multiple_buses: QProgram):
+        with pytest.raises(NotImplementedError, match="Dynamic syncing is not implemented yet."):
+            compiler = QbloxCompiler()
+            _ = compiler.compile(qprogram=dynamic_wait_multiple_buses)
+
+    def test_sync_operation_with_dynamic_timings_throws_exception(self, sync_with_dynamic_wait: QProgram):
+        with pytest.raises(NotImplementedError, match="Dynamic syncing is not implemented yet."):
+            compiler = QbloxCompiler()
+            _ = compiler.compile(qprogram=sync_with_dynamic_wait)
 
     def test_average_with_long_wait(self, average_loop_long_wait: QProgram):
         compiler = QbloxCompiler()
@@ -2135,1125 +2142,9 @@
                             upd_param        4
                             stop
         """
+
         assert is_q1asm_equal(sequences["drive"], drive_str)
 
-    def test_dynamic_sync(self, dynamic_sync_delay: QProgram):
-        compiler = QbloxCompiler()
-        sequences, _ = compiler.compile(qprogram=dynamic_sync_delay)
-
-        assert len(sequences) == 2
-        assert "drive" in sequences
-        assert "readout" in sequences
-
-        for bus in sequences:
-            assert isinstance(sequences[bus], QPy.Sequence)
-
-        assert len(sequences["drive"]._waveforms._waveforms) == 2
-        assert len(sequences["drive"]._acquisitions._acquisitions) == 0
-        assert len(sequences["drive"]._weights._weights) == 0
-        assert sequences["drive"]._program._compiled
-
-        assert len(sequences["readout"]._waveforms._waveforms) == 2
-        assert len(sequences["readout"]._acquisitions._acquisitions) == 1
-        assert len(sequences["readout"]._weights._weights) == 2
-        assert sequences["readout"]._program._compiled
-
-        drive_str = """
-            setup:
-                            wait_sync        4              
-                            set_mrk          0              
-                            upd_param        4              
-
-            main:
-                            move             11, R0         
-                            move             100, R1        
-            loop_0:
-                            play             0, 1, 40       
-                            wait             R1             
-                            move             0, R2          
-                            add              R1, 40, R3     
-                            nop                             
-                            sub              R2, R3, R4     
-                            nop                             
-                            jlt              R4, 2147483648, @dynamic_sync_0
-                            jge              R4, 4294967293, @negative_one_two_three_0
-            after_dynamic_sync_0:
-
-
-                            wait             2004           
-                            add              R1, 10, R1     
-                            loop             R0, @loop_0    
-                            set_mrk          0              
-                            upd_param        4              
-                            stop                            
-            dynamic_sync_0:
-
-
-                            jlt              R4, 1, @after_dynamic_sync_0
-                            jlt              R4, 4, @one_two_three_0
-                            jge              R4, 65532, @long_wait_sync_0
-                            wait             R4             
-                            jmp              @after_dynamic_sync_0
-            one_two_three_0:
-
-
-                            add              R4, 4, R4      
-                            nop                             
-                            wait             R4             
-                            jmp              @after_dynamic_sync_0
-            negative_one_two_three_0:
-
-
-                            wait             4              
-                            jmp              @after_dynamic_sync_0
-            long_wait_sync_0:
-
-
-                            wait             65532          
-                            sub              R4, 65532, R4  
-                            nop                             
-                            jge              R4, 65532, @long_wait_sync_0
-                            jmp              @dynamic_sync_0
-        """
-        
-        readout_str = """
-            setup:
-                            wait_sync        4              
-                            set_mrk          0              
-                            upd_param        4              
-
-            main:
-                            move             1, R0          
-                            move             0, R1          
-                            move             0, R2          
-                            move             11, R3         
-                            move             100, R4        
-            loop_0:
-                            move             40, R5         
-                            add              R4, 40, R6     
-                            nop                             
-                            sub              R5, R6, R7     
-                            nop                             
-                            jlt              R7, 2147483648, @other_max_duration_0
-                            move             R6, R7         
-            after_other_max_duration_0:
-
-
-                            move             0, R8          
-                            nop                             
-                            sub              R7, R8, R9     
-                            nop                             
-                            jlt              R9, 2147483648, @dynamic_sync_0
-                            jge              R9, 4294967293, @negative_one_two_three_0
-            after_dynamic_sync_0:
-
-
-                            play             0, 1, 4        
-                            acquire_weighed  0, R2, R1, R0, 2000
-                            add              R2, 1, R2      
-                            add              R4, 10, R4     
-                            loop             R3, @loop_0    
-                            set_mrk          0              
-                            upd_param        4              
-                            stop                            
-            dynamic_sync_0:
-
-
-                            jlt              R9, 1, @after_dynamic_sync_0
-                            jlt              R9, 4, @one_two_three_0
-                            jge              R9, 65532, @long_wait_sync_0
-                            wait             R9             
-                            jmp              @after_dynamic_sync_0
-            one_two_three_0:
-
-
-                            add              R9, 4, R9      
-                            nop                             
-                            wait             R9             
-                            jmp              @after_dynamic_sync_0
-            negative_one_two_three_0:
-
-
-                            wait             4              
-                            jmp              @after_dynamic_sync_0
-            long_wait_sync_0:
-
-
-                            wait             65532          
-                            sub              R9, 65532, R9  
-                            nop                             
-                            jge              R9, 65532, @long_wait_sync_0
-                            jmp              @dynamic_sync_0
-            other_max_duration_0:
-
-
-                            move             R5, R7         
-                            jmp              @after_other_max_duration_0
-        """
-        assert is_q1asm_equal(sequences["drive"], drive_str)
-        assert is_q1asm_equal(sequences["readout"], readout_str)
-
-
-    def test_dynamic_sync_long_wait(self, dynamic_sync_long_wait: QProgram):
-        compiler = QbloxCompiler()
-        sequences, _ = compiler.compile(qprogram=dynamic_sync_long_wait)
-
-        assert len(sequences) == 2
-        assert "drive" in sequences
-        assert "readout" in sequences
-
-        for bus in sequences:
-            assert isinstance(sequences[bus], QPy.Sequence)
-
-        assert len(sequences["drive"]._waveforms._waveforms) == 2
-        assert len(sequences["drive"]._acquisitions._acquisitions) == 0
-        assert len(sequences["drive"]._weights._weights) == 0
-        assert sequences["drive"]._program._compiled
-
-        assert len(sequences["readout"]._waveforms._waveforms) == 2
-        assert len(sequences["readout"]._acquisitions._acquisitions) == 1
-        assert len(sequences["readout"]._weights._weights) == 2
-        assert sequences["readout"]._program._compiled
-
-        drive_str = """
-            setup:
-                            wait_sync        4              
-                            set_mrk          0              
-                            upd_param        4              
-
-            main:
-                            move             20001, R0      
-                            move             4, R1          
-            loop_0:
-                            play             0, 1, 40       
-                            nop                             
-                            move             R1, R2         
-                            nop                             
-                            jge              R1, 65532, @long_wait_0
-                            wait             R1             
-            continue_after_long_wait_0:
-
-
-                            move             0, R3          
-                            add              R1, 40, R4     
-                            nop                             
-                            sub              R3, R4, R5     
-                            nop                             
-                            jlt              R5, 2147483648, @dynamic_sync_0
-                            jge              R5, 4294967293, @negative_one_two_three_0
-            after_dynamic_sync_0:
-
-
-                            wait             1004           
-                            add              R1, 9, R1      
-                            loop             R0, @loop_0    
-                            set_mrk          0              
-                            upd_param        4              
-                            stop                            
-            long_wait_0:
-
-
-                            wait             65532          
-                            sub              R2, 65532, R2  
-                            nop                             
-                            jge              R2, 65532, @long_wait_0
-                            wait             R2             
-                            jmp              @continue_after_long_wait_0
-            dynamic_sync_0:
-
-
-                            jlt              R5, 1, @after_dynamic_sync_0
-                            jlt              R5, 4, @one_two_three_0
-                            jge              R5, 65532, @long_wait_sync_0
-                            wait             R5             
-                            jmp              @after_dynamic_sync_0
-            one_two_three_0:
-
-
-                            add              R5, 4, R5      
-                            nop                             
-                            wait             R5             
-                            jmp              @after_dynamic_sync_0
-            negative_one_two_three_0:
-
-
-                            wait             4              
-                            jmp              @after_dynamic_sync_0
-            long_wait_sync_0:
-
-
-                            wait             65532          
-                            sub              R5, 65532, R5  
-                            nop                             
-                            jge              R5, 65532, @long_wait_sync_0
-                            jmp              @dynamic_sync_0
-                """
-        
-        readout_str = """
-            setup:
-                            wait_sync        4              
-                            set_mrk          0              
-                            upd_param        4              
-
-            main:
-                            move             1, R0          
-                            move             0, R1          
-                            move             0, R2          
-                            move             20001, R3      
-                            move             4, R4          
-            loop_0:
-                            move             40, R5         
-                            add              R4, 40, R6     
-                            nop                             
-                            sub              R5, R6, R7     
-                            nop                             
-                            jlt              R7, 2147483648, @other_max_duration_0
-                            move             R6, R7         
-            after_other_max_duration_0:
-
-
-                            move             0, R8          
-                            nop                             
-                            sub              R7, R8, R9     
-                            nop                             
-                            jlt              R9, 2147483648, @dynamic_sync_0
-                            jge              R9, 4294967293, @negative_one_two_three_0
-            after_dynamic_sync_0:
-
-
-                            play             0, 1, 4        
-                            acquire_weighed  0, R2, R1, R0, 1000
-                            add              R2, 1, R2      
-                            add              R4, 9, R4      
-                            loop             R3, @loop_0    
-                            set_mrk          0              
-                            upd_param        4              
-                            stop                            
-            dynamic_sync_0:
-
-
-                            jlt              R9, 1, @after_dynamic_sync_0
-                            jlt              R9, 4, @one_two_three_0
-                            jge              R9, 65532, @long_wait_sync_0
-                            wait             R9             
-                            jmp              @after_dynamic_sync_0
-            one_two_three_0:
-
-
-                            add              R9, 4, R9      
-                            nop                             
-                            wait             R9             
-                            jmp              @after_dynamic_sync_0
-            negative_one_two_three_0:
-
-
-                            wait             4              
-                            jmp              @after_dynamic_sync_0
-            long_wait_sync_0:
-
-
-                            wait             65532          
-                            sub              R9, 65532, R9  
-                            nop                             
-                            jge              R9, 65532, @long_wait_sync_0
-                            jmp              @dynamic_sync_0
-            other_max_duration_0:
-
-
-                            move             R5, R7         
-                            jmp              @after_other_max_duration_0
-        """
-        assert is_q1asm_equal(sequences["readout"], readout_str)
-        assert is_q1asm_equal(sequences["drive"], drive_str)
-
-
-    def test_dynamic_sync_variable_expression_difference(self, dynamic_sync_variable_expression_difference: QProgram):
-        compiler = QbloxCompiler()
-        sequences, _ = compiler.compile(qprogram=dynamic_sync_variable_expression_difference)
-
-        assert len(sequences) == 2
-        assert "drive" in sequences
-        assert "readout" in sequences
-
-        for bus in sequences:
-            assert isinstance(sequences[bus], QPy.Sequence)
-
-        assert len(sequences["drive"]._waveforms._waveforms) == 2
-        assert len(sequences["drive"]._acquisitions._acquisitions) == 0
-        assert len(sequences["drive"]._weights._weights) == 0
-        assert sequences["drive"]._program._compiled
-
-        assert len(sequences["readout"]._waveforms._waveforms) == 2
-        assert len(sequences["readout"]._acquisitions._acquisitions) == 1
-        assert len(sequences["readout"]._weights._weights) == 2
-        assert sequences["readout"]._program._compiled
-
-        drive_str = """
-            setup:
-                            wait_sync        4              
-                            set_mrk          0              
-                            upd_param        4              
-
-            main:
-                            move             11, R0         
-                            move             100, R1        
-            loop_0:
-                            play             0, 1, 40       
-                            nop                             
-                            sub              R1, 50, R2     
-                            nop                             
-                            wait             R2             
-                            move             0, R3          
-                            nop                             
-                            add              R2, 40, R4     
-                            nop                             
-                            sub              R3, R4, R5     
-                            nop                             
-                            jlt              R5, 2147483648, @dynamic_sync_0
-                            jge              R5, 4294967293, @negative_one_two_three_0
-            after_dynamic_sync_0:
-
-
-                            move             50, R6         
-                            nop                             
-                            sub              R6, R1, R7     
-                            nop                             
-                            wait             R7             
-                            move             0, R3          
-                            nop                             
-                            add              R7, 0, R4      
-                            nop                             
-                            sub              R3, R4, R5     
-                            nop                             
-                            jlt              R5, 2147483648, @dynamic_sync_1
-                            jge              R5, 4294967293, @negative_one_two_three_1
-            after_dynamic_sync_1:
-
-
-                            wait             2004           
-                            add              R1, 10, R1     
-                            loop             R0, @loop_0    
-                            set_mrk          0              
-                            upd_param        4              
-                            stop                            
-            dynamic_sync_0:
-
-
-                            jlt              R5, 1, @after_dynamic_sync_0
-                            jlt              R5, 4, @one_two_three_0
-                            jge              R5, 65532, @long_wait_sync_0
-                            wait             R5             
-                            jmp              @after_dynamic_sync_0
-            one_two_three_0:
-
-
-                            add              R5, 4, R5      
-                            nop                             
-                            wait             R5             
-                            jmp              @after_dynamic_sync_0
-            negative_one_two_three_0:
-
-
-                            wait             4              
-                            jmp              @after_dynamic_sync_0
-            long_wait_sync_0:
-
-
-                            wait             65532          
-                            sub              R5, 65532, R5  
-                            nop                             
-                            jge              R5, 65532, @long_wait_sync_0
-                            jmp              @dynamic_sync_0
-            dynamic_sync_1:
-
-
-                            jlt              R5, 1, @after_dynamic_sync_1
-                            jlt              R5, 4, @one_two_three_1
-                            jge              R5, 65532, @long_wait_sync_1
-                            wait             R5             
-                            jmp              @after_dynamic_sync_1
-            one_two_three_1:
-
-
-                            add              R5, 4, R5      
-                            nop                             
-                            wait             R5             
-                            jmp              @after_dynamic_sync_1
-            negative_one_two_three_1:
-
-
-                            wait             4              
-                            jmp              @after_dynamic_sync_1
-            long_wait_sync_1:
-
-
-                            wait             65532          
-                            sub              R5, 65532, R5  
-                            nop                             
-                            jge              R5, 65532, @long_wait_sync_1
-                            jmp              @dynamic_sync_1
-                """
-        
-        readout_str = """
-            setup:
-                            wait_sync        4              
-                            set_mrk          0              
-                            upd_param        4              
-
-            main:
-                            move             1, R0          
-                            move             0, R1          
-                            move             0, R2          
-                            move             11, R3         
-                            move             100, R4        
-            loop_0:
-                            nop                             
-                            sub              R4, 50, R5     
-                            nop                             
-                            move             40, R6         
-                            add              R5, 40, R7     
-                            nop                             
-                            sub              R6, R7, R8     
-                            nop                             
-                            jlt              R8, 2147483648, @other_max_duration_0
-                            move             R7, R8         
-            after_other_max_duration_0:
-
-
-                            move             0, R9          
-                            nop                             
-                            sub              R8, R9, R10    
-                            nop                             
-                            jlt              R10, 2147483648, @dynamic_sync_0
-                            jge              R10, 4294967293, @negative_one_two_three_0
-            after_dynamic_sync_0:
-
-
-                            move             50, R11        
-                            nop                             
-                            sub              R11, R4, R5    
-                            nop                             
-                            move             0, R6          
-                            add              R5, 0, R7      
-                            nop                             
-                            sub              R6, R7, R8     
-                            nop                             
-                            jlt              R8, 2147483648, @other_max_duration_1
-                            move             R7, R8         
-            after_other_max_duration_1:
-
-
-                            move             0, R12         
-                            nop                             
-                            sub              R8, R12, R10   
-                            nop                             
-                            jlt              R10, 2147483648, @dynamic_sync_1
-                            jge              R10, 4294967293, @negative_one_two_three_1
-            after_dynamic_sync_1:
-
-
-                            play             0, 1, 4        
-                            acquire_weighed  0, R2, R1, R0, 2000
-                            add              R2, 1, R2      
-                            add              R4, 10, R4     
-                            loop             R3, @loop_0    
-                            set_mrk          0              
-                            upd_param        4              
-                            stop                            
-            dynamic_sync_0:
-
-
-                            jlt              R10, 1, @after_dynamic_sync_0
-                            jlt              R10, 4, @one_two_three_0
-                            jge              R10, 65532, @long_wait_sync_0
-                            wait             R10            
-                            jmp              @after_dynamic_sync_0
-            one_two_three_0:
-
-
-                            add              R10, 4, R10    
-                            nop                             
-                            wait             R10            
-                            jmp              @after_dynamic_sync_0
-            negative_one_two_three_0:
-
-
-                            wait             4              
-                            jmp              @after_dynamic_sync_0
-            long_wait_sync_0:
-
-
-                            wait             65532          
-                            sub              R10, 65532, R10
-                            nop                             
-                            jge              R10, 65532, @long_wait_sync_0
-                            jmp              @dynamic_sync_0
-            other_max_duration_0:
-
-
-                            move             R6, R8         
-                            jmp              @after_other_max_duration_0
-            dynamic_sync_1:
-
-
-                            jlt              R10, 1, @after_dynamic_sync_1
-                            jlt              R10, 4, @one_two_three_1
-                            jge              R10, 65532, @long_wait_sync_1
-                            wait             R10            
-                            jmp              @after_dynamic_sync_1
-            one_two_three_1:
-
-
-                            add              R10, 4, R10    
-                            nop                             
-                            wait             R10            
-                            jmp              @after_dynamic_sync_1
-            negative_one_two_three_1:
-
-
-                            wait             4              
-                            jmp              @after_dynamic_sync_1
-            long_wait_sync_1:
-
-
-                            wait             65532          
-                            sub              R10, 65532, R10
-                            nop                             
-                            jge              R10, 65532, @long_wait_sync_1
-                            jmp              @dynamic_sync_1
-            other_max_duration_1:
-
-
-                            move             R6, R8         
-                            jmp              @after_other_max_duration_1
-        """
-        assert is_q1asm_equal(sequences["readout"], readout_str)
-        assert is_q1asm_equal(sequences["drive"], drive_str)
-
-
-    def test_dynamic_sync_variable_expression_sum(self, dynamic_sync_variable_expression_sum: QProgram):
-        compiler = QbloxCompiler()
-        sequences, _ = compiler.compile(qprogram=dynamic_sync_variable_expression_sum)
-
-        assert len(sequences) == 2
-        assert "drive" in sequences
-        assert "readout" in sequences
-
-        for bus in sequences:
-            assert isinstance(sequences[bus], QPy.Sequence)
-
-        assert len(sequences["drive"]._waveforms._waveforms) == 2
-        assert len(sequences["drive"]._acquisitions._acquisitions) == 0
-        assert len(sequences["drive"]._weights._weights) == 0
-        assert sequences["drive"]._program._compiled
-
-        assert len(sequences["readout"]._waveforms._waveforms) == 2
-        assert len(sequences["readout"]._acquisitions._acquisitions) == 1
-        assert len(sequences["readout"]._weights._weights) == 2
-        assert sequences["readout"]._program._compiled
-
-        drive_str = """
-            setup:
-                            wait_sync        4              
-                            set_mrk          0              
-                            upd_param        4              
-
-            main:
-                            move             4991, R0       
-                            move             100, R1        
-            loop_0:
-                            play             0, 1, 40       
-                            nop                             
-                            add              R1, 500, R2    
-                            nop                             
-                            wait             R2             
-                            move             0, R3          
-                            nop                             
-                            add              R2, 40, R4     
-                            nop                             
-                            sub              R3, R4, R5     
-                            nop                             
-                            jlt              R5, 2147483648, @dynamic_sync_0
-                            jge              R5, 4294967293, @negative_one_two_three_0
-            after_dynamic_sync_0:
-
-
-                            nop                             
-                            add              R1, 20000, R6  
-                            nop                             
-                            nop                             
-                            move             R6, R7         
-                            nop                             
-                            jge              R6, 65532, @long_wait_0
-                            wait             R6             
-            continue_after_long_wait_0:
-
-
-                            move             0, R3          
-                            nop                             
-                            add              R6, 0, R4      
-                            nop                             
-                            sub              R3, R4, R5     
-                            nop                             
-                            jlt              R5, 2147483648, @dynamic_sync_1
-                            jge              R5, 4294967293, @negative_one_two_three_1
-            after_dynamic_sync_1:
-
-
-                            wait             2004           
-                            add              R1, 10, R1     
-                            loop             R0, @loop_0    
-                            set_mrk          0              
-                            upd_param        4              
-                            stop                            
-            long_wait_0:
-
-
-                            wait             65532          
-                            sub              R7, 65532, R7  
-                            nop                             
-                            jge              R7, 65532, @long_wait_0
-                            wait             R7             
-                            jmp              @continue_after_long_wait_0
-            dynamic_sync_0:
-
-
-                            jlt              R5, 1, @after_dynamic_sync_0
-                            jlt              R5, 4, @one_two_three_0
-                            jge              R5, 65532, @long_wait_sync_0
-                            wait             R5             
-                            jmp              @after_dynamic_sync_0
-            one_two_three_0:
-
-
-                            add              R5, 4, R5      
-                            nop                             
-                            wait             R5             
-                            jmp              @after_dynamic_sync_0
-            negative_one_two_three_0:
-
-
-                            wait             4              
-                            jmp              @after_dynamic_sync_0
-            long_wait_sync_0:
-
-
-                            wait             65532          
-                            sub              R5, 65532, R5  
-                            nop                             
-                            jge              R5, 65532, @long_wait_sync_0
-                            jmp              @dynamic_sync_0
-            dynamic_sync_1:
-
-
-                            jlt              R5, 1, @after_dynamic_sync_1
-                            jlt              R5, 4, @one_two_three_1
-                            jge              R5, 65532, @long_wait_sync_1
-                            wait             R5             
-                            jmp              @after_dynamic_sync_1
-            one_two_three_1:
-
-
-                            add              R5, 4, R5      
-                            nop                             
-                            wait             R5             
-                            jmp              @after_dynamic_sync_1
-            negative_one_two_three_1:
-
-
-                            wait             4              
-                            jmp              @after_dynamic_sync_1
-            long_wait_sync_1:
-
-
-                            wait             65532          
-                            sub              R5, 65532, R5  
-                            nop                             
-                            jge              R5, 65532, @long_wait_sync_1
-                            jmp              @dynamic_sync_1
-                """
-        
-        readout_str = """
-            setup:
-                            wait_sync        4              
-                            set_mrk          0              
-                            upd_param        4              
-
-            main:
-                            move             1, R0          
-                            move             0, R1          
-                            move             0, R2          
-                            move             4991, R3       
-                            move             100, R4        
-            loop_0:
-                            nop                             
-                            add              R4, 500, R5    
-                            nop                             
-                            move             40, R6         
-                            add              R5, 40, R7     
-                            nop                             
-                            sub              R6, R7, R8     
-                            nop                             
-                            jlt              R8, 2147483648, @other_max_duration_0
-                            move             R7, R8         
-            after_other_max_duration_0:
-
-
-                            move             0, R9          
-                            nop                             
-                            sub              R8, R9, R10    
-                            nop                             
-                            jlt              R10, 2147483648, @dynamic_sync_0
-                            jge              R10, 4294967293, @negative_one_two_three_0
-            after_dynamic_sync_0:
-
-
-                            nop                             
-                            add              R4, 20000, R5  
-                            nop                             
-                            move             0, R6          
-                            add              R5, 0, R7      
-                            nop                             
-                            sub              R6, R7, R8     
-                            nop                             
-                            jlt              R8, 2147483648, @other_max_duration_1
-                            move             R7, R8         
-            after_other_max_duration_1:
-
-
-                            move             0, R11         
-                            nop                             
-                            sub              R8, R11, R10   
-                            nop                             
-                            jlt              R10, 2147483648, @dynamic_sync_1
-                            jge              R10, 4294967293, @negative_one_two_three_1
-            after_dynamic_sync_1:
-
-
-                            play             0, 1, 4        
-                            acquire_weighed  0, R2, R1, R0, 2000
-                            add              R2, 1, R2      
-                            add              R4, 10, R4     
-                            loop             R3, @loop_0    
-                            set_mrk          0              
-                            upd_param        4              
-                            stop                            
-            dynamic_sync_0:
-
-
-                            jlt              R10, 1, @after_dynamic_sync_0
-                            jlt              R10, 4, @one_two_three_0
-                            jge              R10, 65532, @long_wait_sync_0
-                            wait             R10            
-                            jmp              @after_dynamic_sync_0
-            one_two_three_0:
-
-
-                            add              R10, 4, R10    
-                            nop                             
-                            wait             R10            
-                            jmp              @after_dynamic_sync_0
-            negative_one_two_three_0:
-
-
-                            wait             4              
-                            jmp              @after_dynamic_sync_0
-            long_wait_sync_0:
-
-
-                            wait             65532          
-                            sub              R10, 65532, R10
-                            nop                             
-                            jge              R10, 65532, @long_wait_sync_0
-                            jmp              @dynamic_sync_0
-            other_max_duration_0:
-
-
-                            move             R6, R8         
-                            jmp              @after_other_max_duration_0
-            dynamic_sync_1:
-
-
-                            jlt              R10, 1, @after_dynamic_sync_1
-                            jlt              R10, 4, @one_two_three_1
-                            jge              R10, 65532, @long_wait_sync_1
-                            wait             R10            
-                            jmp              @after_dynamic_sync_1
-            one_two_three_1:
-
-
-                            add              R10, 4, R10    
-                            nop                             
-                            wait             R10            
-                            jmp              @after_dynamic_sync_1
-            negative_one_two_three_1:
-
-
-                            wait             4              
-                            jmp              @after_dynamic_sync_1
-            long_wait_sync_1:
-
-
-                            wait             65532          
-                            sub              R10, 65532, R10
-                            nop                             
-                            jge              R10, 65532, @long_wait_sync_1
-                            jmp              @dynamic_sync_1
-            other_max_duration_1:
-
-
-                            move             R6, R8         
-                            jmp              @after_other_max_duration_1
-                """
-        
-        assert is_q1asm_equal(sequences["drive"], drive_str)
-        assert is_q1asm_equal(sequences["readout"], readout_str)
-
-    def test_delay_with_dynamic_time(self, dynamic_sync: QProgram):
-        compiler = QbloxCompiler()
-        sequences, _ = compiler.compile(qprogram=dynamic_sync, delays={"drive": 20})
-
-        assert len(sequences) == 2
-        assert "drive" in sequences
-        assert "readout" in sequences
-
-        drive_str = """
-            setup:
-                            wait_sync        4              
-                            set_mrk          0              
-                            upd_param        4              
-
-            main:
-                            move             11, R0         
-                            move             100, R1        
-            loop_0:
-                            wait             20             
-                            play             0, 1, 40       
-                            wait             R1             
-                            move             0, R2          
-                            add              R1, 40, R3     
-                            nop                             
-                            sub              R2, R3, R4     
-                            nop                             
-                            jlt              R4, 2147483648, @dynamic_sync_0
-                            jge              R4, 4294967293, @negative_one_two_three_0
-            after_dynamic_sync_0:
-
-
-                            nop                             
-                            sub              R1, 30, R5     
-                            nop                             
-                            wait             R5             
-                            move             2024, R2       
-                            nop                             
-                            add              R5, 0, R3      
-                            nop                             
-                            sub              R2, R3, R4     
-                            nop                             
-                            jlt              R4, 2147483648, @dynamic_sync_1
-                            jge              R4, 4294967293, @negative_one_two_three_1
-            after_dynamic_sync_1:
-
-
-                            add              R1, 10, R1     
-                            loop             R0, @loop_0    
-                            set_mrk          0              
-                            upd_param        4              
-                            stop                            
-            dynamic_sync_0:
-
-
-                            jlt              R4, 1, @after_dynamic_sync_0
-                            jlt              R4, 4, @one_two_three_0
-                            jge              R4, 65532, @long_wait_sync_0
-                            wait             R4             
-                            jmp              @after_dynamic_sync_0
-            one_two_three_0:
-
-
-                            add              R4, 4, R4      
-                            nop                             
-                            wait             R4             
-                            jmp              @after_dynamic_sync_0
-            negative_one_two_three_0:
-
-
-                            wait             4              
-                            jmp              @after_dynamic_sync_0
-            long_wait_sync_0:
-
-
-                            wait             65532          
-                            sub              R4, 65532, R4  
-                            nop                             
-                            jge              R4, 65532, @long_wait_sync_0
-                            jmp              @dynamic_sync_0
-            dynamic_sync_1:
-
-
-                            jlt              R4, 1, @after_dynamic_sync_1
-                            jlt              R4, 4, @one_two_three_1
-                            jge              R4, 65532, @long_wait_sync_1
-                            wait             R4             
-                            jmp              @after_dynamic_sync_1
-            one_two_three_1:
-
-
-                            add              R4, 4, R4      
-                            nop                             
-                            wait             R4             
-                            jmp              @after_dynamic_sync_1
-            negative_one_two_three_1:
-
-
-                            wait             4              
-                            jmp              @after_dynamic_sync_1
-            long_wait_sync_1:
-
-
-                            wait             65532          
-                            sub              R4, 65532, R4  
-                            nop                             
-                            jge              R4, 65532, @long_wait_sync_1
-                            jmp              @dynamic_sync_1
-
-        """
-        
-        readout_str = """
-
-            setup:
-                            wait_sync        4              
-                            set_mrk          0              
-                            upd_param        4              
-
-            main:
-                            move             1, R0          
-                            move             0, R1          
-                            move             0, R2          
-                            move             11, R3         
-                            move             100, R4        
-            loop_0:
-                            move             40, R5         
-                            add              R4, 40, R6     
-                            nop                             
-                            sub              R5, R6, R7     
-                            nop                             
-                            jlt              R7, 2147483648, @other_max_duration_0
-                            move             R6, R7         
-            after_other_max_duration_0:
-
-
-                            move             0, R8          
-                            nop                             
-                            sub              R7, R8, R9     
-                            nop                             
-                            jlt              R9, 2147483648, @dynamic_sync_0
-                            jge              R9, 4294967293, @negative_one_two_three_0
-            after_dynamic_sync_0:
-
-
-                            nop                             
-                            sub              R4, 30, R10    
-                            nop                             
-                            play             0, 1, 4        
-                            acquire_weighed  0, R2, R1, R0, 2000
-                            add              R2, 1, R2      
-                            wait             20             
-                            move             0, R5          
-                            add              R10, 0, R6     
-                            nop                             
-                            sub              R5, R6, R7     
-                            nop                             
-                            jlt              R7, 2147483648, @other_max_duration_1
-                            move             R6, R7         
-            after_other_max_duration_1:
-
-
-                            move             2024, R11      
-                            nop                             
-                            sub              R7, R11, R9    
-                            nop                             
-                            jlt              R9, 2147483648, @dynamic_sync_1
-                            jge              R9, 4294967293, @negative_one_two_three_1
-            after_dynamic_sync_1:
-
-
-                            add              R4, 10, R4     
-                            loop             R3, @loop_0    
-                            set_mrk          0              
-                            upd_param        4              
-                            stop                            
-            dynamic_sync_0:
-
-
-                            jlt              R9, 1, @after_dynamic_sync_0
-                            jlt              R9, 4, @one_two_three_0
-                            jge              R9, 65532, @long_wait_sync_0
-                            wait             R9             
-                            jmp              @after_dynamic_sync_0
-            one_two_three_0:
-
-
-                            add              R9, 4, R9      
-                            nop                             
-                            wait             R9             
-                            jmp              @after_dynamic_sync_0
-            negative_one_two_three_0:
-
-
-                            wait             4              
-                            jmp              @after_dynamic_sync_0
-            long_wait_sync_0:
-
-
-                            wait             65532          
-                            sub              R9, 65532, R9  
-                            nop                             
-                            jge              R9, 65532, @long_wait_sync_0
-                            jmp              @dynamic_sync_0
-            other_max_duration_0:
-
-
-                            move             R5, R7         
-                            jmp              @after_other_max_duration_0
-            dynamic_sync_1:
-
-
-                            jlt              R9, 1, @after_dynamic_sync_1
-                            jlt              R9, 4, @one_two_three_1
-                            jge              R9, 65532, @long_wait_sync_1
-                            wait             R9             
-                            jmp              @after_dynamic_sync_1
-            one_two_three_1:
-
-
-                            add              R9, 4, R9      
-                            nop                             
-                            wait             R9             
-                            jmp              @after_dynamic_sync_1
-            negative_one_two_three_1:
-
-
-                            wait             4              
-                            jmp              @after_dynamic_sync_1
-            long_wait_sync_1:
-
-
-                            wait             65532          
-                            sub              R9, 65532, R9  
-                            nop                             
-                            jge              R9, 65532, @long_wait_sync_1
-                            jmp              @dynamic_sync_1
-            other_max_duration_1:
-
-
-                            move             R5, R7         
-                            jmp              @after_other_max_duration_1
-        """
-        assert is_q1asm_equal(sequences["drive"], drive_str)
-        assert is_q1asm_equal(sequences["readout"], readout_str)
- 
-        
     def test_wait_comprised_between_65532_65535(self, wait_comprised_between_65532_65535: QProgram):
         compiler = QbloxCompiler()
         sequences, _ = compiler.compile(qprogram=wait_comprised_between_65532_65535)
@@ -3345,13 +2236,6 @@
         assert is_q1asm_equal(sequences.sequences["readout"], readout_str)
         assert acquisition_dict == {'Acquisition 0': {'num_bins': 2, 'index': 0}, 'Acquisition 1': {'num_bins': 1, 'index': 1}}
 
-<<<<<<< HEAD
-
-    def test_cryoscope(self, cryoscope_qprogram):
-        compiler = QbloxCompiler()
-        sequences = compiler.compile(cryoscope_qprogram)
-        drive_str = """setup:
-=======
     def test_measure_reset(self, measure_reset_program: QProgram):
         compiler = QbloxCompiler()
         sequences, _ = compiler.compile(qprogram=measure_reset_program)
@@ -3380,12 +2264,1022 @@
 
         readout_str = """
             setup:
->>>>>>> bc609645
                 wait_sync        4              
                 set_mrk          0              
                 upd_param        4              
 
-<<<<<<< HEAD
+            main:
+                play             0, 1, 4        
+                acquire_weighed  0, 0, 0, 1, 2000
+                set_mrk          0              
+                upd_param        4              
+                stop                            
+        """
+        print(sequences["drive"]._program)
+
+        assert is_q1asm_equal(sequences["drive"], drive_str)
+        assert is_q1asm_equal(sequences["readout"], readout_str)
+        
+   def test_dynamic_sync(self, dynamic_sync_delay: QProgram):
+        compiler = QbloxCompiler()
+        sequences, _ = compiler.compile(qprogram=dynamic_sync_delay)
+
+        assert len(sequences) == 2
+        assert "drive" in sequences
+        assert "readout" in sequences
+
+        for bus in sequences:
+            assert isinstance(sequences[bus], QPy.Sequence)
+
+        assert len(sequences["drive"]._waveforms._waveforms) == 2
+        assert len(sequences["drive"]._acquisitions._acquisitions) == 0
+        assert len(sequences["drive"]._weights._weights) == 0
+        assert sequences["drive"]._program._compiled
+
+        assert len(sequences["readout"]._waveforms._waveforms) == 2
+        assert len(sequences["readout"]._acquisitions._acquisitions) == 1
+        assert len(sequences["readout"]._weights._weights) == 2
+        assert sequences["readout"]._program._compiled
+
+        drive_str = """
+            setup:
+	@@ -2029,80 +2152,1619 @@
+                            upd_param        4              
+            main:
+                            move             11, R0         
+                            move             100, R1        
+            loop_0:
+                            play             0, 1, 40       
+                            wait             R1             
+                            move             0, R2          
+                            add              R1, 40, R3     
+                            nop                             
+                            sub              R2, R3, R4     
+                            nop                             
+                            jlt              R4, 2147483648, @dynamic_sync_0
+                            jge              R4, 4294967293, @negative_one_two_three_0
+            after_dynamic_sync_0:
+                            wait             2004           
+                            add              R1, 10, R1     
+                            loop             R0, @loop_0    
+                            set_mrk          0              
+                            upd_param        4              
+                            stop                            
+            dynamic_sync_0:
+                            jlt              R4, 1, @after_dynamic_sync_0
+                            jlt              R4, 4, @one_two_three_0
+                            jge              R4, 65532, @long_wait_sync_0
+                            wait             R4             
+                            jmp              @after_dynamic_sync_0
+            one_two_three_0:
+                            add              R4, 4, R4      
+                            nop                             
+                            wait             R4             
+                            jmp              @after_dynamic_sync_0
+            negative_one_two_three_0:
+                            wait             4              
+                            jmp              @after_dynamic_sync_0
+            long_wait_sync_0:
+                            wait             65532          
+                            sub              R4, 65532, R4  
+                            nop                             
+                            jge              R4, 65532, @long_wait_sync_0
+                            jmp              @dynamic_sync_0
+        """
+
+        readout_str = """
+            setup:
+                            wait_sync        4              
+                            set_mrk          0              
+                            upd_param        4              
+            main:
+                            move             1, R0          
+                            move             0, R1          
+                            move             0, R2          
+                            move             11, R3         
+                            move             100, R4        
+            loop_0:
+                            move             40, R5         
+                            add              R4, 40, R6     
+                            nop                             
+                            sub              R5, R6, R7     
+                            nop                             
+                            jlt              R7, 2147483648, @other_max_duration_0
+                            move             R6, R7         
+            after_other_max_duration_0:
+                            move             0, R8          
+                            nop                             
+                            sub              R7, R8, R9     
+                            nop                             
+                            jlt              R9, 2147483648, @dynamic_sync_0
+                            jge              R9, 4294967293, @negative_one_two_three_0
+            after_dynamic_sync_0:
+                            play             0, 1, 4        
+                            acquire_weighed  0, R2, R1, R0, 2000
+                            add              R2, 1, R2      
+                            add              R4, 10, R4     
+                            loop             R3, @loop_0    
+                            set_mrk          0              
+                            upd_param        4              
+                            stop                            
+            dynamic_sync_0:
+                            jlt              R9, 1, @after_dynamic_sync_0
+                            jlt              R9, 4, @one_two_three_0
+                            jge              R9, 65532, @long_wait_sync_0
+                            wait             R9             
+                            jmp              @after_dynamic_sync_0
+            one_two_three_0:
+                            add              R9, 4, R9      
+                            nop                             
+                            wait             R9             
+                            jmp              @after_dynamic_sync_0
+            negative_one_two_three_0:
+                            wait             4              
+                            jmp              @after_dynamic_sync_0
+            long_wait_sync_0:
+                            wait             65532          
+                            sub              R9, 65532, R9  
+                            nop                             
+                            jge              R9, 65532, @long_wait_sync_0
+                            jmp              @dynamic_sync_0
+            other_max_duration_0:
+                            move             R5, R7         
+                            jmp              @after_other_max_duration_0
+        """
+        assert is_q1asm_equal(sequences["drive"], drive_str)
+        assert is_q1asm_equal(sequences["readout"], readout_str)
+
+
+    def test_dynamic_sync_long_wait(self, dynamic_sync_long_wait: QProgram):
+        compiler = QbloxCompiler()
+        sequences, _ = compiler.compile(qprogram=dynamic_sync_long_wait)
+
+        assert len(sequences) == 2
+        assert "drive" in sequences
+        assert "readout" in sequences
+
+        for bus in sequences:
+            assert isinstance(sequences[bus], QPy.Sequence)
+
+        assert len(sequences["drive"]._waveforms._waveforms) == 2
+        assert len(sequences["drive"]._acquisitions._acquisitions) == 0
+        assert len(sequences["drive"]._weights._weights) == 0
+        assert sequences["drive"]._program._compiled
+
+        assert len(sequences["readout"]._waveforms._waveforms) == 2
+        assert len(sequences["readout"]._acquisitions._acquisitions) == 1
+        assert len(sequences["readout"]._weights._weights) == 2
+        assert sequences["readout"]._program._compiled
+
+        drive_str = """
+            setup:
+                            wait_sync        4              
+                            set_mrk          0              
+                            upd_param        4              
+            main:
+                            move             20001, R0      
+                            move             4, R1          
+            loop_0:
+                            play             0, 1, 40       
+                            nop                             
+                            move             R1, R2         
+                            nop                             
+                            jge              R1, 65532, @long_wait_0
+                            wait             R1             
+            continue_after_long_wait_0:
+                            move             0, R3          
+                            add              R1, 40, R4     
+                            nop                             
+                            sub              R3, R4, R5     
+                            nop                             
+                            jlt              R5, 2147483648, @dynamic_sync_0
+                            jge              R5, 4294967293, @negative_one_two_three_0
+            after_dynamic_sync_0:
+                            wait             1004           
+                            add              R1, 9, R1      
+                            loop             R0, @loop_0    
+                            set_mrk          0              
+                            upd_param        4              
+                            stop                            
+            long_wait_0:
+                            wait             65532          
+                            sub              R2, 65532, R2  
+                            nop                             
+                            jge              R2, 65532, @long_wait_0
+                            wait             R2             
+                            jmp              @continue_after_long_wait_0
+            dynamic_sync_0:
+                            jlt              R5, 1, @after_dynamic_sync_0
+                            jlt              R5, 4, @one_two_three_0
+                            jge              R5, 65532, @long_wait_sync_0
+                            wait             R5             
+                            jmp              @after_dynamic_sync_0
+            one_two_three_0:
+                            add              R5, 4, R5      
+                            nop                             
+                            wait             R5             
+                            jmp              @after_dynamic_sync_0
+            negative_one_two_three_0:
+                            wait             4              
+                            jmp              @after_dynamic_sync_0
+            long_wait_sync_0:
+                            wait             65532          
+                            sub              R5, 65532, R5  
+                            nop                             
+                            jge              R5, 65532, @long_wait_sync_0
+                            jmp              @dynamic_sync_0
+                """
+
+        readout_str = """
+            setup:
+                            wait_sync        4              
+                            set_mrk          0              
+                            upd_param        4              
+            main:
+                            move             1, R0          
+                            move             0, R1          
+                            move             0, R2          
+                            move             20001, R3      
+                            move             4, R4          
+            loop_0:
+                            move             40, R5         
+                            add              R4, 40, R6     
+                            nop                             
+                            sub              R5, R6, R7     
+                            nop                             
+                            jlt              R7, 2147483648, @other_max_duration_0
+                            move             R6, R7         
+            after_other_max_duration_0:
+                            move             0, R8          
+                            nop                             
+                            sub              R7, R8, R9     
+                            nop                             
+                            jlt              R9, 2147483648, @dynamic_sync_0
+                            jge              R9, 4294967293, @negative_one_two_three_0
+            after_dynamic_sync_0:
+                            play             0, 1, 4        
+                            acquire_weighed  0, R2, R1, R0, 1000
+                            add              R2, 1, R2      
+                            add              R4, 9, R4      
+                            loop             R3, @loop_0    
+                            set_mrk          0              
+                            upd_param        4              
+                            stop                            
+            dynamic_sync_0:
+                            jlt              R9, 1, @after_dynamic_sync_0
+                            jlt              R9, 4, @one_two_three_0
+                            jge              R9, 65532, @long_wait_sync_0
+                            wait             R9             
+                            jmp              @after_dynamic_sync_0
+            one_two_three_0:
+                            add              R9, 4, R9      
+                            nop                             
+                            wait             R9             
+                            jmp              @after_dynamic_sync_0
+            negative_one_two_three_0:
+                            wait             4              
+                            jmp              @after_dynamic_sync_0
+            long_wait_sync_0:
+                            wait             65532          
+                            sub              R9, 65532, R9  
+                            nop                             
+                            jge              R9, 65532, @long_wait_sync_0
+                            jmp              @dynamic_sync_0
+            other_max_duration_0:
+                            move             R5, R7         
+                            jmp              @after_other_max_duration_0
+        """
+        assert is_q1asm_equal(sequences["readout"], readout_str)
+        assert is_q1asm_equal(sequences["drive"], drive_str)
+
+
+    def test_dynamic_sync_variable_expression_difference(self, dynamic_sync_variable_expression_difference: QProgram):
+        compiler = QbloxCompiler()
+        sequences, _ = compiler.compile(qprogram=dynamic_sync_variable_expression_difference)
+
+        assert len(sequences) == 2
+        assert "drive" in sequences
+        assert "readout" in sequences
+
+        for bus in sequences:
+            assert isinstance(sequences[bus], QPy.Sequence)
+
+        assert len(sequences["drive"]._waveforms._waveforms) == 2
+        assert len(sequences["drive"]._acquisitions._acquisitions) == 0
+        assert len(sequences["drive"]._weights._weights) == 0
+        assert sequences["drive"]._program._compiled
+
+        assert len(sequences["readout"]._waveforms._waveforms) == 2
+        assert len(sequences["readout"]._acquisitions._acquisitions) == 1
+        assert len(sequences["readout"]._weights._weights) == 2
+        assert sequences["readout"]._program._compiled
+
+        drive_str = """
+            setup:
+                            wait_sync        4              
+                            set_mrk          0              
+                            upd_param        4              
+            main:
+                            move             11, R0         
+                            move             100, R1        
+            loop_0:
+                            play             0, 1, 40       
+                            nop                             
+                            sub              R1, 50, R2     
+                            nop                             
+                            wait             R2             
+                            move             0, R3          
+                            nop                             
+                            add              R2, 40, R4     
+                            nop                             
+                            sub              R3, R4, R5     
+                            nop                             
+                            jlt              R5, 2147483648, @dynamic_sync_0
+                            jge              R5, 4294967293, @negative_one_two_three_0
+            after_dynamic_sync_0:
+                            move             50, R6         
+                            nop                             
+                            sub              R6, R1, R7     
+                            nop                             
+                            wait             R7             
+                            move             0, R3          
+                            nop                             
+                            add              R7, 0, R4      
+                            nop                             
+                            sub              R3, R4, R5     
+                            nop                             
+                            jlt              R5, 2147483648, @dynamic_sync_1
+                            jge              R5, 4294967293, @negative_one_two_three_1
+            after_dynamic_sync_1:
+                            wait             2004           
+                            add              R1, 10, R1     
+                            loop             R0, @loop_0    
+                            set_mrk          0              
+                            upd_param        4              
+                            stop                            
+            dynamic_sync_0:
+                            jlt              R5, 1, @after_dynamic_sync_0
+                            jlt              R5, 4, @one_two_three_0
+                            jge              R5, 65532, @long_wait_sync_0
+                            wait             R5             
+                            jmp              @after_dynamic_sync_0
+            one_two_three_0:
+                            add              R5, 4, R5      
+                            nop                             
+                            wait             R5             
+                            jmp              @after_dynamic_sync_0
+            negative_one_two_three_0:
+                            wait             4              
+                            jmp              @after_dynamic_sync_0
+            long_wait_sync_0:
+                            wait             65532          
+                            sub              R5, 65532, R5  
+                            nop                             
+                            jge              R5, 65532, @long_wait_sync_0
+                            jmp              @dynamic_sync_0
+            dynamic_sync_1:
+                            jlt              R5, 1, @after_dynamic_sync_1
+                            jlt              R5, 4, @one_two_three_1
+                            jge              R5, 65532, @long_wait_sync_1
+                            wait             R5             
+                            jmp              @after_dynamic_sync_1
+            one_two_three_1:
+                            add              R5, 4, R5      
+                            nop                             
+                            wait             R5             
+                            jmp              @after_dynamic_sync_1
+            negative_one_two_three_1:
+                            wait             4              
+                            jmp              @after_dynamic_sync_1
+            long_wait_sync_1:
+                            wait             65532          
+                            sub              R5, 65532, R5  
+                            nop                             
+                            jge              R5, 65532, @long_wait_sync_1
+                            jmp              @dynamic_sync_1
+                """
+
+        readout_str = """
+            setup:
+                            wait_sync        4              
+                            set_mrk          0              
+                            upd_param        4              
+            main:
+                            move             1, R0          
+                            move             0, R1          
+                            move             0, R2          
+                            move             11, R3         
+                            move             100, R4        
+            loop_0:
+                            nop                             
+                            sub              R4, 50, R5     
+                            nop                             
+                            move             40, R6         
+                            add              R5, 40, R7     
+                            nop                             
+                            sub              R6, R7, R8     
+                            nop                             
+                            jlt              R8, 2147483648, @other_max_duration_0
+                            move             R7, R8         
+            after_other_max_duration_0:
+                            move             0, R9          
+                            nop                             
+                            sub              R8, R9, R10    
+                            nop                             
+                            jlt              R10, 2147483648, @dynamic_sync_0
+                            jge              R10, 4294967293, @negative_one_two_three_0
+            after_dynamic_sync_0:
+                            move             50, R11        
+                            nop                             
+                            sub              R11, R4, R5    
+                            nop                             
+                            move             0, R6          
+                            add              R5, 0, R7      
+                            nop                             
+                            sub              R6, R7, R8     
+                            nop                             
+                            jlt              R8, 2147483648, @other_max_duration_1
+                            move             R7, R8         
+            after_other_max_duration_1:
+                            move             0, R12         
+                            nop                             
+                            sub              R8, R12, R10   
+                            nop                             
+                            jlt              R10, 2147483648, @dynamic_sync_1
+                            jge              R10, 4294967293, @negative_one_two_three_1
+            after_dynamic_sync_1:
+                            play             0, 1, 4        
+                            acquire_weighed  0, R2, R1, R0, 2000
+                            add              R2, 1, R2      
+                            add              R4, 10, R4     
+                            loop             R3, @loop_0    
+                            set_mrk          0              
+                            upd_param        4              
+                            stop                            
+            dynamic_sync_0:
+                            jlt              R10, 1, @after_dynamic_sync_0
+                            jlt              R10, 4, @one_two_three_0
+                            jge              R10, 65532, @long_wait_sync_0
+                            wait             R10            
+                            jmp              @after_dynamic_sync_0
+            one_two_three_0:
+                            add              R10, 4, R10    
+                            nop                             
+                            wait             R10            
+                            jmp              @after_dynamic_sync_0
+            negative_one_two_three_0:
+                            wait             4              
+                            jmp              @after_dynamic_sync_0
+            long_wait_sync_0:
+                            wait             65532          
+                            sub              R10, 65532, R10
+                            nop                             
+                            jge              R10, 65532, @long_wait_sync_0
+                            jmp              @dynamic_sync_0
+            other_max_duration_0:
+                            move             R6, R8         
+                            jmp              @after_other_max_duration_0
+            dynamic_sync_1:
+                            jlt              R10, 1, @after_dynamic_sync_1
+                            jlt              R10, 4, @one_two_three_1
+                            jge              R10, 65532, @long_wait_sync_1
+                            wait             R10            
+                            jmp              @after_dynamic_sync_1
+            one_two_three_1:
+                            add              R10, 4, R10    
+                            nop                             
+                            wait             R10            
+                            jmp              @after_dynamic_sync_1
+            negative_one_two_three_1:
+                            wait             4              
+                            jmp              @after_dynamic_sync_1
+            long_wait_sync_1:
+                            wait             65532          
+                            sub              R10, 65532, R10
+                            nop                             
+                            jge              R10, 65532, @long_wait_sync_1
+                            jmp              @dynamic_sync_1
+            other_max_duration_1:
+                            move             R6, R8         
+                            jmp              @after_other_max_duration_1
+        """
+        assert is_q1asm_equal(sequences["readout"], readout_str)
+        assert is_q1asm_equal(sequences["drive"], drive_str)
+
+
+    def test_dynamic_sync_variable_expression_sum(self, dynamic_sync_variable_expression_sum: QProgram):
+        compiler = QbloxCompiler()
+        sequences, _ = compiler.compile(qprogram=dynamic_sync_variable_expression_sum)
+
+        assert len(sequences) == 2
+        assert "drive" in sequences
+        assert "readout" in sequences
+
+        for bus in sequences:
+            assert isinstance(sequences[bus], QPy.Sequence)
+
+        assert len(sequences["drive"]._waveforms._waveforms) == 2
+        assert len(sequences["drive"]._acquisitions._acquisitions) == 0
+        assert len(sequences["drive"]._weights._weights) == 0
+        assert sequences["drive"]._program._compiled
+
+        assert len(sequences["readout"]._waveforms._waveforms) == 2
+        assert len(sequences["readout"]._acquisitions._acquisitions) == 1
+        assert len(sequences["readout"]._weights._weights) == 2
+        assert sequences["readout"]._program._compiled
+
+        drive_str = """
+            setup:
+                            wait_sync        4              
+                            set_mrk          0              
+                            upd_param        4              
+            main:
+                            move             4991, R0       
+                            move             100, R1        
+            loop_0:
+                            play             0, 1, 40       
+                            nop                             
+                            add              R1, 500, R2    
+                            nop                             
+                            wait             R2             
+                            move             0, R3          
+                            nop                             
+                            add              R2, 40, R4     
+                            nop                             
+                            sub              R3, R4, R5     
+                            nop                             
+                            jlt              R5, 2147483648, @dynamic_sync_0
+                            jge              R5, 4294967293, @negative_one_two_three_0
+            after_dynamic_sync_0:
+                            nop                             
+                            add              R1, 20000, R6  
+                            nop                             
+                            nop                             
+                            move             R6, R7         
+                            nop                             
+                            jge              R6, 65532, @long_wait_0
+                            wait             R6             
+            continue_after_long_wait_0:
+                            move             0, R3          
+                            nop                             
+                            add              R6, 0, R4      
+                            nop                             
+                            sub              R3, R4, R5     
+                            nop                             
+                            jlt              R5, 2147483648, @dynamic_sync_1
+                            jge              R5, 4294967293, @negative_one_two_three_1
+            after_dynamic_sync_1:
+                            wait             2004           
+                            add              R1, 10, R1     
+                            loop             R0, @loop_0    
+                            set_mrk          0              
+                            upd_param        4              
+                            stop                            
+            long_wait_0:
+                            wait             65532          
+                            sub              R7, 65532, R7  
+                            nop                             
+                            jge              R7, 65532, @long_wait_0
+                            wait             R7             
+                            jmp              @continue_after_long_wait_0
+            dynamic_sync_0:
+                            jlt              R5, 1, @after_dynamic_sync_0
+                            jlt              R5, 4, @one_two_three_0
+                            jge              R5, 65532, @long_wait_sync_0
+                            wait             R5             
+                            jmp              @after_dynamic_sync_0
+            one_two_three_0:
+                            add              R5, 4, R5      
+                            nop                             
+                            wait             R5             
+                            jmp              @after_dynamic_sync_0
+            negative_one_two_three_0:
+                            wait             4              
+                            jmp              @after_dynamic_sync_0
+            long_wait_sync_0:
+                            wait             65532          
+                            sub              R5, 65532, R5  
+                            nop                             
+                            jge              R5, 65532, @long_wait_sync_0
+                            jmp              @dynamic_sync_0
+            dynamic_sync_1:
+                            jlt              R5, 1, @after_dynamic_sync_1
+                            jlt              R5, 4, @one_two_three_1
+                            jge              R5, 65532, @long_wait_sync_1
+                            wait             R5             
+                            jmp              @after_dynamic_sync_1
+            one_two_three_1:
+                            add              R5, 4, R5      
+                            nop                             
+                            wait             R5             
+                            jmp              @after_dynamic_sync_1
+            negative_one_two_three_1:
+                            wait             4              
+                            jmp              @after_dynamic_sync_1
+            long_wait_sync_1:
+                            wait             65532          
+                            sub              R5, 65532, R5  
+                            nop                             
+                            jge              R5, 65532, @long_wait_sync_1
+                            jmp              @dynamic_sync_1
+                """
+
+        readout_str = """
+            setup:
+                            wait_sync        4              
+                            set_mrk          0              
+                            upd_param        4              
+            main:
+                            move             1, R0          
+                            move             0, R1          
+                            move             0, R2          
+                            move             4991, R3       
+                            move             100, R4        
+            loop_0:
+                            nop                             
+                            add              R4, 500, R5    
+                            nop                             
+                            move             40, R6         
+                            add              R5, 40, R7     
+                            nop                             
+                            sub              R6, R7, R8     
+                            nop                             
+                            jlt              R8, 2147483648, @other_max_duration_0
+                            move             R7, R8         
+            after_other_max_duration_0:
+                            move             0, R9          
+                            nop                             
+                            sub              R8, R9, R10    
+                            nop                             
+                            jlt              R10, 2147483648, @dynamic_sync_0
+                            jge              R10, 4294967293, @negative_one_two_three_0
+            after_dynamic_sync_0:
+                            nop                             
+                            add              R4, 20000, R5  
+                            nop                             
+                            move             0, R6          
+                            add              R5, 0, R7      
+                            nop                             
+                            sub              R6, R7, R8     
+                            nop                             
+                            jlt              R8, 2147483648, @other_max_duration_1
+                            move             R7, R8         
+            after_other_max_duration_1:
+                            move             0, R11         
+                            nop                             
+                            sub              R8, R11, R10   
+                            nop                             
+                            jlt              R10, 2147483648, @dynamic_sync_1
+                            jge              R10, 4294967293, @negative_one_two_three_1
+            after_dynamic_sync_1:
+                            play             0, 1, 4        
+                            acquire_weighed  0, R2, R1, R0, 2000
+                            add              R2, 1, R2      
+                            add              R4, 10, R4     
+                            loop             R3, @loop_0    
+                            set_mrk          0              
+                            upd_param        4              
+                            stop                            
+            dynamic_sync_0:
+                            jlt              R10, 1, @after_dynamic_sync_0
+                            jlt              R10, 4, @one_two_three_0
+                            jge              R10, 65532, @long_wait_sync_0
+                            wait             R10            
+                            jmp              @after_dynamic_sync_0
+            one_two_three_0:
+                            add              R10, 4, R10    
+                            nop                             
+                            wait             R10            
+                            jmp              @after_dynamic_sync_0
+            negative_one_two_three_0:
+                            wait             4              
+                            jmp              @after_dynamic_sync_0
+            long_wait_sync_0:
+                            wait             65532          
+                            sub              R10, 65532, R10
+                            nop                             
+                            jge              R10, 65532, @long_wait_sync_0
+                            jmp              @dynamic_sync_0
+            other_max_duration_0:
+                            move             R6, R8         
+                            jmp              @after_other_max_duration_0
+            dynamic_sync_1:
+                            jlt              R10, 1, @after_dynamic_sync_1
+                            jlt              R10, 4, @one_two_three_1
+                            jge              R10, 65532, @long_wait_sync_1
+                            wait             R10            
+                            jmp              @after_dynamic_sync_1
+            one_two_three_1:
+                            add              R10, 4, R10    
+                            nop                             
+                            wait             R10            
+                            jmp              @after_dynamic_sync_1
+            negative_one_two_three_1:
+                            wait             4              
+                            jmp              @after_dynamic_sync_1
+            long_wait_sync_1:
+                            wait             65532          
+                            sub              R10, 65532, R10
+                            nop                             
+                            jge              R10, 65532, @long_wait_sync_1
+                            jmp              @dynamic_sync_1
+            other_max_duration_1:
+                            move             R6, R8         
+                            jmp              @after_other_max_duration_1
+                """
+
+        assert is_q1asm_equal(sequences["drive"], drive_str)
+        assert is_q1asm_equal(sequences["readout"], readout_str)
+
+    def test_delay_with_dynamic_time(self, dynamic_sync: QProgram):
+        compiler = QbloxCompiler()
+        sequences, _ = compiler.compile(qprogram=dynamic_sync, delays={"drive": 20})
+
+        assert len(sequences) == 2
+        assert "drive" in sequences
+        assert "readout" in sequences
+
+        drive_str = """
+            setup:
+                            wait_sync        4              
+                            set_mrk          0              
+                            upd_param        4              
+            main:
+                            move             11, R0         
+                            move             100, R1        
+            loop_0:
+                            wait             20             
+                            play             0, 1, 40       
+                            wait             R1             
+                            move             0, R2          
+                            add              R1, 40, R3     
+                            nop                             
+                            sub              R2, R3, R4     
+                            nop                             
+                            jlt              R4, 2147483648, @dynamic_sync_0
+                            jge              R4, 4294967293, @negative_one_two_three_0
+            after_dynamic_sync_0:
+                            nop                             
+                            sub              R1, 30, R5     
+                            nop                             
+                            wait             R5             
+                            move             2024, R2       
+                            nop                             
+                            add              R5, 0, R3      
+                            nop                             
+                            sub              R2, R3, R4     
+                            nop                             
+                            jlt              R4, 2147483648, @dynamic_sync_1
+                            jge              R4, 4294967293, @negative_one_two_three_1
+            after_dynamic_sync_1:
+                            add              R1, 10, R1     
+                            loop             R0, @loop_0    
+                            set_mrk          0              
+                            upd_param        4              
+                            stop                            
+            dynamic_sync_0:
+                            jlt              R4, 1, @after_dynamic_sync_0
+                            jlt              R4, 4, @one_two_three_0
+                            jge              R4, 65532, @long_wait_sync_0
+                            wait             R4             
+                            jmp              @after_dynamic_sync_0
+            one_two_three_0:
+                            add              R4, 4, R4      
+                            nop                             
+                            wait             R4             
+                            jmp              @after_dynamic_sync_0
+            negative_one_two_three_0:
+                            wait             4              
+                            jmp              @after_dynamic_sync_0
+            long_wait_sync_0:
+                            wait             65532          
+                            sub              R4, 65532, R4  
+                            nop                             
+                            jge              R4, 65532, @long_wait_sync_0
+                            jmp              @dynamic_sync_0
+            dynamic_sync_1:
+                            jlt              R4, 1, @after_dynamic_sync_1
+                            jlt              R4, 4, @one_two_three_1
+                            jge              R4, 65532, @long_wait_sync_1
+                            wait             R4             
+                            jmp              @after_dynamic_sync_1
+            one_two_three_1:
+                            add              R4, 4, R4      
+                            nop                             
+                            wait             R4             
+                            jmp              @after_dynamic_sync_1
+            negative_one_two_three_1:
+                            wait             4              
+                            jmp              @after_dynamic_sync_1
+            long_wait_sync_1:
+                            wait             65532          
+                            sub              R4, 65532, R4  
+                            nop                             
+                            jge              R4, 65532, @long_wait_sync_1
+                            jmp              @dynamic_sync_1
+        """
+
+        readout_str = """
+            setup:
+                            wait_sync        4              
+                            set_mrk          0              
+                            upd_param        4              
+            main:
+                            move             1, R0          
+                            move             0, R1          
+                            move             0, R2          
+                            move             11, R3         
+                            move             100, R4        
+            loop_0:
+                            move             40, R5         
+                            add              R4, 40, R6     
+                            nop                             
+                            sub              R5, R6, R7     
+                            nop                             
+                            jlt              R7, 2147483648, @other_max_duration_0
+                            move             R6, R7         
+            after_other_max_duration_0:
+                            move             0, R8          
+                            nop                             
+                            sub              R7, R8, R9     
+                            nop                             
+                            jlt              R9, 2147483648, @dynamic_sync_0
+                            jge              R9, 4294967293, @negative_one_two_three_0
+            after_dynamic_sync_0:
+                            nop                             
+                            sub              R4, 30, R10    
+                            nop                             
+                            play             0, 1, 4        
+                            acquire_weighed  0, R2, R1, R0, 2000
+                            add              R2, 1, R2      
+                            wait             20             
+                            move             0, R5          
+                            add              R10, 0, R6     
+                            nop                             
+                            sub              R5, R6, R7     
+                            nop                             
+                            jlt              R7, 2147483648, @other_max_duration_1
+                            move             R6, R7         
+            after_other_max_duration_1:
+                            move             2024, R11      
+                            nop                             
+                            sub              R7, R11, R9    
+                            nop                             
+                            jlt              R9, 2147483648, @dynamic_sync_1
+                            jge              R9, 4294967293, @negative_one_two_three_1
+            after_dynamic_sync_1:
+                            add              R4, 10, R4     
+                            loop             R3, @loop_0    
+                            set_mrk          0              
+                            upd_param        4              
+                            stop                            
+            dynamic_sync_0:
+                            jlt              R9, 1, @after_dynamic_sync_0
+                            jlt              R9, 4, @one_two_three_0
+                            jge              R9, 65532, @long_wait_sync_0
+                            wait             R9             
+                            jmp              @after_dynamic_sync_0
+            one_two_three_0:
+                            add              R9, 4, R9      
+                            nop                             
+                            wait             R9             
+                            jmp              @after_dynamic_sync_0
+            negative_one_two_three_0:
+                            wait             4              
+                            jmp              @after_dynamic_sync_0
+            long_wait_sync_0:
+                            wait             65532          
+                            sub              R9, 65532, R9  
+                            nop                             
+                            jge              R9, 65532, @long_wait_sync_0
+                            jmp              @dynamic_sync_0
+            other_max_duration_0:
+                            move             R5, R7         
+                            jmp              @after_other_max_duration_0
+            dynamic_sync_1:
+                            jlt              R9, 1, @after_dynamic_sync_1
+                            jlt              R9, 4, @one_two_three_1
+                            jge              R9, 65532, @long_wait_sync_1
+                            wait             R9             
+                            jmp              @after_dynamic_sync_1
+            one_two_three_1:
+                            add              R9, 4, R9      
+                            nop                             
+                            wait             R9             
+                            jmp              @after_dynamic_sync_1
+            negative_one_two_three_1:
+                            wait             4              
+                            jmp              @after_dynamic_sync_1
+            long_wait_sync_1:
+                            wait             65532          
+                            sub              R9, 65532, R9  
+                            nop                             
+                            jge              R9, 65532, @long_wait_sync_1
+                            jmp              @dynamic_sync_1
+            other_max_duration_1:
+                            move             R5, R7         
+                            jmp              @after_other_max_duration_1
+        """
+        assert is_q1asm_equal(sequences["drive"], drive_str)
+        assert is_q1asm_equal(sequences["readout"], readout_str)
+
+
+    def test_wait_comprised_between_65532_65535(self, wait_comprised_between_65532_65535: QProgram):
+        compiler = QbloxCompiler()
+        sequences, _ = compiler.compile(qprogram=wait_comprised_between_65532_65535)
+
+        assert "drive" in sequences
+
+        drive_str = """
+            setup:
+                            wait_sync        4              
+                            set_mrk          0              
+                            upd_param        4              
+            main:
+                            wait             65532          
+                            wait             65532          
+                            play             0, 1, 20       
+                            wait             65532          
+                            play             0, 1, 20       
+                            wait             65530          
+                            wait             4              
+                            set_mrk          0              
+                            upd_param        4              
+                            stop
+        """
+
+        assert is_q1asm_equal(sequences["drive"], drive_str)
+
+    def test_32_acquisiton_raise_error(self, error_acquisition_index: QProgram):
+        "Check that having acquisitions in 31+ nested level raises a Value error"
+        compiler = QbloxCompiler()
+        with pytest.raises(ValueError, match="Acquisition index 32 exceeds maximum of 31."):
+            _ = compiler.compile(error_acquisition_index)
+
+
+    def test_acquire_single_bin_different_nested_level(self, single_bin_different_depth_qp: QProgram):
+        "Check that having single binned acquisitions at different nested level resets the bin index counter to 0"
+        compiler = QbloxCompiler()
+        sequences,_ = compiler.compile(single_bin_different_depth_qp)
+        readout_str = """ 
+        setup:
+                wait_sync        4              
+                set_mrk          0              
+                upd_param        4              
+        main:
+                move             100, R0        
+        avg_0:
+                play             0, 1, 4        
+                acquire_weighed  0, 0, 0, 1, 10 
+                play             0, 1, 4        
+                acquire_weighed  0, 1, 0, 1, 10 
+                loop             R0, @avg_0     
+                play             0, 1, 4        
+                acquire_weighed  1, 0, 0, 1, 10 
+                play             0, 1, 4        
+                acquire_weighed  1, 1, 0, 1, 10 
+                set_mrk          0              
+                upd_param        4              
+                stop
+        """
+        assert is_q1asm_equal(sequences["readout"], readout_str)
+
+
+    def test_bus_mapping_and_acquire(self, bus_mappping_acquire):
+        """Test bus mapping and ascquisition together"""
+        compiler = QbloxCompiler()
+        sequences = compiler.compile(bus_mappping_acquire)
+        acquisition_dict = sequences.sequences["readout"]._acquisitions.to_dict()
+        readout_str = """setup:
+                wait_sync        4              
+                set_mrk          0              
+                upd_param        4              
+        main:
+                move             10, R0         
+        avg_0:
+                play             0, 1, 4        
+                acquire_weighed  0, 0, 0, 1, 10 
+                play             0, 1, 4        
+                acquire_weighed  0, 1, 0, 1, 10 
+                wait             100            
+                loop             R0, @avg_0     
+                play             0, 1, 4        
+                acquire_weighed  1, 0, 0, 1, 10 
+                set_mrk          0              
+                upd_param        4              
+                stop"""
+
+        assert is_q1asm_equal(sequences.sequences["readout"], readout_str)
+        assert acquisition_dict == {'Acquisition 0': {'num_bins': 2, 'index': 0}, 'Acquisition 1': {'num_bins': 1, 'index': 1}}
+
+
+    def test_cryoscope(self, cryoscope_qprogram):
+        compiler = QbloxCompiler()
+        sequences = compiler.compile(cryoscope_qprogram)
+        drive_str = """setup:
+                wait_sync        4              
+                set_mrk          0              
+                upd_param        4              
                 main:
                                 set_awg_gain     32767, 32767   
                                 set_awg_gain     32767, 32767   
@@ -3412,8 +3306,6 @@
                                 jlt              R7, 2147483648, @dynamic_sync_0
                                 jge              R7, 4294967293, @negative_one_two_three_0
                 after_dynamic_sync_0:
-
-
                                 wait             289            
                                 play             0, 1, 40       
                                 wait             1419           
@@ -3432,8 +3324,6 @@
                                 jlt              R7, 2147483648, @dynamic_sync_1
                                 jge              R7, 4294967293, @negative_one_two_three_1
                 after_dynamic_sync_1:
-
-
                                 wait             289            
                                 play             0, 1, 40       
                                 wait             1419           
@@ -3450,67 +3340,50 @@
                                 upd_param        4              
                                 stop                            
                 dynamic_sync_0:
-
-
                                 jlt              R7, 1, @after_dynamic_sync_0
                                 jlt              R7, 4, @one_two_three_0
                                 jge              R7, 65532, @long_wait_sync_0
                                 wait             R7             
                                 jmp              @after_dynamic_sync_0
                 one_two_three_0:
-
-
                                 add              R7, 4, R7      
                                 nop                             
                                 wait             R7             
                                 jmp              @after_dynamic_sync_0
                 negative_one_two_three_0:
-
-
                                 wait             4              
                                 jmp              @after_dynamic_sync_0
                 long_wait_sync_0:
-
-
                                 wait             65532          
                                 sub              R7, 65532, R7  
                                 nop                             
                                 jge              R7, 65532, @long_wait_sync_0
                                 jmp              @dynamic_sync_0
                 dynamic_sync_1:
-
-
                                 jlt              R7, 1, @after_dynamic_sync_1
                                 jlt              R7, 4, @one_two_three_1
                                 jge              R7, 65532, @long_wait_sync_1
                                 wait             R7             
                                 jmp              @after_dynamic_sync_1
                 one_two_three_1:
-
-
                                 add              R7, 4, R7      
                                 nop                             
                                 wait             R7             
                                 jmp              @after_dynamic_sync_1
                 negative_one_two_three_1:
-
-
                                 wait             4              
                                 jmp              @after_dynamic_sync_1
                 long_wait_sync_1:
-
-
                                 wait             65532          
                                 sub              R7, 65532, R7  
                                 nop                             
                                 jge              R7, 65532, @long_wait_sync_1
                                 jmp              @dynamic_sync_1"""
-                                
+
         readout_str="""setup:
                 wait_sync        4              
                 set_mrk          0              
                 upd_param        4              
-
                 main:
                                 set_awg_gain     32767, 32767   
                                 set_awg_gain     32767, 32767   
@@ -3538,8 +3411,6 @@
                                 jlt              R9, 2147483648, @other_max_duration_0
                                 move             R8, R9         
                 after_other_max_duration_0:
-
-
                                 move             0, R10         
                                 nop                             
                                 sub              R9, R10, R11   
@@ -3547,8 +3418,6 @@
                                 jlt              R11, 2147483648, @dynamic_sync_0
                                 jge              R11, 4294967293, @negative_one_two_three_0
                 after_dynamic_sync_0:
-
-
                                 wait             359            
                                 play             0, 0, 4        
                                 acquire_weighed  0, R2, R1, R1, 1385
@@ -3565,8 +3434,6 @@
                                 jlt              R9, 2147483648, @other_max_duration_1
                                 move             R8, R9         
                 after_other_max_duration_1:
-
-
                                 move             0, R12         
                                 nop                             
                                 sub              R9, R12, R11   
@@ -3574,8 +3441,6 @@
                                 jlt              R11, 2147483648, @dynamic_sync_1
                                 jge              R11, 4294967293, @negative_one_two_three_1
                 after_dynamic_sync_1:
-
-
                                 wait             359            
                                 play             0, 0, 4        
                                 acquire_weighed  0, R2, R1, R1, 1385
@@ -3593,77 +3458,56 @@
                                 upd_param        4              
                                 stop                            
                 dynamic_sync_0:
-
-
                                 jlt              R11, 1, @after_dynamic_sync_0
                                 jlt              R11, 4, @one_two_three_0
                                 jge              R11, 65532, @long_wait_sync_0
                                 wait             R11            
                                 jmp              @after_dynamic_sync_0
                 one_two_three_0:
-
-
                                 add              R11, 4, R11    
                                 nop                             
                                 wait             R11            
                                 jmp              @after_dynamic_sync_0
                 negative_one_two_three_0:
-
-
                                 wait             4              
                                 jmp              @after_dynamic_sync_0
                 long_wait_sync_0:
-
-
                                 wait             65532          
                                 sub              R11, 65532, R11
                                 nop                             
                                 jge              R11, 65532, @long_wait_sync_0
                                 jmp              @dynamic_sync_0
                 other_max_duration_0:
-
-
                                 move             R7, R9         
                                 jmp              @after_other_max_duration_0
                 dynamic_sync_1:
-
-
                                 jlt              R11, 1, @after_dynamic_sync_1
                                 jlt              R11, 4, @one_two_three_1
                                 jge              R11, 65532, @long_wait_sync_1
                                 wait             R11            
                                 jmp              @after_dynamic_sync_1
                 one_two_three_1:
-
-
                                 add              R11, 4, R11    
                                 nop                             
                                 wait             R11            
                                 jmp              @after_dynamic_sync_1
                 negative_one_two_three_1:
-
-
                                 wait             4              
                                 jmp              @after_dynamic_sync_1
                 long_wait_sync_1:
-
-
                                 wait             65532          
                                 sub              R11, 65532, R11
                                 nop                             
                                 jge              R11, 65532, @long_wait_sync_1
                                 jmp              @dynamic_sync_1
                 other_max_duration_1:
-
-
                                 move             R7, R9         
                                 jmp              @after_other_max_duration_1"""
-        
+
         flux_str="""setup:
                 wait_sync        4              
                 set_mrk          0              
                 upd_param        4              
-
                 main:
                                 move             2000, R0       
                 avg_0:
@@ -3690,8 +3534,6 @@
                                 jlt              R7, 2147483648, @other_max_duration_0
                                 move             R6, R7         
                 after_other_max_duration_0:
-
-
                                 move             4, R8          
                                 nop                             
                                 sub              R7, R8, R9     
@@ -3699,8 +3541,6 @@
                                 jlt              R9, 2147483648, @dynamic_sync_0
                                 jge              R9, 4294967293, @negative_one_two_three_0
                 after_dynamic_sync_0:
-
-
                                 play             2, 1, 4        
                                 wait             1744           
                                 wait             65532          
@@ -3716,8 +3556,6 @@
                                 jlt              R7, 2147483648, @other_max_duration_1
                                 move             R6, R7         
                 after_other_max_duration_1:
-
-
                                 move             4, R10         
                                 nop                             
                                 sub              R7, R10, R9    
@@ -3725,8 +3563,6 @@
                                 jlt              R9, 2147483648, @dynamic_sync_1
                                 jge              R9, 4294967293, @negative_one_two_three_1
                 after_dynamic_sync_1:
-
-
                                 play             2, 1, 4        
                                 wait             1744           
                                 wait             65532          
@@ -3742,87 +3578,54 @@
                                 upd_param        4              
                                 stop                            
                 dynamic_sync_0:
-
-
                                 jlt              R9, 1, @after_dynamic_sync_0
                                 jlt              R9, 4, @one_two_three_0
                                 jge              R9, 65532, @long_wait_sync_0
                                 wait             R9             
                                 jmp              @after_dynamic_sync_0
                 one_two_three_0:
-
-
                                 add              R9, 4, R9      
                                 nop                             
                                 wait             R9             
                                 jmp              @after_dynamic_sync_0
                 negative_one_two_three_0:
-
-
                                 wait             4              
                                 jmp              @after_dynamic_sync_0
                 long_wait_sync_0:
-
-
                                 wait             65532          
                                 sub              R9, 65532, R9  
                                 nop                             
                                 jge              R9, 65532, @long_wait_sync_0
                                 jmp              @dynamic_sync_0
                 other_max_duration_0:
-
-
                                 move             R5, R7         
                                 jmp              @after_other_max_duration_0
                 dynamic_sync_1:
-
-
                                 jlt              R9, 1, @after_dynamic_sync_1
                                 jlt              R9, 4, @one_two_three_1
                                 jge              R9, 65532, @long_wait_sync_1
                                 wait             R9             
                                 jmp              @after_dynamic_sync_1
                 one_two_three_1:
-
-
                                 add              R9, 4, R9      
                                 nop                             
                                 wait             R9             
                                 jmp              @after_dynamic_sync_1
                 negative_one_two_three_1:
-
-
                                 wait             4              
                                 jmp              @after_dynamic_sync_1
                 long_wait_sync_1:
-
-
                                 wait             65532          
                                 sub              R9, 65532, R9  
                                 nop                             
                                 jge              R9, 65532, @long_wait_sync_1
                                 jmp              @dynamic_sync_1
                 other_max_duration_1:
-
-
                                 move             R5, R7         
                                 jmp              @after_other_max_duration_1
                                 
                                 """
-        
+
         assert is_q1asm_equal(sequences.sequences["drive"], drive_str)
         assert is_q1asm_equal(sequences.sequences["readout"], readout_str)
-        assert is_q1asm_equal(sequences.sequences["flux"], flux_str)
-=======
-            main:
-                play             0, 1, 4        
-                acquire_weighed  0, 0, 0, 1, 2000
-                set_mrk          0              
-                upd_param        4              
-                stop                            
-        """
-        print(sequences["drive"]._program)
-
-        assert is_q1asm_equal(sequences["drive"], drive_str)
-        assert is_q1asm_equal(sequences["readout"], readout_str)
->>>>>>> bc609645
+        assert is_q1asm_equal(sequences.sequences["flux"], flux_str)