--- conflicted
+++ resolved
@@ -424,13 +424,8 @@
 
         qmm.set_parameter_of_bus(bus, parameter, value)
         if parameter == Parameter.IF:
-<<<<<<< HEAD
             assert value == qmm._intermediate_frequency[bus]
-        if parameter == Parameter.THRESHOLD_ROTATION:
-=======
-            qmm._qm.set_intermediate_frequency.assert_called_once()
         if parameter in [Parameter.THRESHOLD_ROTATION, Parameter.THRESHOLD]:
->>>>>>> e8b73c61
             element = next((element for element in qmm.settings.elements if element["bus"] == bus), None)
             if parameter == Parameter.THRESHOLD_ROTATION:
                 assert value == element["threshold_rotation"]
