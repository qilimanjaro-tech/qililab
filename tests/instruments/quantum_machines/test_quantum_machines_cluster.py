"""This file tests the the ``qm_manager`` class"""

import copy
from unittest.mock import MagicMock, call, patch

import numpy as np
import pytest
from qm import Program
from qm.qua import play, program

from qililab.instruments.instrument import ParameterNotFound
from qililab.instruments.quantum_machines import QuantumMachinesCluster
from qililab.platform import Platform
from qililab.settings import Settings
from qililab.typings import Parameter
from tests.data import SauronQuantumMachines  # pylint: disable=import-error, no-name-in-module
from tests.test_utils import build_platform  # pylint: disable=import-error, no-name-in-module


@pytest.fixture(name="qua_program")
def fixture_qua_program():
    """Dummy QUA Program"""
    with program() as dummy_qua_program:
        play("pulse1", "element1")

    return dummy_qua_program


@pytest.fixture(name="platform")
def fixture_platform() -> Platform:
    """Return Platform object."""
    return build_platform(runcard=SauronQuantumMachines.runcard)


@pytest.fixture(name="qmm")
def fixture_qmm():
    """Fixture that returns an instance a qililab wrapper for Quantum Machines Manager."""
    settings = copy.deepcopy(SauronQuantumMachines.qmm)
    settings.pop("name")
    qmm = QuantumMachinesCluster(settings=settings)
    qmm.device = MagicMock

    return qmm


@pytest.fixture(name="qmm_with_octave")
def fixture_qmm_with_octave():
    """Fixture that returns an instance a qililab wrapper for Quantum Machines Manager."""
    settings = copy.deepcopy(SauronQuantumMachines.qmm_with_octave)
    settings.pop("name")
    qmm = QuantumMachinesCluster(settings=settings)
    qmm.device = MagicMock

    return qmm


@pytest.fixture(name="compilation_config")
def fixture_compilation_config() -> dict:
    """Fixture that returns a configuration dictionary as the QuantumMachinesCompiler would."""
    config = {
        "elements": {
            "drive_q0": {
                "operations": {"control_445e964c_fb58e912_100": "control_445e964c_fb58e912_100"},
                "RF_inputs": {"port": ("octave1", 1)},
            }
        },
        "pulses": {
            "control_445e964c_fb58e912_100": {
                "operation": "control",
                "length": 100,
                "waveforms": {"I": "445e964c", "Q": "fb58e912"},
            },
        },
        "waveforms": {"445e964c": {"type": "constant", "sample": 1.0}, "fb58e912": {"type": "constant", "sample": 0.0}},
        "octaves": {"octave1": {"RF_outputs": {1: {"gain": 0.5}}}},
    }
    return config


class MockJob:
    """Mocks a running job from Quantum Machines"""

    def __init__(self):
        self.result_handles = MockStreamingFetcher()


class MockStreamingFetcher:
    """Mocks the StreamingFetcher class from Quantum Machines."""

    def __init__(self):
        self.values = [("I", MockSingleHandle()), ("Q", MockSingleHandle())]
        self.index = 0

    def wait_for_all_values(self):
        """Mocks waiting for all values method from streamer"""
        return MagicMock

    def __iter__(self):
        return self

    def __next__(self):
        if self.index < len(self.values):
            result = self.values[self.index]
            self.index += 1
            return result

        raise StopIteration


class MockSingleHandle:
    """Mocks a single result handle from quantum machines results module."""

    def __init__(self):
        self.values = np.zeros((10))
        self.index = 0

    def fetch_all(self, flat_struct: bool):
        """Mocks fetching all values from the result handle."""
        return self.values


class TestQuantumMachinesCluster:
    """This class contains the unit tests for the ``QuantumMachinesCluster`` class."""

    @patch("qililab.instruments.quantum_machines.quantum_machines_cluster.QuantumMachinesManager")
    @patch("qililab.instruments.Instrument.initial_setup")
    @pytest.mark.parametrize("qmm_name", ["qmm", "qmm_with_octave"])
    def test_initial_setup(
        self, mock_instrument_init: MagicMock, mock_init: MagicMock, qmm_name, request
    ):  # pylint: disable=unused-argument
        """Test QMM class initialization."""
        qmm = request.getfixturevalue(qmm_name)

        # Before initial_setup no _config should exist
        assert qmm._config_created is False and "_config" not in dir(qmm)

        qmm.initial_setup()
        mock_init.assert_called()

        assert isinstance(qmm._qmm, MagicMock)
        assert isinstance(qmm._config, dict)
        assert isinstance(qmm.config, dict)

<<<<<<< HEAD
        # Assert that the settings are still synch:
=======
        # Assert that the _config has been created correctly (in synch):
        assert qmm._config_created is True
>>>>>>> 017cd58e
        assert qmm._config == qmm.settings.to_qua_config()

    @pytest.mark.parametrize("qmm_name", ["qmm", "qmm_with_octave"])
    def test_settings(self, qmm_name, request):
        """Test QuantumMachinesClusterSettings have been set correctly"""

        qmm = request.getfixturevalue(qmm_name)
        assert isinstance(qmm.settings, Settings)

    @patch("qililab.instruments.quantum_machines.quantum_machines_cluster.QuantumMachinesManager")
    @patch("qililab.instruments.quantum_machines.quantum_machines_cluster.QuantumMachine")
    @pytest.mark.parametrize("qmm_name", ["qmm", "qmm_with_octave"])
    def test_turn_on(self, mock_qmm, mock_qm, qmm_name, request):
        """Test turn_on method"""

        qmm = request.getfixturevalue(qmm_name)
        qmm.initial_setup()
        qmm.turn_on()

        assert isinstance(qmm._qm, MagicMock)
        if qmm.settings.run_octave_calibration:
            calls = [
                call(element) for element in qmm._config["elements"] if "RF_inputs" in qmm._config["elements"][element]
            ]
            qmm._qm.calibrate_element.assert_has_calls(calls)

<<<<<<< HEAD
        # Assert that the settings are still synch:
=======
        # Assert that the settings are still in synch:
>>>>>>> 017cd58e
        assert qmm._config == qmm.settings.to_qua_config()

    @patch("qililab.instruments.quantum_machines.quantum_machines_cluster.QuantumMachinesManager")
    @patch("qililab.instruments.quantum_machines.quantum_machines_cluster.QuantumMachine")
    @pytest.mark.parametrize("qmm_name", ["qmm", "qmm_with_octave"])
    def test_turn_off(self, mock_qmm, mock_qm, qmm_name, request):
        """Test turn_off method"""

        qmm = request.getfixturevalue(qmm_name)
        qmm.initial_setup()
        qmm.turn_on()
        qmm.turn_off()

        # Assert that the settings are still in synch:
        assert qmm._config == qmm.settings.to_qua_config()

        assert isinstance(qmm._qm, MagicMock)
        qmm._qm.close.assert_called_once()

    @patch("qililab.instruments.quantum_machines.quantum_machines_cluster.QuantumMachinesManager")
    @patch("qililab.instruments.quantum_machines.quantum_machines_cluster.QuantumMachine")
    def test_append_configuration(self, mock_qmm, mock_qm, qmm: QuantumMachinesCluster, compilation_config: dict):
        """Test update_configuration method"""
        qmm.initial_setup()
        qmm.append_configuration(configuration=compilation_config)

        assert "control_445e964c_fb58e912_100" in qmm._config["elements"]["drive_q0"]["operations"]
        assert "control_445e964c_fb58e912_100" in qmm._config["pulses"]
        assert "445e964c" in qmm._config["waveforms"]
        assert "fb58e912" in qmm._config["waveforms"]

<<<<<<< HEAD
        # Assert that the settings are still synch:
        # assert qmm._config == qmm.settings.to_qua_config() # TODO: Solve these dictionaries not being the same
=======
        # Assert that the `settings.to_qua_config()`` are a subset of the `appended_configuration``, and in synch:
        for k, v in qmm.settings.to_qua_config().items():
            if k != "elements" and v:
                assert v == qmm._config[k]
            if k == "elements":
                for element in v:
                    for key, value in v[element].items():
                        if value:
                            assert value == qmm._config[k][element][key]
>>>>>>> 017cd58e

    @patch("qililab.instruments.quantum_machines.quantum_machines_cluster.QuantumMachinesManager")
    @patch("qililab.instruments.quantum_machines.quantum_machines_cluster.QuantumMachine")
    def test_append_configuration_after_turn_on(
        self, mock_qmm, mock_qm, qmm: QuantumMachinesCluster, compilation_config: dict
    ):
        """Test update_configuration method"""
        qmm.initial_setup()
        qmm.turn_on()
        qmm.append_configuration(configuration=compilation_config)

        qmm._qmm.open_qm.call_count == 2
        assert isinstance(qmm._qm, MagicMock)

<<<<<<< HEAD
        # Assert that the settings are still synch:
        # assert qmm._config == qmm.settings.to_qua_config() # TODO: Solve these dictionaries not being the same
=======
        # Assert that the `settings.to_qua_config()`` are a subset of the `appended_configuration``, and in synch:
        for k, v in qmm.settings.to_qua_config().items():
            if k != "elements" and v:
                assert v == qmm._config[k]
            if k == "elements":
                for element in v:
                    for key, value in v[element].items():
                        if value:
                            assert value == qmm._config[k][element][key]
>>>>>>> 017cd58e

    @patch("qililab.instruments.quantum_machines.quantum_machines_cluster.QuantumMachinesManager")
    @patch("qililab.instruments.quantum_machines.quantum_machines_cluster.QuantumMachine")
    def test_compile(self, mock_qmm, mock_qm, qmm: QuantumMachinesCluster, qua_program: Program):
        qmm.initial_setup()
        qmm.turn_on()

        assert len(qmm._compiled_program_cache) == 0
        qmm._qm.compile.return_value = "123"

        compile_program_id = qmm.compile(qua_program)
        assert len(qmm._compiled_program_cache) == 1
        assert compile_program_id == "123"

        compile_program_id = qmm.compile(qua_program)
        assert len(qmm._compiled_program_cache) == 1
        assert compile_program_id == "123"

<<<<<<< HEAD
        # Assert that the settings are still synch:
=======
        # Assert that the settings are still in synch:
>>>>>>> 017cd58e
        assert qmm._config == qmm.settings.to_qua_config()

    @patch("qm.QuantumMachine")
    def test_run(
        self, mock_qm: MagicMock, qmm: QuantumMachinesCluster, qua_program: Program
    ):  # pylint: disable=unused-argument
        """Test execute method"""
        mock_qm.return_value.execute.return_value = MagicMock
        qmm._qm = mock_qm
        job = qmm.run(qua_program)

        assert isinstance(job, MagicMock)

        # Assert that the settings are in synch:
        assert qmm._config_created is False and "_config" not in dir(qmm)

    @patch("qililab.instruments.quantum_machines.quantum_machines_cluster.QuantumMachinesManager")
    @patch("qililab.instruments.quantum_machines.quantum_machines_cluster.QuantumMachine")
    def test_run_compiled_program(self, mock_qmm, mock_qm, qmm: QuantumMachinesCluster, qua_program: Program):
        qmm.initial_setup()
        qmm.turn_on()

        qmm._qm.compile.return_value = "123"

        compile_program_id = qmm.compile(qua_program)
        _ = qmm.run_compiled_program(compile_program_id)

        qmm._qm.queue.add_compiled.assert_called_once_with(compile_program_id)
        qmm._qm.queue.add_compiled.return_value.wait_for_execution.assert_called_once()

<<<<<<< HEAD
        # Assert that the settings are still synch:
=======
        # Assert that the settings are still in synch:
>>>>>>> 017cd58e
        assert qmm._config == qmm.settings.to_qua_config()

    def test_get_acquisitions(self, qmm: QuantumMachinesCluster):
        """Test get_acquisitions method"""
        job = MockJob()
        results = qmm.get_acquisitions(job)

        assert isinstance(results, dict)
        assert "I" in results
        assert "Q" in results

        # Assert that the settings are in synch:
        assert qmm._config_created is False and "_config" not in dir(qmm)

    @patch("qm.QuantumMachine")
    def test_simulate(
        self, mock_qm: MagicMock, qmm: QuantumMachinesCluster, qua_program: Program
    ):  # pylint: disable=unused-argument
        """Test simulate method"""
        mock_qm.return_value.simulate.return_value = MagicMock
        qmm._qm = mock_qm
        job = qmm.simulate(qua_program)

        assert isinstance(job, MagicMock)

        # Assert that the settings are in synch:
        assert qmm._config_created is False and "_config" not in dir(qmm)

    @pytest.mark.parametrize(
        "bus, parameter, value",
        [
            ("drive_q0_rf", Parameter.LO_FREQUENCY, 6e9),
            ("drive_q0_rf", Parameter.IF, 20e6),
            ("drive_q0_rf", Parameter.GAIN, 0.001),
            ("readout_q0_rf", Parameter.LO_FREQUENCY, 6e9),
            ("readout_q0_rf", Parameter.IF, 20e6),
            ("readout_q0_rf", Parameter.GAIN, 0.001),
        ],
    )
    @patch("qililab.instruments.quantum_machines.quantum_machines_cluster.QuantumMachinesManager")
    @patch("qililab.instruments.quantum_machines.quantum_machines_cluster.QuantumMachine")
    def test_set_parameter_of_bus_method_with_octave(
        self,
        mock_qmm,
        mock_qm,
        bus: str,
        parameter: Parameter,
        value: float | str | bool,
        qmm_with_octave: QuantumMachinesCluster,
    ):
        """Test the setup method with float value"""
        qmm_with_octave.initial_setup()
        qmm_with_octave.turn_on()
        qmm_with_octave._config = qmm_with_octave.settings.to_qua_config()

        qmm_with_octave.set_parameter_of_bus(bus, parameter, value)
        if parameter == Parameter.LO_FREQUENCY:
            qmm_with_octave._qm.octave.set_lo_frequency.assert_called_once()
        if parameter == Parameter.GAIN:
            qmm_with_octave._qm.octave.set_rf_output_gain.assert_called_once()
        if parameter == Parameter.IF:
            qmm_with_octave._qm.set_intermediate_frequency.assert_called_once()

<<<<<<< HEAD
        # Assert that the settings are still synch:
=======
        # Assert that the settings are still in synch:
>>>>>>> 017cd58e
        assert qmm_with_octave._config == qmm_with_octave.settings.to_qua_config()

    @pytest.mark.parametrize(
        "bus, parameter, value",
        [
            ("drive_q0", Parameter.IF, 20e6),
        ],
    )
    @patch("qililab.instruments.quantum_machines.quantum_machines_cluster.QuantumMachinesManager")
    @patch("qililab.instruments.quantum_machines.quantum_machines_cluster.QuantumMachine")
    def test_set_parameter_of_bus_method(
        self, mock_qmm, mock_qm, bus: str, parameter: Parameter, value: float | str | bool, qmm: QuantumMachinesCluster
    ):
        """Test the setup method with float value"""
        qmm.initial_setup()
        qmm.turn_on()
        qmm._config = qmm.settings.to_qua_config()

        qmm.set_parameter_of_bus(bus, parameter, value)
        if parameter == Parameter.IF:
            qmm._qm.set_intermediate_frequency.assert_called_once()

<<<<<<< HEAD
        # Assert that the settings are still synch:
        assert qmm._config == qmm.settings.to_qua_config()

    @pytest.mark.parametrize(
        "bus, parameter, value",
        [
            ("drive_q0", Parameter.IF, 17e6),
        ],
    )
    @patch("qililab.instruments.quantum_machines.quantum_machines_cluster.QuantumMachinesManager")
    @patch("qililab.instruments.quantum_machines.quantum_machines_cluster.QuantumMachine")
    def test_set_parameter_without_connection_changes_settings(
        self, mock_qmm, mock_qm, bus: str, parameter: Parameter, value: float | str | bool, qmm: QuantumMachinesCluster
    ):
        """Test that both the local `settings` and `_config` are changed by the set method without connection."""

        # Set intermidiate frequency to 17e6 locally
        qmm.set_parameter_of_bus(bus, parameter, value)

        # Test that both the local `settings` and `_config` have been changed to 17e6:
        assert qmm._config == qmm.settings.to_qua_config()
        ## Test `_config` QUA dictionary:
        assert qmm._config["elements"][bus][parameter] == value
        ## Test `settings` qililab dictionary:
        assert qmm.settings.to_qua_config()["elements"][bus][parameter] == value

=======
        # Assert that the settings are still in synch:
        assert qmm._config == qmm.settings.to_qua_config()

>>>>>>> 017cd58e
    @pytest.mark.parametrize(
        "bus, parameter, value",
        [
            ("drive_q0", Parameter.LO_FREQUENCY, 6e9),
            ("drive_q0", Parameter.GAIN, 0.001),
        ],
    )
    @patch("qililab.instruments.quantum_machines.quantum_machines_cluster.QuantumMachinesManager")
    @patch("qililab.instruments.quantum_machines.quantum_machines_cluster.QuantumMachine")
    def test_set_parameter_of_bus_method_raises_error_when_parameter_is_for_octave_and_there_is_no_octave(
        self, mock_qmm, mock_qm, bus: str, parameter: Parameter, value: float | str | bool, qmm: QuantumMachinesCluster
    ):
        """Test the set_parameter_of_bus method raises exception when the parameter is for octave and there is no octave connected to the bus."""
        qmm.initial_setup()
        qmm.turn_on()
        qmm._config = qmm.settings.to_qua_config()

        with pytest.raises(
            ValueError,
            match=f"Trying to change parameter {parameter.name} in {qmm.name}, however bus {bus} is not connected to an octave.",
        ):
            qmm.set_parameter_of_bus(bus, parameter, value)

<<<<<<< HEAD
        # Check that the settings are still synch:
=======
        # Assert that the settings are still in synch:
>>>>>>> 017cd58e
        assert qmm._config == qmm.settings.to_qua_config()

    @pytest.mark.parametrize(
        "parameter, value", [(Parameter.LO_FREQUENCY, 6e9), (Parameter.MAX_CURRENT, 0.5), (Parameter.OUT0_ATT, 0.01)]
    )
    @patch("qililab.instruments.quantum_machines.quantum_machines_cluster.QuantumMachinesManager")
    @patch("qililab.instruments.quantum_machines.quantum_machines_cluster.QuantumMachine")
    def test_set_parameter_of_bus_method_raises_exception_when_bus_not_found(
        self, mock_qmm, mock_qm, parameter: Parameter, value: float | str | bool, qmm: QuantumMachinesCluster
    ):
        """Test the set_parameter_of_bus method raises exception when parameter is wrong."""
        non_existent_bus = "non_existent_bus"

        qmm.initial_setup()
        qmm.turn_on()
        with pytest.raises(ValueError, match=f"Bus {non_existent_bus} was not found in {qmm.name} settings."):
            qmm.set_parameter_of_bus(non_existent_bus, parameter, value)

<<<<<<< HEAD
        # Assert that the settings are still synch:
        assert qmm._config == qmm.settings.to_qua_config()
=======
        # Assert that the settings are still in synch:
        assert qmm._config == qmm.settings.to_qua_config()

    @patch("qililab.instruments.quantum_machines.quantum_machines_cluster.QuantumMachinesManager")
    @patch("qililab.instruments.quantum_machines.quantum_machines_cluster.QuantumMachine")
    def test_set_parameter_of_bus_method_raises_exception_when_not_connected(
        self, mock_qmm, mock_qm, qmm: QuantumMachinesCluster
    ):
        """Test the set_parameter_of_bus method raises exception when not connected to QuantumMachines."""
        qmm.initial_setup()
        with pytest.raises(
            NotImplementedError, match=f"You should be connected to {qmm.name} in order to change a parameter."
        ):
            qmm.set_parameter_of_bus("drive_q0", Parameter.IF, 123e6)
>>>>>>> 017cd58e

        # Assert that the settings are still in synch:
        assert qmm._config == qmm.settings.to_qua_config()

    @pytest.mark.parametrize("parameter, value", [(Parameter.MAX_CURRENT, 0.001), (Parameter.OUT0_ATT, 0.0005)])
    @patch("qililab.instruments.quantum_machines.quantum_machines_cluster.QuantumMachinesManager")
    @patch("qililab.instruments.quantum_machines.quantum_machines_cluster.QuantumMachine")
    def test_set_parameter_of_bus_method_raises_exception_when_parameter_not_found(
        self, mock_qmm, mock_qm, parameter: Parameter, value, qmm: QuantumMachinesCluster
    ):
        """Test the set_parameter_of_bus method raises exception when parameter is wrong."""
        qmm.initial_setup()
        qmm.turn_on()
        with pytest.raises(ParameterNotFound, match=f"Could not find parameter {parameter} in instrument {qmm.name}."):
            qmm.set_parameter_of_bus("drive_q0", parameter, value)

<<<<<<< HEAD
        # Assert that the settings are still synch:
=======
        # Assert that the settings are still in synch:
>>>>>>> 017cd58e
        assert qmm._config == qmm.settings.to_qua_config()

    @pytest.mark.parametrize(
        "bus, parameter, qmm_name",
        [
            ("drive_q0", Parameter.LO_FREQUENCY, "qmm"),
            ("drive_q0_rf", Parameter.LO_FREQUENCY, "qmm_with_octave"),
            ("drive_q0", Parameter.IF, "qmm"),
            ("readout_q0", Parameter.GAIN, "qmm"),
            ("drive_q0_rf", Parameter.GAIN, "qmm_with_octave"),
            ("readout_q0", Parameter.TIME_OF_FLIGHT, "qmm"),
            ("readout_q0", Parameter.SMEARING, "qmm"),
        ],
    )
    @patch("qililab.instruments.quantum_machines.quantum_machines_cluster.QuantumMachinesManager")
    @patch("qililab.instruments.quantum_machines.quantum_machines_cluster.QuantumMachine")
    def test_get_parameter_of_bus_method(
        self,
        mock_qmm,
        mock_qm,
        bus: str,
        parameter: Parameter,
        qmm_name: QuantumMachinesCluster,
        request,
    ):
        """Test the setup method with float value"""
        qmm = request.getfixturevalue(qmm_name)
        value = qmm.get_parameter_of_bus(bus, parameter)

        settings_config_dict = qmm.settings.to_qua_config()

        config_keys = settings_config_dict["elements"][bus]

        if parameter == Parameter.LO_FREQUENCY:
            if "mixInputs" in config_keys:
                assert value == settings_config_dict["elements"][bus]["mixInputs"]["lo_frequency"]
            if "RF_inputs" in config_keys:
                port = settings_config_dict["elements"][bus]["RF_inputs"]["port"]
                assert value == settings_config_dict["octaves"][port[0]]["RF_outputs"][port[1]]["LO_frequency"]
        if parameter == Parameter.IF:
            if "intermediate_frequency" in config_keys:
                assert value == settings_config_dict["elements"][bus]["intermediate_frequency"]
        if parameter == Parameter.GAIN:
            if "mixInputs" in config_keys and "outputs" in config_keys:
                port_i = settings_config_dict["elements"][bus]["outputs"]["out1"]
                port_q = settings_config_dict["elements"][bus]["outputs"]["out2"]
                assert value == (
                    settings_config_dict["controllers"][port_i[0]]["analog_inputs"][port_i[1]]["gain_db"],
                    settings_config_dict["controllers"][port_q[0]]["analog_inputs"][port_q[1]]["gain_db"],
                )
            if "RF_inputs" in config_keys:
                port = settings_config_dict["elements"][bus]["RF_inputs"]["port"]
                assert value == settings_config_dict["octaves"][port[0]]["RF_outputs"][port[1]]["gain"]
        if parameter == Parameter.TIME_OF_FLIGHT:
            if "time_of_flight" in config_keys:
                assert value == settings_config_dict["elements"][bus]["time_of_flight"]
        if parameter == Parameter.SMEARING:
            if "smearing" in config_keys:
                assert value == settings_config_dict["elements"][bus]["smearing"]

        # Assert that the settings are in synch:
        assert qmm._config_created is False and "_config" not in dir(qmm)

        # Check that the settings are still synch:
        assert qmm._config == qmm.settings.to_qua_config()

    @pytest.mark.parametrize("parameter", [(Parameter.MAX_CURRENT), (Parameter.OUT0_ATT)])
    @patch("qililab.instruments.quantum_machines.quantum_machines_cluster.QuantumMachinesManager")
    @patch("qililab.instruments.quantum_machines.quantum_machines_cluster.QuantumMachine")
    def test_get_parameter_of_bus_method_raises_exception_when_parameter_not_found(
        self, mock_qmm, mock_qm, parameter: Parameter, qmm: QuantumMachinesCluster
    ):
        """Test the get_parameter_of_bus method raises exception when parameter is wrong."""
        qmm.initial_setup()
        qmm.turn_on()
        with pytest.raises(ParameterNotFound):
            qmm.get_parameter_of_bus("drive_q0", parameter)

    @pytest.mark.parametrize("bus, parameter", [("drive_q0", Parameter.LO_FREQUENCY)])
    @patch("qililab.instruments.quantum_machines.quantum_machines_cluster.QuantumMachinesManager")
    @patch("qililab.instruments.quantum_machines.quantum_machines_cluster.QuantumMachine")
    def test_get_parameter_after_initial_setup(
        self, mock_qmm, mock_qm, bus: str, parameter: Parameter, qmm: QuantumMachinesCluster
    ):
        """Test the get_parameter_of_bus method after and initial_setup."""

        qmm.initial_setup()
        value = qmm.get_parameter_of_bus(bus, parameter)
        config_keys = qmm._config["elements"][bus]

        if parameter == Parameter.LO_FREQUENCY:
            if "mixInputs" in config_keys:
                assert value == qmm._config["elements"][bus]["mixInputs"]["lo_frequency"]
            if "RF_inputs" in config_keys:
                port = qmm._config["elements"][bus]["RF_inputs"]["port"]
                assert value == qmm._config["octaves"][port[0]]["RF_outputs"][port[1]]["LO_frequency"]

        # Assert that the settings are still in synch:
        assert qmm._config == qmm.settings.to_qua_config()

    @pytest.mark.parametrize("bus, parameter", [("drive_q0", Parameter.LO_FREQUENCY)])
    @patch("qililab.instruments.quantum_machines.quantum_machines_cluster.QuantumMachinesManager")
    @patch("qililab.instruments.quantum_machines.quantum_machines_cluster.QuantumMachine")
    def test_get_parameter_doesnt_create_a_config(
        self, mock_qmm, mock_qm, bus: str, parameter: Parameter, qmm: QuantumMachinesCluster
    ):
        """Test the get_parameter_of_bus method doesn't create a `_config`."""
        assert qmm._config_created is False
        qmm.get_parameter_of_bus(bus, parameter)
        assert qmm._config_created is False<|MERGE_RESOLUTION|>--- conflicted
+++ resolved
@@ -141,12 +141,8 @@
         assert isinstance(qmm._config, dict)
         assert isinstance(qmm.config, dict)
 
-<<<<<<< HEAD
-        # Assert that the settings are still synch:
-=======
         # Assert that the _config has been created correctly (in synch):
         assert qmm._config_created is True
->>>>>>> 017cd58e
         assert qmm._config == qmm.settings.to_qua_config()
 
     @pytest.mark.parametrize("qmm_name", ["qmm", "qmm_with_octave"])
@@ -173,11 +169,7 @@
             ]
             qmm._qm.calibrate_element.assert_has_calls(calls)
 
-<<<<<<< HEAD
-        # Assert that the settings are still synch:
-=======
-        # Assert that the settings are still in synch:
->>>>>>> 017cd58e
+        # Assert that the settings are still in synch:
         assert qmm._config == qmm.settings.to_qua_config()
 
     @patch("qililab.instruments.quantum_machines.quantum_machines_cluster.QuantumMachinesManager")
@@ -209,10 +201,6 @@
         assert "445e964c" in qmm._config["waveforms"]
         assert "fb58e912" in qmm._config["waveforms"]
 
-<<<<<<< HEAD
-        # Assert that the settings are still synch:
-        # assert qmm._config == qmm.settings.to_qua_config() # TODO: Solve these dictionaries not being the same
-=======
         # Assert that the `settings.to_qua_config()`` are a subset of the `appended_configuration``, and in synch:
         for k, v in qmm.settings.to_qua_config().items():
             if k != "elements" and v:
@@ -222,7 +210,6 @@
                     for key, value in v[element].items():
                         if value:
                             assert value == qmm._config[k][element][key]
->>>>>>> 017cd58e
 
     @patch("qililab.instruments.quantum_machines.quantum_machines_cluster.QuantumMachinesManager")
     @patch("qililab.instruments.quantum_machines.quantum_machines_cluster.QuantumMachine")
@@ -237,10 +224,6 @@
         qmm._qmm.open_qm.call_count == 2
         assert isinstance(qmm._qm, MagicMock)
 
-<<<<<<< HEAD
-        # Assert that the settings are still synch:
-        # assert qmm._config == qmm.settings.to_qua_config() # TODO: Solve these dictionaries not being the same
-=======
         # Assert that the `settings.to_qua_config()`` are a subset of the `appended_configuration``, and in synch:
         for k, v in qmm.settings.to_qua_config().items():
             if k != "elements" and v:
@@ -250,7 +233,6 @@
                     for key, value in v[element].items():
                         if value:
                             assert value == qmm._config[k][element][key]
->>>>>>> 017cd58e
 
     @patch("qililab.instruments.quantum_machines.quantum_machines_cluster.QuantumMachinesManager")
     @patch("qililab.instruments.quantum_machines.quantum_machines_cluster.QuantumMachine")
@@ -269,11 +251,7 @@
         assert len(qmm._compiled_program_cache) == 1
         assert compile_program_id == "123"
 
-<<<<<<< HEAD
-        # Assert that the settings are still synch:
-=======
-        # Assert that the settings are still in synch:
->>>>>>> 017cd58e
+        # Assert that the settings are still in synch:
         assert qmm._config == qmm.settings.to_qua_config()
 
     @patch("qm.QuantumMachine")
@@ -304,11 +282,7 @@
         qmm._qm.queue.add_compiled.assert_called_once_with(compile_program_id)
         qmm._qm.queue.add_compiled.return_value.wait_for_execution.assert_called_once()
 
-<<<<<<< HEAD
-        # Assert that the settings are still synch:
-=======
-        # Assert that the settings are still in synch:
->>>>>>> 017cd58e
+        # Assert that the settings are still in synch:
         assert qmm._config == qmm.settings.to_qua_config()
 
     def test_get_acquisitions(self, qmm: QuantumMachinesCluster):
@@ -372,11 +346,7 @@
         if parameter == Parameter.IF:
             qmm_with_octave._qm.set_intermediate_frequency.assert_called_once()
 
-<<<<<<< HEAD
-        # Assert that the settings are still synch:
-=======
-        # Assert that the settings are still in synch:
->>>>>>> 017cd58e
+        # Assert that the settings are still in synch:
         assert qmm_with_octave._config == qmm_with_octave.settings.to_qua_config()
 
     @pytest.mark.parametrize(
@@ -399,8 +369,7 @@
         if parameter == Parameter.IF:
             qmm._qm.set_intermediate_frequency.assert_called_once()
 
-<<<<<<< HEAD
-        # Assert that the settings are still synch:
+        # Assert that the settings are still in synch:
         assert qmm._config == qmm.settings.to_qua_config()
 
     @pytest.mark.parametrize(
@@ -426,11 +395,6 @@
         ## Test `settings` qililab dictionary:
         assert qmm.settings.to_qua_config()["elements"][bus][parameter] == value
 
-=======
-        # Assert that the settings are still in synch:
-        assert qmm._config == qmm.settings.to_qua_config()
-
->>>>>>> 017cd58e
     @pytest.mark.parametrize(
         "bus, parameter, value",
         [
@@ -454,11 +418,7 @@
         ):
             qmm.set_parameter_of_bus(bus, parameter, value)
 
-<<<<<<< HEAD
-        # Check that the settings are still synch:
-=======
-        # Assert that the settings are still in synch:
->>>>>>> 017cd58e
+        # Assert that the settings are still in synch:
         assert qmm._config == qmm.settings.to_qua_config()
 
     @pytest.mark.parametrize(
@@ -477,10 +437,6 @@
         with pytest.raises(ValueError, match=f"Bus {non_existent_bus} was not found in {qmm.name} settings."):
             qmm.set_parameter_of_bus(non_existent_bus, parameter, value)
 
-<<<<<<< HEAD
-        # Assert that the settings are still synch:
-        assert qmm._config == qmm.settings.to_qua_config()
-=======
         # Assert that the settings are still in synch:
         assert qmm._config == qmm.settings.to_qua_config()
 
@@ -495,7 +451,6 @@
             NotImplementedError, match=f"You should be connected to {qmm.name} in order to change a parameter."
         ):
             qmm.set_parameter_of_bus("drive_q0", Parameter.IF, 123e6)
->>>>>>> 017cd58e
 
         # Assert that the settings are still in synch:
         assert qmm._config == qmm.settings.to_qua_config()
@@ -512,11 +467,7 @@
         with pytest.raises(ParameterNotFound, match=f"Could not find parameter {parameter} in instrument {qmm.name}."):
             qmm.set_parameter_of_bus("drive_q0", parameter, value)
 
-<<<<<<< HEAD
-        # Assert that the settings are still synch:
-=======
-        # Assert that the settings are still in synch:
->>>>>>> 017cd58e
+        # Assert that the settings are still in synch:
         assert qmm._config == qmm.settings.to_qua_config()
 
     @pytest.mark.parametrize(
@@ -580,9 +531,6 @@
         # Assert that the settings are in synch:
         assert qmm._config_created is False and "_config" not in dir(qmm)
 
-        # Check that the settings are still synch:
-        assert qmm._config == qmm.settings.to_qua_config()
-
     @pytest.mark.parametrize("parameter", [(Parameter.MAX_CURRENT), (Parameter.OUT0_ATT)])
     @patch("qililab.instruments.quantum_machines.quantum_machines_cluster.QuantumMachinesManager")
     @patch("qililab.instruments.quantum_machines.quantum_machines_cluster.QuantumMachine")
