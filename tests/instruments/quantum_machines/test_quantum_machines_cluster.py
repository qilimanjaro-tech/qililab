"""This file tests the the ``qm_manager`` class"""

import copy
import re
from unittest.mock import MagicMock, call, patch

import numpy as np
import pytest
from qm import Program
from qm.qua import play, program

from qililab.instruments.instrument import ParameterNotFound
from qililab.instruments.quantum_machines import QuantumMachinesCluster
from qililab.platform import Platform
from qililab.settings import Settings
from qililab.typings import Parameter
from tests.data import SauronQuantumMachines  # pylint: disable=import-error, no-name-in-module
from tests.test_utils import build_platform  # pylint: disable=import-error, no-name-in-module


@pytest.fixture(name="qua_program")
def fixture_qua_program():
    """Dummy QUA Program"""
    with program() as dummy_qua_program:
        play("pulse1", "element1")

    return dummy_qua_program


@pytest.fixture(name="platform")
def fixture_platform() -> Platform:
    """Return Platform object."""
    return build_platform(runcard=SauronQuantumMachines.runcard)


@pytest.fixture(name="qmm")
def fixture_qmm():
    """Fixture that returns an instance a qililab wrapper for Quantum Machines Manager."""
    settings = copy.deepcopy(SauronQuantumMachines.qmm)
    settings.pop("name")
    qmm = QuantumMachinesCluster(settings=settings)
    qmm.device = MagicMock

    return qmm


@pytest.fixture(name="qmm_with_octave")
def fixture_qmm_with_octave():
    """Fixture that returns an instance a qililab wrapper for Quantum Machines Manager."""
    settings = copy.deepcopy(SauronQuantumMachines.qmm_with_octave)
    settings.pop("name")
    qmm = QuantumMachinesCluster(settings=settings)
    qmm.device = MagicMock

    return qmm


@pytest.fixture(name="compilation_config")
def fixture_compilation_config() -> dict:
    """Fixture that returns a configuration dictionary as the QuantumMachinesCompiler would."""
    config = {
        "elements": {
            "drive_q0": {
                "operations": {"control_445e964c_fb58e912_100": "control_445e964c_fb58e912_100"},
                "RF_inputs": {"port": ("octave1", 1)},
            }
        },
        "pulses": {
            "control_445e964c_fb58e912_100": {
                "operation": "control",
                "length": 100,
                "waveforms": {"I": "445e964c", "Q": "fb58e912"},
            },
        },
        "waveforms": {"445e964c": {"type": "constant", "sample": 1.0}, "fb58e912": {"type": "constant", "sample": 0.0}},
        "octaves": {"octave1": {"RF_outputs": {1: {"gain": 0.5}}}},
    }
    return config


class MockJob:
    """Mocks a running job from Quantum Machines"""

    def __init__(self):
        self.result_handles = MockStreamingFetcher()


class MockStreamingFetcher:
    """Mocks the StreamingFetcher class from Quantum Machines."""

    def __init__(self):
        self.values = [("I", MockSingleHandle()), ("Q", MockSingleHandle())]
        self.index = 0

    def wait_for_all_values(self):
        """Mocks waiting for all values method from streamer"""
        return MagicMock

    def __iter__(self):
        return self

    def __next__(self):
        if self.index < len(self.values):
            result = self.values[self.index]
            self.index += 1
            return result

        raise StopIteration


class MockSingleHandle:
    """Mocks a single result handle from quantum machines results module."""

    def __init__(self):
        self.values = np.zeros((10))
        self.index = 0

    def fetch_all(self, flat_struct: bool):
        """Mocks fetching all values from the result handle."""
        return self.values


class TestQuantumMachinesCluster:
    """This class contains the unit tests for the ``QuantumMachinesCluster`` class."""

    @patch("qililab.instruments.quantum_machines.quantum_machines_cluster.QuantumMachinesManager")
    @patch("qililab.instruments.Instrument.initial_setup")
    @pytest.mark.parametrize("qmm_name", ["qmm", "qmm_with_octave"])
    def test_initial_setup(
        self, mock_instrument_init: MagicMock, mock_init: MagicMock, qmm_name, request
    ):  # pylint: disable=unused-argument
        """Test QMM class initialization."""
        qmm = request.getfixturevalue(qmm_name)

        # Before initial_setup no _config should exist
        assert qmm._config_created is False and "_config" not in dir(qmm)

        qmm.initial_setup()
        mock_init.assert_called()

        assert isinstance(qmm._qmm, MagicMock)
        assert isinstance(qmm._config, dict)
        assert isinstance(qmm.config, dict)

        # Assert that the _config has been created correctly (in synch):
        assert qmm._config_created is True
        assert qmm._config == qmm.settings.to_qua_config()

    @pytest.mark.parametrize("qmm_name", ["qmm", "qmm_with_octave"])
    def test_settings(self, qmm_name, request):
        """Test QuantumMachinesClusterSettings have been set correctly"""

        qmm = request.getfixturevalue(qmm_name)
        assert isinstance(qmm.settings, Settings)

    @patch("qililab.instruments.quantum_machines.quantum_machines_cluster.QuantumMachinesManager")
    @patch("qililab.instruments.quantum_machines.quantum_machines_cluster.QuantumMachine")
    @pytest.mark.parametrize("qmm_name", ["qmm", "qmm_with_octave"])
    def test_turn_on(self, mock_qmm, mock_qm, qmm_name, request):
        """Test turn_on method"""

        qmm = request.getfixturevalue(qmm_name)
        qmm.initial_setup()
        qmm.turn_on()

        assert isinstance(qmm._qm, MagicMock)
        if qmm.settings.run_octave_calibration:
            calls = [
                call(element) for element in qmm._config["elements"] if "RF_inputs" in qmm._config["elements"][element]
            ]
            qmm._qm.calibrate_element.assert_has_calls(calls)

        # Assert that the settings are still in synch:
        assert qmm._config == qmm.settings.to_qua_config()

    @patch("qililab.instruments.quantum_machines.quantum_machines_cluster.QuantumMachinesManager")
    @patch("qililab.instruments.quantum_machines.quantum_machines_cluster.QuantumMachine")
    @pytest.mark.parametrize("qmm_name", ["qmm", "qmm_with_octave"])
    def test_turn_off(self, mock_qmm, mock_qm, qmm_name, request):
        """Test turn_off method"""

        qmm = request.getfixturevalue(qmm_name)
        qmm.initial_setup()
        qmm.turn_on()
        qmm.turn_off()

        # Assert that the settings are still in synch:
        assert qmm._config == qmm.settings.to_qua_config()

        assert isinstance(qmm._qm, MagicMock)
        qmm._qm.close.assert_called_once()

    @patch("qililab.instruments.quantum_machines.quantum_machines_cluster.QuantumMachinesManager")
    @patch("qililab.instruments.quantum_machines.quantum_machines_cluster.QuantumMachine")
    def test_append_configuration(self, mock_qmm, mock_qm, qmm: QuantumMachinesCluster, compilation_config: dict):
        """Test update_configuration method"""
        qmm.initial_setup()
        qmm.append_configuration(configuration=compilation_config)

        assert "control_445e964c_fb58e912_100" in qmm._config["elements"]["drive_q0"]["operations"]
        assert "control_445e964c_fb58e912_100" in qmm._config["pulses"]
        assert "445e964c" in qmm._config["waveforms"]
        assert "fb58e912" in qmm._config["waveforms"]

        # Assert that the `settings.to_qua_config()`` are a subset of the `appended_configuration``, and in synch:
        for k, v in qmm.settings.to_qua_config().items():
            if k != "elements" and v:
                assert v == qmm._config[k]
            if k == "elements":
                for element in v:
                    for key, value in v[element].items():
                        if value:
                            assert value == qmm._config[k][element][key]

    @patch("qililab.instruments.quantum_machines.quantum_machines_cluster.QuantumMachinesManager")
    @patch("qililab.instruments.quantum_machines.quantum_machines_cluster.QuantumMachine")
    def test_append_configuration_after_turn_on(
        self, mock_qmm, mock_qm, qmm: QuantumMachinesCluster, compilation_config: dict
    ):
        """Test update_configuration method"""
        qmm.initial_setup()
        qmm.turn_on()
        qmm.append_configuration(configuration=compilation_config)

        qmm._qmm.open_qm.call_count == 2
        assert isinstance(qmm._qm, MagicMock)

        # Assert that the `settings.to_qua_config()`` are a subset of the `appended_configuration``, and in synch:
        for k, v in qmm.settings.to_qua_config().items():
            if k != "elements" and v:
                assert v == qmm._config[k]
            if k == "elements":
                for element in v:
                    for key, value in v[element].items():
                        if value:
                            assert value == qmm._config[k][element][key]

    @patch("qililab.instruments.quantum_machines.quantum_machines_cluster.QuantumMachinesManager")
    @patch("qililab.instruments.quantum_machines.quantum_machines_cluster.QuantumMachine")
    def test_append_configuration_without_initial_setup_raises_error(
        self, mock_qmm, mock_qm, qmm: QuantumMachinesCluster, compilation_config: dict
    ):
        """Test update_configuration method raises an error when no config dict has been set."""
        with pytest.raises(
<<<<<<< HEAD
            ValueError, match="The QM `config` dictionary does not exist. Please run `initial_setup()` first."
=======
            ValueError,
            match=re.escape("The QM `config` dictionary does not exist. Please run `initial_setup()` first."),
>>>>>>> c70813e6
        ):
            qmm.append_configuration(configuration=compilation_config)

    @patch("qililab.instruments.quantum_machines.quantum_machines_cluster.QuantumMachinesManager")
    @patch("qililab.instruments.quantum_machines.quantum_machines_cluster.QuantumMachine")
    def test_compile(self, mock_qmm, mock_qm, qmm: QuantumMachinesCluster, qua_program: Program):
        qmm.initial_setup()
        qmm.turn_on()

        assert len(qmm._compiled_program_cache) == 0
        qmm._qm.compile.return_value = "123"

        compile_program_id = qmm.compile(qua_program)
        assert len(qmm._compiled_program_cache) == 1
        assert compile_program_id == "123"

        compile_program_id = qmm.compile(qua_program)
        assert len(qmm._compiled_program_cache) == 1
        assert compile_program_id == "123"

        # Assert that the settings are still in synch:
        assert qmm._config == qmm.settings.to_qua_config()

    @patch("qm.QuantumMachine")
    def test_run(
        self, mock_qm: MagicMock, qmm: QuantumMachinesCluster, qua_program: Program
    ):  # pylint: disable=unused-argument
        """Test execute method"""
        mock_qm.return_value.execute.return_value = MagicMock
        qmm._qm = mock_qm
        job = qmm.run(qua_program)

        assert isinstance(job, MagicMock)

        # Assert that the settings are in synch:
        assert qmm._config_created is False and "_config" not in dir(qmm)

    @patch("qililab.instruments.quantum_machines.quantum_machines_cluster.QuantumMachinesManager")
    @patch("qililab.instruments.quantum_machines.quantum_machines_cluster.QuantumMachine")
    def test_run_compiled_program(self, mock_qmm, mock_qm, qmm: QuantumMachinesCluster, qua_program: Program):
        qmm.initial_setup()
        qmm.turn_on()

        qmm._qm.compile.return_value = "123"

        compile_program_id = qmm.compile(qua_program)
        _ = qmm.run_compiled_program(compile_program_id)

        qmm._qm.queue.add_compiled.assert_called_once_with(compile_program_id)
        qmm._qm.queue.add_compiled.return_value.wait_for_execution.assert_called_once()

        # Assert that the settings are still in synch:
        assert qmm._config == qmm.settings.to_qua_config()

    def test_get_acquisitions(self, qmm: QuantumMachinesCluster):
        """Test get_acquisitions method"""
        job = MockJob()
        results = qmm.get_acquisitions(job)

        assert isinstance(results, dict)
        assert "I" in results
        assert "Q" in results

        # Assert that the settings are in synch:
        assert qmm._config_created is False and "_config" not in dir(qmm)

    @patch("qm.QuantumMachine")
    def test_simulate(
        self, mock_qm: MagicMock, qmm: QuantumMachinesCluster, qua_program: Program
    ):  # pylint: disable=unused-argument
        """Test simulate method"""
        mock_qm.return_value.simulate.return_value = MagicMock
        qmm._qm = mock_qm
        job = qmm.simulate(qua_program)

        assert isinstance(job, MagicMock)

        # Assert that the settings are in synch:
        assert qmm._config_created is False and "_config" not in dir(qmm)

    @pytest.mark.parametrize(
        "bus, parameter, value",
        [
            ("drive_q0_rf", Parameter.LO_FREQUENCY, 6e9),
            ("drive_q0_rf", Parameter.IF, 20e6),
            ("drive_q0_rf", Parameter.GAIN, 0.001),
            ("readout_q0_rf", Parameter.LO_FREQUENCY, 6e9),
            ("readout_q0_rf", Parameter.IF, 20e6),
            ("readout_q0_rf", Parameter.GAIN, 0.001),
        ],
    )
    @patch("qililab.instruments.quantum_machines.quantum_machines_cluster.QuantumMachinesManager")
    @patch("qililab.instruments.quantum_machines.quantum_machines_cluster.QuantumMachine")
    def test_set_parameter_of_bus_method_with_octave(
        self,
        mock_qmm,
        mock_qm,
        bus: str,
        parameter: Parameter,
        value: float | str | bool,
        qmm_with_octave: QuantumMachinesCluster,
    ):
        """Test the setup method with float value"""
        qmm_with_octave.initial_setup()
        qmm_with_octave.turn_on()
        qmm_with_octave._config = qmm_with_octave.settings.to_qua_config()

        qmm_with_octave.set_parameter_of_bus(bus, parameter, value)
        if parameter == Parameter.LO_FREQUENCY:
            qmm_with_octave._qm.octave.set_lo_frequency.assert_called_once()
        if parameter == Parameter.GAIN:
            qmm_with_octave._qm.octave.set_rf_output_gain.assert_called_once()
        if parameter == Parameter.IF:
            qmm_with_octave._qm.set_intermediate_frequency.assert_called_once()

        # Assert that the settings are still in synch:
        assert qmm_with_octave._config == qmm_with_octave.settings.to_qua_config()

    @pytest.mark.parametrize(
        "bus, parameter, value",
        [
            ("drive_q0", Parameter.IF, 20e6),
        ],
    )
    @patch("qililab.instruments.quantum_machines.quantum_machines_cluster.QuantumMachinesManager")
    @patch("qililab.instruments.quantum_machines.quantum_machines_cluster.QuantumMachine")
    def test_set_parameter_of_bus_method(
        self, mock_qmm, mock_qm, bus: str, parameter: Parameter, value: float | str | bool, qmm: QuantumMachinesCluster
    ):
        """Test the setup method with float value"""
        qmm.initial_setup()
        qmm.turn_on()
        qmm._config = qmm.settings.to_qua_config()

        qmm.set_parameter_of_bus(bus, parameter, value)
        if parameter == Parameter.IF:
            qmm._qm.set_intermediate_frequency.assert_called_once()

        # Assert that the settings are still in synch:
        assert qmm._config == qmm.settings.to_qua_config()

    @pytest.mark.parametrize(
        "bus, parameter, value",
        [
            ("drive_q0", Parameter.IF, 17e6),
        ],
    )
    @patch("qililab.instruments.quantum_machines.quantum_machines_cluster.QuantumMachinesManager")
    @patch("qililab.instruments.quantum_machines.quantum_machines_cluster.QuantumMachine")
    def test_set_parameter_without_connection_changes_settings(
        self, mock_qmm, mock_qm, bus: str, parameter: Parameter, value: float | str | bool, qmm: QuantumMachinesCluster
    ):
        """Test that both the local `settings` and `_config` are changed by the set method without connection."""

        # Set intermidiate frequency to 17e6 locally
        qmm.set_parameter_of_bus(bus, parameter, value)
        qmm.initial_setup()

        # Test that both the local `settings` and `_config` have been changed to 17e6:
        assert qmm._config == qmm.settings.to_qua_config()
        ## Test `_config` QUA dictionary:
        assert qmm._config["elements"][bus][parameter] == value
        ## Test `settings` qililab dictionary:
        assert qmm.settings.to_qua_config()["elements"][bus][parameter] == value

    @pytest.mark.parametrize(
        "bus, parameter, value",
        [
            ("drive_q0", Parameter.LO_FREQUENCY, 6e9),
            ("drive_q0", Parameter.GAIN, 0.001),
        ],
    )
    @patch("qililab.instruments.quantum_machines.quantum_machines_cluster.QuantumMachinesManager")
    @patch("qililab.instruments.quantum_machines.quantum_machines_cluster.QuantumMachine")
    def test_set_parameter_of_bus_method_raises_error_when_parameter_is_for_octave_and_there_is_no_octave(
        self, mock_qmm, mock_qm, bus: str, parameter: Parameter, value: float | str | bool, qmm: QuantumMachinesCluster
    ):
        """Test the set_parameter_of_bus method raises exception when the parameter is for octave and there is no octave connected to the bus."""
        qmm.initial_setup()
        qmm.turn_on()
        qmm._config = qmm.settings.to_qua_config()

        with pytest.raises(
            ValueError,
            match=f"Trying to change parameter {parameter.name} in {qmm.name}, however bus {bus} is not connected to an octave.",
        ):
            qmm.set_parameter_of_bus(bus, parameter, value)

        # Assert that the settings are still in synch:
        assert qmm._config == qmm.settings.to_qua_config()

    @pytest.mark.parametrize(
        "parameter, value", [(Parameter.LO_FREQUENCY, 6e9), (Parameter.MAX_CURRENT, 0.5), (Parameter.OUT0_ATT, 0.01)]
    )
    @patch("qililab.instruments.quantum_machines.quantum_machines_cluster.QuantumMachinesManager")
    @patch("qililab.instruments.quantum_machines.quantum_machines_cluster.QuantumMachine")
    def test_set_parameter_of_bus_method_raises_exception_when_bus_not_found(
        self, mock_qmm, mock_qm, parameter: Parameter, value: float | str | bool, qmm: QuantumMachinesCluster
    ):
        """Test the set_parameter_of_bus method raises exception when parameter is wrong."""
        non_existent_bus = "non_existent_bus"

        qmm.initial_setup()
        qmm.turn_on()
        with pytest.raises(ValueError, match=f"Bus {non_existent_bus} was not found in {qmm.name} settings."):
            qmm.set_parameter_of_bus(non_existent_bus, parameter, value)

        # Assert that the settings are still in synch:
        assert qmm._config == qmm.settings.to_qua_config()

    @pytest.mark.parametrize("parameter, value", [(Parameter.MAX_CURRENT, 0.001), (Parameter.OUT0_ATT, 0.0005)])
    @patch("qililab.instruments.quantum_machines.quantum_machines_cluster.QuantumMachinesManager")
    @patch("qililab.instruments.quantum_machines.quantum_machines_cluster.QuantumMachine")
    def test_set_parameter_of_bus_method_raises_exception_when_parameter_not_found(
        self, mock_qmm, mock_qm, parameter: Parameter, value, qmm: QuantumMachinesCluster
    ):
        """Test the set_parameter_of_bus method raises exception when parameter is wrong."""
        qmm.initial_setup()
        qmm.turn_on()
        with pytest.raises(ParameterNotFound, match=f"Could not find parameter {parameter} in instrument {qmm.name}."):
            qmm.set_parameter_of_bus("drive_q0", parameter, value)

        # Assert that the settings are still in synch:
        assert qmm._config == qmm.settings.to_qua_config()

    @pytest.mark.parametrize(
        "bus, parameter, qmm_name",
        [
            ("drive_q0", Parameter.LO_FREQUENCY, "qmm"),
            ("drive_q0_rf", Parameter.LO_FREQUENCY, "qmm_with_octave"),
            ("drive_q0", Parameter.IF, "qmm"),
            ("readout_q0", Parameter.GAIN, "qmm"),
            ("drive_q0_rf", Parameter.GAIN, "qmm_with_octave"),
            ("readout_q0", Parameter.TIME_OF_FLIGHT, "qmm"),
            ("readout_q0", Parameter.SMEARING, "qmm"),
        ],
    )
    @patch("qililab.instruments.quantum_machines.quantum_machines_cluster.QuantumMachinesManager")
    @patch("qililab.instruments.quantum_machines.quantum_machines_cluster.QuantumMachine")
    def test_get_parameter_of_bus_method(
        self,
        mock_qmm,
        mock_qm,
        bus: str,
        parameter: Parameter,
        qmm_name: QuantumMachinesCluster,
        request,
    ):
        """Test the setup method with float value"""
        qmm = request.getfixturevalue(qmm_name)
        value = qmm.get_parameter_of_bus(bus, parameter)

        settings_config_dict = qmm.settings.to_qua_config()

        config_keys = settings_config_dict["elements"][bus]

        if parameter == Parameter.LO_FREQUENCY:
            if "mixInputs" in config_keys:
                assert value == settings_config_dict["elements"][bus]["mixInputs"]["lo_frequency"]
            if "RF_inputs" in config_keys:
                port = settings_config_dict["elements"][bus]["RF_inputs"]["port"]
                assert value == settings_config_dict["octaves"][port[0]]["RF_outputs"][port[1]]["LO_frequency"]
        if parameter == Parameter.IF:
            if "intermediate_frequency" in config_keys:
                assert value == settings_config_dict["elements"][bus]["intermediate_frequency"]
        if parameter == Parameter.GAIN:
            if "mixInputs" in config_keys and "outputs" in config_keys:
                port_i = settings_config_dict["elements"][bus]["outputs"]["out1"]
                port_q = settings_config_dict["elements"][bus]["outputs"]["out2"]
                assert value == (
                    settings_config_dict["controllers"][port_i[0]]["analog_inputs"][port_i[1]]["gain_db"],
                    settings_config_dict["controllers"][port_q[0]]["analog_inputs"][port_q[1]]["gain_db"],
                )
            if "RF_inputs" in config_keys:
                port = settings_config_dict["elements"][bus]["RF_inputs"]["port"]
                assert value == settings_config_dict["octaves"][port[0]]["RF_outputs"][port[1]]["gain"]
        if parameter == Parameter.TIME_OF_FLIGHT:
            if "time_of_flight" in config_keys:
                assert value == settings_config_dict["elements"][bus]["time_of_flight"]
        if parameter == Parameter.SMEARING:
            if "smearing" in config_keys:
                assert value == settings_config_dict["elements"][bus]["smearing"]

        # Assert that the settings are in synch:
        assert qmm._config_created is False and "_config" not in dir(qmm)

    @pytest.mark.parametrize("parameter", [(Parameter.MAX_CURRENT), (Parameter.OUT0_ATT)])
    @patch("qililab.instruments.quantum_machines.quantum_machines_cluster.QuantumMachinesManager")
    @patch("qililab.instruments.quantum_machines.quantum_machines_cluster.QuantumMachine")
    def test_get_parameter_of_bus_method_raises_exception_when_parameter_not_found(
        self, mock_qmm, mock_qm, parameter: Parameter, qmm: QuantumMachinesCluster
    ):
        """Test the get_parameter_of_bus method raises exception when parameter is wrong."""
        qmm.initial_setup()
        qmm.turn_on()
        with pytest.raises(ParameterNotFound):
            qmm.get_parameter_of_bus("drive_q0", parameter)

    @pytest.mark.parametrize("bus, parameter", [("drive_q0", Parameter.LO_FREQUENCY)])
    @patch("qililab.instruments.quantum_machines.quantum_machines_cluster.QuantumMachinesManager")
    @patch("qililab.instruments.quantum_machines.quantum_machines_cluster.QuantumMachine")
    def test_get_parameter_after_initial_setup(
        self, mock_qmm, mock_qm, bus: str, parameter: Parameter, qmm: QuantumMachinesCluster
    ):
        """Test the get_parameter_of_bus method after and initial_setup."""

        qmm.initial_setup()
        value = qmm.get_parameter_of_bus(bus, parameter)
        config_keys = qmm._config["elements"][bus]

        if parameter == Parameter.LO_FREQUENCY:
            if "mixInputs" in config_keys:
                assert value == qmm._config["elements"][bus]["mixInputs"]["lo_frequency"]
            if "RF_inputs" in config_keys:
                port = qmm._config["elements"][bus]["RF_inputs"]["port"]
                assert value == qmm._config["octaves"][port[0]]["RF_outputs"][port[1]]["LO_frequency"]

        # Assert that the settings are still in synch:
        assert qmm._config == qmm.settings.to_qua_config()

    @pytest.mark.parametrize("bus, parameter", [("drive_q0", Parameter.LO_FREQUENCY)])
    @patch("qililab.instruments.quantum_machines.quantum_machines_cluster.QuantumMachinesManager")
    @patch("qililab.instruments.quantum_machines.quantum_machines_cluster.QuantumMachine")
    def test_get_parameter_doesnt_create_a_config(
        self, mock_qmm, mock_qm, bus: str, parameter: Parameter, qmm: QuantumMachinesCluster
    ):
        """Test the get_parameter_of_bus method doesn't create a `_config`."""
        assert qmm._config_created is False
        qmm.get_parameter_of_bus(bus, parameter)
        assert qmm._config_created is False<|MERGE_RESOLUTION|>--- conflicted
+++ resolved
@@ -242,12 +242,8 @@
     ):
         """Test update_configuration method raises an error when no config dict has been set."""
         with pytest.raises(
-<<<<<<< HEAD
-            ValueError, match="The QM `config` dictionary does not exist. Please run `initial_setup()` first."
-=======
             ValueError,
             match=re.escape("The QM `config` dictionary does not exist. Please run `initial_setup()` first."),
->>>>>>> c70813e6
         ):
             qmm.append_configuration(configuration=compilation_config)
 
