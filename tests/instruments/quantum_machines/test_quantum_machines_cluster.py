--- conflicted
+++ resolved
@@ -166,17 +166,11 @@
         assert isinstance(qmm._config, dict)
         assert isinstance(qmm.config, dict)
 
-<<<<<<< HEAD
-    @pytest.mark.parametrize(
-        "qmm_name", ["qmm", "qmm_with_octave", "qmm_with_octave_custom_connectivity", "qmm_with_opx1000"]
-    )
-=======
         # Assert that the _config has been created correctly (in synch):
         assert qmm._config_created is True
         assert qmm._config == qmm.settings.to_qua_config()
 
-    @pytest.mark.parametrize("qmm_name", ["qmm", "qmm_with_octave"])
->>>>>>> 2bf947ee
+    @pytest.mark.parametrize("qmm_name", ["qmm", "qmm_with_octave", "qmm_with_octave_custom_connectivity", "qmm_with_opx1000"])
     def test_settings(self, qmm_name, request):
         """Test QuantumMachinesClusterSettings have been set correctly"""
 
