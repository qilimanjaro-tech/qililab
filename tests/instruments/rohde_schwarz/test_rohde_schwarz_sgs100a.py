--- conflicted
+++ resolved
@@ -22,37 +22,19 @@
     sdg100a.device = MagicMock()
     return sdg100a
 
-<<<<<<< HEAD
-
-@pytest.fixture(name="sdg100a_iq")
-def fixture_sdg100a_iq() -> SGS100A:
-    """Fixture that returns an instance of a dummy QDAC-II."""
-    sdg100a_iq = SGS100A(
-=======
 @pytest.fixture(name="sdg100a_rf_off")
 def fixture_sdg100a_rf_off() -> SGS100A:
     """Fixture that returns an instance of a dummy QDAC-II."""
     sdg100a_rf_off = SGS100A(
->>>>>>> 8f3bba21
         {
             "alias": "qdac",
             "power": 100,
             "frequency": 1e6,
-<<<<<<< HEAD
-            "rf_on": True,
-            "hardware_modulation": True
-        }
-    )
-    sdg100a_iq.device = MagicMock()
-    return sdg100a_iq
-
-=======
             "rf_on": False
         }
     )
     sdg100a_rf_off.device = MagicMock()
     return sdg100a_rf_off
->>>>>>> 8f3bba21
 
 class TestSGS100A:
     """Unit tests checking the SGS100A attributes and methods"""
