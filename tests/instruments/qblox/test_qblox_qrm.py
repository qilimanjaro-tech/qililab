--- conflicted
+++ resolved
@@ -52,11 +52,8 @@
         "connect_acq_Q",
         "thresholded_acq_threshold",
         "thresholded_acq_rotation",
-<<<<<<< HEAD
         "thresholded_acq_trigger_address",
         "thresholded_acq_trigger_en"
-=======
->>>>>>> 8aa7f758
     ]
 
     module_mock_spec = [
