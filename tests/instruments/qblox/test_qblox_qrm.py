"""Tests for the Qblox Module class."""
from unittest.mock import MagicMock

<<<<<<< HEAD
import copy
import re
from typing import cast
from unittest.mock import MagicMock, create_autospec, patch

import numpy as np
=======
>>>>>>> 6d040c08
import pytest
from qblox_instruments.qcodes_drivers.module import Module as QcmQrm
from qblox_instruments.qcodes_drivers.sequencer import Sequencer
from qpysequence import Acquisitions, Program, Sequence, Waveforms, Weights

<<<<<<< HEAD
from qililab.data_management import build_platform
from qililab.instrument_controllers.qblox.qblox_cluster_controller import QbloxClusterController
=======
>>>>>>> 6d040c08
from qililab.instruments.instrument import ParameterNotFound
from qililab.instruments.qblox import QbloxQRM
from qililab.platform import Platform
from qililab.qprogram.qblox_compiler import AcquisitionData
from qililab.typings import AcquireTriggerMode, IntegrationMode, Parameter


@pytest.fixture(name="platform")
def fixture_platform():
    """platform fixture"""
    return build_platform(runcard="tests/instruments/qblox/qblox_runcard.yaml")


@pytest.fixture(name="qrm")
def fixture_qrm(platform: Platform) -> QbloxQRM:
    qrm = cast(QbloxQRM, platform.get_element(alias="qrm"))

    sequencer_mock_spec = [
        *Sequencer._get_required_parent_attr_names(),
        "sync_en",
        "gain_awg_path0",
        "gain_awg_path1",
        "sequence",
        "mod_en_awg",
        "nco_freq",
        "scope_acq_sequencer_select",
        "channel_map_path0_out0_en",
        "channel_map_path1_out1_en",
        "demod_en_acq",
        "integration_length_acq",
        "mixer_corr_phase_offset_degree",
        "mixer_corr_gain_ratio",
        "connect_out0",
        "connect_out1",
        "connect_out2",
        "connect_out3",
        "marker_ovr_en",
        "offset_awg_path0",
        "offset_awg_path1",
        "connect_acq_I",
        "connect_acq_Q",
        "thresholded_acq_threshold",
        "thresholded_acq_rotation"
    ]

    module_mock_spec = [
        *QcmQrm._get_required_parent_qtm_attr_names(),
        "reference_source",
        "sequencer0",
        "sequencer1",
        "out0_offset",
        "out1_offset",
        "out2_offset",
        "out3_offset",
        "scope_acq_avg_mode_en_path0",
        "scope_acq_avg_mode_en_path1",
        "scope_acq_trigger_mode_path0",
        "scope_acq_trigger_mode_path1",
        "sequencers",
        "scope_acq_sequencer_select",
        "get_acquisitions",
        "disconnect_outputs",
        "disconnect_inputs",
        "arm_sequencer",
        "start_sequencer",
        "reset"
    ]

    # Create a mock device using create_autospec to follow the interface of the expected device
    qrm.device = MagicMock()
    qrm.device.mock_add_spec(module_mock_spec)

    qrm.device.sequencers = {
        0: MagicMock(),
        1: MagicMock(),
    }

    for sequencer in qrm.device.sequencers:
        qrm.device.sequencers[sequencer].mock_add_spec(sequencer_mock_spec)

    return qrm


class TestQbloxQRM:
    def test_init(self, qrm: QbloxQRM):
        assert qrm.is_awg()
        assert qrm.is_adc()
        assert qrm.alias == "qrm"
        assert len(qrm.awg_sequencers) == 2  # As per the YAML config
        assert qrm.out_offsets == [0.0, 0.1, 0.2, 0.3]
        sequencer = qrm.get_sequencer(0)
        assert sequencer.identifier == 0
        assert sequencer.outputs == [3, 2]
        assert sequencer.intermediate_frequency == 100e6
        assert sequencer.gain_imbalance == 0.05
        assert sequencer.phase_imbalance == 0.02
        assert sequencer.hardware_modulation is True
        assert sequencer.gain_i == 1.0
        assert sequencer.gain_q == 1.0
        assert sequencer.offset_i == 0.0
        assert sequencer.offset_q == 0.0

    def test_init_raises_error(self):
        with pytest.raises(ValueError):
            _ = build_platform(runcard="tests/instruments/qblox/qblox_qrm_too_many_sequencers_runcard.yaml")

    @pytest.mark.parametrize(
        "parameter, value",
        [
            # Test GAIN setting
            (Parameter.GAIN, 2.0),
            (Parameter.GAIN, 3.5),

            # Test GAIN_I and GAIN_Q settings
            (Parameter.GAIN_I, 1.5),
            (Parameter.GAIN_Q, 1.5),

            # Test OFFSET_I and OFFSET_Q settings
            (Parameter.OFFSET_I, 0.1),
            (Parameter.OFFSET_Q, 0.2),

            # Test IF setting (intermediate frequency)
            (Parameter.IF, 100e6),

            # Test HARDWARE_MODULATION setting
            (Parameter.HARDWARE_MODULATION, True),

            # Test GAIN_IMBALANCE setting
            (Parameter.GAIN_IMBALANCE, 0.05),

            # Test PHASE_IMBALANCE setting
            (Parameter.PHASE_IMBALANCE, 0.02),

            # Test OFFSET_OUT settings
            (Parameter.OFFSET_OUT0, 0.1),
            (Parameter.OFFSET_OUT1, 0.15),
            (Parameter.OFFSET_OUT2, 0.2),
            (Parameter.OFFSET_OUT3, 0.25),

            (Parameter.SCOPE_ACQUIRE_TRIGGER_MODE, "sequencer"),
            (Parameter.SCOPE_ACQUIRE_TRIGGER_MODE, "level"),
            (Parameter.SCOPE_HARDWARE_AVERAGING, True),
            (Parameter.SCOPE_HARDWARE_AVERAGING, False),
            (Parameter.SAMPLING_RATE, 0.09),
            (Parameter.HARDWARE_DEMODULATION, True),
            (Parameter.HARDWARE_DEMODULATION, False),
            (Parameter.INTEGRATION_LENGTH, 100),
            (Parameter.INTEGRATION_MODE, "ssb"),
            (Parameter.SEQUENCE_TIMEOUT, 2),
            (Parameter.ACQUISITION_TIMEOUT, 2),
            (Parameter.TIME_OF_FLIGHT, 80),
            (Parameter.SCOPE_STORE_ENABLED, True),
            (Parameter.THRESHOLD, 0.5),
            (Parameter.THRESHOLD_ROTATION, 0.5)
        ]
    )
    def test_set_parameter(self, qrm: QbloxQRM, parameter, value):
        """Test setting parameters for QCM sequencers using parameterized values."""
        qrm.set_parameter(parameter, value, channel_id=0)
        sequencer = qrm.get_sequencer(0)

        # Check values based on the parameter
        if parameter == Parameter.GAIN:
            assert sequencer.gain_i == value
            assert sequencer.gain_q == value
        elif parameter == Parameter.GAIN_I:
            assert sequencer.gain_i == value
        elif parameter == Parameter.GAIN_Q:
            assert sequencer.gain_q == value
        elif parameter == Parameter.OFFSET_I:
            assert sequencer.offset_i == value
        elif parameter == Parameter.OFFSET_Q:
            assert sequencer.offset_q == value
        elif parameter == Parameter.IF:
            assert sequencer.intermediate_frequency == value
        elif parameter == Parameter.HARDWARE_MODULATION:
            assert sequencer.hardware_modulation == value
        elif parameter == Parameter.GAIN_IMBALANCE:
            assert sequencer.gain_imbalance == value
        elif parameter == Parameter.PHASE_IMBALANCE:
            assert sequencer.phase_imbalance == value
        elif parameter == Parameter.SCOPE_ACQUIRE_TRIGGER_MODE:
            assert sequencer.scope_acquire_trigger_mode == AcquireTriggerMode(value)  # type: ignore[attr-defined]
        elif parameter == Parameter.INTEGRATION_LENGTH:
            assert sequencer.integration_length == value  # type: ignore[attr-defined]
        elif parameter == Parameter.SAMPLING_RATE:
            assert sequencer.sampling_rate == value  # type: ignore[attr-defined]
        elif parameter == Parameter.INTEGRATION_MODE:
            assert sequencer.integration_mode == IntegrationMode(value)  # type: ignore[attr-defined]
        elif parameter == Parameter.SEQUENCE_TIMEOUT:
            assert sequencer.sequence_timeout == value  # type: ignore[attr-defined]
        elif parameter == Parameter.ACQUISITION_TIMEOUT:
            assert sequencer.acquisition_timeout == value  # type: ignore[attr-defined]
        elif parameter == Parameter.TIME_OF_FLIGHT:
            assert sequencer.time_of_flight == value  # type: ignore[attr-defined]
        elif parameter in {Parameter.OFFSET_OUT0, Parameter.OFFSET_OUT1, Parameter.OFFSET_OUT2, Parameter.OFFSET_OUT3}:
            output = int(parameter.value[-1])
            assert qrm.out_offsets[output] == value

    def test_set_parameter_raises_error(self, qrm: QbloxQRM):
        """Test setting parameters for QCM sequencers using parameterized values."""
        with pytest.raises(ParameterNotFound):
            qrm.set_parameter(Parameter.BUS_FREQUENCY, value=42, channel_id=0)

        with pytest.raises(IndexError):
            qrm.set_parameter(Parameter.PHASE_IMBALANCE, value=0.5, channel_id=4)

        with pytest.raises(Exception):
            qrm.set_parameter(Parameter.PHASE_IMBALANCE, value=0.5, channel_id=None)

    @pytest.mark.parametrize(
        "parameter, expected_value",
        [
            # Test GAIN_I and GAIN_Q settings
            (Parameter.GAIN_I, 1.0),
            (Parameter.GAIN_Q, 1.0),

            # Test OFFSET_I and OFFSET_Q settings
            (Parameter.OFFSET_I, 0.0),
            (Parameter.OFFSET_Q, 0.0),

            # Test IF setting (intermediate frequency)
            (Parameter.IF, 100e6),

            # Test HARDWARE_MODULATION setting
            (Parameter.HARDWARE_MODULATION, True),

            # Test GAIN_IMBALANCE setting
            (Parameter.GAIN_IMBALANCE, 0.05),

            # Test PHASE_IMBALANCE setting
            (Parameter.PHASE_IMBALANCE, 0.02),

            # Test OFFSET_OUT settings
            (Parameter.OFFSET_OUT0, 0.0),
            (Parameter.OFFSET_OUT1, 0.1),
            (Parameter.OFFSET_OUT2, 0.2),
            (Parameter.OFFSET_OUT3, 0.3),

            (Parameter.SCOPE_ACQUIRE_TRIGGER_MODE, "sequencer"),
            (Parameter.SCOPE_HARDWARE_AVERAGING, True),
            (Parameter.SAMPLING_RATE, 1.e9),
            (Parameter.HARDWARE_DEMODULATION, True),
            (Parameter.INTEGRATION_LENGTH, 1000),
            (Parameter.INTEGRATION_MODE, "ssb"),
            (Parameter.SEQUENCE_TIMEOUT, 5.0),
            (Parameter.ACQUISITION_TIMEOUT, 1.0),
            (Parameter.TIME_OF_FLIGHT, 120),
            (Parameter.SCOPE_STORE_ENABLED, False),
            (Parameter.THRESHOLD, 1.0),
            (Parameter.THRESHOLD_ROTATION, 0.0)
        ]
    )
    def test_get_parameter(self, qrm: QbloxQRM, parameter, expected_value):
        """Test setting parameters for QCM sequencers using parameterized values."""
        value = qrm.get_parameter(parameter, channel_id=0)
        assert value == expected_value

    def test_get_parameter_raises_error(self, qrm: QbloxQRM):
        """Test setting parameters for QCM sequencers using parameterized values."""
        with pytest.raises(ParameterNotFound):
            qrm.get_parameter(Parameter.BUS_FREQUENCY, channel_id=0)

        with pytest.raises(IndexError):
            qrm.get_parameter(Parameter.PHASE_IMBALANCE, channel_id=4)

        with pytest.raises(Exception):
            qrm.get_parameter(Parameter.PHASE_IMBALANCE, channel_id=None)

    @pytest.mark.parametrize(
        "channel_id, expected_error",
        [
            (0, None),  # Valid channel ID
            (5, Exception),  # Invalid channel ID
        ]
    )
    def test_invalid_channel(self, qrm: QbloxQRM, channel_id, expected_error):
        """Test handling invalid channel IDs when setting parameters."""
        if expected_error:
            with pytest.raises(expected_error):
                qrm.set_parameter(Parameter.GAIN, 2.0, channel_id=channel_id)
        else:
            qrm.set_parameter(Parameter.GAIN, 2.0, channel_id=channel_id)
            sequencer = qrm.get_sequencer(channel_id)
            assert sequencer.gain_i == 2.0
            assert sequencer.gain_q == 2.0

    def test_initial_setup(self, qrm: QbloxQRM):
        """Test the initial setup of the QCM module."""
        qrm.initial_setup()

        # Verify the correct setup calls were made on the device
        qrm.device.disconnect_outputs.assert_called_once()
        for sequencer in qrm.awg_sequencers:
            qrm.device.sequencers[sequencer.identifier].sync_en.assert_called_with(False)

    def test_run(self, qrm: QbloxQRM):
        """Test running the QCM module."""
        qrm.sequences[0] = Sequence(program=Program(), waveforms=Waveforms(), acquisitions=Acquisitions(), weights=Weights())
        qrm.run(channel_id=0)

        sequencer = qrm.get_sequencer(0)
        qrm.device.arm_sequencer.assert_called_with(sequencer=sequencer.identifier)
        qrm.device.start_sequencer.assert_called_with(sequencer=sequencer.identifier)

    def test_upload_qpysequence(self, qrm: QbloxQRM):
        """Test uploading a QpySequence to the QCM module."""
        sequence = Sequence(program=Program(), waveforms=Waveforms(), acquisitions=Acquisitions(), weights=Weights())
        qrm.upload_qpysequence(qpysequence=sequence, channel_id=0)

        qrm.device.sequencers[0].sequence.assert_called_once_with(sequence.todict())

    def test_acquire_results(self, qrm: QbloxQRM):
        """Test uploading a QpySequence to the QCM module."""
        acquisitions_q0 = Acquisitions()
        acquisitions_q0.add(name="acquisition_q0_0")
        acquisitions_q0.add(name="acquisition_q0_1")

        acquisitions_q1 = Acquisitions()
        acquisitions_q1.add(name="acquisition_q1_0")
        acquisitions_q1.add(name="acquisition_q1_1")

        sequence_q0 = Sequence(program=Program(), waveforms=Waveforms(), acquisitions=acquisitions_q0, weights=Weights())
        sequence_q1 = Sequence(program=Program(), waveforms=Waveforms(), acquisitions=acquisitions_q1, weights=Weights())

        qrm.upload_qpysequence(qpysequence=sequence_q0, channel_id=0)
        qrm.upload_qpysequence(qpysequence=sequence_q1, channel_id=1)

        qrm.device.get_acquisitions.return_value = {
            "acquisition_q0_0": {
                "acquisition": {
                    "scope": {
                        "path0": {"data": [], "out-of-range": False, "avg_cnt": 0},
                        "path1": {"data": [], "out-of-range": False, "avg_cnt": 0},
                    },
                    "bins": {
                        "integration": {"path0": [1], "path1": [1]},
                        "threshold": [0],
                        "avg_cnt": [1],
                    },
                    "qubit": 0,
                    "measurement": 0,
                }
            },
            "acquisition_q0_1": {
                "acquisition": {
                    "scope": {
                        "path0": {"data": [], "out-of-range": False, "avg_cnt": 0},
                        "path1": {"data": [], "out-of-range": False, "avg_cnt": 0},
                    },
                    "bins": {
                        "integration": {"path0": [1], "path1": [1]},
                        "threshold": [0],
                        "avg_cnt": [1],
                    },
                    "qubit": 0,
                    "measurement": 0,
                }
            },
        }

        qrm.acquire_result()

        assert qrm.device.get_sequencer_status.call_count == 2
        assert qrm.device.get_acquisition_status.call_count == 2
        assert qrm.device.store_scope_acquisition.call_count == 1
        assert qrm.device.get_acquisitions.call_count == 2
        assert qrm.device.sequencers[0].sync_en.call_count == 1
        assert qrm.device.sequencers[1].sync_en.call_count == 1
        assert qrm.device.delete_acquisition_data.call_count == 2

    def test_acquire_qprogram_results(self, qrm: QbloxQRM):
        """Test uploading a QpySequence to the QCM module."""
        acquisitions = Acquisitions()
        acquisitions.add(name="acquisition_0")
        acquisitions.add(name="acquisition_1")

        sequence = Sequence(program=Program(), waveforms=Waveforms(), acquisitions=acquisitions, weights=Weights())
        qrm.upload_qpysequence(qpysequence=sequence, channel_id=0)

        qp_acqusitions = {
            "acquisition_0": AcquisitionData(bus="readout_q0", save_adc=False, shape=(-1,)),
            "acquisition_1": AcquisitionData(bus="readout_q0", save_adc=True, shape=(-1,))
        }

        qrm.acquire_qprogram_results(acquisitions=qp_acqusitions, channel_id=0)

        assert qrm.device.get_acquisition_status.call_count == 2
        assert qrm.device.store_scope_acquisition.call_count == 1
        assert qrm.device.get_acquisitions.call_count == 2
        assert qrm.device.delete_acquisition_data.call_count == 2

    def test_clear_cache(self, qrm: QbloxQRM):
        """Test clearing the cache of the QCM module."""
        qrm.cache = {0: MagicMock()}  # type: ignore[misc]
        qrm.clear_cache()

        assert qrm.cache == {}
        assert qrm.sequences == {}

    def test_reset(self, qrm: QbloxQRM):
        """Test resetting the QCM module."""
        qrm.reset()

        qrm.device.reset.assert_called_once()
        assert qrm.cache == {}
        assert qrm.sequences == {}<|MERGE_RESOLUTION|>--- conflicted
+++ resolved
@@ -1,25 +1,13 @@
 """Tests for the Qblox Module class."""
+from typing import cast
 from unittest.mock import MagicMock
 
-<<<<<<< HEAD
-import copy
-import re
-from typing import cast
-from unittest.mock import MagicMock, create_autospec, patch
-
-import numpy as np
-=======
->>>>>>> 6d040c08
 import pytest
 from qblox_instruments.qcodes_drivers.module import Module as QcmQrm
 from qblox_instruments.qcodes_drivers.sequencer import Sequencer
 from qpysequence import Acquisitions, Program, Sequence, Waveforms, Weights
 
-<<<<<<< HEAD
 from qililab.data_management import build_platform
-from qililab.instrument_controllers.qblox.qblox_cluster_controller import QbloxClusterController
-=======
->>>>>>> 6d040c08
 from qililab.instruments.instrument import ParameterNotFound
 from qililab.instruments.qblox import QbloxQRM
 from qililab.platform import Platform
@@ -401,8 +389,8 @@
         qrm.upload_qpysequence(qpysequence=sequence, channel_id=0)
 
         qp_acqusitions = {
-            "acquisition_0": AcquisitionData(bus="readout_q0", save_adc=False, shape=(-1,)),
-            "acquisition_1": AcquisitionData(bus="readout_q0", save_adc=True, shape=(-1,))
+            "acquisition_0": AcquisitionData(bus="readout_q0", save_adc=False),
+            "acquisition_1": AcquisitionData(bus="readout_q0", save_adc=True)
         }
 
         qrm.acquire_qprogram_results(acquisitions=qp_acqusitions, channel_id=0)
