"""Test for the QbloxQRM class."""
import copy
import re
from unittest.mock import MagicMock, Mock, patch

import pytest

from qililab.instrument_controllers.qblox.qblox_pulsar_controller import QbloxPulsarController
from qililab.instruments import ParameterNotFound
from qililab.instruments.awg_settings.awg_qblox_adc_sequencer import AWGQbloxADCSequencer
from qililab.instruments.awg_settings.typings import AWGSequencerTypes, AWGTypes
from qililab.instruments.qblox import QbloxQRM
from qililab.instruments.qblox.qblox_module import QbloxModule
from qililab.result.qblox_results import QbloxResult
from qililab.typings import InstrumentName
from qililab.typings.enums import AcquireTriggerMode, IntegrationMode, Parameter
from tests.data import Galadriel
from tests.test_utils import build_platform


@pytest.fixture(name="settings_6_sequencers")
def fixture_settings_6_sequencers():
    """6 sequencers fixture"""
    sequencers = [
        {
            "identifier": seq_idx,
            "bus_alias": "feedline_input",
            "qubit": 5 - seq_idx,
            "output_i": 1,
            "output_q": 0,
            "weights_i": [1, 1, 1, 1],
            "weights_q": [1, 1, 1, 1],
            "weighed_acq_enabled": False,
            "threshold": 0.5,
            "threshold_rotation": 30.0 * seq_idx,
            "num_bins": 1,
            "intermediate_frequency": 20000000,
            "gain_i": 0.001,
            "gain_q": 0.02,
            "gain_imbalance": 1,
            "phase_imbalance": 0,
            "offset_i": 0,
            "offset_q": 0,
            "hardware_modulation": True,
            "scope_acquire_trigger_mode": "sequencer",
            "scope_hardware_averaging": True,
            "sampling_rate": 1000000000,
            "integration_length": 8000,
            "integration_mode": "ssb",
            "sequence_timeout": 1,
            "acquisition_timeout": 1,
            "hardware_demodulation": True,
            "scope_store_enabled": True,
        }
        for seq_idx in range(6)
    ]
    return {
        "alias": "test",
        "firmware": "0.4.0",
        "num_sequencers": 6,
        "out_offsets": [0.123, 1.23],
        "acquisition_delay_time": 100,
        "awg_sequencers": sequencers,
    }


@pytest.fixture(name="settings_even_sequencers")
def fixture_settings_even_sequencers():
    """module with even sequencers"""
    sequencers = [
        {
            "identifier": seq_idx,
            "bus_alias": "feedline_input",
            "qubit": 5 - seq_idx,
            "output_i": 1,
            "output_q": 0,
            "weights_i": [1, 1, 1, 1],
            "weights_q": [1, 1, 1, 1],
            "weighed_acq_enabled": False,
            "threshold": 0.5,
            "threshold_rotation": 30.0 * seq_idx,
            "num_bins": 1,
            "intermediate_frequency": 20000000,
            "gain_i": 0.001,
            "gain_q": 0.02,
            "gain_imbalance": 1,
            "phase_imbalance": 0,
            "offset_i": 0,
            "offset_q": 0,
            "hardware_modulation": True,
            "scope_acquire_trigger_mode": "sequencer",
            "scope_hardware_averaging": True,
            "sampling_rate": 1000000000,
            "integration_length": 8000,
            "integration_mode": "ssb",
            "sequence_timeout": 1,
            "acquisition_timeout": 1,
            "hardware_demodulation": True,
            "scope_store_enabled": True,
        }
        for seq_idx in range(0, 6, 2)
    ]
    return {
        "alias": "test",
        "firmware": "0.4.0",
        "num_sequencers": 3,
        "out_offsets": [0.123, 1.23],
        "acquisition_delay_time": 100,
        "awg_sequencers": sequencers,
    }


@pytest.fixture(name="local_cfg_qrm")
def fixture_local_cfg_qrm(settings_6_sequencers: dict) -> QbloxQRM:
<<<<<<< HEAD
    return QbloxQRM(settings=settings_6_sequencers)


@pytest.fixture(name="pulse_bus_schedule")
def fixture_pulse_bus_schedule() -> PulseBusSchedule:
    """Return PulseBusSchedule instance."""
    pulse_shape = Gaussian(num_sigmas=4)
    pulse = Pulse(amplitude=1, phase=0, duration=50, frequency=1e9, pulse_shape=pulse_shape)
    pulse_event = PulseEvent(pulse=pulse, start_time=0, qubit=0)
    return PulseBusSchedule(timeline=[pulse_event], bus_alias="feedline_input")


@pytest.fixture(name="pulse_bus_schedule2")
def fixture_pulse_bus_schedule2() -> PulseBusSchedule:
    """Return PulseBusSchedule instance."""
    pulse_shape = Gaussian(num_sigmas=4)
    pulse = Pulse(amplitude=1, phase=0, duration=50, frequency=1e9, pulse_shape=pulse_shape)
    pulse_event = PulseEvent(pulse=pulse, start_time=0, qubit=1)
    return PulseBusSchedule(timeline=[pulse_event], bus_alias="feedline_input")
=======
    """qblox module fixture
>>>>>>> 90371dd4

    Args:
        settings_6_sequencers (dict): qrm with 6 sequencers settings

<<<<<<< HEAD
@pytest.fixture(name="pulse_bus_schedule_odd_qubits")
def fixture_pulse_bus_schedule_odd_qubits() -> PulseBusSchedule:
    """Returns a PulseBusSchedule with readout pulses for qubits 1, 3 and 5."""
    pulse = Pulse(amplitude=1.0, phase=0, duration=1000, frequency=7.0e9, pulse_shape=Rectangular())
    timeline = [PulseEvent(pulse=pulse, start_time=0, qubit=qubit) for qubit in [3, 1, 5]]
    return PulseBusSchedule(timeline=timeline, bus_alias="feedline_input")
=======
    Returns:
        QbloxQRM: QRM object
    """
    return QbloxQRM(settings=settings_6_sequencers)
>>>>>>> 90371dd4


@pytest.fixture(name="pulsar_controller_qrm")
def fixture_pulsar_controller_qrm():
    """Return an instance of QbloxPulsarController class"""
    platform = build_platform(runcard=Galadriel.runcard)
    settings = copy.deepcopy(Galadriel.pulsar_controller_qrm_0)
    settings.pop("name")
    return QbloxPulsarController(settings=settings, loaded_instruments=platform.instruments)


@pytest.fixture(name="qrm_no_device")
def fixture_qrm_no_device() -> QbloxQRM:
    """Return an instance of QbloxQRM class"""
    settings = copy.deepcopy(Galadriel.qblox_qrm_0)
    settings.pop("name")
    return QbloxQRM(settings=settings)


@pytest.fixture(name="qrm_two_scopes")
def fixture_qrm_two_scopes():
    """qrm fixture"""
    settings = copy.deepcopy(Galadriel.qblox_qrm_0)
    extra_sequencer = copy.deepcopy(settings[AWGTypes.AWG_SEQUENCERS.value][0])
    extra_sequencer[AWGSequencerTypes.IDENTIFIER.value] = 1
    settings[Parameter.NUM_SEQUENCERS.value] += 1
    settings[AWGTypes.AWG_SEQUENCERS.value].append(extra_sequencer)
    settings.pop("name")
    return QbloxQRM(settings=settings)


@pytest.fixture(name="qrm")
@patch("qililab.instrument_controllers.qblox.qblox_pulsar_controller.Pulsar", autospec=True)
def fixture_qrm(mock_pulsar: MagicMock, pulsar_controller_qrm: QbloxPulsarController):
    """Return connected instance of QbloxQRM class"""
    # add dynamically created attributes
    mock_instance = mock_pulsar.return_value
    mock_instance.mock_add_spec(
        [
            "reference_source",
            "sequencer0",
            "sequencer1",
            "out0_offset",
            "out1_offset",
            "scope_acq_trigger_mode_path0",
            "scope_acq_trigger_mode_path1",
            "scope_acq_sequencer_select",
            "scope_acq_avg_mode_en_path0",
            "scope_acq_avg_mode_en_path1",
            "get_acquisitions",
        ]
    )
    mock_instance.sequencers = [mock_instance.sequencer0, mock_instance.sequencer1]
    mock_instance.sequencer0.mock_add_spec(
        [
            "sync_en",
            "gain_awg_path0",
            "gain_awg_path1",
            "sequence",
            "mod_en_awg",
            "nco_freq",
            "scope_acq_sequencer_select",
            "channel_map_path0_out0_en",
            "channel_map_path1_out1_en",
            "demod_en_acq",
            "integration_length_acq",
            "set",
            "mixer_corr_phase_offset_degree",
            "mixer_corr_gain_ratio",
            "offset_awg_path0",
            "offset_awg_path1",
            "thresholded_acq_threshold",
            "thresholded_acq_rotation",
            "marker_ovr_en",
            "marker_ovr_value",
        ]
    )
    # connect to instrument
    pulsar_controller_qrm.connect()
    return pulsar_controller_qrm.modules[0]


<<<<<<< HEAD
@pytest.fixture(name="multiplexed_pulse_bus_schedule")
def fixture_big_pulse_bus_schedule() -> PulseBusSchedule:
    """Load PulseBusSchedule with 10 different frequencies.

    Returns:
        PulseBusSchedule: PulseBusSchedule with 10 different frequencies.
    """
    timeline = [
        PulseEvent(
            pulse=Pulse(
                amplitude=1,
                phase=0,
                duration=1000,
                frequency=7.0e9 + n * 0.1e9,
                pulse_shape=Rectangular(),
            ),
            start_time=0,
            qubit=n,
        )
        for n in range(2)
    ]
    return PulseBusSchedule(timeline=timeline, bus_alias="feedline_input")


=======
>>>>>>> 90371dd4
class TestQbloxQRM:
    """Unit tests checking the QbloxQRM attributes and methods"""

    def test_error_post_init_too_many_seqs(self, settings_6_sequencers: dict):
        """test that init raises an error if there are too many sequencers"""
        num_sequencers = 7
        settings_6_sequencers["num_sequencers"] = num_sequencers
        error_string = re.escape(
            "The number of sequencers must be greater than 0 and less or equal than "
            + f"{QbloxModule._NUM_MAX_SEQUENCERS}. Received: {num_sequencers}"  # pylint: disable=protected-access
        )

        with pytest.raises(ValueError, match=error_string):
            QbloxQRM(settings_6_sequencers)

    def test_error_post_init_0_seqs(self, settings_6_sequencers: dict):
        """test that errror is raised in no sequencers are found"""
        num_sequencers = 0
        settings_6_sequencers["num_sequencers"] = num_sequencers
        error_string = re.escape(
            "The number of sequencers must be greater than 0 and less or equal than "
            + f"{QbloxModule._NUM_MAX_SEQUENCERS}. Received: {num_sequencers}"  # pylint: disable=protected-access
        )

        with pytest.raises(ValueError, match=error_string):
            QbloxQRM(settings_6_sequencers)

    def test_error_awg_seqs_neq_seqs(self, settings_6_sequencers: dict):
        """test taht error is raised if awg sequencers in settings and those in device dont match"""
        num_sequencers = 5
        settings_6_sequencers["num_sequencers"] = num_sequencers
        error_string = re.escape(
            f"The number of sequencers: {num_sequencers} does not match"
            + f" the number of AWG Sequencers settings specified: {len(settings_6_sequencers['awg_sequencers'])}"
        )
        with pytest.raises(ValueError, match=error_string):
            QbloxQRM(settings_6_sequencers)

    def test_inital_setup_method(self, qrm: QbloxQRM):
        """Test initial_setup method"""
        qrm.initial_setup()
        qrm.device.sequencer0.offset_awg_path0.assert_called()
        qrm.device.sequencer0.offset_awg_path1.assert_called()
        qrm.device.out0_offset.assert_called()
        qrm.device.out1_offset.assert_called()
        qrm.device.sequencer0.mixer_corr_gain_ratio.assert_called()
        qrm.device.sequencer0.mixer_corr_phase_offset_degree.assert_called()
        qrm.device.sequencer0.mod_en_awg.assert_called()
        qrm.device.sequencer0.gain_awg_path0.assert_called()
        qrm.device.sequencer0.gain_awg_path1.assert_called()
        qrm.device.scope_acq_avg_mode_en_path0.assert_called()
        qrm.device.scope_acq_avg_mode_en_path1.assert_called()
        qrm.device.scope_acq_trigger_mode_path0.assert_called()
        qrm.device.scope_acq_trigger_mode_path0.assert_called()
        qrm.device.sequencers[0].mixer_corr_gain_ratio.assert_called()
        qrm.device.sequencers[0].mixer_corr_phase_offset_degree.assert_called()
        qrm.device.sequencers[0].sync_en.assert_called_with(False)
        qrm.device.sequencers[0].demod_en_acq.assert_called()
        qrm.device.sequencers[0].integration_length_acq.assert_called()
        qrm.device.sequencers[0].thresholded_acq_threshold.assert_called()
        qrm.device.sequencers[0].thresholded_acq_rotation.assert_called()

    def test_double_scope_forbidden(self, qrm_two_scopes: QbloxQRM):
        """Tests that a QRM cannot have more than one sequencer storing the scope simultaneously."""
        with pytest.raises(ValueError, match="The scope can only be stored in one sequencer at a time."):
            qrm_two_scopes._obtain_scope_sequencer()  # pylint: disable=protected-access

    def test_start_sequencer_method(self, qrm: QbloxQRM):
        """Test start_sequencer method"""
        qrm.start_sequencer(bus_alias="feedline_input")
        qrm.device.arm_sequencer.assert_not_called()
        qrm.device.start_sequencer.assert_not_called()

    @pytest.mark.parametrize(
        "parameter, value, channel_id",
        [
            (Parameter.GAIN, 0.02, 0),
            (Parameter.GAIN_I, 0.03, 0),
            (Parameter.GAIN_Q, 0.01, 0),
            (Parameter.OFFSET_I, 0.8, 0),
            (Parameter.OFFSET_Q, 0.11, 0),
            (Parameter.OFFSET_OUT0, 1.234, 0),
            (Parameter.OFFSET_OUT1, 0, 0),
            (Parameter.IF, 100_000, 0),
            (Parameter.HARDWARE_MODULATION, True, 0),
            (Parameter.HARDWARE_MODULATION, False, 0),
            (Parameter.NUM_BINS, 1, 0),
            (Parameter.GAIN_IMBALANCE, 0.1, 0),
            (Parameter.PHASE_IMBALANCE, 0.09, 0),
            (Parameter.SCOPE_ACQUIRE_TRIGGER_MODE, "sequencer", 0),
            (Parameter.SCOPE_ACQUIRE_TRIGGER_MODE, "level", 0),
            (Parameter.SCOPE_HARDWARE_AVERAGING, True, 0),
            (Parameter.SCOPE_HARDWARE_AVERAGING, False, 0),
            (Parameter.SAMPLING_RATE, 0.09, 0),
            (Parameter.HARDWARE_DEMODULATION, True, 0),
            (Parameter.HARDWARE_DEMODULATION, False, 0),
            (Parameter.INTEGRATION_LENGTH, 100, 0),
            (Parameter.INTEGRATION_MODE, "ssb", 0),
            (Parameter.SEQUENCE_TIMEOUT, 2, 0),
            (Parameter.ACQUISITION_TIMEOUT, 2, 0),
            (Parameter.ACQUISITION_DELAY_TIME, 200, 0),
        ],
    )
    def test_setup_method(  # pylint: disable=too-many-branches # noqa: C901
        self,
        parameter: Parameter,
        value: float | bool | int | str,
        channel_id: int,
        qrm: QbloxQRM,
        qrm_no_device: QbloxQRM,
    ):
        """Test setup method"""
        for qrms in [qrm, qrm_no_device]:
            qrms.setup(parameter=parameter, value=value, channel_id=channel_id)
            if channel_id is None:
                channel_id = 0
            if parameter == Parameter.GAIN:
                assert qrms.awg_sequencers[channel_id].gain_i == value
                assert qrms.awg_sequencers[channel_id].gain_q == value
            if parameter == Parameter.GAIN_I:
                assert qrms.awg_sequencers[channel_id].gain_i == value
            if parameter == Parameter.GAIN_Q:
                assert qrms.awg_sequencers[channel_id].gain_q == value
            if parameter == Parameter.OFFSET_I:
                assert qrms.awg_sequencers[channel_id].offset_i == value
            if parameter == Parameter.OFFSET_Q:
                assert qrms.awg_sequencers[channel_id].offset_q == value
            if parameter == Parameter.IF:
                assert qrms.awg_sequencers[channel_id].intermediate_frequency == value
            if parameter == Parameter.HARDWARE_MODULATION:
                assert qrms.awg_sequencers[channel_id].hardware_modulation == value
            if parameter == Parameter.NUM_BINS:
                assert qrms.awg_sequencers[channel_id].num_bins == value
            if parameter == Parameter.GAIN_IMBALANCE:
                assert qrms.awg_sequencers[channel_id].gain_imbalance == value
            if parameter == Parameter.PHASE_IMBALANCE:
                assert qrms.awg_sequencers[channel_id].phase_imbalance == value
            if parameter == Parameter.SCOPE_HARDWARE_AVERAGING:
                assert qrms.awg_sequencers[channel_id].scope_hardware_averaging == value
            if parameter == Parameter.HARDWARE_DEMODULATION:
                assert qrms.awg_sequencers[channel_id].hardware_demodulation == value
            if parameter == Parameter.SCOPE_ACQUIRE_TRIGGER_MODE:
                assert qrms.awg_sequencers[channel_id].scope_acquire_trigger_mode == AcquireTriggerMode(value)
            if parameter == Parameter.INTEGRATION_LENGTH:
                assert qrms.awg_sequencers[channel_id].integration_length == value
            if parameter == Parameter.SAMPLING_RATE:
                assert qrms.awg_sequencers[channel_id].sampling_rate == value
            if parameter == Parameter.INTEGRATION_MODE:
                assert qrms.awg_sequencers[channel_id].integration_mode == IntegrationMode(value)
            if parameter == Parameter.SEQUENCE_TIMEOUT:
                assert qrms.awg_sequencers[channel_id].sequence_timeout == value
            if parameter == Parameter.ACQUISITION_TIMEOUT:
                assert qrms.awg_sequencers[channel_id].acquisition_timeout == value
            if parameter == Parameter.ACQUISITION_DELAY_TIME:
                assert qrms.acquisition_delay_time == value
            if parameter in {
                Parameter.OFFSET_OUT0,
                Parameter.OFFSET_OUT1,
                Parameter.OFFSET_OUT2,
                Parameter.OFFSET_OUT3,
            }:
                output = int(parameter.value[-1])
                assert qrms.out_offsets[output] == value

    def test_setup_raises_error(self, qrm: QbloxQRM):
        """Test that the ``setup`` method raises an error when called with a channel id bigger than the number of
        sequencers."""
        with pytest.raises(
            ParameterNotFound, match="the specified channel id:9 is out of range. Number of sequencers is 2"
        ):
            qrm.setup(parameter=Parameter.GAIN, value=1, channel_id=9)

    def test_setup_out_offset_raises_error(self, qrm: QbloxQRM):
        """Test that calling ``_set_out_offset`` with a wrong output value raises an error."""
        with pytest.raises(IndexError, match="Output 5 is out of range"):
            qrm._set_out_offset(output=5, value=1)  # pylint: disable=protected-access

    def test_turn_off_method(self, qrm: QbloxQRM):
        """Test turn_off method"""
        qrm.turn_off()
        qrm.device.stop_sequencer.assert_called()

<<<<<<< HEAD
    def test_reset_method(self, qrm: QbloxQRM):
        """Test reset method"""
        qrm._cache = {0: None}  # type: ignore # pylint: disable=protected-access
        qrm.reset()
        assert qrm._cache == {}  # pylint: disable=protected-access

    def test_compile(self, qrm, pulse_bus_schedule, pulse_bus_schedule2):
        """Test compile method."""
        sequences = qrm.compile(pulse_bus_schedule, nshots=1000, repetition_duration=2000, num_bins=1)
        assert isinstance(sequences, list)
        assert len(sequences) == 1
        assert isinstance(sequences[0], Sequence)

        # test for different qubit, checkout that clearing the cache is working
        sequences = qrm.compile(pulse_bus_schedule2, nshots=1000, repetition_duration=2000, num_bins=1)
        assert isinstance(sequences, list)
        assert len(sequences) == 1
        assert isinstance(sequences[0], Sequence)
        assert list(qrm._cache.keys()) == [1]

    def test_compile_raises_seq_error(self, qrm, pulse_bus_schedule):
        """Test compile method raises an error if 2 seqs are assigned
        to the same qubit."""
        qubit = 0
        qrm.awg_sequencers[1].qubit = qubit
        error_string = re.escape(f"Expected 1 sequencer connected to port feedline_input and qubit {qubit}, got 2")
        with pytest.raises(IndexError, match=error_string):
            qrm.compile(pulse_bus_schedule, nshots=1000, repetition_duration=2000, num_bins=1)

    def test_compile_multiplexing(self, qrm, multiplexed_pulse_bus_schedule: PulseBusSchedule):
        """Test compile method with a multiplexed pulse bus schedule."""
        sequences = qrm.compile(multiplexed_pulse_bus_schedule, nshots=1000, repetition_duration=2000, num_bins=1)
        assert isinstance(sequences, list)
        assert len(sequences) == 2
        for sequence in sequences:
            assert isinstance(sequence, Sequence)
        for s1, s2 in zip(sequences, qrm.sequences.values()):
            assert s1 is s2[0]

    def test_cache_multiplexing(self, qrm, multiplexed_pulse_bus_schedule: PulseBusSchedule):
        """Checks the cache after compiling a multiplexed pulse bus schedule."""
        qrm.compile(multiplexed_pulse_bus_schedule, nshots=1000, repetition_duration=2000, num_bins=1)
        single_freq_schedules = multiplexed_pulse_bus_schedule.qubit_schedules()
        assert len(qrm._cache) == len(single_freq_schedules)
        for cache_schedule, expected_schedule in zip(qrm._cache.values(), single_freq_schedules):
            assert cache_schedule == expected_schedule

    def test_acquisition_data_is_removed_when_calling_compile_twice(self, qrm, pulse_bus_schedule):
        """Test that the acquisition data of the QRM device is deleted when calling compile twice."""
        sequences = qrm.compile(pulse_bus_schedule, nshots=1000, repetition_duration=100, num_bins=1)
        qrm.upload(bus_alias=pulse_bus_schedule.bus_alias)
        sequences2 = qrm.compile(pulse_bus_schedule, nshots=1000, repetition_duration=100, num_bins=1)
        assert len(sequences) == 1
        assert len(sequences2) == 1
        assert sequences[0] is sequences2[0]
        qrm.device.delete_acquisition_data.assert_called_once_with(sequencer=0, name="default")

    def test_upload_raises_error(self, qrm):
        """Test upload method raises error."""
        with pytest.raises(ValueError, match="Please compile the circuit before uploading it to the device"):
            qrm.upload(bus_alias=1)

    def test_upload_method(self, qrm, pulse_bus_schedule):
        """Test upload method"""
        pulse_bus_schedule.bus_alias = "feedline_input"
        qrm.compile(pulse_bus_schedule, nshots=1000, repetition_duration=100, num_bins=1)
        qrm.upload(bus_alias=pulse_bus_schedule.bus_alias)
        qrm.device.sequencers[0].sync_en.assert_called_once_with(True)
        qrm.device.sequencers[1].sequence.assert_not_called()

=======
>>>>>>> 90371dd4
    def test_get_acquisitions_method(self, qrm: QbloxQRM):
        """Test get_acquisitions_method"""
        qrm.device.get_acquisitions.return_value = {
            "default": {
                "index": 0,
                "acquisition": {
                    "scope": {
                        "path0": {"data": [1, 1, 1, 1, 1, 1, 1, 1], "out-of-range": False, "avg_cnt": 1000},
                        "path1": {"data": [0, 0, 0, 0, 0, 0, 0, 0], "out-of-range": False, "avg_cnt": 1000},
                    },
                    "bins": {
                        "integration": {"path0": [1, 1, 1, 1], "path1": [0, 0, 0, 0]},
                        "threshold": [0.5, 0.5, 0.5, 0.5],
                        "avg_cnt": [1000, 1000, 1000, 1000],
                    },
                },
            }
        }
        acquisitions = qrm.get_acquisitions()
        assert isinstance(acquisitions, QbloxResult)
        # Assert device calls
        qrm.device.get_sequencer_state.assert_not_called()
        qrm.device.get_acquisition_state.assert_not_called()
        qrm.device.get_acquisitions.assert_not_called()

    def test_get_qprogram_acquisitions_method(self, qrm: QbloxQRM):
        """Test get_acquisitions_method"""
        qrm.device.get_acquisitions.return_value = {
            "default": {
                "index": 0,
                "acquisition": {
                    "scope": {
                        "path0": {"data": [1, 1, 1, 1, 1, 1, 1, 1], "out-of-range": False, "avg_cnt": 1000},
                        "path1": {"data": [0, 0, 0, 0, 0, 0, 0, 0], "out-of-range": False, "avg_cnt": 1000},
                    },
                    "bins": {
                        "integration": {"path0": [1, 1, 1, 1], "path1": [0, 0, 0, 0]},
                        "threshold": [0.5, 0.5, 0.5, 0.5],
                        "avg_cnt": [1000, 1000, 1000, 1000],
                    },
                },
            }
        }
        qrm.sequences = {0: None, 1: None}
        acquisitions = qrm.acquire_qprogram_results(acquisitions=["default"])
        assert isinstance(acquisitions, list)
        assert len(acquisitions) == 2

    def test_name_property(self, qrm_no_device: QbloxQRM):
        """Test name property."""
        assert qrm_no_device.name == InstrumentName.QBLOX_QRM

    def test_integration_length_property(self, qrm_no_device: QbloxQRM):
        """Test integration_length property."""
        assert qrm_no_device.integration_length(0) == qrm_no_device.awg_sequencers[0].integration_length

    def tests_firmware_property(self, qrm_no_device: QbloxQRM):
        """Test firmware property."""
        assert qrm_no_device.firmware == qrm_no_device.settings.firmware

<<<<<<< HEAD
    def test_compile_swaps_the_i_and_q_channels_when_mapping_is_not_supported_in_hw(self, qrm):
        """Test that the compile method swaps the I and Q channels when the output mapping is not supported in HW."""
        # We change the dictionary and initialize the QCM
        qrm_settings = qrm.to_dict()
        qrm_settings.pop("name")
        qrm_settings["awg_sequencers"][0]["output_i"] = 1
        qrm_settings["awg_sequencers"][0]["output_q"] = 0
        qrm_settings["awg_sequencers"][0]["weights_i"] = [1, 2, 3]
        qrm_settings["awg_sequencers"][0]["weights_q"] = [4, 5, 6]
        new_qrm = QbloxQRM(settings=qrm_settings)
        # We create a pulse bus schedule
        pulse = Pulse(amplitude=1, phase=0, duration=50, frequency=1e9, pulse_shape=Gaussian(num_sigmas=4))
        pulse_bus_schedule = PulseBusSchedule(
            timeline=[PulseEvent(pulse=pulse, start_time=0, qubit=0)], bus_alias="feedline_input"
        )
        sequences = new_qrm.compile(pulse_bus_schedule, nshots=1000, repetition_duration=2000, num_bins=1)
        # We assert that the waveform/weights of the first path is all zeros and the waveform of the second path is the gaussian
        waveforms = sequences[0]._waveforms._waveforms
        assert np.allclose(waveforms[0].data, 0)
        assert np.allclose(waveforms[1].data, pulse.envelope(amplitude=1))
        weights = sequences[0]._weights.to_dict()
        assert np.allclose(weights["pair_0_I"]["data"], [4, 5, 6])
        assert np.allclose(weights["pair_0_Q"]["data"], [1, 2, 3])

    def test_qubit_to_sequencer_mapping(self, local_cfg_qrm: QbloxQRM, pulse_bus_schedule_odd_qubits):
        """Test that the pulses to odd qubits are mapped to odd sequencers."""
        local_cfg_qrm.compile(
            pulse_bus_schedule=pulse_bus_schedule_odd_qubits, nshots=1, repetition_duration=5000, num_bins=1
        )
        assert list(local_cfg_qrm.sequences.keys()) == [4, 2, 0]

=======
>>>>>>> 90371dd4
    def test_getting_even_sequencers(self, settings_even_sequencers: dict):
        """Tests the method QbloxQRM._get_sequencers_by_id() for a QbloxQRM with only the even sequencers configured."""
        qrm = QbloxQRM(settings=settings_even_sequencers)
        for seq_id in range(6):
            if seq_id % 2 == 0:
                assert qrm._get_sequencer_by_id(id=seq_id).identifier == seq_id  # pylint: disable=protected-access
            else:
                with pytest.raises(IndexError, match=f"There is no sequencer with id={seq_id}."):
                    qrm._get_sequencer_by_id(id=seq_id)  # pylint: disable=protected-access


class TestAWGQbloxADCSequencer:  # pylint: disable=too-few-public-methods
    """Unit tests for AWGQbloxADCSequencer class."""

    def test_verify_weights(self):
        """Test the _verify_weights method."""
        mock_sequencer = Mock(spec=AWGQbloxADCSequencer)
        mock_sequencer.weights_i = [1.0]
        mock_sequencer.weights_q = [1.0, 1.0]

        with pytest.raises(IndexError, match="The length of weights_i and weights_q must be equal."):
            AWGQbloxADCSequencer._verify_weights(mock_sequencer)  # pylint: disable=protected-access<|MERGE_RESOLUTION|>--- conflicted
+++ resolved
@@ -112,46 +112,15 @@
 
 @pytest.fixture(name="local_cfg_qrm")
 def fixture_local_cfg_qrm(settings_6_sequencers: dict) -> QbloxQRM:
-<<<<<<< HEAD
-    return QbloxQRM(settings=settings_6_sequencers)
-
-
-@pytest.fixture(name="pulse_bus_schedule")
-def fixture_pulse_bus_schedule() -> PulseBusSchedule:
-    """Return PulseBusSchedule instance."""
-    pulse_shape = Gaussian(num_sigmas=4)
-    pulse = Pulse(amplitude=1, phase=0, duration=50, frequency=1e9, pulse_shape=pulse_shape)
-    pulse_event = PulseEvent(pulse=pulse, start_time=0, qubit=0)
-    return PulseBusSchedule(timeline=[pulse_event], bus_alias="feedline_input")
-
-
-@pytest.fixture(name="pulse_bus_schedule2")
-def fixture_pulse_bus_schedule2() -> PulseBusSchedule:
-    """Return PulseBusSchedule instance."""
-    pulse_shape = Gaussian(num_sigmas=4)
-    pulse = Pulse(amplitude=1, phase=0, duration=50, frequency=1e9, pulse_shape=pulse_shape)
-    pulse_event = PulseEvent(pulse=pulse, start_time=0, qubit=1)
-    return PulseBusSchedule(timeline=[pulse_event], bus_alias="feedline_input")
-=======
     """qblox module fixture
->>>>>>> 90371dd4
 
     Args:
         settings_6_sequencers (dict): qrm with 6 sequencers settings
 
-<<<<<<< HEAD
-@pytest.fixture(name="pulse_bus_schedule_odd_qubits")
-def fixture_pulse_bus_schedule_odd_qubits() -> PulseBusSchedule:
-    """Returns a PulseBusSchedule with readout pulses for qubits 1, 3 and 5."""
-    pulse = Pulse(amplitude=1.0, phase=0, duration=1000, frequency=7.0e9, pulse_shape=Rectangular())
-    timeline = [PulseEvent(pulse=pulse, start_time=0, qubit=qubit) for qubit in [3, 1, 5]]
-    return PulseBusSchedule(timeline=timeline, bus_alias="feedline_input")
-=======
     Returns:
         QbloxQRM: QRM object
     """
     return QbloxQRM(settings=settings_6_sequencers)
->>>>>>> 90371dd4
 
 
 @pytest.fixture(name="pulsar_controller_qrm")
@@ -234,33 +203,6 @@
     return pulsar_controller_qrm.modules[0]
 
 
-<<<<<<< HEAD
-@pytest.fixture(name="multiplexed_pulse_bus_schedule")
-def fixture_big_pulse_bus_schedule() -> PulseBusSchedule:
-    """Load PulseBusSchedule with 10 different frequencies.
-
-    Returns:
-        PulseBusSchedule: PulseBusSchedule with 10 different frequencies.
-    """
-    timeline = [
-        PulseEvent(
-            pulse=Pulse(
-                amplitude=1,
-                phase=0,
-                duration=1000,
-                frequency=7.0e9 + n * 0.1e9,
-                pulse_shape=Rectangular(),
-            ),
-            start_time=0,
-            qubit=n,
-        )
-        for n in range(2)
-    ]
-    return PulseBusSchedule(timeline=timeline, bus_alias="feedline_input")
-
-
-=======
->>>>>>> 90371dd4
 class TestQbloxQRM:
     """Unit tests checking the QbloxQRM attributes and methods"""
 
@@ -443,79 +385,6 @@
         qrm.turn_off()
         qrm.device.stop_sequencer.assert_called()
 
-<<<<<<< HEAD
-    def test_reset_method(self, qrm: QbloxQRM):
-        """Test reset method"""
-        qrm._cache = {0: None}  # type: ignore # pylint: disable=protected-access
-        qrm.reset()
-        assert qrm._cache == {}  # pylint: disable=protected-access
-
-    def test_compile(self, qrm, pulse_bus_schedule, pulse_bus_schedule2):
-        """Test compile method."""
-        sequences = qrm.compile(pulse_bus_schedule, nshots=1000, repetition_duration=2000, num_bins=1)
-        assert isinstance(sequences, list)
-        assert len(sequences) == 1
-        assert isinstance(sequences[0], Sequence)
-
-        # test for different qubit, checkout that clearing the cache is working
-        sequences = qrm.compile(pulse_bus_schedule2, nshots=1000, repetition_duration=2000, num_bins=1)
-        assert isinstance(sequences, list)
-        assert len(sequences) == 1
-        assert isinstance(sequences[0], Sequence)
-        assert list(qrm._cache.keys()) == [1]
-
-    def test_compile_raises_seq_error(self, qrm, pulse_bus_schedule):
-        """Test compile method raises an error if 2 seqs are assigned
-        to the same qubit."""
-        qubit = 0
-        qrm.awg_sequencers[1].qubit = qubit
-        error_string = re.escape(f"Expected 1 sequencer connected to port feedline_input and qubit {qubit}, got 2")
-        with pytest.raises(IndexError, match=error_string):
-            qrm.compile(pulse_bus_schedule, nshots=1000, repetition_duration=2000, num_bins=1)
-
-    def test_compile_multiplexing(self, qrm, multiplexed_pulse_bus_schedule: PulseBusSchedule):
-        """Test compile method with a multiplexed pulse bus schedule."""
-        sequences = qrm.compile(multiplexed_pulse_bus_schedule, nshots=1000, repetition_duration=2000, num_bins=1)
-        assert isinstance(sequences, list)
-        assert len(sequences) == 2
-        for sequence in sequences:
-            assert isinstance(sequence, Sequence)
-        for s1, s2 in zip(sequences, qrm.sequences.values()):
-            assert s1 is s2[0]
-
-    def test_cache_multiplexing(self, qrm, multiplexed_pulse_bus_schedule: PulseBusSchedule):
-        """Checks the cache after compiling a multiplexed pulse bus schedule."""
-        qrm.compile(multiplexed_pulse_bus_schedule, nshots=1000, repetition_duration=2000, num_bins=1)
-        single_freq_schedules = multiplexed_pulse_bus_schedule.qubit_schedules()
-        assert len(qrm._cache) == len(single_freq_schedules)
-        for cache_schedule, expected_schedule in zip(qrm._cache.values(), single_freq_schedules):
-            assert cache_schedule == expected_schedule
-
-    def test_acquisition_data_is_removed_when_calling_compile_twice(self, qrm, pulse_bus_schedule):
-        """Test that the acquisition data of the QRM device is deleted when calling compile twice."""
-        sequences = qrm.compile(pulse_bus_schedule, nshots=1000, repetition_duration=100, num_bins=1)
-        qrm.upload(bus_alias=pulse_bus_schedule.bus_alias)
-        sequences2 = qrm.compile(pulse_bus_schedule, nshots=1000, repetition_duration=100, num_bins=1)
-        assert len(sequences) == 1
-        assert len(sequences2) == 1
-        assert sequences[0] is sequences2[0]
-        qrm.device.delete_acquisition_data.assert_called_once_with(sequencer=0, name="default")
-
-    def test_upload_raises_error(self, qrm):
-        """Test upload method raises error."""
-        with pytest.raises(ValueError, match="Please compile the circuit before uploading it to the device"):
-            qrm.upload(bus_alias=1)
-
-    def test_upload_method(self, qrm, pulse_bus_schedule):
-        """Test upload method"""
-        pulse_bus_schedule.bus_alias = "feedline_input"
-        qrm.compile(pulse_bus_schedule, nshots=1000, repetition_duration=100, num_bins=1)
-        qrm.upload(bus_alias=pulse_bus_schedule.bus_alias)
-        qrm.device.sequencers[0].sync_en.assert_called_once_with(True)
-        qrm.device.sequencers[1].sequence.assert_not_called()
-
-=======
->>>>>>> 90371dd4
     def test_get_acquisitions_method(self, qrm: QbloxQRM):
         """Test get_acquisitions_method"""
         qrm.device.get_acquisitions.return_value = {
@@ -576,40 +445,6 @@
         """Test firmware property."""
         assert qrm_no_device.firmware == qrm_no_device.settings.firmware
 
-<<<<<<< HEAD
-    def test_compile_swaps_the_i_and_q_channels_when_mapping_is_not_supported_in_hw(self, qrm):
-        """Test that the compile method swaps the I and Q channels when the output mapping is not supported in HW."""
-        # We change the dictionary and initialize the QCM
-        qrm_settings = qrm.to_dict()
-        qrm_settings.pop("name")
-        qrm_settings["awg_sequencers"][0]["output_i"] = 1
-        qrm_settings["awg_sequencers"][0]["output_q"] = 0
-        qrm_settings["awg_sequencers"][0]["weights_i"] = [1, 2, 3]
-        qrm_settings["awg_sequencers"][0]["weights_q"] = [4, 5, 6]
-        new_qrm = QbloxQRM(settings=qrm_settings)
-        # We create a pulse bus schedule
-        pulse = Pulse(amplitude=1, phase=0, duration=50, frequency=1e9, pulse_shape=Gaussian(num_sigmas=4))
-        pulse_bus_schedule = PulseBusSchedule(
-            timeline=[PulseEvent(pulse=pulse, start_time=0, qubit=0)], bus_alias="feedline_input"
-        )
-        sequences = new_qrm.compile(pulse_bus_schedule, nshots=1000, repetition_duration=2000, num_bins=1)
-        # We assert that the waveform/weights of the first path is all zeros and the waveform of the second path is the gaussian
-        waveforms = sequences[0]._waveforms._waveforms
-        assert np.allclose(waveforms[0].data, 0)
-        assert np.allclose(waveforms[1].data, pulse.envelope(amplitude=1))
-        weights = sequences[0]._weights.to_dict()
-        assert np.allclose(weights["pair_0_I"]["data"], [4, 5, 6])
-        assert np.allclose(weights["pair_0_Q"]["data"], [1, 2, 3])
-
-    def test_qubit_to_sequencer_mapping(self, local_cfg_qrm: QbloxQRM, pulse_bus_schedule_odd_qubits):
-        """Test that the pulses to odd qubits are mapped to odd sequencers."""
-        local_cfg_qrm.compile(
-            pulse_bus_schedule=pulse_bus_schedule_odd_qubits, nshots=1, repetition_duration=5000, num_bins=1
-        )
-        assert list(local_cfg_qrm.sequences.keys()) == [4, 2, 0]
-
-=======
->>>>>>> 90371dd4
     def test_getting_even_sequencers(self, settings_even_sequencers: dict):
         """Tests the method QbloxQRM._get_sequencers_by_id() for a QbloxQRM with only the even sequencers configured."""
         qrm = QbloxQRM(settings=settings_even_sequencers)
