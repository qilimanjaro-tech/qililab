"""Tests for the QbloxQCM class."""
# pylint: disable=too-many-branches
import copy
from unittest.mock import MagicMock, patch

import pytest

from qililab.instrument_controllers.qblox.qblox_pulsar_controller import QbloxPulsarController
from qililab.instruments.qblox import QbloxQCM
from qililab.typings import InstrumentName
from qililab.typings.enums import Parameter
from tests.data import Galadriel
from tests.test_utils import build_platform


<<<<<<< HEAD
@pytest.fixture(name="pulse_bus_schedule")
def fixture_pulse_bus_schedule() -> PulseBusSchedule:
    """Return PulseBusSchedule instance."""
    pulse_shape = Gaussian(num_sigmas=4)
    pulse = Pulse(amplitude=1, phase=0, duration=50, frequency=1e9, pulse_shape=pulse_shape)
    pulse_event = PulseEvent(pulse=pulse, start_time=0)
    return PulseBusSchedule(timeline=[pulse_event], bus_alias="drive_q0")


=======
>>>>>>> 90371dd4
@pytest.fixture(name="pulsar_controller_qcm")
def fixture_pulsar_controller_qcm():
    """Return an instance of QbloxPulsarController class"""
    platform = build_platform(runcard=Galadriel.runcard)
    settings = copy.deepcopy(Galadriel.pulsar_controller_qcm_0)
    settings.pop("name")
    return QbloxPulsarController(settings=settings, loaded_instruments=platform.instruments)


@pytest.fixture(name="qcm_no_device")
def fixture_qcm_no_device():
    """Return an instance of QbloxQCM class"""
    settings = copy.deepcopy(Galadriel.qblox_qcm_0)
    settings.pop("name")
    return QbloxQCM(settings=settings)


@pytest.fixture(name="qcm")
@patch("qililab.instrument_controllers.qblox.qblox_pulsar_controller.Pulsar", autospec=True)
def fixture_qcm(mock_pulsar: MagicMock, pulsar_controller_qcm: QbloxPulsarController):
    """Return connected instance of QbloxQCM class"""
    # add dynamically created attributes
    mock_instance = mock_pulsar.return_value
    mock_instance.mock_add_spec(
        [
            "reference_source",
            "sequencer0",
            "sequencer1",
            "out0_offset",
            "out1_offset",
            "out2_offset",
            "out3_offset",
            "scope_acq_avg_mode_en_path0",
            "scope_acq_avg_mode_en_path1",
            "scope_acq_trigger_mode_path0",
            "scope_acq_trigger_mode_path1",
            "scope_acq_sequencer_select",
        ]
    )
    mock_instance.sequencers = [mock_instance.sequencer0, mock_instance.sequencer1]
    spec = [
        "sync_en",
        "gain_awg_path0",
        "gain_awg_path1",
        "sequence",
        "mod_en_awg",
        "nco_freq",
        "scope_acq_sequencer_select",
        "channel_map_path0_out0_en",
        "channel_map_path1_out1_en",
        "demod_en_acq",
        "integration_length_acq",
        "set",
        "mixer_corr_phase_offset_degree",
        "mixer_corr_gain_ratio",
        "offset_awg_path0",
        "offset_awg_path1",
        "marker_ovr_en",
        "marker_ovr_value",
    ]
    mock_instance.sequencer0.mock_add_spec(spec)
    mock_instance.sequencer1.mock_add_spec(spec)
    pulsar_controller_qcm.connect()
    return pulsar_controller_qcm.modules[0]


<<<<<<< HEAD
@pytest.fixture(name="big_pulse_bus_schedule")
def fixture_big_pulse_bus_schedule() -> PulseBusSchedule:
    """Load PulseBusSchedule with 10 different frequencies.

    Returns:
        PulseBusSchedule: PulseBusSchedule with 10 different frequencies.
    """
    timeline = [
        PulseEvent(
            pulse=Pulse(
                amplitude=1,
                phase=0,
                duration=1000,
                frequency=7.0e9 + n * 0.1e9,
                pulse_shape=Gaussian(num_sigmas=5),
            ),
            start_time=0,
        )
        for n in range(10)
    ]
    return PulseBusSchedule(timeline=timeline, bus_alias="drive_q0")


=======
>>>>>>> 90371dd4
class TestQbloxQCM:
    """Unit tests checking the QbloxQCM attributes and methods"""

    def test_inital_setup_method(self, qcm: QbloxQCM):
        """Test initial_setup method"""
        qcm.initial_setup()
        qcm.device.out0_offset.assert_called()
        qcm.device.out1_offset.assert_called()
        qcm.device.out2_offset.assert_called()
        qcm.device.out3_offset.assert_called()
        qcm.device.sequencers[0].sync_en.assert_called_with(False)
        qcm.device.sequencers[0].mod_en_awg.assert_called()
        qcm.device.sequencers[0].offset_awg_path0.assert_called()
        qcm.device.sequencers[0].offset_awg_path1.assert_called()
        qcm.device.sequencers[0].mixer_corr_gain_ratio.assert_called()
        qcm.device.sequencers[0].mixer_corr_phase_offset_degree.assert_called()

    def test_start_sequencer_method(self, qcm: QbloxQCM):
        """Test start_sequencer method"""
        qcm.start_sequencer(bus_alias="drive_q0")
        qcm.device.arm_sequencer.assert_not_called()
        qcm.device.start_sequencer.assert_not_called()

    @pytest.mark.parametrize(
        "parameter, value, channel_id",
        [
            (Parameter.GAIN, 0.02, 0),
            (Parameter.GAIN_I, 0.03, 0),
            (Parameter.GAIN_Q, 0.01, 0),
            (Parameter.OFFSET_OUT0, 1.234, None),
            (Parameter.OFFSET_OUT1, 0, None),
            (Parameter.OFFSET_OUT2, 0.123, None),
            (Parameter.OFFSET_OUT3, 10, None),
            (Parameter.OFFSET_I, 0.8, 0),
            (Parameter.OFFSET_Q, 0.11, 0),
            (Parameter.IF, 100_000, 0),
            (Parameter.HARDWARE_MODULATION, True, 0),
            (Parameter.HARDWARE_MODULATION, False, 0),
            (Parameter.NUM_BINS, 1, 0),
            (Parameter.GAIN_IMBALANCE, 0.1, 0),
            (Parameter.PHASE_IMBALANCE, 0.09, 0),
        ],
    )
    def test_setup_method(
        self, parameter: Parameter, value: float | bool | int, channel_id: int, qcm: QbloxQCM, qcm_no_device: QbloxQCM
    ):
        """Test setup method"""
        for qcms in [qcm, qcm_no_device]:
            qcms.setup(parameter=parameter, value=value, channel_id=channel_id)
            if parameter == Parameter.GAIN:
                assert qcms.awg_sequencers[channel_id].gain_i == value
                assert qcms.awg_sequencers[channel_id].gain_q == value
            if parameter == Parameter.GAIN_I:
                assert qcms.awg_sequencers[channel_id].gain_i == value
            if parameter == Parameter.GAIN_Q:
                assert qcms.awg_sequencers[channel_id].gain_q == value
            if parameter == Parameter.OFFSET_I:
                assert qcms.awg_sequencers[channel_id].offset_i == value
            if parameter == Parameter.OFFSET_Q:
                assert qcms.awg_sequencers[channel_id].offset_q == value
            if parameter == Parameter.IF:
                assert qcms.awg_sequencers[channel_id].intermediate_frequency == value
            if parameter == Parameter.HARDWARE_MODULATION:
                assert qcms.awg_sequencers[channel_id].hardware_modulation == value
            if parameter == Parameter.NUM_BINS:
                assert qcms.awg_sequencers[channel_id].num_bins == value
            if parameter == Parameter.GAIN_IMBALANCE:
                assert qcms.awg_sequencers[channel_id].gain_imbalance == value
            if parameter == Parameter.PHASE_IMBALANCE:
                assert qcms.awg_sequencers[channel_id].phase_imbalance == value
            if parameter in {
                Parameter.OFFSET_OUT0,
                Parameter.OFFSET_OUT1,
                Parameter.OFFSET_OUT2,
                Parameter.OFFSET_OUT3,
            }:
                output = int(parameter.value[-1])
                assert qcms.out_offsets[output] == value

    @pytest.mark.parametrize(
        "parameter, value, bus_alias",
        [
            (Parameter.GAIN, 0.02, "drive_q0"),
            (Parameter.GAIN_I, 0.03, "drive_q0"),
            (Parameter.GAIN_Q, 0.01, "drive_q0"),
            (Parameter.OFFSET_OUT0, 1.234, None),
            (Parameter.OFFSET_OUT1, 0, None),
            (Parameter.OFFSET_OUT2, 0.123, None),
            (Parameter.OFFSET_OUT3, 10, None),
            (Parameter.OFFSET_I, 0.8, "drive_q0"),
            (Parameter.OFFSET_Q, 0.11, "drive_q0"),
            (Parameter.IF, 100_000, "drive_q0"),
            (Parameter.HARDWARE_MODULATION, True, "drive_q0"),
            (Parameter.HARDWARE_MODULATION, False, "drive_q0"),
            (Parameter.NUM_BINS, 1, "drive_q0"),
            (Parameter.GAIN_IMBALANCE, 0.1, "drive_q0"),
            (Parameter.PHASE_IMBALANCE, 0.09, "drive_q0"),
        ],
    )
    def test_setup_method_with_port_id(
        self, parameter: Parameter, value: float | bool | int, bus_alias: str | None, qcm: QbloxQCM
    ):
        """Test setup method"""

        if bus_alias is not None:
            channel_id = qcm.get_sequencers_from_bus_alias(bus_alias)[0].identifier
        else:
            channel_id = None
        qcm.setup(parameter=parameter, value=value, channel_id=channel_id)
        if parameter == Parameter.GAIN:
            assert qcm.awg_sequencers[channel_id].gain_i == value
            assert qcm.awg_sequencers[channel_id].gain_q == value
        if parameter == Parameter.GAIN_I:
            assert qcm.awg_sequencers[channel_id].gain_i == value
        if parameter == Parameter.GAIN_Q:
            assert qcm.awg_sequencers[channel_id].gain_q == value
        if parameter == Parameter.OFFSET_I:
            assert qcm.awg_sequencers[channel_id].offset_i == value
        if parameter == Parameter.OFFSET_Q:
            assert qcm.awg_sequencers[channel_id].offset_q == value
        if parameter == Parameter.IF:
            assert qcm.awg_sequencers[channel_id].intermediate_frequency == value
        if parameter == Parameter.HARDWARE_MODULATION:
            assert qcm.awg_sequencers[channel_id].hardware_modulation == value
        if parameter == Parameter.NUM_BINS:
            assert qcm.awg_sequencers[channel_id].num_bins == value
        if parameter == Parameter.GAIN_IMBALANCE:
            assert qcm.awg_sequencers[channel_id].gain_imbalance == value
        if parameter == Parameter.PHASE_IMBALANCE:
            assert qcm.awg_sequencers[channel_id].phase_imbalance == value
        if parameter in {Parameter.OFFSET_OUT0, Parameter.OFFSET_OUT1, Parameter.OFFSET_OUT2, Parameter.OFFSET_OUT3}:
            output = int(parameter.value[-1])
            assert qcm.out_offsets[output] == value

    def test_setup_out_offset_raises_error(self, qcm: QbloxQCM):
        """Test that calling ``_set_out_offset`` with a wrong output value raises an error."""
        with pytest.raises(IndexError, match="Output 5 is out of range"):
            qcm._set_out_offset(output=5, value=1)  # pylint: disable=protected-access

    def test_turn_off_method(self, qcm: QbloxQCM):
        """Test turn_off method"""
        qcm.turn_off()
        assert qcm.device.stop_sequencer.call_count == qcm.num_sequencers

<<<<<<< HEAD
    def test_reset_method(self, qcm: QbloxQCM):
        """Test reset method"""
        qcm._cache = {0: None}  # type: ignore # pylint: disable=protected-access
        qcm.reset()
        assert qcm._cache == {}  # pylint: disable=protected-access

    def test_compile(self, qcm, pulse_bus_schedule):
        """Test compile method."""
        sequences = qcm.compile(pulse_bus_schedule, nshots=1000, repetition_duration=2000, num_bins=1)
        assert isinstance(sequences, list)
        assert len(sequences) == 1
        assert isinstance(sequences[0], Sequence)
        assert sequences[0]._program.duration == 1000 * 2000 + 4

    def test_upload_raises_error(self, qcm):
        """Test upload method raises error."""
        with pytest.raises(ValueError, match="Please compile the circuit before uploading it to the device"):
            qcm.upload(bus_alias=0)

    def test_upload_method(self, qcm, pulse_bus_schedule):
        """Test upload method"""
        qcm.compile(pulse_bus_schedule, nshots=1000, repetition_duration=100, num_bins=1)
        qcm.upload(bus_alias=pulse_bus_schedule.bus_alias)
        qcm.device.sequencer0.sequence.assert_called_once()
        qcm.device.sequencer0.sync_en.assert_called_once_with(True)

=======
>>>>>>> 90371dd4
    def test_name_property(self, qcm_no_device: QbloxQCM):
        """Test name property."""
        assert qcm_no_device.name == InstrumentName.QBLOX_QCM

    def test_firmware_property(self, qcm_no_device: QbloxQCM):
        """Test firmware property."""
<<<<<<< HEAD
        assert qcm_no_device.firmware == qcm_no_device.settings.firmware

    def test_compile_swaps_the_i_and_q_channels_when_mapping_is_not_supported_in_hw(self, qcm):
        """Test that the compile method swaps the I and Q channels when the output mapping is not supported in HW."""
        # We change the dictionary and initialize the QCM
        qcm_settings = qcm.to_dict()
        qcm_settings.pop("name")
        qcm_settings["awg_sequencers"][0]["output_i"] = 1
        qcm_settings["awg_sequencers"][0]["output_q"] = 0
        new_qcm = QbloxQCM(settings=qcm_settings)
        # We create a pulse bus schedule
        pulse = Pulse(amplitude=1, phase=0, duration=50, frequency=1e9, pulse_shape=Gaussian(num_sigmas=4))
        pulse_bus_schedule = PulseBusSchedule(timeline=[PulseEvent(pulse=pulse, start_time=0)], bus_alias="drive_q0")
        sequences = new_qcm.compile(pulse_bus_schedule, nshots=1000, repetition_duration=2000, num_bins=1)
        # We assert that the waveform of the first path is all zeros and the waveform of the second path is the gaussian
        waveforms = sequences[0]._waveforms._waveforms
        assert np.allclose(waveforms[0].data, 0)
        assert np.allclose(waveforms[1].data, pulse.envelope(amplitude=1))
=======
        assert qcm_no_device.firmware == qcm_no_device.settings.firmware
>>>>>>> 90371dd4
<|MERGE_RESOLUTION|>--- conflicted
+++ resolved
@@ -13,18 +13,6 @@
 from tests.test_utils import build_platform
 
 
-<<<<<<< HEAD
-@pytest.fixture(name="pulse_bus_schedule")
-def fixture_pulse_bus_schedule() -> PulseBusSchedule:
-    """Return PulseBusSchedule instance."""
-    pulse_shape = Gaussian(num_sigmas=4)
-    pulse = Pulse(amplitude=1, phase=0, duration=50, frequency=1e9, pulse_shape=pulse_shape)
-    pulse_event = PulseEvent(pulse=pulse, start_time=0)
-    return PulseBusSchedule(timeline=[pulse_event], bus_alias="drive_q0")
-
-
-=======
->>>>>>> 90371dd4
 @pytest.fixture(name="pulsar_controller_qcm")
 def fixture_pulsar_controller_qcm():
     """Return an instance of QbloxPulsarController class"""
@@ -91,32 +79,6 @@
     return pulsar_controller_qcm.modules[0]
 
 
-<<<<<<< HEAD
-@pytest.fixture(name="big_pulse_bus_schedule")
-def fixture_big_pulse_bus_schedule() -> PulseBusSchedule:
-    """Load PulseBusSchedule with 10 different frequencies.
-
-    Returns:
-        PulseBusSchedule: PulseBusSchedule with 10 different frequencies.
-    """
-    timeline = [
-        PulseEvent(
-            pulse=Pulse(
-                amplitude=1,
-                phase=0,
-                duration=1000,
-                frequency=7.0e9 + n * 0.1e9,
-                pulse_shape=Gaussian(num_sigmas=5),
-            ),
-            start_time=0,
-        )
-        for n in range(10)
-    ]
-    return PulseBusSchedule(timeline=timeline, bus_alias="drive_q0")
-
-
-=======
->>>>>>> 90371dd4
 class TestQbloxQCM:
     """Unit tests checking the QbloxQCM attributes and methods"""
 
@@ -261,60 +223,10 @@
         qcm.turn_off()
         assert qcm.device.stop_sequencer.call_count == qcm.num_sequencers
 
-<<<<<<< HEAD
-    def test_reset_method(self, qcm: QbloxQCM):
-        """Test reset method"""
-        qcm._cache = {0: None}  # type: ignore # pylint: disable=protected-access
-        qcm.reset()
-        assert qcm._cache == {}  # pylint: disable=protected-access
-
-    def test_compile(self, qcm, pulse_bus_schedule):
-        """Test compile method."""
-        sequences = qcm.compile(pulse_bus_schedule, nshots=1000, repetition_duration=2000, num_bins=1)
-        assert isinstance(sequences, list)
-        assert len(sequences) == 1
-        assert isinstance(sequences[0], Sequence)
-        assert sequences[0]._program.duration == 1000 * 2000 + 4
-
-    def test_upload_raises_error(self, qcm):
-        """Test upload method raises error."""
-        with pytest.raises(ValueError, match="Please compile the circuit before uploading it to the device"):
-            qcm.upload(bus_alias=0)
-
-    def test_upload_method(self, qcm, pulse_bus_schedule):
-        """Test upload method"""
-        qcm.compile(pulse_bus_schedule, nshots=1000, repetition_duration=100, num_bins=1)
-        qcm.upload(bus_alias=pulse_bus_schedule.bus_alias)
-        qcm.device.sequencer0.sequence.assert_called_once()
-        qcm.device.sequencer0.sync_en.assert_called_once_with(True)
-
-=======
->>>>>>> 90371dd4
     def test_name_property(self, qcm_no_device: QbloxQCM):
         """Test name property."""
         assert qcm_no_device.name == InstrumentName.QBLOX_QCM
 
     def test_firmware_property(self, qcm_no_device: QbloxQCM):
         """Test firmware property."""
-<<<<<<< HEAD
-        assert qcm_no_device.firmware == qcm_no_device.settings.firmware
-
-    def test_compile_swaps_the_i_and_q_channels_when_mapping_is_not_supported_in_hw(self, qcm):
-        """Test that the compile method swaps the I and Q channels when the output mapping is not supported in HW."""
-        # We change the dictionary and initialize the QCM
-        qcm_settings = qcm.to_dict()
-        qcm_settings.pop("name")
-        qcm_settings["awg_sequencers"][0]["output_i"] = 1
-        qcm_settings["awg_sequencers"][0]["output_q"] = 0
-        new_qcm = QbloxQCM(settings=qcm_settings)
-        # We create a pulse bus schedule
-        pulse = Pulse(amplitude=1, phase=0, duration=50, frequency=1e9, pulse_shape=Gaussian(num_sigmas=4))
-        pulse_bus_schedule = PulseBusSchedule(timeline=[PulseEvent(pulse=pulse, start_time=0)], bus_alias="drive_q0")
-        sequences = new_qcm.compile(pulse_bus_schedule, nshots=1000, repetition_duration=2000, num_bins=1)
-        # We assert that the waveform of the first path is all zeros and the waveform of the second path is the gaussian
-        waveforms = sequences[0]._waveforms._waveforms
-        assert np.allclose(waveforms[0].data, 0)
-        assert np.allclose(waveforms[1].data, pulse.envelope(amplitude=1))
-=======
-        assert qcm_no_device.firmware == qcm_no_device.settings.firmware
->>>>>>> 90371dd4
+        assert qcm_no_device.firmware == qcm_no_device.settings.firmware