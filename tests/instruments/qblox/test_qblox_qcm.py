"""Tests for the QbloxQCM class."""
# pylint: disable=too-many-branches
import copy
from unittest.mock import MagicMock, patch

import numpy as np
import pytest
from qpysequence.sequence import Sequence

from qililab.instrument_controllers.qblox.qblox_pulsar_controller import QbloxPulsarController
from qililab.instruments.qblox import QbloxQCM
from qililab.pulse import Gaussian, Pulse, PulseBusSchedule, PulseEvent
from qililab.typings import InstrumentName
from qililab.typings.enums import Parameter
from tests.data import Galadriel
from tests.test_utils import build_platform


@pytest.fixture(name="pulse_bus_schedule")
def fixture_pulse_bus_schedule() -> PulseBusSchedule:
    """Return PulseBusSchedule instance."""
    pulse_shape = Gaussian(num_sigmas=4)
    pulse = Pulse(amplitude=1, phase=0, duration=50, frequency=1e9, pulse_shape=pulse_shape)
    pulse_event = PulseEvent(pulse=pulse, start_time=0)
    return PulseBusSchedule(timeline=[pulse_event], bus_alias="drive_q0")


@pytest.fixture(name="pulsar_controller_qcm")
def fixture_pulsar_controller_qcm():
    """Return an instance of QbloxPulsarController class"""
    platform = build_platform(runcard=Galadriel.runcard)
    settings = copy.deepcopy(Galadriel.pulsar_controller_qcm_0)
    settings.pop("name")
    return QbloxPulsarController(settings=settings, loaded_instruments=platform.instruments)


@pytest.fixture(name="qcm_no_device")
def fixture_qcm_no_device():
    """Return an instance of QbloxQCM class"""
    settings = copy.deepcopy(Galadriel.qblox_qcm_0)
    settings.pop("name")
    return QbloxQCM(settings=settings)


@pytest.fixture(name="qcm")
@patch("qililab.instrument_controllers.qblox.qblox_pulsar_controller.Pulsar", autospec=True)
def fixture_qcm(mock_pulsar: MagicMock, pulsar_controller_qcm: QbloxPulsarController):
    """Return connected instance of QbloxQCM class"""
    # add dynamically created attributes
    mock_instance = mock_pulsar.return_value
    mock_instance.mock_add_spec(
        [
            "reference_source",
            "sequencer0",
            "sequencer1",
            "out0_offset",
            "out1_offset",
            "out2_offset",
            "out3_offset",
            "scope_acq_avg_mode_en_path0",
            "scope_acq_avg_mode_en_path1",
            "scope_acq_trigger_mode_path0",
            "scope_acq_trigger_mode_path1",
            "scope_acq_sequencer_select",
        ]
    )
    mock_instance.sequencers = [mock_instance.sequencer0, mock_instance.sequencer1]
    spec = [
        "sync_en",
        "gain_awg_path0",
        "gain_awg_path1",
        "sequence",
        "mod_en_awg",
        "nco_freq",
        "scope_acq_sequencer_select",
        "channel_map_path0_out0_en",
        "channel_map_path1_out1_en",
        "demod_en_acq",
        "integration_length_acq",
        "set",
        "mixer_corr_phase_offset_degree",
        "mixer_corr_gain_ratio",
        "offset_awg_path0",
        "offset_awg_path1",
        "marker_ovr_en",
        "marker_ovr_value",
    ]
    mock_instance.sequencer0.mock_add_spec(spec)
    mock_instance.sequencer1.mock_add_spec(spec)
    pulsar_controller_qcm.connect()
    return pulsar_controller_qcm.modules[0]


@pytest.fixture(name="big_pulse_bus_schedule")
def fixture_big_pulse_bus_schedule() -> PulseBusSchedule:
    """Load PulseBusSchedule with 10 different frequencies.

    Returns:
        PulseBusSchedule: PulseBusSchedule with 10 different frequencies.
    """
    timeline = [
        PulseEvent(
            pulse=Pulse(
                amplitude=1,
                phase=0,
                duration=1000,
                frequency=7.0e9 + n * 0.1e9,
                pulse_shape=Gaussian(num_sigmas=5),
            ),
            start_time=0,
        )
        for n in range(10)
    ]
    return PulseBusSchedule(timeline=timeline, bus_alias="drive_q0")


class TestQbloxQCM:
    """Unit tests checking the QbloxQCM attributes and methods"""

    def test_inital_setup_method(self, qcm: QbloxQCM):
        """Test initial_setup method"""
        qcm.initial_setup()
        qcm.device.out0_offset.assert_called()
        qcm.device.out1_offset.assert_called()
        qcm.device.out2_offset.assert_called()
        qcm.device.out3_offset.assert_called()
        qcm.device.sequencers[0].sync_en.assert_called_with(False)
        qcm.device.sequencers[0].mod_en_awg.assert_called()
        qcm.device.sequencers[0].offset_awg_path0.assert_called()
        qcm.device.sequencers[0].offset_awg_path1.assert_called()
        qcm.device.sequencers[0].mixer_corr_gain_ratio.assert_called()
        qcm.device.sequencers[0].mixer_corr_phase_offset_degree.assert_called()

    def test_start_sequencer_method(self, qcm: QbloxQCM):
        """Test start_sequencer method"""
        qcm.start_sequencer(bus_alias="drive_q0")
        qcm.device.arm_sequencer.assert_not_called()
        qcm.device.start_sequencer.assert_not_called()

    @pytest.mark.parametrize(
        "parameter, value, channel_id",
        [
            (Parameter.GAIN, 0.02, 0),
            (Parameter.GAIN_I, 0.03, 0),
            (Parameter.GAIN_Q, 0.01, 0),
            (Parameter.OFFSET_OUT0, 1.234, None),
            (Parameter.OFFSET_OUT1, 0, None),
            (Parameter.OFFSET_OUT2, 0.123, None),
            (Parameter.OFFSET_OUT3, 10, None),
            (Parameter.OFFSET_I, 0.8, 0),
            (Parameter.OFFSET_Q, 0.11, 0),
            (Parameter.IF, 100_000, 0),
            (Parameter.HARDWARE_MODULATION, True, 0),
            (Parameter.HARDWARE_MODULATION, False, 0),
            (Parameter.NUM_BINS, 1, 0),
            (Parameter.GAIN_IMBALANCE, 0.1, 0),
            (Parameter.PHASE_IMBALANCE, 0.09, 0),
        ],
    )
    def test_setup_method(
        self, parameter: Parameter, value: float | bool | int, channel_id: int, qcm: QbloxQCM, qcm_no_device: QbloxQCM
    ):
        """Test setup method"""
        for qcms in [qcm, qcm_no_device]:
            qcms.setup(parameter=parameter, value=value, channel_id=channel_id)
            if parameter == Parameter.GAIN:
                assert qcms.awg_sequencers[channel_id].gain_i == value
                assert qcms.awg_sequencers[channel_id].gain_q == value
            if parameter == Parameter.GAIN_I:
                assert qcms.awg_sequencers[channel_id].gain_i == value
            if parameter == Parameter.GAIN_Q:
                assert qcms.awg_sequencers[channel_id].gain_q == value
            if parameter == Parameter.OFFSET_I:
                assert qcms.awg_sequencers[channel_id].offset_i == value
            if parameter == Parameter.OFFSET_Q:
                assert qcms.awg_sequencers[channel_id].offset_q == value
            if parameter == Parameter.IF:
                assert qcms.awg_sequencers[channel_id].intermediate_frequency == value
            if parameter == Parameter.HARDWARE_MODULATION:
                assert qcms.awg_sequencers[channel_id].hardware_modulation == value
            if parameter == Parameter.NUM_BINS:
                assert qcms.awg_sequencers[channel_id].num_bins == value
            if parameter == Parameter.GAIN_IMBALANCE:
                assert qcms.awg_sequencers[channel_id].gain_imbalance == value
            if parameter == Parameter.PHASE_IMBALANCE:
                assert qcms.awg_sequencers[channel_id].phase_imbalance == value
            if parameter in {
                Parameter.OFFSET_OUT0,
                Parameter.OFFSET_OUT1,
                Parameter.OFFSET_OUT2,
                Parameter.OFFSET_OUT3,
            }:
                output = int(parameter.value[-1])
                assert qcms.out_offsets[output] == value

    @pytest.mark.parametrize(
        "parameter, value, bus_alias",
        [
            (Parameter.GAIN, 0.02, "drive_q0"),
            (Parameter.GAIN_I, 0.03, "drive_q0"),
            (Parameter.GAIN_Q, 0.01, "drive_q0"),
            (Parameter.OFFSET_OUT0, 1.234, None),
            (Parameter.OFFSET_OUT1, 0, None),
            (Parameter.OFFSET_OUT2, 0.123, None),
            (Parameter.OFFSET_OUT3, 10, None),
            (Parameter.OFFSET_I, 0.8, "drive_q0"),
            (Parameter.OFFSET_Q, 0.11, "drive_q0"),
            (Parameter.IF, 100_000, "drive_q0"),
            (Parameter.HARDWARE_MODULATION, True, "drive_q0"),
            (Parameter.HARDWARE_MODULATION, False, "drive_q0"),
            (Parameter.NUM_BINS, 1, "drive_q0"),
            (Parameter.GAIN_IMBALANCE, 0.1, "drive_q0"),
            (Parameter.PHASE_IMBALANCE, 0.09, "drive_q0"),
        ],
    )
    def test_setup_method_with_port_id(
<<<<<<< HEAD
        self, parameter: Parameter, value: float | bool | int, bus_alias: str | None, qcm: QbloxQCM
    ):
        """Test setup method"""
        qcm.setup(parameter=parameter, value=value, port_id=bus_alias)
        if bus_alias is not None:
            channel_id = qcm.get_sequencers_from_bus_alias(bus_alias)[0].identifier
        else:
            channel_id = None
        if parameter == Parameter.GAIN:
            assert qcm.awg_sequencers[channel_id].gain_i == value
            assert qcm.awg_sequencers[channel_id].gain_q == value
        if parameter == Parameter.GAIN_I:
            assert qcm.awg_sequencers[channel_id].gain_i == value
        if parameter == Parameter.GAIN_Q:
            assert qcm.awg_sequencers[channel_id].gain_q == value
        if parameter == Parameter.OFFSET_I:
            assert qcm.awg_sequencers[channel_id].offset_i == value
        if parameter == Parameter.OFFSET_Q:
            assert qcm.awg_sequencers[channel_id].offset_q == value
        if parameter == Parameter.IF:
            assert qcm.awg_sequencers[channel_id].intermediate_frequency == value
        if parameter == Parameter.HARDWARE_MODULATION:
            assert qcm.awg_sequencers[channel_id].hardware_modulation == value
        if parameter == Parameter.NUM_BINS:
            assert qcm.awg_sequencers[channel_id].num_bins == value
        if parameter == Parameter.GAIN_IMBALANCE:
            assert qcm.awg_sequencers[channel_id].gain_imbalance == value
        if parameter == Parameter.PHASE_IMBALANCE:
            assert qcm.awg_sequencers[channel_id].phase_imbalance == value
        if parameter in {Parameter.OFFSET_OUT0, Parameter.OFFSET_OUT1, Parameter.OFFSET_OUT2, Parameter.OFFSET_OUT3}:
            output = int(parameter.value[-1])
            assert qcm.out_offsets[output] == value
=======
        self,
        parameter: Parameter,
        value: float | bool | int,
        port_id: str | None,
        qcm: QbloxQCM,
        qcm_no_device: QbloxQCM,
    ):
        """Test setup method"""
        for qcms in [qcm, qcm_no_device]:
            if port_id is not None:
                channel_id = qcms.get_sequencers_from_chip_port_id(port_id)[0].identifier
            else:
                channel_id = None
            qcms.setup(parameter=parameter, value=value, channel_id=channel_id)
            if parameter == Parameter.GAIN:
                assert qcms.awg_sequencers[channel_id].gain_i == value
                assert qcms.awg_sequencers[channel_id].gain_q == value
            if parameter == Parameter.GAIN_I:
                assert qcms.awg_sequencers[channel_id].gain_i == value
            if parameter == Parameter.GAIN_Q:
                assert qcms.awg_sequencers[channel_id].gain_q == value
            if parameter == Parameter.OFFSET_I:
                assert qcms.awg_sequencers[channel_id].offset_i == value
            if parameter == Parameter.OFFSET_Q:
                assert qcms.awg_sequencers[channel_id].offset_q == value
            if parameter == Parameter.IF:
                assert qcms.awg_sequencers[channel_id].intermediate_frequency == value
            if parameter == Parameter.HARDWARE_MODULATION:
                assert qcms.awg_sequencers[channel_id].hardware_modulation == value
            if parameter == Parameter.NUM_BINS:
                assert qcms.awg_sequencers[channel_id].num_bins == value
            if parameter == Parameter.GAIN_IMBALANCE:
                assert qcms.awg_sequencers[channel_id].gain_imbalance == value
            if parameter == Parameter.PHASE_IMBALANCE:
                assert qcms.awg_sequencers[channel_id].phase_imbalance == value
            if parameter in {
                Parameter.OFFSET_OUT0,
                Parameter.OFFSET_OUT1,
                Parameter.OFFSET_OUT2,
                Parameter.OFFSET_OUT3,
            }:
                output = int(parameter.value[-1])
                assert qcms.out_offsets[output] == value
>>>>>>> 097bee65

    def test_setup_out_offset_raises_error(self, qcm: QbloxQCM):
        """Test that calling ``_set_out_offset`` with a wrong output value raises an error."""
        with pytest.raises(IndexError, match="Output 5 is out of range"):
            qcm._set_out_offset(output=5, value=1)

    def test_turn_off_method(self, qcm: QbloxQCM):
        """Test turn_off method"""
        qcm.turn_off()
        assert qcm.device.stop_sequencer.call_count == qcm.num_sequencers

    def test_reset_method(self, qcm: QbloxQCM):
        """Test reset method"""
        qcm._cache = {0: None}  # type: ignore # pylint: disable=protected-access
        qcm.reset()
        assert qcm._cache == {}  # pylint: disable=protected-access

    def test_compile(self, qcm, pulse_bus_schedule):
        """Test compile method."""
        sequences = qcm.compile(pulse_bus_schedule, nshots=1000, repetition_duration=2000, num_bins=1)
        assert isinstance(sequences, list)
        assert len(sequences) == 1
        assert isinstance(sequences[0], Sequence)
        assert sequences[0]._program.duration == 1000 * 2000 + 4

    def test_upload_raises_error(self, qcm):
        """Test upload method raises error."""
        with pytest.raises(ValueError, match="Please compile the circuit before uploading it to the device"):
            qcm.upload(bus_alias=0)

    def test_upload_method(self, qcm, pulse_bus_schedule):
        """Test upload method"""
        qcm.compile(pulse_bus_schedule, nshots=1000, repetition_duration=100, num_bins=1)
        qcm.upload(bus_alias=pulse_bus_schedule.bus_alias)
        qcm.device.sequencer0.sequence.assert_called_once()
        qcm.device.sequencer0.sync_en.assert_called_once_with(True)

    def test_name_property(self, qcm_no_device: QbloxQCM):
        """Test name property."""
        assert qcm_no_device.name == InstrumentName.QBLOX_QCM

    def test_firmware_property(self, qcm_no_device: QbloxQCM):
        """Test firmware property."""
        assert qcm_no_device.firmware == qcm_no_device.settings.firmware

    def test_compile_swaps_the_i_and_q_channels_when_mapping_is_not_supported_in_hw(self, qcm):
        """Test that the compile method swaps the I and Q channels when the output mapping is not supported in HW."""
        # We change the dictionary and initialize the QCM
        qcm_settings = qcm.to_dict()
        qcm_settings.pop("name")
        qcm_settings["awg_sequencers"][0]["output_i"] = 1
        qcm_settings["awg_sequencers"][0]["output_q"] = 0
        new_qcm = QbloxQCM(settings=qcm_settings)
        # We create a pulse bus schedule
        pulse = Pulse(amplitude=1, phase=0, duration=50, frequency=1e9, pulse_shape=Gaussian(num_sigmas=4))
        pulse_bus_schedule = PulseBusSchedule(timeline=[PulseEvent(pulse=pulse, start_time=0)], bus_alias="drive_q0")
        sequences = new_qcm.compile(pulse_bus_schedule, nshots=1000, repetition_duration=2000, num_bins=1)
        # We assert that the waveform of the first path is all zeros and the waveform of the second path is the gaussian
        waveforms = sequences[0]._waveforms._waveforms
        assert np.allclose(waveforms[0].data, 0)
        assert np.allclose(waveforms[1].data, pulse.envelope(amplitude=1))<|MERGE_RESOLUTION|>--- conflicted
+++ resolved
@@ -214,15 +214,15 @@
         ],
     )
     def test_setup_method_with_port_id(
-<<<<<<< HEAD
         self, parameter: Parameter, value: float | bool | int, bus_alias: str | None, qcm: QbloxQCM
     ):
         """Test setup method"""
-        qcm.setup(parameter=parameter, value=value, port_id=bus_alias)
+
         if bus_alias is not None:
             channel_id = qcm.get_sequencers_from_bus_alias(bus_alias)[0].identifier
         else:
             channel_id = None
+        qcm.setup(parameter=parameter, value=value, channel_id=channel_id)
         if parameter == Parameter.GAIN:
             assert qcm.awg_sequencers[channel_id].gain_i == value
             assert qcm.awg_sequencers[channel_id].gain_q == value
@@ -247,51 +247,6 @@
         if parameter in {Parameter.OFFSET_OUT0, Parameter.OFFSET_OUT1, Parameter.OFFSET_OUT2, Parameter.OFFSET_OUT3}:
             output = int(parameter.value[-1])
             assert qcm.out_offsets[output] == value
-=======
-        self,
-        parameter: Parameter,
-        value: float | bool | int,
-        port_id: str | None,
-        qcm: QbloxQCM,
-        qcm_no_device: QbloxQCM,
-    ):
-        """Test setup method"""
-        for qcms in [qcm, qcm_no_device]:
-            if port_id is not None:
-                channel_id = qcms.get_sequencers_from_chip_port_id(port_id)[0].identifier
-            else:
-                channel_id = None
-            qcms.setup(parameter=parameter, value=value, channel_id=channel_id)
-            if parameter == Parameter.GAIN:
-                assert qcms.awg_sequencers[channel_id].gain_i == value
-                assert qcms.awg_sequencers[channel_id].gain_q == value
-            if parameter == Parameter.GAIN_I:
-                assert qcms.awg_sequencers[channel_id].gain_i == value
-            if parameter == Parameter.GAIN_Q:
-                assert qcms.awg_sequencers[channel_id].gain_q == value
-            if parameter == Parameter.OFFSET_I:
-                assert qcms.awg_sequencers[channel_id].offset_i == value
-            if parameter == Parameter.OFFSET_Q:
-                assert qcms.awg_sequencers[channel_id].offset_q == value
-            if parameter == Parameter.IF:
-                assert qcms.awg_sequencers[channel_id].intermediate_frequency == value
-            if parameter == Parameter.HARDWARE_MODULATION:
-                assert qcms.awg_sequencers[channel_id].hardware_modulation == value
-            if parameter == Parameter.NUM_BINS:
-                assert qcms.awg_sequencers[channel_id].num_bins == value
-            if parameter == Parameter.GAIN_IMBALANCE:
-                assert qcms.awg_sequencers[channel_id].gain_imbalance == value
-            if parameter == Parameter.PHASE_IMBALANCE:
-                assert qcms.awg_sequencers[channel_id].phase_imbalance == value
-            if parameter in {
-                Parameter.OFFSET_OUT0,
-                Parameter.OFFSET_OUT1,
-                Parameter.OFFSET_OUT2,
-                Parameter.OFFSET_OUT3,
-            }:
-                output = int(parameter.value[-1])
-                assert qcms.out_offsets[output] == value
->>>>>>> 097bee65
 
     def test_setup_out_offset_raises_error(self, qcm: QbloxQCM):
         """Test that calling ``_set_out_offset`` with a wrong output value raises an error."""
