"""Tests for the QbloxDraw class."""

import numpy as np
import pytest
import plotly.io as pio
from tests.data import Galadriel, SauronQuantumMachines

from qililab import Domain, QbloxCompiler, QProgram, Square, IQPair
from qililab.data_management import build_platform
from qililab.instruments.qblox.qblox_draw import QbloxDraw
from qililab.platform import Platform


@pytest.fixture(name="parsing")
def fixture_parsing() -> QProgram:
    qp = QProgram()
    frequency = qp.variable(label="drive", domain=Domain.Frequency)
    FREQ_START = 100e6
    FREQ_STOP = 200e6
    FREQ_STEP = 50e6
    with qp.for_loop(frequency, FREQ_START, FREQ_STOP, FREQ_STEP):
        qp.set_frequency(bus="drive", frequency=frequency)
        qp.play(bus="drive", waveform=Square(amplitude=1, duration=10))
        qp.wait("drive", 10)
    return qp


@pytest.fixture(name="qp_draw")
def fixture_qp_draw() -> QProgram:
    qp = QProgram()
    frequency = qp.variable(label="drive", domain=Domain.Frequency)
    FREQ_START = 100e6
    FREQ_STOP = 200e6
    FREQ_STEP = 50e6
    qp.set_gain("drive", 1)
    with qp.for_loop(frequency, FREQ_START, FREQ_STOP, FREQ_STEP):
        with qp.average(2):
            qp.reset_phase("drive")
            qp.set_frequency(bus="drive", frequency=frequency)
            qp.play(bus="drive", waveform=Square(amplitude=1, duration=5))
            qp.set_frequency(bus="drive", frequency=frequency)
            qp.wait("drive", 5)
            qp.play(bus="drive", waveform=Square(amplitude=1, duration=5))
    qp.set_frequency(bus="drive", frequency=frequency)
    return qp


@pytest.fixture(name="qp_draw_with_time_window")
def fixture_qp_draw_with_time_window() -> QProgram:
    qp = QProgram()
    square_wf = IQPair(
        I=Square(amplitude=0.5, duration=5),
        Q=Square(amplitude=0, duration=5),
    )
    weights_shape = Square(amplitude=1, duration=20)
    bins = qp.variable(label="bins", domain=Domain.Scalar, type=int)
    with qp.for_loop(variable=bins, start=1, stop=3):
        qp.wait("readout_q13_bus",10)
        qp.measure(bus="readout_q13_bus", waveform =square_wf, weights= IQPair(I=weights_shape, Q=weights_shape))
    return qp

@pytest.fixture(name="qp_draw_with_time_window_nested_loop")
def fixture_qp_draw_with_time_window_nested_loop() -> QProgram:
    qp = QProgram()
    frequency = qp.variable(label="drive", domain=Domain.Frequency)
    ampl = qp.variable("drive", domain=Domain.Voltage)
    with qp.average(3):
        with qp.for_loop(frequency, 0, 100e6, 100e6):
            with qp.for_loop(ampl, 0, 1, 0.3):
                qp.set_gain("drive",ampl)
                qp.set_frequency("drive",frequency) #will do nothing for the plotting via the platform as HM is disabled
                qp.play(bus="drive", waveform= Square(amplitude=1, duration=10))
                qp.wait("drive",5)
    return qp

@pytest.fixture(name="qp_draw_with_timeout_no_loop")
def fixture_qp_draw_with_timeout_no_loop() -> QProgram:
    qp = QProgram()
    qp.wait("drive",10)
    qp.play("drive", Square(amplitude=1, duration=20))
    qp.wait("drive",10)
    return qp

@pytest.fixture(name="qp_plat_draw_qcmrf_offset")
def fixture_qp_plat_draw_qcmrf_offset() -> QProgram:
    qp = QProgram()
    qp.set_offset("drive_line_q1_bus", 0.5)
    qp.set_frequency("drive_line_q1_bus", 100e6)
    qp.play(bus="drive_line_q1_bus", waveform=Square(amplitude=1, duration=10))
    qp.wait("drive_line_q1_bus", 10)
    qp.wait("drive_line_q2_bus", 10)
    qp.set_offset("drive_line_q1_bus", 0)
    return qp


@pytest.fixture(name="qp_plat_draw_qcmrf")
def fixture_qp_plat_draw_qcmrf() -> QProgram:
    qp = QProgram()
    qp.set_phase("drive_line_q1_bus", 0.5)
    qp.set_frequency("drive_line_q1_bus", 100e6)
    qp.play(bus="drive_line_q1_bus", waveform=Square(amplitude=1, duration=10))
    qp.wait("drive_line_q1_bus", 10)
    qp.set_phase("drive_line_q1_bus", 0)
    return qp


@pytest.fixture(name="qp_plat_draw_qcm_flux")
def fixture_qp_plat_draw_qcm_flux() -> QProgram:
    qp = QProgram()
    qp.set_phase("flux_line_q0_bus", 0.5)
    qp.play(bus="flux_line_q0_bus", waveform=Square(amplitude=1, duration=10))
    qp.wait("flux_line_q0_bus", 10)
    qp.set_phase("flux_line_q0_bus", 0)
    return qp


@pytest.fixture(name="qp_plat_draw_qcm_flux_offset")
def fixture_qp_plat_draw_qcm_flux_offset() -> QProgram:
    qp = QProgram()
    qp.set_offset("flux_line_q0_bus", 0.5)
    qp.play(bus="flux_line_q0_bus", waveform=Square(amplitude=1, duration=10))
    qp.wait("flux_line_q0_bus", 10)
    qp.set_offset("flux_line_q0_bus", 0)
    return qp


@pytest.fixture(name="qp_plat_draw_qrm")
def fixture_qp_plat_draw_qrm() -> QProgram:
    qp = QProgram()
    qp.play(bus="feedline_input_output_bus", waveform=Square(amplitude=1, duration=10))
    qp.wait("feedline_input_output_bus", 10)
    return qp


@pytest.fixture(name="platform")
def fixture_platform():
    return build_platform(runcard=Galadriel.runcard)



@pytest.fixture(name="qp_play_interrupted_by_another_play")
def fixture_play_interrupted_by_another_play():
    qp = QProgram()
    qp.qblox.play("drive",Square(1,10),7)
    qp.qblox.play("drive",Square(-1,10),1)
    qp.wait("drive", 5)
    qp.wait("drive", 10)
    return qp

@pytest.fixture(name="qp_not_sub")
def fixture_not_sub():
    qp = QProgram()
    frequency = qp.variable(label="drive", domain=Domain.Frequency)
    FREQ_START = -100e6
    FREQ_STOP = -200e6
    FREQ_STEP = -50e6
    with qp.for_loop(frequency, FREQ_START, FREQ_STOP, FREQ_STEP):
        qp.set_frequency(bus="drive", frequency=frequency)
        qp.play(bus="drive", waveform=Square(amplitude=1, duration=10))
        qp.wait("drive", 10)
    return qp

@pytest.fixture(name="qp_real_time")
def fixture_qp_real_time() -> QProgram:
    qp = QProgram()
    weights_shape = Square(amplitude=1, duration=20)
    qp.qblox.play(bus="feedline_input_output_bus_1", waveform=Square(amplitude=1, duration=10),wait_time= 20)
    qp.qblox.play(bus="feedline_input_output_bus_1", waveform=Square(amplitude=1, duration=60),wait_time = 20)
    qp.qblox.acquire(bus="feedline_input_output_bus_1", weights= IQPair(I=weights_shape, Q=weights_shape))
    qp.qblox.acquire(bus="feedline_input_output_bus_1", weights= IQPair(I=weights_shape, Q=weights_shape))
    return qp

@pytest.fixture(name="qp_acquire")
def fixture_qp_acquire() -> QProgram:
    qp = QProgram()
    weights_shape = Square(amplitude=1, duration=20)
    square_wf = Square(1,10)
    qp.qblox.play("feedline_input_output_bus_1",square_wf,2)
    qp.qblox.acquire(bus="feedline_input_output_bus_1", weights= IQPair(I=weights_shape, Q=weights_shape))
    return qp

class TestQBloxDraw:
    def test_parsing(self, parsing: QProgram):
        compiler = QbloxCompiler()
        draw = QbloxDraw()
        sequences, _ = compiler.compile(qprogram=parsing)
        pio.renderers.default = "json"
        parsing = draw._parse_program(sequences)
        expected_parsing = [
            ("move", "3, R0", (), 0),
            ("move", "400000000, R1", (), 1),
            ("set_freq", "R1", ("loop_0",), 2),
            ("set_freq", "R1", ("loop_0",), 3),
            ("play", "0, 1, 10", ("loop_0",), 4),
            ("wait", "10", ("loop_0",), 5),
            ("add", "R1, 200000000, R1", ("loop_0",), 6),
            ("loop", "R0, @loop_0", ("loop_0",), 7),
            ("nop", "2", (), 8),
        ]
        assert parsing["drive"]["program"]["main"] == expected_parsing

    def test_qp_draw(self, qp_draw: QProgram):
        expected_results = {
        "drive I": [ 7.07106781e-01,  5.72061403e-01,  2.18508012e-01, -2.18508012e-01,
         -5.72061403e-01,  0.00000000e+00,  0.00000000e+00,  0.00000000e+00,
          0.00000000e+00,  0.00000000e+00,  7.07106781e-01,  5.72061403e-01,
          2.18508012e-01, -2.18508012e-01, -5.72061403e-01, -7.07106781e-01,
         -5.72061403e-01, -2.18508012e-01,  2.18508012e-01,  5.72061403e-01,
          0.00000000e+00,  0.00000000e+00,  0.00000000e+00,  0.00000000e+00,
          0.00000000e+00, -7.07106781e-01, -5.72061403e-01, -2.18508012e-01,
          2.18508012e-01,  5.72061403e-01, -7.07106781e-01, -4.15626938e-01,
          2.18508012e-01,  6.72498512e-01,  5.72061403e-01,  0.00000000e+00,
          0.00000000e+00,  0.00000000e+00,  0.00000000e+00,  0.00000000e+00,
          7.07106781e-01,  4.15626938e-01, -2.18508012e-01, -6.72498512e-01,
         -5.72061403e-01, -2.42511464e-15,  5.72061403e-01,  6.72498512e-01,
          2.18508012e-01, -4.15626938e-01,  0.00000000e+00,  0.00000000e+00,
          0.00000000e+00,  0.00000000e+00,  0.00000000e+00,  1.72753526e-16,
         -5.72061403e-01, -6.72498512e-01, -2.18508012e-01,  4.15626938e-01,
          7.07106781e-01,  2.18508012e-01, -5.72061403e-01, -5.72061403e-01,
          2.18508012e-01,  0.00000000e+00,  0.00000000e+00,  0.00000000e+00,
          0.00000000e+00,  0.00000000e+00,  7.07106781e-01,  2.18508012e-01,
         -5.72061403e-01, -5.72061403e-01,  2.18508012e-01,  7.07106781e-01,
          2.18508012e-01, -5.72061403e-01, -5.72061403e-01,  2.18508012e-01,
          0.00000000e+00,  0.00000000e+00,  0.00000000e+00,  0.00000000e+00,
          0.00000000e+00,  7.07106781e-01,  2.18508012e-01, -5.72061403e-01,
         -5.72061403e-01,  2.18508012e-01],
        "drive Q": [ 0.00000000e+00,  4.15626938e-01,  6.72498512e-01,  6.72498512e-01,
          4.15626938e-01,  0.00000000e+00,  0.00000000e+00,  0.00000000e+00,
          0.00000000e+00,  0.00000000e+00, -1.73191211e-16,  4.15626938e-01,
          6.72498512e-01,  6.72498512e-01,  4.15626938e-01,  1.51586078e-15,
         -4.15626938e-01, -6.72498512e-01, -6.72498512e-01, -4.15626938e-01,
          0.00000000e+00,  0.00000000e+00,  0.00000000e+00,  0.00000000e+00,
          0.00000000e+00,  1.68905200e-15, -4.15626938e-01, -6.72498512e-01,
         -6.72498512e-01, -4.15626938e-01,  3.29150838e-15, -5.72061403e-01,
         -6.72498512e-01, -2.18508012e-01,  4.15626938e-01,  0.00000000e+00,
          0.00000000e+00,  0.00000000e+00,  0.00000000e+00,  0.00000000e+00,
         -1.03914727e-15,  5.72061403e-01,  6.72498512e-01,  2.18508012e-01,
         -4.15626938e-01, -7.07106781e-01, -4.15626938e-01,  2.18508012e-01,
          6.72498512e-01,  5.72061403e-01,  0.00000000e+00,  0.00000000e+00,
          0.00000000e+00,  0.00000000e+00,  0.00000000e+00,  7.07106781e-01,
          4.15626938e-01, -2.18508012e-01, -6.72498512e-01, -5.72061403e-01,
         -1.21268863e-14,  6.72498512e-01,  4.15626938e-01, -4.15626938e-01,
         -6.72498512e-01,  0.00000000e+00,  0.00000000e+00,  0.00000000e+00,
          0.00000000e+00,  0.00000000e+00, -2.42467696e-15,  6.72498512e-01,
          4.15626938e-01, -4.15626938e-01, -6.72498512e-01, -7.62216404e-15,
          6.72498512e-01,  4.15626938e-01, -4.15626938e-01, -6.72498512e-01,
          0.00000000e+00,  0.00000000e+00,  0.00000000e+00,  0.00000000e+00,
          0.00000000e+00, -1.80171382e-14,  6.72498512e-01,  4.15626938e-01,
         -4.15626938e-01, -6.72498512e-01]}
        
        pio.renderers.default = "json"
        figure = qp_draw.draw(averages_displayed=True)
        np.testing.assert_allclose(figure.data[0].y, np.array(expected_results[figure.data[0].name]), rtol=1e-2, atol=1e-12)
        np.testing.assert_allclose(figure.data[1].y, np.array(expected_results[figure.data[1].name]), rtol=1e-2, atol=1e-12)

    def test_qp_draw_with_timeout(self, qp_draw_with_time_window: QProgram):
        expected_results = {
        "readout_q13_bus I": [0.        , 0.        , 0.        , 0.        , 0.        ,
         0.        , 0.        , 0.        , 0.        , 0.        ,
         0.35355339, 0.35355339, 0.35355339, 0.35355339, 0.35355339,
         0.        , 0.        , 0.        , 0.        , 0.        ,
         0.        , 0.        , 0.        , 0.        , 0.        ,
         0.        , 0.        , 0.        , 0.        , 0.        ,
         0.        , 0.        , 0.        , 0.        , 0.        ,
         0.        , 0.        , 0.        , 0.        , 0.        ,
         0.        , 0.        , 0.        , 0.        ],

        "readout_q13_bus Q": [0., 0., 0., 0., 0., 0., 0., 0., 0., 0., 0., 0., 0., 0., 0., 0., 0.,
         0., 0., 0., 0., 0., 0., 0., 0., 0., 0., 0., 0., 0., 0., 0., 0., 0.,
         0., 0., 0., 0., 0., 0., 0., 0., 0., 0.]}

        pio.renderers.default = "json"
        figure = qp_draw_with_time_window.draw(averages_displayed = True, time_window=40)
        np.testing.assert_allclose(figure.data[0].y, np.array(expected_results[figure.data[0].name]), rtol=1e-2, atol=1e-12)
        np.testing.assert_allclose(figure.data[1].y, np.array(expected_results[figure.data[1].name]), rtol=1e-2, atol=1e-12)

    def test_qp_draw_with_timeout_nested_loop(self, qp_draw_with_time_window_nested_loop: QProgram):
        expected_results={
        "drive I": [0.        , 0.        , 0.        , 0.        , 0.        ,
         0.        , 0.        , 0.        , 0.        , 0.        ,
         0.        , 0.        , 0.        , 0.        , 0.        ,
         0.23569507, 0.23569507, 0.23569507, 0.23569507, 0.23569507,
         0.23569507, 0.23569507, 0.23569507, 0.23569507, 0.23569507],

        "drive Q": [0., 0., 0., 0., 0., 0., 0., 0., 0., 0., 0., 0., 0., 0., 0., 0., 0.,
         0., 0., 0., 0., 0., 0., 0., 0.]}
        pio.renderers.default = "json"
        figure = qp_draw_with_time_window_nested_loop.draw(time_window=20)
        np.testing.assert_allclose(figure.data[0].y, np.array(expected_results[figure.data[0].name]), rtol=1e-2, atol=1e-12)
        np.testing.assert_allclose(figure.data[1].y, np.array(expected_results[figure.data[1].name]), rtol=1e-2, atol=1e-12)

    def test_qp_draw_with_timeout_no_loop(self, qp_draw_with_timeout_no_loop: QProgram):
        expected_results = {
        "drive I": [0., 0., 0., 0., 0., 0., 0., 0., 0., 0.],

        "drive Q": [0., 0., 0., 0., 0., 0., 0., 0., 0., 0.]}

        pio.renderers.default = "json"
        figure = qp_draw_with_timeout_no_loop.draw(time_window=10)
        np.testing.assert_allclose(figure.data[0].y, np.array(expected_results[figure.data[0].name]), rtol=1e-2, atol=1e-12)
        np.testing.assert_allclose(figure.data[1].y, np.array(expected_results[figure.data[1].name]), rtol=1e-2, atol=1e-12)

    def test_platform_draw_qcmrf(self, qp_plat_draw_qcmrf: QProgram, platform: Platform):
        expected_results = {
        "drive_line_q1_bus I": [0.20155136, 0.20075692, 0.19967336, 0.19871457, 0.19824677,
       0.19844864, 0.19924308, 0.20032664, 0.20128543, 0.20175323,
       0.2       , 0.2       , 0.2       , 0.2       , 0.2       ,
       0.2       , 0.2       , 0.2       , 0.2       , 0.2       ],
        "drive_line_q1_bus Q": [0.07084751, 0.07159752, 0.07173733, 0.07121354, 0.07022622,
       0.06915249, 0.06840248, 0.06826267, 0.06878646, 0.06977378,
       0.07      , 0.07      , 0.07      , 0.07      , 0.07      ,
       0.07      , 0.07      , 0.07      , 0.07      , 0.07      ]}
        pio.renderers.default = "json"
        figure = platform.draw(qp_plat_draw_qcmrf)
        np.testing.assert_allclose(figure.data[0].y, np.array(expected_results[figure.data[0].name]), rtol=1e-2, atol=1e-12)
        np.testing.assert_allclose(figure.data[1].y, np.array(expected_results[figure.data[1].name]), rtol=1e-2, atol=1e-12)

    def test_platform_draw_qcmrf_offset(self, qp_plat_draw_qcmrf_offset: QProgram, platform: Platform):
        expected_results = {
        "drive_line_q1_bus I": [ 1.08562427,  0.39696727, -0.36692454, -0.91427044, -1.0360029 ,
       -0.68562427,  0.00303273,  0.76692454,  1.31427044,  1.4360029 ,
        1.0838565 ,  0.39553711, -0.36747081, -0.91372416, -1.03457275,
       -0.6838565 ,  0.00446289,  0.76747081,  1.31372416,  1.43457275],
        "drive_line_q1_bus Q": [ 0.9538565 ,  1.30561181,  1.18540541,  0.63915205, -0.12449805,
       -0.8138565 , -1.16561181, -1.04540541, -0.49915205,  0.26449805,
        0.9538565 ,  1.30457275,  1.18372416,  0.63747081, -0.12553711,
       -0.8138565 , -1.16457275, -1.04372416, -0.49747081,  0.26553711],
        "drive_line_q2_bus I": [0.1, 0.1, 0.1, 0.1, 0.1, 0.1, 0.1, 0.1, 0.1, 0.1],
        "drive_line_q2_bus Q": [0.6, 0.6, 0.6, 0.6, 0.6, 0.6, 0.6, 0.6, 0.6, 0.6]}
        pio.renderers.default = "json"
        figure = platform.draw(qp_plat_draw_qcmrf_offset)
        np.testing.assert_allclose(figure.data[0].y, np.array(expected_results[figure.data[0].name]), rtol=1e-2, atol=1e-12)
        np.testing.assert_allclose(figure.data[1].y, np.array(expected_results[figure.data[1].name]), rtol=1e-2, atol=1e-12)
        np.testing.assert_allclose(figure.data[2].y, np.array(expected_results[figure.data[2].name]), rtol=1e-2, atol=1e-12)
        np.testing.assert_allclose(figure.data[3].y, np.array(expected_results[figure.data[3].name]), rtol=1e-2, atol=1e-12)

    def test_platform_draw_qcm(self, qp_plat_draw_qcm_flux: QProgram, platform: Platform):
        expected_data_draw_i = [
            2.5,
            2.5,
            2.5,
            2.5,
            2.5,
            2.5,
            2.5,
            2.5,
            2.5,
            2.5,
            0.0,
            0.0,
            0.0,
            0.0,
            0.0,
            0.0,
            0.0,
            0.0,
            0.0,
            0.0,
        ]
        pio.renderers.default = "json"
        figure = platform.draw(qp_plat_draw_qcm_flux)
        np.testing.assert_allclose(figure.data[0].y, expected_data_draw_i, rtol=1e-9, atol=1e-12)
        assert len(figure.data) == 1

    def test_platform_draw_qcm_offset(self, qp_plat_draw_qcm_flux_offset: QProgram, platform: Platform):
        expected_data_draw_i = [
            2.5,
            2.5,
            2.5,
            2.5,
            2.5,
            2.5,
            2.5,
            2.5,
            2.5,
            2.5,
            1.24996185,
            1.24996185,
            1.24996185,
            1.24996185,
            1.24996185,
            1.24996185,
            1.24996185,
            1.24996185,
            1.24996185,
            1.24996185,
        ]
        pio.renderers.default = "json"
        figure = platform.draw(qp_plat_draw_qcm_flux_offset)
        np.testing.assert_allclose(figure.data[0].y, expected_data_draw_i, rtol=1e-2, atol=1e-12)
        assert len(figure.data) == 1

    def test_get_value(self):
        draw = QbloxDraw()
        register = {}
        register["avg_no_loop"] = 1
        pio.renderers.default = "json"
        assert draw._get_value(None, register) is None

    def test_qp_plat_draw_qrm(self, qp_plat_draw_qrm: QProgram, platform: Platform):
        expected_data_draw_i = [
            0.5,
            0.5,
            0.5,
            0.5,
            0.5,
            0.5,
            0.5,
            0.5,
            0.5,
            0.5,
            0.123,
            0.123,
            0.123,
            0.123,
            0.123,
            0.123,
            0.123,
            0.123,
            0.123,
            0.123,
        ]
        pio.renderers.default = "json"
        figure = platform.draw(qp_plat_draw_qrm)
        np.testing.assert_allclose(
            figure.data[0].y, expected_data_draw_i, rtol=1e-2, atol=1e-12
        )
        assert len(figure.data) == 1



    def test_play_interrupted_by_another_play(self, qp_play_interrupted_by_another_play: QProgram):
        expected_data_draw_i = [ 0.70710678,  0.70710678,  0.70710678,  0.70710678,  0.70710678,
          0.70710678,  0.70710678, -0.70710678, -0.70710678, -0.70710678,
         -0.70710678, -0.70710678, -0.70710678, -0.70710678, -0.70710678,
         -0.70710678, -0.70710678,  0.        ,  0.        ,  0.        ]
        expected_data_draw_q = [0., 0., 0., 0., 0., 0., 0., 0., 0., 0., 0., 0., 0., 0., 0., 0., 0.,
         0., 0., 0.]
        compiler = QbloxCompiler()
        qblox_draw = QbloxDraw()
        results = compiler.compile(qp_play_interrupted_by_another_play)
        pio.renderers.default = "json"
        _, data_draw = qblox_draw.draw(sequencer=results, runcard_data= None)
        np.testing.assert_allclose(data_draw["drive"][0], expected_data_draw_i, rtol=1e-2, atol=1e-12)
        np.testing.assert_allclose(data_draw["drive"][1], expected_data_draw_q, rtol=1e-2, atol=1e-12)

    def test_qp_not_sub(self, qp_not_sub: QProgram):
        expected_data_draw_i = [ 7.07106781e-01,  5.72061403e-01,  2.18508014e-01, -2.18508009e-01,
         -5.72061400e-01, -7.07106781e-01, -5.72061407e-01, -2.18508020e-01,
          2.18508004e-01,  5.72061397e-01,  0.00000000e+00,  0.00000000e+00,
          0.00000000e+00,  0.00000000e+00,  0.00000000e+00,  0.00000000e+00,
          0.00000000e+00,  0.00000000e+00,  0.00000000e+00,  0.00000000e+00,
          7.07106781e-01,  4.15626957e-01, -2.18507989e-01, -6.72498504e-01,
         -5.72061418e-01, -2.77680190e-08,  5.72061386e-01,  6.72498521e-01,
          2.18508042e-01, -4.15626912e-01,  0.00000000e+00,  0.00000000e+00,
          0.00000000e+00,  0.00000000e+00,  0.00000000e+00,  0.00000000e+00,
          0.00000000e+00,  0.00000000e+00,  0.00000000e+00,  0.00000000e+00,
          7.07106781e-01,  2.18508056e-01, -5.72061375e-01, -5.72061431e-01,
          2.18507966e-01,  7.07106781e-01,  2.18508061e-01, -5.72061372e-01,
         -5.72061434e-01,  2.18507960e-01,  0.00000000e+00,  0.00000000e+00,
          0.00000000e+00,  0.00000000e+00,  0.00000000e+00,  0.00000000e+00,
          0.00000000e+00,  0.00000000e+00,  0.00000000e+00,  0.00000000e+00]
        expected_data_draw_q = [ 0.00000000e+00, -4.15626937e-01, -6.72498511e-01, -6.72498513e-01,
         -4.15626941e-01, -5.55360364e-09,  4.15626932e-01,  6.72498510e-01,
          6.72498515e-01,  4.15626946e-01,  0.00000000e+00,  0.00000000e+00,
          0.00000000e+00,  0.00000000e+00,  0.00000000e+00,  0.00000000e+00,
          0.00000000e+00,  0.00000000e+00,  0.00000000e+00,  0.00000000e+00,
          2.22144147e-08, -5.72061389e-01, -6.72498520e-01, -2.18508037e-01,
          4.15626916e-01,  7.07106781e-01,  4.15626961e-01, -2.18507984e-01,
         -6.72498502e-01, -5.72061422e-01,  0.00000000e+00,  0.00000000e+00,
          0.00000000e+00,  0.00000000e+00,  0.00000000e+00,  0.00000000e+00,
          0.00000000e+00,  0.00000000e+00,  0.00000000e+00,  0.00000000e+00,
          4.44288298e-08, -6.72498498e-01, -4.15626976e-01,  4.15626899e-01,
          6.72498527e-01,  4.99824354e-08, -6.72498496e-01, -4.15626980e-01,
          4.15626895e-01,  6.72498529e-01,  0.00000000e+00,  0.00000000e+00,
          0.00000000e+00,  0.00000000e+00,  0.00000000e+00,  0.00000000e+00,
          0.00000000e+00,  0.00000000e+00,  0.00000000e+00,  0.00000000e+00]
        compiler = QbloxCompiler()
        qblox_draw = QbloxDraw()
        results = compiler.compile(qp_not_sub)
        pio.renderers.default = "json"
        _, data_draw = qblox_draw.draw(sequencer=results, runcard_data= None)
        np.testing.assert_allclose(data_draw["drive"][0], expected_data_draw_i, rtol=1e-2, atol=1e-12)
        np.testing.assert_allclose(data_draw["drive"][1], expected_data_draw_q, rtol=1e-2, atol=1e-12)

    def test_qp_real_time(self, qp_real_time: QProgram, platform: Platform):
        expected_results = {
        "feedline_input_output_bus_1 I": [0.12335355, 0.12335077, 0.12334245, 0.12332873, 0.12330982,
         0.12328603, 0.12325773, 0.12322536, 0.12318944, 0.12315054,
         0.123     , 0.123     , 0.123     , 0.123     , 0.123     ,
         0.123     , 0.123     , 0.123     , 0.123     , 0.123     ,
         0.12271397, 0.12269018, 0.12267127, 0.12265755, 0.12264923,
         0.12264645, 0.12264923, 0.12265755, 0.12267127, 0.12269018,
         0.12271397, 0.12274227, 0.12277464, 0.12281056, 0.12284946,
         0.12289075, 0.12293375, 0.1229778 , 0.1230222 , 0.12306625,
         0.12310925, 0.12315054, 0.12318944, 0.12322536, 0.12325773,
         0.12328603, 0.12330982, 0.12332873, 0.12334245, 0.12335077,
         0.12335355, 0.12335077, 0.12334245, 0.12332873, 0.12330982,
         0.12328603, 0.12325773, 0.12322536, 0.12318944, 0.12315054,
         0.12310925, 0.12306625, 0.1230222 , 0.1229778 , 0.12293375,
         0.12289075, 0.12284946, 0.12281056, 0.12277464, 0.12274227,
         0.12271397, 0.12269018, 0.12267127, 0.12265755, 0.12264923,
         0.12264645, 0.12264923, 0.12265755, 0.12267127, 0.12269018],
        
        "feedline_input_output_bus_1 Q":  [0.5, 0.5, 0.5, 0.5, 0.5, 0.5, 0.5, 0.5, 0.5, 0.5, 0.5, 0.5, 0.5,
         0.5, 0.5, 0.5, 0.5, 0.5, 0.5, 0.5, 0.5, 0.5, 0.5, 0.5, 0.5, 0.5,
         0.5, 0.5, 0.5, 0.5, 0.5, 0.5, 0.5, 0.5, 0.5, 0.5, 0.5, 0.5, 0.5,
         0.5, 0.5, 0.5, 0.5, 0.5, 0.5, 0.5, 0.5, 0.5, 0.5, 0.5, 0.5, 0.5,
         0.5, 0.5, 0.5, 0.5, 0.5, 0.5, 0.5, 0.5, 0.5, 0.5, 0.5, 0.5, 0.5,
         0.5, 0.5, 0.5, 0.5, 0.5, 0.5, 0.5, 0.5, 0.5, 0.5, 0.5, 0.5, 0.5,
         0.5, 0.5]}
        pio.renderers.default = "json"
        figure = platform.draw(qp_real_time)

        np.testing.assert_allclose(figure.data[0].y, np.array(expected_results[figure.data[0].name]), rtol=1e-2, atol=1e-12)
        np.testing.assert_allclose(figure.data[1].y, np.array(expected_results[figure.data[1].name]), rtol=1e-2, atol=1e-12)

    def test_call_handlers_raises_on_unknown_instruction(self):
        draw = QbloxDraw()
        
        # Simulate minimal valid input for internal method
        program_line = ("badcmd", "")  # unknown Q1ASM instruction
        param = {
            "classical_time_counter": 0,
            "real_time_counter": 0,
            "intermediate_frequency": [0],
            "phase": [0],
            "q1asm_offset_i": [0],
            "q1asm_offset_q": [0],
            "intermediate_frequency_new": False,
            "phase_new": False,
            "q1asm_offset_i_new": False,
            "q1asm_offset_q_new": False,
            "acquiring_status": np.array([0]),
            "acquire_idx": 0,
            "play_idx": 0,
            "max_voltage": 1,
            "hardware_modulation": True,
            "gain_i": 1,
            "gain_q": 1
        }
        register = {}
        _, data_draw = [[0.0], [0.0]]
        waveform_seq = []

        with pytest.raises(NotImplementedError, match=r'The Q1ASM operation "badcmd" is not implemented in the plotter yet. Please contact someone from QHC.'):
            draw._call_handlers(program_line, param, register, data_draw, waveform_seq)

<<<<<<< HEAD
    def test_drawer_hardware_loop_time_raises_error(
        self, platform: Platform
    ):

        drive_wf = IQPair(I=Square(amplitude=1.0, duration=40), Q=Square(amplitude=0.0, duration=40))
        qprogram = QProgram()
        
        time=qprogram.variable(label="time",domain=Domain.Time)
        with qprogram.for_loop(variable=time, start=10, stop=500, step=10):
            qprogram.play(bus="drive_line_q0_bus", waveform=drive_wf)
            qprogram.play(bus="drive_line_q1_bus", waveform=drive_wf)
            qprogram.wait(bus="drive_line_q1_bus", duration=time)
            qprogram.sync()

        with pytest.raises(NotImplementedError) as exc_info:
            platform.draw(qprogram)
    
        assert str(exc_info.value) == "QbloxDraw does not support hardware time-domain loops at the moment."
=======
    def test_platform_acquire(self,platform: Platform, qp_acquire: QProgram):
        expected_results = {
        "feedline_input_output_bus_1 I": [0.12335355, 0.12335077, 0.12334245, 0.12332873, 0.12330982, 0.12328603,
                 0.12325773, 0.12322536, 0.12318944, 0.12315054, 0.123     , 0.123     ,
                 0.123     , 0.123     , 0.123     , 0.123     , 0.123     , 0.123     ,
                 0.123     , 0.123     , 0.123     , 0.123     , 0.123     , 0.123     ],
        
        "feedline_input_output_bus_1 Q":  [0.5, 0.5, 0.5, 0.5, 0.5, 0.5, 0.5, 0.5, 0.5, 0.5, 0.5, 0.5, 0.5, 0.5,
                 0.5, 0.5, 0.5, 0.5, 0.5, 0.5, 0.5, 0.5, 0.5, 0.5]}
        pio.renderers.default = "json"
        figure = platform.draw(qp_acquire)

        np.testing.assert_allclose(figure.data[0].y, np.array(expected_results[figure.data[0].name]), rtol=1e-2, atol=1e-12)
        np.testing.assert_allclose(figure.data[1].y, np.array(expected_results[figure.data[1].name]), rtol=1e-2, atol=1e-12)


    def test_interrupt_acquire(self):
        """Even though Qililab prevents overlapping acquires, this has been tested and the interruption will be possible if qililab ever allows for it."""

        qblox_draw = QbloxDraw()
        param = {
            "acquiring_status": [1, 1, 1],
            "intermediate_frequency": [10, 20]
        }
        out = qblox_draw._interrupt_acquire(param)
        assert len(out["acquiring_status"]) == len(out["intermediate_frequency"])
        assert out["acquiring_status"] == [1, 1]
>>>>>>> f4d5d56f
<|MERGE_RESOLUTION|>--- conflicted
+++ resolved
@@ -546,7 +546,6 @@
         with pytest.raises(NotImplementedError, match=r'The Q1ASM operation "badcmd" is not implemented in the plotter yet. Please contact someone from QHC.'):
             draw._call_handlers(program_line, param, register, data_draw, waveform_seq)
 
-<<<<<<< HEAD
     def test_drawer_hardware_loop_time_raises_error(
         self, platform: Platform
     ):
@@ -565,7 +564,7 @@
             platform.draw(qprogram)
     
         assert str(exc_info.value) == "QbloxDraw does not support hardware time-domain loops at the moment."
-=======
+
     def test_platform_acquire(self,platform: Platform, qp_acquire: QProgram):
         expected_results = {
         "feedline_input_output_bus_1 I": [0.12335355, 0.12335077, 0.12334245, 0.12332873, 0.12330982, 0.12328603,
@@ -580,7 +579,6 @@
 
         np.testing.assert_allclose(figure.data[0].y, np.array(expected_results[figure.data[0].name]), rtol=1e-2, atol=1e-12)
         np.testing.assert_allclose(figure.data[1].y, np.array(expected_results[figure.data[1].name]), rtol=1e-2, atol=1e-12)
-
 
     def test_interrupt_acquire(self):
         """Even though Qililab prevents overlapping acquires, this has been tested and the interruption will be possible if qililab ever allows for it."""
@@ -593,4 +591,3 @@
         out = qblox_draw._interrupt_acquire(param)
         assert len(out["acquiring_status"]) == len(out["intermediate_frequency"])
         assert out["acquiring_status"] == [1, 1]
->>>>>>> f4d5d56f
