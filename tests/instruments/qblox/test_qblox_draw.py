--- conflicted
+++ resolved
@@ -70,36 +70,22 @@
 @pytest.fixture(name="qp_plat_draw_qcm_flux")
 def fixture_qp_plat_draw_qcm_flux() -> QProgram:
     qp = QProgram()
-<<<<<<< HEAD
     qp.set_phase("drive_line_q0_bus", 0.5)
-    # qp.set_frequency("drive_line_q0_bus", 100e6)
+    qp.set_frequency("drive_line_q0_bus", 100e6)
     qp.play(bus="drive_line_q0_bus", waveform=Square(amplitude=1, duration=10))
     qp.wait("drive_line_q0_bus", 10)
     qp.set_phase("drive_line_q0_bus", 0)
-=======
-    qp.set_phase("flux_line_q0_bus", 0.5)
-    qp.play(bus="flux_line_q0_bus", waveform=Square(amplitude=1, duration=10))
-    qp.wait("flux_line_q0_bus", 10)
-    qp.set_phase("flux_line_q0_bus", 0)
->>>>>>> e7bf76b7
     return qp
 
 
 @pytest.fixture(name="qp_plat_draw_qcm_flux_offset")
 def fixture_qp_plat_draw_qcm_flux_offset() -> QProgram:
     qp = QProgram()
-<<<<<<< HEAD
     qp.set_offset("drive_line_q0_bus", 0.5)
-    # qp.set_frequency("drive_line_q0_bus", 100e6)
+    qp.set_frequency("drive_line_q0_bus", 100e6)
     qp.play(bus="drive_line_q0_bus", waveform=Square(amplitude=1, duration=10))
     qp.wait("drive_line_q0_bus", 10)
     qp.set_offset("drive_line_q0_bus", 0)
-=======
-    qp.set_offset("flux_line_q0_bus", 0.5)
-    qp.play(bus="flux_line_q0_bus", waveform=Square(amplitude=1, duration=10))
-    qp.wait("flux_line_q0_bus", 10)
-    qp.set_offset("flux_line_q0_bus", 0)
->>>>>>> e7bf76b7
     return qp
 
 
