"""Tests for the QbloxQCMRF class."""
from dataclasses import asdict
from unittest.mock import MagicMock

import pytest
from qblox_instruments.qcodes_drivers.cluster import Cluster
from qblox_instruments.types import ClusterType

from qililab.instruments import ParameterNotFound
from qililab.instruments.qblox import QbloxQCMRF
from qililab.typings import Parameter


@pytest.fixture(name="settings")
def fixture_settings():
    return {
        "alias": "test",
        "firmware": "0.7.0",
        "num_sequencers": 1,
        "out0_lo_freq": 3.7e9,
        "out0_lo_en": True,
        "out0_att": 10,
        "out0_offset_path0": 0.2,
        "out0_offset_path1": 0.07,
        "out1_lo_freq": 3.9e9,
        "out1_lo_en": True,
        "out1_att": 6,
        "out1_offset_path0": 0.1,
        "out1_offset_path1": 0.6,
        "awg_sequencers": [
            {
                "identifier": 0,
                "bus_alias": "drive_q0",
                "output_i": 0,
                "output_q": 1,
                "num_bins": 1,
                "intermediate_frequency": 20000000,
                "gain_i": 0.001,
                "gain_q": 0.02,
                "gain_imbalance": 1,
                "phase_imbalance": 0,
                "offset_i": 0,
                "offset_q": 0,
                "hardware_modulation": True,
            }
        ],
    }


class TestInitialization:
    """Unit tests for the initialization of the QbloxQCMRF class."""

    def test_init(self, settings):
        """Test the __init__ method."""
        qcm_rf = QbloxQCMRF(settings=settings)
        for name, value in settings.items():
            if name == "awg_sequencers":
                for i, sequencer in enumerate(value):
                    for seq_name, seq_value in sequencer.items():
                        assert getattr(qcm_rf.awg_sequencers[i], seq_name) == seq_value
            else:
                assert getattr(qcm_rf.settings, name) == value


class TestMethods:
    """Unit tests for the methods of the QbloxQCMRF class."""

    def test_initial_setup(self, settings):
        """Test the `initial_setup` method of the QbloxQCMRF class."""
        qcm_rf = QbloxQCMRF(settings=settings)
        qcm_rf.device = MagicMock()
        qcm_rf.initial_setup()
        assert qcm_rf.device.set.call_count == 10
        call_args = {call[0] for call in qcm_rf.device.set.call_args_list}
        assert call_args == {
            ("out0_lo_freq", 3700000000.0),
            ("out0_lo_en", True),
            ("out0_att", 10),
            ("out0_offset_path0", 0.2),
            ("out0_offset_path1", 0.07),
            ("out1_lo_freq", 3900000000.0),
            ("out1_lo_en", True),
            ("out1_att", 6),
            ("out1_offset_path0", 0.1),
            ("out1_offset_path1", 0.6),
        }

    def test_initial_setup_no_connection(self, settings):
        """Test the `initial_setup` method of the QbloxQCMRF class."""
        qcm_rf = QbloxQCMRF(settings=settings)
        qcm_rf.device = None
        with pytest.raises(AttributeError):
            qcm_rf.initial_setup()

    def test_setup(self, settings):
        """Test the `setup` method of the QbloxQCMRF class."""
        qcm_rf = QbloxQCMRF(settings=settings)
        qcm_rf.device = MagicMock()
        qcm_rf.setup(parameter=Parameter.OUT0_LO_FREQ, value=3.8e9)
        qcm_rf.device.set.assert_called_once_with("out0_lo_freq", 3.8e9)
        qcm_rf.setup(parameter=Parameter.GAIN, value=1)
        qcm_rf.device.sequencers[0].gain_awg_path0.assert_called_once_with(1)
        qcm_rf.device.sequencers[0].gain_awg_path1.assert_called_once_with(1)

    def test_setup_no_instrument_connection(self, settings):
        """Test the `setup` method of the QbloxQCMRF class."""
        qcm_rf = QbloxQCMRF(settings=settings)
        qcm_rf.device = None
        qcm_rf.setup(parameter=Parameter.OUT0_LO_FREQ, value=3.8e9)
        qcm_rf.setup(parameter=Parameter.GAIN, value=1)
        assert qcm_rf.get_parameter(parameter=Parameter.OUT0_LO_FREQ) == 3.8e9


class TestIntegration:
    """Integration tests of the QbloxQCMRF class."""

    def test_initial_setup(self, settings):
        """Test the `initial_setup` method of the QbloxQCMRF class."""
        qcm_rf = QbloxQCMRF(settings=settings)
        cluster = Cluster(name="test", dummy_cfg={"1": ClusterType.CLUSTER_QCM_RF})
        qcm_rf.device = cluster.modules[0]
        qcm_rf.initial_setup()
        assert qcm_rf.device.get("out0_att") == settings["out0_att"]
        assert qcm_rf.device.get("out1_att") == settings["out1_att"]
        cluster.close()

    def test_initial_setup_no_connection(self, settings):
        """Test the `initial_setup` method of the QbloxQCMRF class."""
        qcm_rf = QbloxQCMRF(settings=settings)
        qcm_rf.device = None
        with pytest.raises(AttributeError):
            qcm_rf.initial_setup()

    @pytest.mark.xfail
    def test_initial_setup_with_failing_setters(self, settings):
        """Test the `initial_setup` method of the QbloxQCMRF class with the attributes
        that don't get updated in the version 0.8.1 of the `qblox_instruments`."""
        # This test is marked as `xfail` because the setters for the attributes that are
        # asserted below don't work properly in the version 0.8.1 of the `qblox_instruments` package.
        # Once this problem is fixed, this test should fail and the `xfail` mark should be removed.
        qcm_rf = QbloxQCMRF(settings=settings)
        cluster = Cluster(name="test", dummy_cfg={"1": ClusterType.CLUSTER_QCM_RF})
        qcm_rf.device = cluster.modules[0]
        qcm_rf.initial_setup()
        cluster.close()
        assert qcm_rf.device.out0_lo_freq() == settings["out0_lo_freq"]
        assert qcm_rf.device.out0_lo_en() == settings["out0_lo_en"]
        assert qcm_rf.device.out0_offset_path0() == settings["out0_offset_path0"]
        assert qcm_rf.device.out0_offset_path1() == settings["out0_offset_path1"]
        assert qcm_rf.device.out1_lo_freq() == settings["out1_lo_freq"]
        assert qcm_rf.device.out1_lo_en() == settings["out1_lo_en"]
        assert qcm_rf.device.out1_offset_path0() == settings["out1_offset_path0"]
        assert qcm_rf.device.out1_offset_path1() == settings["out1_offset_path1"]

    def test_setup(self, settings):
        """Test the `setup` method of the QbloxQCMRF class."""
        qcm_rf = QbloxQCMRF(settings=settings)
        cluster = Cluster(name="test", dummy_cfg={"1": ClusterType.CLUSTER_QCM_RF})
        qcm_rf.device = cluster.modules[0]
        qcm_rf.setup(parameter=Parameter.OUT0_ATT, value=58)
        assert qcm_rf.device.get("out0_att") == 58
        qcm_rf.setup(parameter=Parameter.GAIN, value=0.123)
        assert qcm_rf.device.sequencers[0].get("gain_awg_path0") == pytest.approx(0.123)
        assert qcm_rf.device.sequencers[0].get("gain_awg_path1") == pytest.approx(0.123)
        cluster.close()

    def test_setup_no_instrument_connection(self, settings):
        """Test the `setup` method of the QbloxQCMRF class without connection."""
        qcm_rf = QbloxQCMRF(settings=settings)
        qcm_rf.setup(parameter=Parameter.OUT0_ATT, value=58)
        qcm_rf.setup(parameter=Parameter.GAIN, value=0.123)
        assert not hasattr(qcm_rf, "device")

    def test_initial_setup_no_connected(self, settings):
        """Test initial setup method without connection"""
        qcm_rf = QbloxQCMRF(settings=settings)
        with pytest.raises(AttributeError, match="Instrument Device has not been initialized"):
            qcm_rf.initial_setup()

    def test_setup_with_lo_frequency_output0(self, settings):
        """Test the `setup` method when using the `Parameter.LO_FREQUENCY` generic parameter."""
        sequencer_idx = 0
        qcm_rf = QbloxQCMRF(settings=settings)
        sequencer = qcm_rf._get_sequencer_by_id(sequencer_idx)
        sequencer.output_i = 0
        sequencer.output_q = 1

        qcm_rf.setup(parameter=Parameter.LO_FREQUENCY, value=2e9, channel_id=sequencer_idx)
        assert qcm_rf.get_parameter(parameter=Parameter.LO_FREQUENCY, channel_id=sequencer_idx) == 2e9
        assert not hasattr(qcm_rf, "device")

        qcm_rf.device = MagicMock()
        qcm_rf.setup(parameter=Parameter.LO_FREQUENCY, value=3e9, channel_id=sequencer_idx)
        qcm_rf.device.set.assert_called_once_with("out0_lo_freq", 3e9)
        assert qcm_rf.get_parameter(parameter=Parameter.LO_FREQUENCY, channel_id=sequencer_idx) == 3e9

    def test_setup_with_lo_frequency_output1(self, settings):
        """Test the `setup` method when using the `Parameter.LO_FREQUENCY` generic parameter."""
        sequencer_idx = 0

        qcm_rf = QbloxQCMRF(settings=settings)
        sequencer = qcm_rf._get_sequencer_by_id(sequencer_idx)
        sequencer.output_i = 3
        sequencer.output_q = 2

        qcm_rf.setup(parameter=Parameter.LO_FREQUENCY, value=2e9, channel_id=sequencer_idx)
        assert qcm_rf.get_parameter(parameter=Parameter.LO_FREQUENCY, channel_id=sequencer_idx) == 2e9
        assert not hasattr(qcm_rf, "device")

        qcm_rf.device = MagicMock()
        qcm_rf.setup(
            parameter=Parameter.LO_FREQUENCY,
            value=3e9,
            channel_id=sequencer_idx,
        )
        qcm_rf.device.set.assert_called_once_with("out1_lo_freq", 3e9)
        assert qcm_rf.get_parameter(parameter=Parameter.LO_FREQUENCY, channel_id=sequencer_idx) == 3e9

    def test_setup_with_lo_frequency_with_port_id(self, settings):
        """Test the `setup` method when using the `Parameter.LO_FREQUENCY` generic parameter."""
        sequencer_idx = 0
        qcm_rf = QbloxQCMRF(settings=settings)
        sequencer = qcm_rf._get_sequencer_by_id(sequencer_idx)
        sequencer.output_i = 3
        sequencer.output_q = 2
        qcm_rf.device = MagicMock()
<<<<<<< HEAD
        qcm_rf.setup(parameter=Parameter.LO_FREQUENCY, value=2e9, bus_alias=sequencer.bus_alias)
=======
        channel_id = qcm_rf.get_sequencers_from_chip_port_id(sequencer.chip_port_id)[0].identifier
        qcm_rf.setup(parameter=Parameter.LO_FREQUENCY, value=2e9, channel_id=channel_id)
>>>>>>> 097bee65
        qcm_rf.device.set.assert_called_once_with("out1_lo_freq", 2e9)

    def test_setup_with_lo_frequency_without_channel_id_raises_error(self, settings):
        """Test that calling `setup` when using the `Parameter.LO_FREQUENCY` generic parameter without
        a channel id raises an error."""
        qcm_rf = QbloxQCMRF(settings=settings)
        qcm_rf.device = MagicMock()
        with pytest.raises(
            ParameterNotFound, match="`channel_id` cannot be None when setting the `LO_FREQUENCY` parameter"
        ):
            qcm_rf.setup(parameter=Parameter.LO_FREQUENCY, value=2e9)

    def test_setup_with_lo_frequency_with_2_los(self, settings):
        """Test that calling `setup` with `Parameter.LO_FREQUENCY` when the sequencer is connected to
        2 LOs raises an error."""
        sequencer_idx = 0
        qcm_rf = QbloxQCMRF(settings=settings)
        sequencer = qcm_rf._get_sequencer_by_id(sequencer_idx)
        sequencer.output_i = 0
        sequencer.output_q = 2
        qcm_rf.device = MagicMock()
        with pytest.raises(
            ValueError,
            match=f"Cannot set the LO frequency of sequencer {sequencer_idx} because it is connected to two LOs. ",
        ):
            qcm_rf.setup(parameter=Parameter.LO_FREQUENCY, value=2e9, channel_id=sequencer_idx)

    def test_to_dict_method(self, settings):
        """Test that the `to_dict` method does not return a dictionary containing the key 'out_offsets' for a correct serialization"""
        qcm_rf = QbloxQCMRF(settings=settings)
        qcm_rf.settings.out_offsets = 0.0
        assert "out_offsets" in asdict(qcm_rf.settings)
        assert "out_offsets" not in qcm_rf.to_dict()<|MERGE_RESOLUTION|>--- conflicted
+++ resolved
@@ -224,12 +224,7 @@
         sequencer.output_i = 3
         sequencer.output_q = 2
         qcm_rf.device = MagicMock()
-<<<<<<< HEAD
-        qcm_rf.setup(parameter=Parameter.LO_FREQUENCY, value=2e9, bus_alias=sequencer.bus_alias)
-=======
-        channel_id = qcm_rf.get_sequencers_from_chip_port_id(sequencer.chip_port_id)[0].identifier
-        qcm_rf.setup(parameter=Parameter.LO_FREQUENCY, value=2e9, channel_id=channel_id)
->>>>>>> 097bee65
+        qcm_rf.setup(parameter=Parameter.LO_FREQUENCY, value=2e9, channel_id=sequencer.identifier)
         qcm_rf.device.set.assert_called_once_with("out1_lo_freq", 2e9)
 
     def test_setup_with_lo_frequency_without_channel_id_raises_error(self, settings):
