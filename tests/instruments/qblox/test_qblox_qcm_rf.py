--- conflicted
+++ resolved
@@ -195,14 +195,8 @@
         sequencer_idx = 0
         qcm_rf = QbloxQCMRF(settings=settings)
         sequencer = qcm_rf._get_sequencer_by_id(sequencer_idx)
-<<<<<<< HEAD
         sequencer.outputs = [0]
         qcm_rf.device = MagicMock()
-=======
-        sequencer.output_i = 0
-        sequencer.output_q = 1
-
->>>>>>> 5abf85de
         qcm_rf.setup(parameter=Parameter.LO_FREQUENCY, value=2e9, channel_id=sequencer_idx)
         assert qcm_rf.get_parameter(parameter=Parameter.LO_FREQUENCY, channel_id=sequencer_idx) == 2e9
         assert not hasattr(qcm_rf, "device")
@@ -218,14 +212,8 @@
 
         qcm_rf = QbloxQCMRF(settings=settings)
         sequencer = qcm_rf._get_sequencer_by_id(sequencer_idx)
-<<<<<<< HEAD
         sequencer.outputs = [1]
         qcm_rf.device = MagicMock()
-=======
-        sequencer.output_i = 3
-        sequencer.output_q = 2
-
->>>>>>> 5abf85de
         qcm_rf.setup(parameter=Parameter.LO_FREQUENCY, value=2e9, channel_id=sequencer_idx)
         assert qcm_rf.get_parameter(parameter=Parameter.LO_FREQUENCY, channel_id=sequencer_idx) == 2e9
         assert not hasattr(qcm_rf, "device")
