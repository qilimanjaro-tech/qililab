--- conflicted
+++ resolved
@@ -112,10 +112,6 @@
     pulsar_controller_qrm.connect()
     return pulsar_controller_qrm.modules[0]
 
-<<<<<<< HEAD
-        pulse_bus_schedule = PulseBusSchedule(timeline=timeline, bus_alias="drive_q0")
-=======
->>>>>>> 90371dd4
 
 @pytest.fixture(name="qblox_compiler")
 def fixture_qblox_compiler(platform: Platform, qrm):
@@ -130,7 +126,7 @@
     pulse_shape = Gaussian(num_sigmas=4)
     pulse = Pulse(amplitude=0.8, phase=np.pi / 2 + 12.2, duration=50, frequency=1e9, pulse_shape=pulse_shape)
     pulse_event = PulseEvent(pulse=pulse, start_time=0, qubit=0)
-    return PulseBusSchedule(timeline=[pulse_event], port="feedline_input")
+    return PulseBusSchedule(timeline=[pulse_event], bus_alias="feedline_input")
 
 
 @pytest.fixture(name="pulse_bus_schedule2")
@@ -139,7 +135,7 @@
     pulse_shape = Gaussian(num_sigmas=4)
     pulse = Pulse(amplitude=0.8, phase=np.pi / 2 + 12.2, duration=50, frequency=1e9, pulse_shape=pulse_shape)
     pulse_event = PulseEvent(pulse=pulse, start_time=0, qubit=1)
-    return PulseBusSchedule(timeline=[pulse_event], port="feedline_input")
+    return PulseBusSchedule(timeline=[pulse_event], bus_alias="feedline_input")
 
 
 class TestQbloxModule:  # pylint: disable=too-few-public-methods
@@ -181,7 +177,7 @@
         qrm_settings = copy.deepcopy(Galadriel.qblox_qrm_0)
         qrm_settings.pop("name")
         qrm = DummyQRM(settings=qrm_settings)
-        qrm.upload_qpysequence(qpysequence=qpysequence, port="feedline_input")
+        qrm.upload_qpysequence(qpysequence=qpysequence, bus_alias="feedline_input")
         assert qrm.sequences[0] is qpysequence
         assert qrm.sequences[1] is qpysequence
 
