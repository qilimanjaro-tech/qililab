--- conflicted
+++ resolved
@@ -54,10 +54,7 @@
     Rectangular,
 )
 from qililab.remote_connection.remote_api import RemoteAPI
-<<<<<<< HEAD
-=======
 from qililab.result.qblox_results.qblox_result import QbloxResult
->>>>>>> affc8670
 from qililab.system_controls.system_control import SystemControl
 from qililab.system_controls.system_control_types.simulated_system_control import (
     SimulatedSystemControl,
@@ -510,7 +507,6 @@
 def fixture_simulated_experiment(simulated_platform: Platform):
     """Return Experiment object."""
     return Experiment(platform=simulated_platform, circuits=[simulated_experiment_circuit])
-<<<<<<< HEAD
 
 
 @pytest.fixture(name="execution_manager")
@@ -540,37 +536,6 @@
     Returns:
         PulseScheduledReadoutBus: Instance of the PulseScheduledReadoutBus class.
     """
-=======
-
-
-@pytest.fixture(name="execution_manager")
-def fixture_execution_manager(experiment: Experiment) -> ExecutionManager:
-    """Load ExecutionManager.
-
-    Returns:
-        ExecutionManager: Instance of the ExecutionManager class.
-    """
-    return experiment._execution.execution_manager  # pylint: disable=protected-access
-
-
-@pytest.fixture(name="pulse_scheduled_bus")
-def fixture_pulse_scheduled_bus(execution_manager: ExecutionManager) -> PulseScheduledBus:
-    """Load PulseScheduledBus.
-
-    Returns:
-        PulseScheduledBus: Instance of the PulseScheduledBus class.
-    """
-    return execution_manager.pulse_scheduled_buses[0]
-
-
-@pytest.fixture(name="pulse_scheduled_readout_bus")
-def fixture_pulse_scheduled_readout_bus(execution_manager: ExecutionManager) -> PulseScheduledReadoutBus:
-    """Load PulseScheduledReadoutBus.
-
-    Returns:
-        PulseScheduledReadoutBus: Instance of the PulseScheduledReadoutBus class.
-    """
->>>>>>> affc8670
     return execution_manager.pulse_scheduled_readout_buses[0]
 
 
