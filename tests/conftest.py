--- conflicted
+++ resolved
@@ -5,21 +5,17 @@
 
 import pytest
 
-<<<<<<< HEAD
-from qililab import PLATFORM_MANAGER_YAML
-=======
-from qililab import build_platform, load
->>>>>>> 90bf9a86
+from qililab import PLATFORM_MANAGER_YAML, build_platform, load
 from qililab.constants import DEFAULT_PLATFORM_NAME
 from qililab.execution import BusesExecution, BusExecution
 from qililab.experiment import Experiment
 from qililab.instruments import (
     SGS100A,
+    Attenuator,
     MixerBasedSystemControl,
     QbloxPulsarQCM,
     QbloxPulsarQRM,
     SimulatedSystemControl,
-    StepAttenuator,
 )
 from qililab.platform import Buses, Platform, Qubit, Resonator, Schema
 from qililab.pulse import (
@@ -178,7 +174,7 @@
 
 
 @pytest.fixture(name="step_attenuator")
-def fixture_step_attenuator() -> StepAttenuator:
+def fixture_step_attenuator() -> Attenuator:
     """Load Schema.
 
     Returns:
@@ -186,7 +182,7 @@
     """
     settings = MockedSettingsFactory.get(platform_name="platform_0", filename="attenuator")
     settings.pop("name")
-    return StepAttenuator(settings=settings)
+    return Attenuator(settings=settings)
 
 
 @pytest.fixture(name="pulse_sequences", params=experiment_params)
@@ -324,11 +320,7 @@
 def fixture_simulated_platform() -> Platform:
     """Return Platform object."""
     with patch("qililab.settings.settings_manager.yaml.safe_load", side_effect=yaml_safe_load_side_effect) as mock_load:
-<<<<<<< HEAD
-        platform = PLATFORM_MANAGER_YAML.build(platform_name="flux_qubit")
-=======
         platform = build_platform(name="flux_qubit", database=True)
->>>>>>> 90bf9a86
         mock_load.assert_called()
     return platform
 
@@ -354,11 +346,7 @@
 def platform_db() -> Platform:
     """Return PlatformBuilderDB instance with loaded platform."""
     with patch("qililab.settings.settings_manager.yaml.safe_load", side_effect=yaml_safe_load_side_effect) as mock_load:
-<<<<<<< HEAD
-        platform = PLATFORM_MANAGER_YAML.build(platform_name=DEFAULT_PLATFORM_NAME)
-=======
         platform = build_platform(name=DEFAULT_PLATFORM_NAME, database=True)
->>>>>>> 90bf9a86
         mock_load.assert_called()
     return platform
 
@@ -378,11 +366,7 @@
         Buses: Instance of the Buses class.
     """
     with patch("qililab.settings.settings_manager.yaml.safe_load", side_effect=yaml_safe_load_side_effect) as mock_load:
-<<<<<<< HEAD
-        platform = PLATFORM_MANAGER_YAML.build(platform_name="platform_0")
-=======
         platform = build_platform(name="platform_0", database=True)
->>>>>>> 90bf9a86
         mock_load.assert_called()
     return platform.buses
 
