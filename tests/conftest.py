"""Pytest configuration fixtures."""
import copy
from unittest.mock import MagicMock, patch

import pytest
from qcodes.instrument_drivers.tektronix.Keithley_2600_channels import KeithleyChannel

from qililab import build_platform
from qililab.constants import DEFAULT_PLATFORM_NAME
from qililab.execution import BusesExecution, BusExecution
from qililab.experiment import Experiment
from qililab.instruments import (
    SGS100A,
    Attenuator,
    Keithley2600,
    MixerBasedSystemControl,
    QbloxQCM,
    QbloxQRM,
    SimulatedSystemControl,
)
from qililab.platform import Buses, Platform, Schema
from qililab.pulse import (
    CircuitToPulses,
    Drag,
    Gaussian,
    Pulse,
    PulseSequence,
    PulseSequences,
    PulseShape,
    ReadoutPulse,
    Rectangular,
)
from qililab.typings import Instrument, Parameter
from qililab.utils import Loop

from .data import FluxQubit, Galadriel, circuit, experiment_params
from .side_effect import yaml_safe_load_side_effect


@pytest.fixture(name="qcm")
@patch("qililab.instruments.qblox.qblox_pulsar.Pulsar", autospec=True)
def fixture_qcm(mock_pulsar: MagicMock):
    """Return connected instance of QbloxQCM class"""
    # add dynamically created attributes
    mock_instance = mock_pulsar.return_value
    mock_instance.mock_add_spec(
        [
            "reference_source",
            "sequencer0",
            "scope_acq_avg_mode_en_path0",
            "scope_acq_avg_mode_en_path1",
            "scope_acq_trigger_mode_path0",
            "scope_acq_trigger_mode_path1",
            "scope_acq_sequencer_select",
        ]
    )
    mock_instance.sequencers = [mock_instance.sequencer0]
    mock_instance.sequencer0.mock_add_spec(
        [
            "sync_en",
            "gain_awg_path0",
            "gain_awg_path1",
            "sequence",
            "mod_en_awg",
            "nco_freq",
            "scope_acq_sequencer_select",
            "channel_map_path0_out0_en",
            "channel_map_path1_out1_en",
            "demod_en_acq",
            "integration_length_acq",
            "set",
            "offset_awg_path0",
            "offset_awg_path1",
        ]
    )
    # connect to instrument
    settings = copy.deepcopy(Galadriel.qblox_qcm_0)
    settings.pop("name")
    return QbloxQCM(device=mock_pulsar, slot_id=0, settings=settings)


@pytest.fixture(name="qrm")
@patch("qililab.instruments.qblox.qblox_pulsar.Pulsar", autospec=True)
def fixture_qrm(mock_pulsar: MagicMock):
    """Return connected instance of QbloxQRM class"""
    # add dynamically created attributes
    mock_instance = mock_pulsar.return_value
    mock_instance.mock_add_spec(
        [
            "reference_source",
            "sequencer0",
            "scope_acq_trigger_mode_path0",
            "scope_acq_trigger_mode_path1",
            "scope_acq_sequencer_select",
            "scope_acq_avg_mode_en_path0",
            "scope_acq_avg_mode_en_path1",
        ]
    )
    mock_instance.sequencers = [mock_instance.sequencer0, mock_instance.sequencer0]
    mock_instance.sequencer0.mock_add_spec(
        [
            "sync_en",
            "gain_awg_path0",
            "gain_awg_path1",
            "sequence",
            "mod_en_awg",
            "nco_freq",
            "scope_acq_sequencer_select",
            "channel_map_path0_out0_en",
            "channel_map_path1_out1_en",
            "demod_en_acq",
            "integration_length_acq",
            "set",
            "offset_awg_path0",
            "offset_awg_path1",
        ]
    )
    # connect to instrument
    settings = copy.deepcopy(Galadriel.qblox_qrm_0)
    settings.pop("name")
    return QbloxQRM(device=mock_pulsar, slot_id=0, settings=settings)


@pytest.fixture(name="rohde_schwarz")
@patch("qililab.instruments.rohde_schwarz.sgs100a.RohdeSchwarzSGS100A", autospec=True)
def fixture_rohde_schwarz(mock_rs: MagicMock):
    """Return connected instance of SGS100A class"""
    # add dynamically created attributes
    mock_instance = mock_rs.return_value
    mock_instance.mock_add_spec(["power", "frequency"])
    # connect to instrument
    settings = copy.deepcopy(Galadriel.rohde_schwarz_0)
    settings.pop("name")
    rohde_schwarz = SGS100A(settings=settings)
    rohde_schwarz.connect()
    return rohde_schwarz


@pytest.fixture(name="keithley_2600")
@patch("qililab.instruments.keithley.keithley_2600.Keithley2600Driver", autospec=True)
def fixture_keithley_2600(mock_driver: MagicMock):
    """Return connected instance of Keithley2600 class"""
    # add dynamically created attributes
    mock_instance = mock_driver.return_value
    mock_instance.smua = MagicMock(KeithleyChannel)
    mock_instance.smua.mock_add_spec(["limiti", "limitv", "doFastSweep"])
    # connect to instrument
    settings = copy.deepcopy(Galadriel.keithley_2600)
    settings.pop("name")
    keithley_2600 = Keithley2600(settings=settings)
    keithley_2600.connect()
    mock_driver.assert_called()
    return keithley_2600


@pytest.fixture(name="schema")
def fixture_schema(platform: Platform) -> Schema:
    """Load Schema.

    Returns:
        Schema: Instance of the Schema class.
    """
    return platform.schema


@pytest.fixture(name="attenuator")
def fixture_attenuator() -> Attenuator:
    """Load Schema.

    Returns:
        Schema: Instance of the Schema class.
    """
    settings = copy.deepcopy(Galadriel.attenuator)
    settings.pop("name")
    return Attenuator(settings=settings)


@pytest.fixture(name="pulse_sequences", params=experiment_params)
def fixture_pulses(platform: Platform) -> PulseSequences:
    """Return Pulses instance."""
<<<<<<< HEAD
    return CircuitToPulses(settings=platform.pulses_settings).translate(circuits=[circuit], chip=platform.chip)[0]
=======
    return CircuitToPulses(settings=platform.settings).translate(circuits=[circuit], chip=platform.chip)[0]
>>>>>>> 10889580


@pytest.fixture(name="pulse_sequence")
def fixture_pulse_sequence(pulse: Pulse) -> PulseSequence:
    """Return PulseSequences instance."""
    return PulseSequence(pulses=[pulse], port=0)


@pytest.fixture(name="experiment_all_platforms", params=experiment_params)
@patch("qililab.platform.platform_manager_yaml.yaml.safe_load", side_effect=yaml_safe_load_side_effect)
def fixture_experiment_all_platforms(mock_load: MagicMock, request: pytest.FixtureRequest):
    """Return Experiment object."""
    runcard, sequences = request.param  # type: ignore
    with patch("qililab.platform.platform_manager_yaml.yaml.safe_load", return_value=runcard) as mock_load:
        with patch("qililab.platform.platform_manager_yaml.open") as mock_open:
            platform = build_platform(name="flux_qubit")
            mock_load.assert_called()
            mock_open.assert_called()
    experiment = Experiment(platform=platform, sequences=sequences)
    mock_load.assert_called()
    return experiment


@pytest.fixture(name="experiment", params=experiment_params[:2])
@patch("qililab.platform.platform_manager_yaml.yaml.safe_load", side_effect=yaml_safe_load_side_effect)
def fixture_experiment(mock_load: MagicMock, request: pytest.FixtureRequest):
    """Return Experiment object."""
    runcard, sequences = request.param  # type: ignore
    with patch("qililab.platform.platform_manager_yaml.yaml.safe_load", return_value=runcard) as mock_load:
        with patch("qililab.platform.platform_manager_yaml.open") as mock_open:
            platform = build_platform(name="galadriel")
            mock_load.assert_called()
            mock_open.assert_called()
    loop = Loop(
        alias="rs_0",
        parameter=Parameter.FREQUENCY,
        start=3544000000,
        stop=3744000000,
        num=2,
    )
    experiment = Experiment(platform=platform, sequences=sequences, loop=loop)
    mock_load.assert_called()
    return experiment


@pytest.fixture(name="nested_experiment", params=experiment_params[:2])
@patch("qililab.platform.platform_manager_yaml.yaml.safe_load", side_effect=yaml_safe_load_side_effect)
def fixture_nested_experiment(mock_load: MagicMock, request: pytest.FixtureRequest):
    """Return Experiment object."""
    runcard, sequences = request.param  # type: ignore
    with patch("qililab.platform.platform_manager_yaml.yaml.safe_load", return_value=runcard) as mock_load:
        with patch("qililab.platform.platform_manager_yaml.open") as mock_open:
            platform = build_platform(name="galadriel")
            mock_load.assert_called()
            mock_open.assert_called()
    loop3 = Loop(instrument=Instrument.AWG, id_=0, parameter=Parameter.FREQUENCY, start=0, stop=1, num=2)
<<<<<<< HEAD
    loop2 = Loop(alias="qblox_qcm", parameter=Parameter.GAIN, start=0, stop=1, step=0.5, loop=loop3)
=======
    loop2 = Loop(alias="platform", parameter=Parameter.DELAY_BEFORE_READOUT, start=40, stop=100, step=40, loop=loop3)
>>>>>>> 10889580
    loop = Loop(
        instrument=Instrument.SIGNAL_GENERATOR, id_=0, parameter=Parameter.FREQUENCY, start=0, stop=1, num=2, loop=loop2
    )
    experiment = Experiment(platform=platform, sequences=sequences, loop=loop)
    mock_load.assert_called()
    return experiment


@pytest.fixture(name="simulated_experiment", params=experiment_params[2:])
@patch("qililab.platform.platform_manager_yaml.yaml.safe_load", side_effect=yaml_safe_load_side_effect)
def fixture_simulated_experiment(mock_load: MagicMock, request: pytest.FixtureRequest):
    """Return Experiment object."""
    runcard, sequences = request.param  # type: ignore
    with patch("qililab.platform.platform_manager_yaml.yaml.safe_load", return_value=runcard) as mock_load:
        with patch("qililab.platform.platform_manager_yaml.open") as mock_open:
            platform = build_platform(name="flux_qubit")
            mock_load.assert_called()
            mock_open.assert_called()
    experiment = Experiment(platform=platform, sequences=sequences)
    mock_load.assert_called()
    return experiment


@pytest.fixture(name="buses_execution")
def fixture_buses_execution(experiment: Experiment) -> BusesExecution:
    """Load BusesExecution.

    Returns:
        BusesExecution: Instance of the BusesExecution class.
    """
    return experiment.execution.buses_execution


@pytest.fixture(name="bus_execution")
def fixture_bus_execution(buses_execution: BusesExecution) -> BusExecution:
    """Load BusExecution.

    Returns:
        BusExecution: Instance of the BusExecution class.
    """
    return buses_execution.buses[0]


@pytest.fixture(name="pulse")
def fixture_pulse() -> Pulse:
    """Load Pulse.

    Returns:
        Pulse: Instance of the Pulse class.
    """
    pulse_shape = Gaussian(num_sigmas=4)
    return Pulse(amplitude=1, phase=0, duration=50, pulse_shape=pulse_shape, start_time=0)


@pytest.fixture(name="readout_pulse")
def fixture_readout_pulse() -> ReadoutPulse:
    """Load ReadoutPulse.

    Returns:
        ReadoutPulse: Instance of the ReadoutPulse class.
    """
    pulse_shape = Gaussian(num_sigmas=4)
    return ReadoutPulse(amplitude=1, phase=0, duration=50, pulse_shape=pulse_shape, start_time=0)


@pytest.fixture(name="mixer_based_system_control")
def fixture_mixer_based_system_control(platform: Platform) -> MixerBasedSystemControl:
    """Load SimulatedSystemControl.

    Returns:
        SimulatedSystemControl: Instance of the SimulatedSystemControl class.
    """
    return platform.buses[0].system_control


@pytest.fixture(name="simulated_system_control")
def fixture_simulated_system_control(simulated_platform: Platform) -> SimulatedSystemControl:
    """Load SimulatedSystemControl.

    Returns:
        SimulatedSystemControl: Instance of the SimulatedSystemControl class.
    """
    return simulated_platform.buses[0].system_control


@pytest.fixture(name="simulated_platform")
def fixture_simulated_platform() -> Platform:
    """Return Platform object."""
    with patch("qililab.platform.platform_manager_yaml.yaml.safe_load", return_value=FluxQubit.runcard) as mock_load:
        with patch("qililab.platform.platform_manager_yaml.open") as mock_open:
            platform = build_platform(name="flux_qubit")
            mock_load.assert_called()
            mock_open.assert_called()
    return platform


@pytest.fixture(name="platform")
def fixture_platform() -> Platform:
    """Return Platform object."""
    return platform_db()


@pytest.fixture(name="loop")
def fixture_loop() -> Loop:
    """Return Platform object."""
    return Loop(alias="X", parameter=Parameter.AMPLITUDE, start=0, stop=1)


@pytest.fixture(name="pulse_shape", params=[Rectangular(), Gaussian(num_sigmas=4), Drag(num_sigmas=4, beta=1.0)])
def fixture_pulse_shape(request: pytest.FixtureRequest) -> PulseShape:
    """Return Rectangular object."""
    return request.param  # type: ignore


def platform_db() -> Platform:
    """Return PlatformBuilderDB instance with loaded platform."""
    with patch("qililab.platform.platform_manager_yaml.yaml.safe_load", return_value=Galadriel.runcard) as mock_load:
        with patch("qililab.platform.platform_manager_yaml.open") as mock_open:
            platform = build_platform(name=DEFAULT_PLATFORM_NAME)
            mock_load.assert_called()
            mock_open.assert_called()
    return platform


def platform_yaml() -> Platform:
    """Return PlatformBuilderYAML instance with loaded platform."""
    with patch("qililab.platform.platform_manager_yaml.yaml.safe_load", return_value=Galadriel.runcard) as mock_load:
        with patch("qililab.platform.platform_manager_yaml.open") as mock_open:
            platform = build_platform(name="galadriel")
            mock_load.assert_called()
            mock_open.assert_called()
    return platform


def buses() -> Buses:
    """Load Buses.

    Returns:
        Buses: Instance of the Buses class.
    """
    with patch("qililab.platform.platform_manager_yaml.yaml.safe_load", return_value=Galadriel.runcard) as mock_load:
        with patch("qililab.platform.platform_manager_yaml.open") as mock_open:
            platform = build_platform(name="galadriel")
            mock_load.assert_called()
            mock_open.assert_called()
    return platform.buses


def mock_instruments(mock_rs: MagicMock, mock_pulsar: MagicMock):
    """Mock dynamically created attributes."""
    mock_rs_instance = mock_rs.return_value
    mock_rs_instance.mock_add_spec(["power", "frequency"])
    mock_pulsar_instance = mock_pulsar.return_value
    mock_pulsar_instance.get_acquisitions.side_effect = lambda sequencer: copy.deepcopy(
        {
            "single": {
                "index": 0,
                "acquisition": {
                    "scope": {
                        "path0": {"data": [1, 1, 1, 1, 1, 1, 1, 1], "out-of-range": False, "avg_cnt": 1000},
                        "path1": {"data": [0, 0, 0, 0, 0, 0, 0, 0], "out-of-range": False, "avg_cnt": 1000},
                    },
                    "bins": {
                        "integration": {"path0": [1, 1, 1, 1], "path1": [0, 0, 0, 0]},
                        "threshold": [0.5, 0.5, 0.5, 0.5],
                        "avg_cnt": [1000, 1000, 1000, 1000],
                    },
                },
            }
        }
    )
    mock_pulsar_instance.mock_add_spec(
        [
            "reference_source",
            "sequencer0",
            "scope_acq_avg_mode_en_path0",
            "scope_acq_avg_mode_en_path1",
            "scope_acq_trigger_mode_path0",
            "scope_acq_trigger_mode_path1",
            "sequencers",
            "scope_acq_sequencer_select",
        ]
    )
    mock_pulsar_instance.sequencer0.mock_add_spec(
        [
            "sync_en",
            "gain_awg_path0",
            "gain_awg_path1",
            "sequence",
            "mod_en_awg",
            "nco_freq",
            "scope_acq_sequencer_select",
            "channel_map_path0_out0_en",
            "channel_map_path1_out1_en",
            "demod_en_acq",
            "integration_length_acq",
            "offset_awg_path0",
            "offset_awg_path1",
        ]
    )<|MERGE_RESOLUTION|>--- conflicted
+++ resolved
@@ -76,7 +76,7 @@
     # connect to instrument
     settings = copy.deepcopy(Galadriel.qblox_qcm_0)
     settings.pop("name")
-    return QbloxQCM(device=mock_pulsar, slot_id=0, settings=settings)
+    return QbloxQCM(settings=settings)
 
 
 @pytest.fixture(name="qrm")
@@ -118,7 +118,7 @@
     # connect to instrument
     settings = copy.deepcopy(Galadriel.qblox_qrm_0)
     settings.pop("name")
-    return QbloxQRM(device=mock_pulsar, slot_id=0, settings=settings)
+    return QbloxQRM(settings=settings)
 
 
 @pytest.fixture(name="rohde_schwarz")
@@ -128,11 +128,9 @@
     # add dynamically created attributes
     mock_instance = mock_rs.return_value
     mock_instance.mock_add_spec(["power", "frequency"])
-    # connect to instrument
     settings = copy.deepcopy(Galadriel.rohde_schwarz_0)
     settings.pop("name")
     rohde_schwarz = SGS100A(settings=settings)
-    rohde_schwarz.connect()
     return rohde_schwarz
 
 
@@ -144,11 +142,9 @@
     mock_instance = mock_driver.return_value
     mock_instance.smua = MagicMock(KeithleyChannel)
     mock_instance.smua.mock_add_spec(["limiti", "limitv", "doFastSweep"])
-    # connect to instrument
     settings = copy.deepcopy(Galadriel.keithley_2600)
     settings.pop("name")
     keithley_2600 = Keithley2600(settings=settings)
-    keithley_2600.connect()
     mock_driver.assert_called()
     return keithley_2600
 
@@ -178,11 +174,7 @@
 @pytest.fixture(name="pulse_sequences", params=experiment_params)
 def fixture_pulses(platform: Platform) -> PulseSequences:
     """Return Pulses instance."""
-<<<<<<< HEAD
-    return CircuitToPulses(settings=platform.pulses_settings).translate(circuits=[circuit], chip=platform.chip)[0]
-=======
     return CircuitToPulses(settings=platform.settings).translate(circuits=[circuit], chip=platform.chip)[0]
->>>>>>> 10889580
 
 
 @pytest.fixture(name="pulse_sequence")
@@ -239,11 +231,7 @@
             mock_load.assert_called()
             mock_open.assert_called()
     loop3 = Loop(instrument=Instrument.AWG, id_=0, parameter=Parameter.FREQUENCY, start=0, stop=1, num=2)
-<<<<<<< HEAD
-    loop2 = Loop(alias="qblox_qcm", parameter=Parameter.GAIN, start=0, stop=1, step=0.5, loop=loop3)
-=======
     loop2 = Loop(alias="platform", parameter=Parameter.DELAY_BEFORE_READOUT, start=40, stop=100, step=40, loop=loop3)
->>>>>>> 10889580
     loop = Loop(
         instrument=Instrument.SIGNAL_GENERATOR, id_=0, parameter=Parameter.FREQUENCY, start=0, stop=1, num=2, loop=loop2
     )
