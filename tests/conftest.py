--- conflicted
+++ resolved
@@ -15,19 +15,7 @@
 from qililab.typings.loop import LoopOptions
 from qililab.utils import Loop
 
-<<<<<<< HEAD
-from .data import (
-    FluxQubitSimulator,
-    Galadriel,
-    SauronYokogawa,
-    circuit,
-    experiment_params,
-    simulated_experiment_circuit,
-)
-from .side_effect import yaml_safe_load_side_effect
-=======
-from .data import FluxQubitSimulator, Galadriel, circuit, experiment_params
->>>>>>> cf4997ff
+from .data import FluxQubitSimulator, Galadriel, SauronYokogawa, circuit, experiment_params
 
 
 @pytest.fixture(name="platform")
