--- conflicted
+++ resolved
@@ -24,313 +24,6 @@
     return platform_db()
 
 
-<<<<<<< HEAD
-@pytest.fixture(name="schema")
-def fixture_schema(platform: Platform) -> Schema:
-    """Load Schema.
-
-    Returns:
-        Schema: Instance of the Schema class.
-    """
-    return platform.schema
-
-
-@pytest.fixture(name="pulsar_controller_qcm")
-def fixture_pulsar_controller_qcm(platform: Platform):
-    """Return an instance of QbloxPulsarController class"""
-    settings = copy.deepcopy(Galadriel.pulsar_controller_qcm_0)
-    settings.pop("name")
-    return QbloxPulsarController(settings=settings, loaded_instruments=platform.instruments)
-
-
-@pytest.fixture(name="qcm_no_device")
-def fixture_qcm_no_device():
-    """Return an instance of QbloxQCM class"""
-    settings = copy.deepcopy(Galadriel.qblox_qcm_0)
-    settings.pop("name")
-    return QbloxQCM(settings=settings)
-
-
-@pytest.fixture(name="qcm")
-@patch("qililab.instrument_controllers.qblox.qblox_pulsar_controller.Pulsar", autospec=True)
-def fixture_qcm(mock_pulsar: MagicMock, pulsar_controller_qcm: QbloxPulsarController):
-    """Return connected instance of QbloxQCM class"""
-    # add dynamically created attributes
-    mock_instance = mock_pulsar.return_value
-    mock_instance.mock_add_spec(
-        [
-            "reference_source",
-            "sequencer0",
-            "out0_offset",
-            "out1_offset",
-            "out2_offset",
-            "out3_offset",
-            "scope_acq_avg_mode_en_path0",
-            "scope_acq_avg_mode_en_path1",
-            "scope_acq_trigger_mode_path0",
-            "scope_acq_trigger_mode_path1",
-            "scope_acq_sequencer_select",
-        ]
-    )
-    mock_instance.sequencers = [mock_instance.sequencer0]
-    mock_instance.sequencer0.mock_add_spec(
-        [
-            "sync_en",
-            "gain_awg_path0",
-            "gain_awg_path1",
-            "sequence",
-            "mod_en_awg",
-            "nco_freq",
-            "scope_acq_sequencer_select",
-            "channel_map_path0_out0_en",
-            "channel_map_path1_out1_en",
-            "demod_en_acq",
-            "integration_length_acq",
-            "set",
-            "mixer_corr_phase_offset_degree",
-            "mixer_corr_gain_ratio",
-            "offset_awg_path0",
-            "offset_awg_path1",
-        ]
-    )
-    pulsar_controller_qcm.connect()
-    return pulsar_controller_qcm.modules[0]
-
-
-@pytest.fixture(name="pulsar_controller_qrm")
-def fixture_pulsar_controller_qrm(platform: Platform):
-    """Return an instance of QbloxPulsarController class"""
-    settings = copy.deepcopy(Galadriel.pulsar_controller_qrm_0)
-    settings.pop("name")
-    return QbloxPulsarController(settings=settings, loaded_instruments=platform.instruments)
-
-
-@pytest.fixture(name="qrm_no_device")
-def fixture_qrm_no_device():
-    """Return an instance of QbloxQRM class"""
-    settings = copy.deepcopy(Galadriel.qblox_qrm_0)
-    settings.pop("name")
-    return QbloxQRM(settings=settings)
-
-
-@pytest.fixture(name="qrm")
-@patch("qililab.instrument_controllers.qblox.qblox_pulsar_controller.Pulsar", autospec=True)
-def fixture_qrm(mock_pulsar: MagicMock, pulsar_controller_qrm: QbloxPulsarController):
-    """Return connected instance of QbloxQRM class"""
-    # add dynamically created attributes
-    mock_instance = mock_pulsar.return_value
-    mock_instance.mock_add_spec(
-        [
-            "reference_source",
-            "sequencer0",
-            "out0_offset",
-            "out1_offset",
-            "out2_offset",
-            "out3_offset",
-            "scope_acq_trigger_mode_path0",
-            "scope_acq_trigger_mode_path1",
-            "scope_acq_sequencer_select",
-            "scope_acq_avg_mode_en_path0",
-            "scope_acq_avg_mode_en_path1",
-            "get_acquisitions",
-        ]
-    )
-    mock_instance.sequencers = [mock_instance.sequencer0, mock_instance.sequencer0]
-    mock_instance.sequencer0.mock_add_spec(
-        [
-            "sync_en",
-            "gain_awg_path0",
-            "gain_awg_path1",
-            "sequence",
-            "mod_en_awg",
-            "nco_freq",
-            "scope_acq_sequencer_select",
-            "channel_map_path0_out0_en",
-            "channel_map_path1_out1_en",
-            "demod_en_acq",
-            "integration_length_acq",
-            "set",
-            "mixer_corr_phase_offset_degree",
-            "mixer_corr_gain_ratio",
-            "offset_awg_path0",
-            "offset_awg_path1",
-        ]
-    )
-    # connect to instrument
-    pulsar_controller_qrm.connect()
-    return pulsar_controller_qrm.modules[0]
-
-
-@pytest.fixture(name="qrm_sequence")
-def fixture_qrm_sequence() -> Sequence:
-    """Returns an instance of Sequence with an empty program, a pair of waveforms (ones and zeros), a single
-    acquisition specification and without weights.
-
-    Returns:
-        Sequence: Sequence object.
-    """
-    program = Program()
-    waveforms = Waveforms()
-    waveforms.add_pair_from_complex(np.ones(1000))
-    acquisitions = Acquisitions()
-    acquisitions.add("single")
-    return Sequence(program=program, waveforms=waveforms, acquisitions=acquisitions, weights={})
-
-
-@pytest.fixture(name="dummy_qrm")
-def fixture_dummy_qrm(qrm_sequence: Sequence) -> DummyPulsar:
-    """dummy QRM
-
-    Args:
-        qrm_sequence (Sequence): _description_
-
-    Returns:
-        DummyPulsar: _description_
-    """
-    qrm = DummyPulsar(name=next(dummy_qrm_name_generator), pulsar_type=PulsarType.PULSAR_QRM)
-    waveform_length = 1000
-    zeros = np.zeros(waveform_length, dtype=np.float32)
-    ones = np.ones(waveform_length, dtype=np.float32)
-    sim_in_0, sim_in_1 = modulate(i=ones, q=zeros, frequency=10e6, phase_offset=0.0)
-    filler = [0.0] * (16380 - waveform_length)
-    sim_in_0 = np.append(sim_in_0, filler)
-    sim_in_1 = np.append(sim_in_1, filler)
-    qrm.feed_input_data(input_path0=sim_in_0, input_path1=sim_in_1)
-    qrm.sequencers[0].sequence(qrm_sequence.todict())
-    qrm.sequencers[0].nco_freq(10e6)
-    qrm.sequencers[0].demod_en_acq(True)
-    qrm.scope_acq_sequencer_select(0)
-    qrm.scope_acq_trigger_mode_path0("sequencer")
-    qrm.scope_acq_trigger_mode_path1("sequencer")
-    qrm.get_sequencer_state(0)
-    qrm.get_acquisition_state(0, 1)
-    return qrm
-
-
-@pytest.fixture(name="qblox_result_noscope")
-def fixture_qblox_result_noscope(dummy_qrm: DummyPulsar):
-    """fixture_qblox_result_noscope
-
-    Args:
-        dummy_qrm (DummyPulsar): _description_
-
-    Returns:
-        _type_: _description_
-    """
-    acquisition = dummy_qrm.get_acquisitions(0)["single"]["acquisition"]
-    return QbloxResult(pulse_length=1000, qblox_raw_results=[acquisition])
-
-
-@pytest.fixture(name="qblox_result_scope")
-def fixture_qblox_result_scope(dummy_qrm: DummyPulsar):
-    """fixture_qblox_result_scope
-
-    Args:
-        dummy_qrm (DummyPulsar): _description_
-
-    Returns:
-        _type_: _description_
-    """
-    dummy_qrm.store_scope_acquisition(0, "single")
-    acquisition = dummy_qrm.get_acquisitions(0)["single"]["acquisition"]
-    return QbloxResult(pulse_length=1000, qblox_raw_results=[acquisition])
-
-
-@pytest.fixture(name="rohde_schwarz_controller")
-def fixture_rohde_schwarz_controller(platform: Platform):
-    """Return an instance of SGS100A controller class"""
-    settings = copy.deepcopy(Galadriel.rohde_schwarz_controller_0)
-    settings.pop("name")
-    return SGS100AController(settings=settings, loaded_instruments=platform.instruments)
-
-
-@pytest.fixture(name="rohde_schwarz_no_device")
-def fixture_rohde_schwarz_no_device():
-    """Return an instance of SGS100A class"""
-    settings = copy.deepcopy(Galadriel.rohde_schwarz_0)
-    settings.pop("name")
-    return SGS100A(settings=settings)
-
-
-@pytest.fixture(name="rohde_schwarz")
-@patch("qililab.instrument_controllers.rohde_schwarz.sgs100a_controller.RohdeSchwarzSGS100A", autospec=True)
-def fixture_rohde_schwarz(mock_rs: MagicMock, rohde_schwarz_controller: SGS100AController):
-    """Return connected instance of SGS100A class"""
-    # add dynamically created attributes
-    mock_instance = mock_rs.return_value
-    mock_instance.mock_add_spec(["power", "frequency", "rf_on"])
-    rohde_schwarz_controller.connect()
-    return rohde_schwarz_controller.modules[0]
-
-
-@pytest.fixture(name="keithley_2600_controller")
-def fixture_keithley_2600_controller(platform: Platform):
-    """Return connected instance of Keithley2600Controller class"""
-    settings = copy.deepcopy(Galadriel.keithley_2600_controller_0)
-    settings.pop("name")
-    return Keithley2600Controller(settings=settings, loaded_instruments=platform.instruments)
-
-
-@pytest.fixture(name="keithley_2600_no_device")
-def fixture_keithley_2600_no_device():
-    """Return connected instance of Keithley2600 class"""
-    settings = copy.deepcopy(Galadriel.keithley_2600)
-    settings.pop("name")
-    return Keithley2600(settings=settings)
-
-
-@pytest.fixture(name="keithley_2600")
-@patch("qililab.instrument_controllers.keithley.keithley_2600_controller.Keithley2600Driver", autospec=True)
-def fixture_keithley_2600(mock_driver: MagicMock, keithley_2600_controller: Keithley2600Controller):
-    """Return connected instance of Keithley2600 class"""
-    mock_instance = mock_driver.return_value
-    mock_instance.smua = MagicMock(KeithleyChannel)
-    mock_instance.smua.mock_add_spec(["limiti", "limitv", "doFastSweep"])
-    keithley_2600_controller.connect()
-    mock_driver.assert_called()
-    return keithley_2600_controller.modules[0]
-
-
-@pytest.fixture(name="attenuator_controller")
-def fixture_attenuator_controller(platform: Platform) -> MiniCircuitsController:
-    """Load Schema.
-
-    Returns:
-        Schema: Instance of the Schema class.
-    """
-    settings = copy.deepcopy(Galadriel.attenuator_controller_0)
-    settings.pop("name")
-    return MiniCircuitsController(settings=settings, loaded_instruments=platform.instruments)
-
-
-@pytest.fixture(name="attenuator_no_device")
-def fixture_attenuator_no_device() -> Attenuator:
-    """Load Schema.
-
-    Returns:
-        Schema: Instance of the Schema class.
-    """
-    settings = copy.deepcopy(Galadriel.attenuator)
-    settings.pop("name")
-    return Attenuator(settings=settings)
-
-
-@pytest.fixture(name="attenuator")
-@patch("qililab.typings.instruments.mini_circuits.urllib", autospec=True)
-def fixture_attenuator(mock_urllib: MagicMock, attenuator_controller: MiniCircuitsController) -> Attenuator:
-    """Load Schema.
-
-    Returns:
-        Schema: Instance of the Schema class.
-    """
-    attenuator_controller.connect()
-    mock_urllib.request.Request.assert_called()
-    mock_urllib.request.urlopen.assert_called()
-    return attenuator_controller.modules[0]
-
-
-=======
->>>>>>> e8ed2138
 @pytest.fixture(name="pulse_schedule", params=experiment_params)
 def fixture_pulse_schedule(platform: Platform) -> PulseSchedule:
     """Return PulseSchedule instance."""
