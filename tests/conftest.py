--- conflicted
+++ resolved
@@ -15,11 +15,7 @@
 from qililab.typings.experiment import ExperimentOptions
 from qililab.utils import Loop
 
-<<<<<<< HEAD
-from .data import FluxQubitSimulator, Galadriel, SauronYokogawa, circuit, experiment_params
-=======
-from .data import FluxQubitSimulator, Galadriel, SauronVNA, circuit, experiment_params
->>>>>>> 641ac8c5
+from .data import FluxQubitSimulator, Galadriel, SauronVNA, SauronYokogawa, circuit, experiment_params
 
 
 @pytest.fixture(name="platform")
@@ -28,17 +24,16 @@
     return platform_db(runcard=Galadriel.runcard)
 
 
-<<<<<<< HEAD
-@pytest.fixture(name="sauron_yoko_platform")
-def fixture_sauron_platform() -> Platform:
-    """Return Platform object."""
-    return platform_db(runcard=SauronYokogawa.runcard)
-=======
 @pytest.fixture(name="sauron_platform")
 def fixture_sauron_platform() -> Platform:
     """Return Platform object."""
     return platform_db(runcard=SauronVNA.runcard)
->>>>>>> 641ac8c5
+
+
+@pytest.fixture(name="sauron_yoko_platform")
+def fixture_sauron_yoko_platform() -> Platform:
+    """Return Platform object."""
+    return platform_db(runcard=SauronYokogawa.runcard)
 
 
 @pytest.fixture(name="pulse_schedule", params=experiment_params)
