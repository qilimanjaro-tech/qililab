"""Pytest configuration fixtures."""
from unittest.mock import MagicMock, patch

import pytest

from qililab import build_platform
from qililab.constants import DEFAULT_PLATFORM_NAME
from qililab.execution.execution_manager import ExecutionManager
from qililab.experiment import Experiment
<<<<<<< HEAD
from qililab.instrument_controllers.keithley.keithley_2600_controller import Keithley2600Controller
from qililab.instrument_controllers.mini_circuits.mini_circuits_controller import MiniCircuitsController
from qililab.instrument_controllers.qblox.qblox_pulsar_controller import QbloxPulsarController
from qililab.instrument_controllers.rohde_schwarz.sgs100a_controller import SGS100AController
from qililab.instruments import SGS100A, Attenuator, Keithley2600, QbloxQCM, QbloxQRM
from qililab.platform import Platform, Schema
from qililab.pulse import (
    CircuitToPulses,
    Drag,
    Gaussian,
    Pulse,
    PulseBusSchedule,
    PulseEvent,
    PulseSchedule,
    PulseShape,
    ReadoutEvent,
    ReadoutPulse,
    Rectangular,
)
from qililab.result.qblox_results.qblox_result import QbloxResult
=======
from qililab.platform import Platform
from qililab.pulse import CircuitToPulses, Gaussian, Pulse, PulseBusSchedule, PulseEvent, PulseSchedule
>>>>>>> 64c9d067
from qililab.typings import Parameter
from qililab.typings.enums import InstrumentName
from qililab.typings.experiment import ExperimentOptions
from qililab.typings.loop import LoopOptions
from qililab.utils import Loop

<<<<<<< HEAD
from .data import FluxQubitSimulator, Galadriel, circuit, experiment_params, simulated_experiment_circuit
from .utils import dummy_qrm_name_generator
=======
from .data import FluxQubitSimulator, Galadriel, circuit, experiment_params
from .side_effect import yaml_safe_load_side_effect
>>>>>>> 64c9d067


@pytest.fixture(name="platform")
def fixture_platform() -> Platform:
    """Return Platform object."""
    return platform_db()


@pytest.fixture(name="pulse_schedule", params=experiment_params)
def fixture_pulse_schedule(platform: Platform) -> PulseSchedule:
    """Return PulseSchedule instance."""
    return CircuitToPulses(settings=platform.settings).translate(circuits=[circuit], chip=platform.chip)[0]


@pytest.fixture(name="pulse_bus_schedule")
def fixture_pulse_bus_schedule(pulse_event: PulseEvent) -> PulseBusSchedule:
    """Return PulseBusSchedule instance."""
    return PulseBusSchedule(timeline=[pulse_event], port=0)


<<<<<<< HEAD
@pytest.fixture(name="experiment_all_platforms", params=experiment_params)
def fixture_experiment_all_platforms(request: pytest.FixtureRequest):
    """Return Experiment object."""
    runcard, circuits = request.param  # type: ignore
    with patch("qililab.platform.platform_manager_yaml.yaml.safe_load", return_value=runcard) as mock_load:
        with patch("qililab.platform.platform_manager_yaml.open") as mock_open:
            platform = build_platform(name="flux_qubit")
            mock_load.assert_called()
            mock_open.assert_called()
    return Experiment(
        platform=platform,
        circuits=circuits if isinstance(circuits, list) else [circuits],
    )


=======
>>>>>>> 64c9d067
@pytest.fixture(name="experiment", params=experiment_params)
def fixture_experiment(request: pytest.FixtureRequest):
    """Return Experiment object."""
    runcard, circuits = request.param  # type: ignore
    with patch("qililab.platform.platform_manager_yaml.yaml.safe_load", return_value=runcard) as mock_load:
        with patch("qililab.platform.platform_manager_yaml.open") as mock_open:
            platform = build_platform(name="sauron")
            mock_load.assert_called()
            mock_open.assert_called()
    loop = Loop(
        alias="X",
        parameter=Parameter.DURATION,
        options=LoopOptions(start=4, stop=1000, step=40),
    )
    options = ExperimentOptions(loops=[loop])
    return Experiment(
        platform=platform, circuits=circuits if isinstance(circuits, list) else [circuits], options=options
    )


<<<<<<< HEAD
@pytest.fixture(name="experiment_reset", params=experiment_params)
def fixture_experiment_reset(request: pytest.FixtureRequest):
    """Return Experiment object."""
    runcard, circuits = request.param  # type: ignore
    with patch("qililab.platform.platform_manager_yaml.yaml.safe_load", return_value=runcard) as mock_load:
        with patch("qililab.platform.platform_manager_yaml.open") as mock_open:
            mock_load.return_value[RUNCARD.SCHEMA][SCHEMA.INSTRUMENT_CONTROLLERS][0] |= {"reset": False}
            platform = build_platform(name="sauron")
            mock_load.assert_called()
            mock_open.assert_called()
    loop = Loop(
        alias="rs_0",
        parameter=Parameter.LO_FREQUENCY,
        options=LoopOptions(
            start=3544000000,
            stop=3744000000,
            num=2,
        ),
    )
    options = ExperimentOptions(loops=[loop])
    experiment = Experiment(
        platform=platform, circuits=circuits if isinstance(circuits, list) else [circuits], options=options
    )
    return experiment


=======
>>>>>>> 64c9d067
@pytest.fixture(name="nested_experiment", params=experiment_params)
def fixture_nested_experiment(request: pytest.FixtureRequest):
    """Return Experiment object."""
    runcard, circuits = request.param  # type: ignore
    with patch("qililab.platform.platform_manager_yaml.yaml.safe_load", return_value=runcard) as mock_load:
        with patch("qililab.platform.platform_manager_yaml.open") as mock_open:
            platform = build_platform(name="sauron")
            mock_load.assert_called()
            mock_open.assert_called()
    loop3 = Loop(
        alias=InstrumentName.QBLOX_QCM.value,
        parameter=Parameter.IF,
        options=LoopOptions(start=0, stop=1, num=2, channel_id=0),
    )
    loop2 = Loop(
        alias="platform",
        parameter=Parameter.DELAY_BEFORE_READOUT,
        options=LoopOptions(start=40, stop=100, step=40),
        loop=loop3,
    )
    loop = Loop(
        alias=InstrumentName.QBLOX_QRM.value,
        parameter=Parameter.GAIN,
        options=LoopOptions(start=0, stop=1, num=2, channel_id=0),
        loop=loop2,
    )
    options = ExperimentOptions(loops=[loop])
    return Experiment(
        platform=platform, circuits=circuits if isinstance(circuits, list) else [circuits], options=options
    )


@pytest.fixture(name="execution_manager")
def fixture_execution_manager(experiment: Experiment) -> ExecutionManager:
    """Load ExecutionManager.

    Returns:
        ExecutionManager: Instance of the ExecutionManager class.
    """
    experiment.build_execution()
    return experiment.execution.execution_manager  # pylint: disable=protected-access


@pytest.fixture(name="pulse")
def fixture_pulse() -> Pulse:
    """Load Pulse.

    Returns:
        Pulse: Instance of the Pulse class.
    """
    pulse_shape = Gaussian(num_sigmas=4)
    return Pulse(amplitude=1, phase=0, duration=50, frequency=1e9, pulse_shape=pulse_shape)


@pytest.fixture(name="pulse_event")
def fixture_pulse_event() -> PulseEvent:
    """Load PulseEvent.

    Returns:
        PulseEvent: Instance of the PulseEvent class.
    """
    pulse_shape = Gaussian(num_sigmas=4)
    pulse = Pulse(amplitude=1, phase=0, duration=50, frequency=1e9, pulse_shape=pulse_shape)
    return PulseEvent(pulse=pulse, start_time=0)


@pytest.fixture(name="simulated_platform")
@patch("qililab.system_control.simulated_system_control.Evolution", autospec=True)
def fixture_simulated_platform(mock_evolution: MagicMock) -> Platform:
    """Return Platform object."""

    # Mocked Evolution needs: system.qubit.frequency, psi0, states, times
    mock_system = MagicMock()
    mock_system.qubit.frequency = 0
    mock_evolution.return_value.system = mock_system
    mock_evolution.return_value.states = []
    mock_evolution.return_value.times = []
    mock_evolution.return_value.psi0 = None

    with patch(
        "qililab.platform.platform_manager_yaml.yaml.safe_load", return_value=FluxQubitSimulator.runcard
    ) as mock_load:
        with patch("qililab.platform.platform_manager_yaml.open") as mock_open:
            platform = build_platform(name="flux_qubit")
            mock_load.assert_called()
            mock_open.assert_called()
    return platform


def platform_db() -> Platform:
    """Return PlatformBuilderDB instance with loaded platform."""
    with patch("qililab.platform.platform_manager_yaml.yaml.safe_load", return_value=Galadriel.runcard) as mock_load:
        with patch("qililab.platform.platform_manager_yaml.open") as mock_open:
            platform = build_platform(name=DEFAULT_PLATFORM_NAME)
            mock_load.assert_called()
            mock_open.assert_called()
    return platform


def platform_yaml() -> Platform:
    """Return PlatformBuilderYAML instance with loaded platform."""
    with patch("qililab.platform.platform_manager_yaml.yaml.safe_load", return_value=Galadriel.runcard) as mock_load:
        with patch("qililab.platform.platform_manager_yaml.open") as mock_open:
            platform = build_platform(name="sauron")
            mock_load.assert_called()
            mock_open.assert_called()
    return platform<|MERGE_RESOLUTION|>--- conflicted
+++ resolved
@@ -7,44 +7,15 @@
 from qililab.constants import DEFAULT_PLATFORM_NAME
 from qililab.execution.execution_manager import ExecutionManager
 from qililab.experiment import Experiment
-<<<<<<< HEAD
-from qililab.instrument_controllers.keithley.keithley_2600_controller import Keithley2600Controller
-from qililab.instrument_controllers.mini_circuits.mini_circuits_controller import MiniCircuitsController
-from qililab.instrument_controllers.qblox.qblox_pulsar_controller import QbloxPulsarController
-from qililab.instrument_controllers.rohde_schwarz.sgs100a_controller import SGS100AController
-from qililab.instruments import SGS100A, Attenuator, Keithley2600, QbloxQCM, QbloxQRM
-from qililab.platform import Platform, Schema
-from qililab.pulse import (
-    CircuitToPulses,
-    Drag,
-    Gaussian,
-    Pulse,
-    PulseBusSchedule,
-    PulseEvent,
-    PulseSchedule,
-    PulseShape,
-    ReadoutEvent,
-    ReadoutPulse,
-    Rectangular,
-)
-from qililab.result.qblox_results.qblox_result import QbloxResult
-=======
 from qililab.platform import Platform
 from qililab.pulse import CircuitToPulses, Gaussian, Pulse, PulseBusSchedule, PulseEvent, PulseSchedule
->>>>>>> 64c9d067
 from qililab.typings import Parameter
 from qililab.typings.enums import InstrumentName
 from qililab.typings.experiment import ExperimentOptions
 from qililab.typings.loop import LoopOptions
 from qililab.utils import Loop
 
-<<<<<<< HEAD
-from .data import FluxQubitSimulator, Galadriel, circuit, experiment_params, simulated_experiment_circuit
-from .utils import dummy_qrm_name_generator
-=======
 from .data import FluxQubitSimulator, Galadriel, circuit, experiment_params
-from .side_effect import yaml_safe_load_side_effect
->>>>>>> 64c9d067
 
 
 @pytest.fixture(name="platform")
@@ -65,24 +36,6 @@
     return PulseBusSchedule(timeline=[pulse_event], port=0)
 
 
-<<<<<<< HEAD
-@pytest.fixture(name="experiment_all_platforms", params=experiment_params)
-def fixture_experiment_all_platforms(request: pytest.FixtureRequest):
-    """Return Experiment object."""
-    runcard, circuits = request.param  # type: ignore
-    with patch("qililab.platform.platform_manager_yaml.yaml.safe_load", return_value=runcard) as mock_load:
-        with patch("qililab.platform.platform_manager_yaml.open") as mock_open:
-            platform = build_platform(name="flux_qubit")
-            mock_load.assert_called()
-            mock_open.assert_called()
-    return Experiment(
-        platform=platform,
-        circuits=circuits if isinstance(circuits, list) else [circuits],
-    )
-
-
-=======
->>>>>>> 64c9d067
 @pytest.fixture(name="experiment", params=experiment_params)
 def fixture_experiment(request: pytest.FixtureRequest):
     """Return Experiment object."""
@@ -103,35 +56,6 @@
     )
 
 
-<<<<<<< HEAD
-@pytest.fixture(name="experiment_reset", params=experiment_params)
-def fixture_experiment_reset(request: pytest.FixtureRequest):
-    """Return Experiment object."""
-    runcard, circuits = request.param  # type: ignore
-    with patch("qililab.platform.platform_manager_yaml.yaml.safe_load", return_value=runcard) as mock_load:
-        with patch("qililab.platform.platform_manager_yaml.open") as mock_open:
-            mock_load.return_value[RUNCARD.SCHEMA][SCHEMA.INSTRUMENT_CONTROLLERS][0] |= {"reset": False}
-            platform = build_platform(name="sauron")
-            mock_load.assert_called()
-            mock_open.assert_called()
-    loop = Loop(
-        alias="rs_0",
-        parameter=Parameter.LO_FREQUENCY,
-        options=LoopOptions(
-            start=3544000000,
-            stop=3744000000,
-            num=2,
-        ),
-    )
-    options = ExperimentOptions(loops=[loop])
-    experiment = Experiment(
-        platform=platform, circuits=circuits if isinstance(circuits, list) else [circuits], options=options
-    )
-    return experiment
-
-
-=======
->>>>>>> 64c9d067
 @pytest.fixture(name="nested_experiment", params=experiment_params)
 def fixture_nested_experiment(request: pytest.FixtureRequest):
     """Return Experiment object."""
