--- conflicted
+++ resolved
@@ -65,24 +65,10 @@
             platform = build_platform(name="sauron")
             mock_load.assert_called()
             mock_open.assert_called()
-<<<<<<< HEAD
-    loop2 = Loop(
-        alias="platform",
-        parameter=Parameter.DELAY_BEFORE_READOUT,
-        options=LoopOptions(start=40, stop=100, step=40),
-=======
-    loop3 = Loop(
-        alias=InstrumentName.QBLOX_QCM.value,
-        parameter=Parameter.IF,
-        values=np.linspace(start=0, stop=1, num=2),
-        channel_id=0,
-    )
     loop2 = Loop(
         alias="platform",
         parameter=Parameter.DELAY_BEFORE_READOUT,
         values=np.arange(start=40, stop=100, step=40),
-        loop=loop3,
->>>>>>> d9aca3a4
     )
     loop = Loop(
         alias=InstrumentName.QBLOX_QRM.value,
