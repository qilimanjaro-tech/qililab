--- conflicted
+++ resolved
@@ -15,13 +15,8 @@
     PulseBusSchedule,
     PulseEvent,
     PulseSchedule,
-<<<<<<< HEAD
     PulseShape,
     Rectangular,
-=======
-    ReadoutEvent,
-    ReadoutPulse,
->>>>>>> 7ced5e9b
 )
 from qililab.typings import Parameter
 from qililab.typings.enums import InstrumentName
@@ -51,7 +46,6 @@
     return PulseBusSchedule(timeline=[pulse_event], port=0)
 
 
-<<<<<<< HEAD
 @pytest.fixture(name="mux_pulse_bus_schedule")
 def fixture_mux_pulse_bus_schedule() -> PulseBusSchedule:
     """Return multiplexed PulseBusSchedule instance."""
@@ -66,23 +60,6 @@
     return PulseBusSchedule(timeline=[pulse_event_1, pulse_event_2], port=0)
 
 
-@pytest.fixture(name="experiment_all_platforms", params=experiment_params)
-@patch("qililab.platform.platform_manager_yaml.yaml.safe_load", side_effect=yaml_safe_load_side_effect)
-def fixture_experiment_all_platforms(mock_load: MagicMock, request: pytest.FixtureRequest):
-    """Return Experiment object."""
-    runcard, circuits = request.param  # type: ignore
-    with patch("qililab.platform.platform_manager_yaml.yaml.safe_load", return_value=runcard) as mock_load:
-        with patch("qililab.platform.platform_manager_yaml.open") as mock_open:
-            platform = build_platform(name="flux_qubit")
-            mock_load.assert_called()
-            mock_open.assert_called()
-    experiment = Experiment(platform=platform, circuits=circuits if isinstance(circuits, list) else [circuits])
-    mock_load.assert_called()
-    return experiment
-
-
-=======
->>>>>>> 7ced5e9b
 @pytest.fixture(name="experiment", params=experiment_params)
 def fixture_experiment(request: pytest.FixtureRequest):
     """Return Experiment object."""
@@ -174,20 +151,6 @@
     return PulseEvent(pulse=pulse, start_time=0)
 
 
-<<<<<<< HEAD
-=======
-@pytest.fixture(name="readout_event")
-def fixture_readout_event() -> ReadoutEvent:
-    """Load ReadoutEvent.
-
-    Returns:
-        ReadoutEvent: Instance of the PulseEvent class.
-    """
-    pulse = ReadoutPulse(amplitude=1, phase=0, duration=50, frequency=1e9)
-    return ReadoutEvent(pulse=pulse, start_time=0)
-
-
->>>>>>> 7ced5e9b
 @pytest.fixture(name="simulated_platform")
 @patch("qililab.system_control.simulated_system_control.Evolution", autospec=True)
 def fixture_simulated_platform(mock_evolution: MagicMock) -> Platform:
