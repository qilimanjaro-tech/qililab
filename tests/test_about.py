--- conflicted
+++ resolved
@@ -8,12 +8,7 @@
 import qcodes
 import qcodes_contrib_drivers
 import qpysequence
-<<<<<<< HEAD
 import qilisdk
-from qm.version import __version__ as qm_version
-=======
->>>>>>> 15c65bb9
-
 import qililab as ql
 
 about_module = importlib.import_module("qililab.about")
@@ -28,7 +23,7 @@
         f"QCodes Contrib version:    {qcodes_contrib_drivers.__version__}\n"
         f"Qblox Instrument version:  {qblox_instruments.__version__}\n"
         f"Qpysequence version:       {qpysequence.__version__}\n"
-        f"Qibo version:              {qibo.__version__}\n"
+        f"QiliSDK version:           {qilisdk.__version__}\n"
     )
 
 
@@ -39,22 +34,6 @@
     monkeypatch.setattr(about_module, "qm_version", _qm_stub)
 
     ql.about()
-<<<<<<< HEAD
-    sys.stdout = sys.__stdout__  # Reset redirect
-
-    expected_string = f"""Platform info:             {platform.platform(aliased=True)}
-Python version:            {sys.version_info[0]}.{sys.version_info[1]}.{sys.version_info[2]}
-PyVISA version:            {pyvisa_py.__version__}
-QCodes version:            {qcodes.__version__}
-QCodes Contrib version:    {qcodes_contrib_drivers.__version__}
-Qblox Instrument version:  {qblox_instruments.__version__}
-Qpysequence version:       {qpysequence.__version__}
-Quantum Machines version:  {qm_version}
-QiliSDK version:           {qilisdk.__version__}
-"""
-
-    assert expected_string == capturedOutput.getvalue()
-=======
 
     captured = capsys.readouterr().out
     assert captured == _expected_base_output()
@@ -66,5 +45,4 @@
     ql.about()
 
     captured = capsys.readouterr().out
-    assert captured == _expected_base_output() + "Quantum Machines version:  1.2.3\n"
->>>>>>> 15c65bb9
+    assert captured == _expected_base_output() + "Quantum Machines version:  1.2.3\n"