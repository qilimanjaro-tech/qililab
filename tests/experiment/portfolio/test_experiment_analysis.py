--- conflicted
+++ resolved
@@ -41,15 +41,7 @@
 @pytest.fixture(name="experiment_analysis")
 def fixture_experiment_analysis():
     """Return Experiment object."""
-<<<<<<< HEAD
-    with patch("qililab.data_management.yaml.safe_load", return_value=Galadriel.runcard) as mock_load:
-        with patch("qililab.data_management.open") as mock_open:
-            platform = build_platform(path="flux_qubit")
-            mock_load.assert_called()
-            mock_open.assert_called()
-=======
     platform = build_platform(Galadriel.runcard)
->>>>>>> 7d8faa04
     loop = Loop(
         alias="X(0)",
         parameter=Parameter.DURATION,
