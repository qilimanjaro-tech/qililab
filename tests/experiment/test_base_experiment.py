"""Tests for the BaseExperiment class."""
import copy
import os
from queue import Queue
from unittest.mock import MagicMock, patch

import numpy as np
import pytest

import qililab as ql
from qililab.constants import DATA, RUNCARD
from qililab.execution.execution_manager import ExecutionManager
from qililab.experiment.base_experiment import BaseExperiment
from qililab.platform import Platform
from qililab.typings import Parameter
from qililab.typings.enums import InstrumentName
from qililab.typings.experiment import ExperimentOptions
from qililab.utils import Loop
from tests.data import Galadriel, SauronVNA, experiment_params
from tests.test_utils import build_platform, mock_instruments


class MockExperiment(BaseExperiment):
    @classmethod
    def from_dict(cls, dictionary: dict):
        pass

    def _execute_recursive_loops(self, loops: list[Loop] | None, queue: Queue, depth=0):
        pass


@pytest.fixture(name="connected_experiment")
@patch("qililab.instrument_controllers.qblox.qblox_pulsar_controller.Pulsar", autospec=True)
@patch("qililab.instrument_controllers.rohde_schwarz.sgs100a_controller.RohdeSchwarzSGS100A", autospec=True)
@patch("qililab.instrument_controllers.keithley.keithley_2600_controller.Keithley2600Driver", autospec=True)
@patch("qililab.instrument_controllers.mini_circuits.mini_circuits_controller.MiniCircuitsDriver", autospec=True)
def fixture_connected_experiment(
    mock_mini_circuits: MagicMock,
    mock_keithley: MagicMock,
    mock_rs: MagicMock,
    mock_pulsar: MagicMock,
    experiment_all_platforms: BaseExperiment,
):
    """Fixture that mocks all the instruments, connects to the mocked instruments and returns the `BaseExperiment`
    instance."""
    mock_instruments(mock_rs=mock_rs, mock_pulsar=mock_pulsar, mock_keithley=mock_keithley)
    experiment_all_platforms.platform.connect()
    mock_mini_circuits.assert_called()
    mock_keithley.assert_called()
    mock_rs.assert_called()
    mock_pulsar.assert_called()
    return experiment_all_platforms


@pytest.fixture(name="connected_nested_experiment")
@patch("qililab.instrument_controllers.qblox.qblox_pulsar_controller.Pulsar", autospec=True)
@patch("qililab.instrument_controllers.rohde_schwarz.sgs100a_controller.RohdeSchwarzSGS100A", autospec=True)
@patch("qililab.instrument_controllers.keithley.keithley_2600_controller.Keithley2600Driver", autospec=True)
@patch("qililab.instrument_controllers.mini_circuits.mini_circuits_controller.MiniCircuitsDriver", autospec=True)
def fixture_connected_nested_experiment(
    mock_mini_circuits: MagicMock,
    mock_keithley: MagicMock,
    mock_rs: MagicMock,
    mock_pulsar: MagicMock,
    nested_experiment: BaseExperiment,
):
    """Fixture that mocks all the instruments, connects to the mocked instruments and returns the `BaseExperiment`
    instance."""
    mock_instruments(mock_rs=mock_rs, mock_pulsar=mock_pulsar, mock_keithley=mock_keithley)
    nested_experiment.platform.connect()
    mock_mini_circuits.assert_called()
    mock_keithley.assert_called()
    mock_rs.assert_called()
    mock_pulsar.assert_called()
    return nested_experiment


@pytest.fixture(name="platform")
def fixture_platform() -> Platform:
    """Return Platform object."""
    return build_platform(runcard=Galadriel.runcard)


@pytest.fixture(name="sauron_platform")
def fixture_sauron_platform() -> Platform:
    """Return Platform object."""
    return build_platform(runcard=SauronVNA.runcard)


@pytest.fixture(name="nested_experiment", params=experiment_params)
def fixture_nested_experiment(request: pytest.FixtureRequest):
    """Return BaseExperiment object."""
    runcard, _ = request.param  # type: ignore
<<<<<<< HEAD
    with patch("qililab.data_management.yaml.safe_load", return_value=runcard) as mock_load:
        with patch("qililab.data_management.open") as mock_open:
            platform = build_platform(path="galdriel")
            mock_load.assert_called()
            mock_open.assert_called()
=======
    platform = build_platform(runcard)
>>>>>>> 7d8faa04
    loop2 = Loop(
        alias="platform",
        parameter=Parameter.DELAY_BEFORE_READOUT,
        values=np.arange(start=40, stop=100, step=40),
    )
    loop = Loop(
        alias=InstrumentName.QBLOX_QRM.value,
        parameter=Parameter.GAIN,
        values=np.linspace(start=0, stop=1, num=2),
        channel_id=0,
        loop=loop2,
    )
    options = ExperimentOptions(loops=[loop])
    return MockExperiment(platform=platform, options=options)


@pytest.fixture(name="experiment_all_platforms", params=experiment_params)
def fixture_experiment_all_platforms(request: pytest.FixtureRequest):
    """Return BaseExperiment object."""
    runcard, _ = request.param  # type: ignore
<<<<<<< HEAD
    with patch("qililab.data_management.yaml.safe_load", return_value=runcard) as mock_load:
        with patch("qililab.data_management.open") as mock_open:
            platform = build_platform(path="galadriel")
            mock_load.assert_called()
            mock_open.assert_called()
    # Build loop from an existing alias on the testing platform Galadriel
=======
    platform = build_platform(runcard)
    # Build loop from an existing alias on the testing platform
>>>>>>> 7d8faa04
    loop = Loop(
        alias=Galadriel.buses[0][RUNCARD.ALIAS],  # type: ignore
        parameter=Parameter.LO_FREQUENCY,
        values=np.linspace(start=3544000000, stop=3744000000, num=2),
    )
    options = ExperimentOptions(loops=[loop])
    experiment = MockExperiment(platform=platform, options=options)
    return experiment


@pytest.fixture(name="experiment_reset", params=experiment_params)
def fixture_experiment_reset(request: pytest.FixtureRequest):
    """Return BaseExperiment object."""
    runcard, _ = request.param  # type: ignore
    runcard = copy.deepcopy(runcard)
    with patch("qililab.data_management.yaml.safe_load", return_value=runcard) as mock_load:
        with patch("qililab.data_management.open") as mock_open:
            mock_load.return_value[RUNCARD.INSTRUMENT_CONTROLLERS][0] |= {"reset": False}
<<<<<<< HEAD
            platform = build_platform(path="sauron")
=======
            platform = ql.build_platform(name="sauron.yml")
>>>>>>> 7d8faa04
            mock_load.assert_called()
            mock_open.assert_called()
    loop = Loop(
        alias="rs_0",
        parameter=Parameter.LO_FREQUENCY,
        values=np.linspace(start=3544000000, stop=3744000000, num=2),
    )
    options = ExperimentOptions(loops=[loop])
    experiment = MockExperiment(platform=platform, options=options)
    mock_load.assert_called()
    return experiment


@pytest.fixture(name="exp", params=experiment_params)
def fixture_exp(request: pytest.FixtureRequest):
    """Return BaseExperiment object."""
    runcard, _ = request.param  # type: ignore
<<<<<<< HEAD
    with patch("qililab.data_management.yaml.safe_load", return_value=runcard) as mock_load:
        with patch("qililab.data_management.open") as mock_open:
            platform = build_platform(path="galadriel")
            mock_load.assert_called()
            mock_open.assert_called()
=======
    platform = build_platform(runcard)
>>>>>>> 7d8faa04
    loop = Loop(
        alias=Galadriel.buses[0][RUNCARD.ALIAS],  # type: ignore
        parameter=Parameter.DURATION,
        values=np.arange(start=4, stop=1000, step=40),
    )
    options = ExperimentOptions(loops=[loop])
    return MockExperiment(platform=platform, options=options)


class TestAttributes:
    """Unit tests checking the BaseExperiment attributes and methods"""

    def test_platform_attributes(self, exp: BaseExperiment):
        """Test platform attributes after initialization."""
        assert isinstance(exp.platform, Platform)
        assert isinstance(exp.options, ExperimentOptions)
        assert not hasattr(exp, "execution_manager")
        assert not hasattr(exp, "results")
        assert not hasattr(exp, "results_path")
        assert not hasattr(exp, "_plot")
        assert not hasattr(exp, "_remote_id")


class TestProperties:
    """Test the properties of the BaseExperiment class."""

    def test_software_average_property(self, exp: BaseExperiment):
        """Test software_average property."""
        assert exp.software_average == exp.options.settings.software_average

    def test_hardware_average_property(self, exp: BaseExperiment):
        """Test hardware_average property."""
        assert exp.hardware_average == exp.options.settings.hardware_average

    def test_repetition_duration_property(self, exp: BaseExperiment):
        """Test repetition_duration property."""
        assert exp.repetition_duration == exp.options.settings.repetition_duration


class TestMethods:
    """Test the methods of the BaseExperiment class."""

    def test_build_execution(self, exp: BaseExperiment):
        """Test the ``build_execution`` method of the BaseExperiment class."""
        # Check that attributes don't exist
        assert not hasattr(exp, "execution_manager")
        assert not hasattr(exp, "results")
        assert not hasattr(exp, "results_path")
        assert not hasattr(exp, "_plot")
        assert not hasattr(exp, "_remote_id")
        exp.build_execution()
        # Check that new attributes are created
        assert isinstance(exp.execution_manager, ExecutionManager)
        assert not hasattr(exp, "results")
        assert not hasattr(exp, "results_path")
        assert not hasattr(exp, "_plot")
        assert not hasattr(exp, "_remote_id")

    def test_run_without_data_path_raises_error(self, exp: BaseExperiment):
        """Test that the ``build_execution`` method of the ``BaseExperiment`` class raises an error when no DATA
        path is specified."""
        old_data = os.environ.get(DATA)
        del os.environ[DATA]
        with pytest.raises(ValueError, match="Environment variable DATA is not set"):
            exp.build_execution()
            exp.run()
        if old_data is not None:
            os.environ[DATA] = old_data

    def test_run_raises_error(self, exp: BaseExperiment):
        """Test that the ``run`` method raises an error if ``build_execution`` has not been called."""
        with pytest.raises(ValueError, match="Please build the execution_manager before running an experiment"):
            exp.run()

    def test_to_dict_method(self, experiment_all_platforms: BaseExperiment):
        """Test to_dict method."""
        dictionary = experiment_all_platforms.to_dict()
        assert isinstance(dictionary, dict)

    def test_loop_num_loops_property(self, experiment_all_platforms: BaseExperiment):
        """Test loop's num_loops property."""
        if experiment_all_platforms.options.loops is not None:
            assert isinstance(experiment_all_platforms.options.loops[0].num_loops, int)
            assert isinstance(str(experiment_all_platforms.options.loops[0].num_loops), str)

    def test_str_method(self, experiment_all_platforms: BaseExperiment):
        """Test __str__ method."""
        expected = f"BaseExperiment {experiment_all_platforms.options.name}:\n{str(experiment_all_platforms.platform)}\n{str(experiment_all_platforms.options)}"
        test_str = str(experiment_all_platforms)
        assert expected == test_str

    def test_filter_loops_values_with_external_parameters_raises_exception(self, exp: BaseExperiment):
        """Test _filter_loops_values_with_external_paramters raises an exception when lists of values and loops have not the same length"""
        values = (1.5, -1.5)
        loops = [Loop(alias="foo", parameter=Parameter.POWER, values=np.linspace(0, 10, 1))]
        with pytest.raises(
            ValueError, match=f"Values list length: {len(values)} differ from loops list length: {len(loops)}."
        ):
            exp._filter_loops_values_with_external_parameters(values, loops)

    def test_filter_loops_values_with_external_parameters_pops(self, exp: BaseExperiment):
        """Test _filter_loops_values_with_external_paramters returns a list of the original values and loops without the ones containing external parameters"""
        test_value = (1.5,)
        test_loop = [
            Loop(
                alias=Galadriel.buses[0][RUNCARD.ALIAS],  # type: ignore
                parameter=Parameter.EXTERNAL,
                values=np.linspace(start=0, stop=10, num=1),
            )
        ]
        filtered_loops, filtered_values = exp._filter_loops_values_with_external_parameters(test_value, test_loop)
        assert filtered_loops == []
        assert filtered_values == []

    def test_prepare_results_returns_no_path(self, exp: BaseExperiment):
        """Test the prepare_results method with save_results=False returns no results_path"""
        exp.build_execution()
        _, results_path = exp.prepare_results(save_experiment=False, save_results=False)
        assert results_path is None


class TestSetParameter:
    """Unit tests for the ``set_parameter`` method."""

    def test_set_parameter_method_without_a_connected_device(self, exp: BaseExperiment):
        """Test set_parameter method raising an error when device is not connected."""
        with pytest.raises(ValueError):
            exp.set_parameter(alias=InstrumentName.QBLOX_QCM.value, parameter=Parameter.IF, value=1e9, channel_id=0)

    @patch("qililab.instrument_controllers.qblox.qblox_pulsar_controller.Pulsar", autospec=True)
    @patch("qililab.instrument_controllers.rohde_schwarz.sgs100a_controller.RohdeSchwarzSGS100A", autospec=True)
    @patch("qililab.instrument_controllers.keithley.keithley_2600_controller.Keithley2600Driver", autospec=True)
    @patch("qililab.typings.instruments.mini_circuits.urllib", autospec=True)
    def test_set_parameter_method_with_a_connected_device(
        self,
        mock_urllib: MagicMock,
        mock_keithley: MagicMock,
        mock_rs: MagicMock,
        mock_pulsar: MagicMock,
        exp: BaseExperiment,  # pylint: disable=unused-argument
    ):
        """Test set_parameter method."""
        # add dynamically created attributes
        mock_instruments(mock_rs=mock_rs, mock_pulsar=mock_pulsar, mock_keithley=mock_keithley)
        exp.platform.connect()
        mock_urllib.request.Request.assert_called()
        mock_urllib.request.urlopen.assert_called()
        exp.set_parameter(alias=InstrumentName.QBLOX_QCM.value, parameter=Parameter.IF, value=1e9, channel_id=0)

    def test_set_parameter_method_with_platform_gates_settings(self, exp: BaseExperiment):
        """Test set_parameter method with platform gate settings."""
        exp.set_parameter(alias="M(0)_0", parameter=Parameter.AMPLITUDE, value=0.3)
        assert exp.platform.gates_settings.get_gate(name="M", qubits=0)[0].pulse.amplitude == 0.3

    def test_set_parameter_method_with_instrument_controller_reset(self, exp: BaseExperiment):
        """Test set_parameter method with instrument controller reset."""
        exp.set_parameter(alias="pulsar_controller_qcm_0", parameter=Parameter.RESET, value=False)
        assert (
            exp.platform.instrument_controllers.get_instrument_controller(
                alias="pulsar_controller_qcm_0"
            ).settings.reset
            is False
        )

    def test_set_parameter_method_with_delay(self, exp: BaseExperiment):
        """Test set_parameter method with delay parameter."""
        bus_delay = 0
        exp.build_execution = MagicMock()  # type: ignore
        alias = Galadriel.buses[0][RUNCARD.ALIAS]
        element = exp.platform.get_element(alias)  # type: ignore
        exp.set_parameter(element=element, alias=alias, parameter=Parameter.DELAY, value=bus_delay)  # type: ignore
        assert exp.platform.get_bus_by_alias(alias).delay == bus_delay  # type: ignore
        exp.build_execution.assert_called_once_with()


class TestReset:
    """Unit tests for the reset option."""

    @patch("qililab.instrument_controllers.qblox.qblox_pulsar_controller.Pulsar", autospec=True)
    @patch("qililab.instrument_controllers.rohde_schwarz.sgs100a_controller.RohdeSchwarzSGS100A", autospec=True)
    @patch("qililab.instrument_controllers.keithley.keithley_2600_controller.Keithley2600Driver", autospec=True)
    @patch("qililab.typings.instruments.mini_circuits.urllib", autospec=True)
    @patch("qililab.instrument_controllers.instrument_controller.InstrumentController.reset")
    def test_set_reset_true_with_connected_device(
        self,
        mock_reset: MagicMock,
        mock_urllib: MagicMock,  # pylint: disable=unused-argument
        mock_keithley: MagicMock,
        mock_rs: MagicMock,
        mock_pulsar: MagicMock,
        exp: BaseExperiment,  # pylint: disable=unused-argument
    ):
        """Test set reset to false method."""
        # add dynamically created attributes
        mock_instruments(mock_rs=mock_rs, mock_pulsar=mock_pulsar, mock_keithley=mock_keithley)
        exp.platform.connect()
        exp.platform.disconnect()
        mock_reset.assert_called()
        assert mock_reset.call_count == 12

    @patch("qililab.instrument_controllers.qblox.qblox_pulsar_controller.Pulsar", autospec=True)
    @patch("qililab.instrument_controllers.rohde_schwarz.sgs100a_controller.RohdeSchwarzSGS100A", autospec=True)
    @patch("qililab.instrument_controllers.keithley.keithley_2600_controller.Keithley2600Driver", autospec=True)
    @patch("qililab.typings.instruments.mini_circuits.urllib", autospec=True)
    @patch("qililab.instrument_controllers.instrument_controller.InstrumentController.reset")
    def test_set_reset_false_with_connected_device(
        self,
        mock_reset: MagicMock,
        mock_urllib: MagicMock,  # pylint: disable=unused-argument
        mock_keithley: MagicMock,
        mock_rs: MagicMock,
        mock_pulsar: MagicMock,
        experiment_reset: BaseExperiment,  # pylint: disable=unused-argument
    ):
        """Test set reset to false method."""
        # add dynamically created attributes
        mock_instruments(mock_rs=mock_rs, mock_pulsar=mock_pulsar, mock_keithley=mock_keithley)
        experiment_reset.platform.connect()
        experiment_reset.platform.disconnect()
        assert mock_reset.call_count == 10<|MERGE_RESOLUTION|>--- conflicted
+++ resolved
@@ -91,15 +91,7 @@
 def fixture_nested_experiment(request: pytest.FixtureRequest):
     """Return BaseExperiment object."""
     runcard, _ = request.param  # type: ignore
-<<<<<<< HEAD
-    with patch("qililab.data_management.yaml.safe_load", return_value=runcard) as mock_load:
-        with patch("qililab.data_management.open") as mock_open:
-            platform = build_platform(path="galdriel")
-            mock_load.assert_called()
-            mock_open.assert_called()
-=======
     platform = build_platform(runcard)
->>>>>>> 7d8faa04
     loop2 = Loop(
         alias="platform",
         parameter=Parameter.DELAY_BEFORE_READOUT,
@@ -120,17 +112,8 @@
 def fixture_experiment_all_platforms(request: pytest.FixtureRequest):
     """Return BaseExperiment object."""
     runcard, _ = request.param  # type: ignore
-<<<<<<< HEAD
-    with patch("qililab.data_management.yaml.safe_load", return_value=runcard) as mock_load:
-        with patch("qililab.data_management.open") as mock_open:
-            platform = build_platform(path="galadriel")
-            mock_load.assert_called()
-            mock_open.assert_called()
-    # Build loop from an existing alias on the testing platform Galadriel
-=======
     platform = build_platform(runcard)
     # Build loop from an existing alias on the testing platform
->>>>>>> 7d8faa04
     loop = Loop(
         alias=Galadriel.buses[0][RUNCARD.ALIAS],  # type: ignore
         parameter=Parameter.LO_FREQUENCY,
@@ -149,11 +132,7 @@
     with patch("qililab.data_management.yaml.safe_load", return_value=runcard) as mock_load:
         with patch("qililab.data_management.open") as mock_open:
             mock_load.return_value[RUNCARD.INSTRUMENT_CONTROLLERS][0] |= {"reset": False}
-<<<<<<< HEAD
-            platform = build_platform(path="sauron")
-=======
-            platform = ql.build_platform(name="sauron.yml")
->>>>>>> 7d8faa04
+            platform = ql.build_platform(path="sauron.yml")
             mock_load.assert_called()
             mock_open.assert_called()
     loop = Loop(
@@ -171,15 +150,7 @@
 def fixture_exp(request: pytest.FixtureRequest):
     """Return BaseExperiment object."""
     runcard, _ = request.param  # type: ignore
-<<<<<<< HEAD
-    with patch("qililab.data_management.yaml.safe_load", return_value=runcard) as mock_load:
-        with patch("qililab.data_management.open") as mock_open:
-            platform = build_platform(path="galadriel")
-            mock_load.assert_called()
-            mock_open.assert_called()
-=======
     platform = build_platform(runcard)
->>>>>>> 7d8faa04
     loop = Loop(
         alias=Galadriel.buses[0][RUNCARD.ALIAS],  # type: ignore
         parameter=Parameter.DURATION,
