--- conflicted
+++ resolved
@@ -437,17 +437,11 @@
         RUNCARD.ID: 0,
         RUNCARD.ALIAS: None,
         RUNCARD.CATEGORY: Category.CHIP.value,
-<<<<<<< HEAD
-        Node.NODES.value: [
-            {RUNCARD.NAME: NodeName.PORT.value, RUNCARD.ID: 0, "flux": False, Node.NODES.value: [3]},
-            {RUNCARD.NAME: NodeName.PORT.value, RUNCARD.ID: 1, "flux": False, Node.NODES.value: [2]},
-=======
         NODE.NODES: [
             {RUNCARD.NAME: NodeName.PORT.value, RUNCARD.ID: 10, NODE.LINE: Line.FLUX.value, NODE.NODES: [3]},
             {RUNCARD.NAME: NodeName.PORT.value, RUNCARD.ID: 0, NODE.LINE: Line.DRIVE.value, NODE.NODES: [3]},
             {RUNCARD.NAME: NodeName.PORT.value, RUNCARD.ID: 1, NODE.LINE: Line.FEEDLINE_INPUT.value, NODE.NODES: [2]},
             {RUNCARD.NAME: NodeName.PORT.value, RUNCARD.ID: 11, NODE.LINE: Line.FEEDLINE_OUTPUT.value, NODE.NODES: [2]},
->>>>>>> 2bec6479
             {
                 RUNCARD.NAME: NodeName.RESONATOR.value,
                 RUNCARD.ID: 2,
@@ -626,13 +620,8 @@
     chip = {
         RUNCARD.ID: 0,
         RUNCARD.CATEGORY: Category.CHIP.value,
-<<<<<<< HEAD
-        Node.NODES.value: [
-            {RUNCARD.NAME: NodeName.PORT.value, RUNCARD.ID: 0, "flux": False, Node.NODES.value: [1]},
-=======
         NODE.NODES: [
             {RUNCARD.NAME: NodeName.PORT.value, RUNCARD.ID: 0, NODE.LINE: Line.DRIVE.value, NODE.NODES: [1]},
->>>>>>> 2bec6479
             {
                 RUNCARD.NAME: NodeName.QUBIT.value,
                 RUNCARD.ID: 1,
@@ -957,15 +946,9 @@
         RUNCARD.ID: 0,
         RUNCARD.ALIAS: None,
         RUNCARD.CATEGORY: Category.CHIP.value,
-<<<<<<< HEAD
-        Node.NODES.value: [
-            {RUNCARD.NAME: NodeName.PORT.value, RUNCARD.ID: 0, "flux": False, Node.NODES.value: [3]},
-            {RUNCARD.NAME: NodeName.PORT.value, RUNCARD.ID: 1, "flux": False, Node.NODES.value: [2]},
-=======
         NODE.NODES: [
             {RUNCARD.NAME: NodeName.PORT.value, RUNCARD.ID: 0, NODE.LINE: Line.DRIVE.value, NODE.NODES: [3]},
             {RUNCARD.NAME: NodeName.PORT.value, RUNCARD.ID: 1, NODE.LINE: Line.FEEDLINE_INPUT.value, NODE.NODES: [2]},
->>>>>>> 2bec6479
             {
                 RUNCARD.NAME: NodeName.RESONATOR.value,
                 RUNCARD.ID: 2,
