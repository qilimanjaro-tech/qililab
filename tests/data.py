""" Data to use alongside the test suite. """
# pylint: disable=too-many-lines
import copy
from typing import Any

import numpy as np
from qibo.gates import RX, RY, I, M, X, Y
from qibo.models.circuit import Circuit

from qililab.constants import (
    CONNECTION,
    EXPERIMENT,
    INSTRUMENTCONTROLLER,
    LOOP,
    PLATFORM,
    PULSE,
    PULSEBUSSCHEDULE,
    PULSEEVENT,
    PULSESCHEDULES,
    RUNCARD,
    SCHEMA,
)
from qililab.instruments.awg_settings.typings import AWGTypes
from qililab.typings.enums import (
    AcquireTriggerMode,
    ConnectionName,
    InstrumentControllerName,
    InstrumentName,
    IntegrationMode,
    Parameter,
    PulseShapeName,
    ReferenceClock,
    ResetMethod,
    SystemControlName,
)


class Galadriel:
    """Test data of the galadriel platform."""

    name = "galadriel"

<<<<<<< HEAD
    platform = {
        "name": "galadriel",
=======
    platform: dict[str, Any] = {
        RUNCARD.ID: 0,
        RUNCARD.NAME: "galadriel",
>>>>>>> b40f57a2
        PLATFORM.DEVICE_ID: 9,
        PLATFORM.MINIMUM_CLOCK_TIME: 4,
        PLATFORM.DELAY_BETWEEN_PULSES: 0,
        PLATFORM.DELAY_BEFORE_READOUT: 0,
        PLATFORM.TIMINGS_CALCULATION_METHOD: "as_soon_as_possible",
        PLATFORM.RESET_METHOD: ResetMethod.PASSIVE.value,
        PLATFORM.PASSIVE_RESET_DURATION: 100,
        "operations": [
            {
                "name": "Rxy",
                "pulse": {"name": "Gaussian", "amplitude": 1.0, "duration": 40, "parameters": {"sigma": 2}},
            },
            {
                "name": "R180",
                "pulse": {"name": "Gaussian", "amplitude": 1.0, "duration": 40, "parameters": {"sigma": 2}},
            },
            {
                "name": "X",
                "pulse": {"name": "Gaussian", "amplitude": 1.0, "duration": 40, "parameters": {"sigma": 2}},
            },
            {
                "name": "Measure",
                "pulse": {"name": "Square", "amplitude": 1.0, "duration": 6000, "parameters": {}},
            },
        ],
        "gates": {
            0: [
                {
                    "name": "M",
                    "amplitude": 1,
                    "phase": 0,
                    "duration": 2000,
                    EXPERIMENT.SHAPE: {"name": "rectangular"},
                },
                {
                    "name": "I",
                    "amplitude": 0,
                    "phase": 0,
                    "duration": 0,
                    EXPERIMENT.SHAPE: {"name": "rectangular"},
                },
                {
                    "name": "X",
                    "amplitude": 1,
                    "phase": 0,
                    "duration": 50,
                    EXPERIMENT.SHAPE: {
                        "name": "drag",
                        "num_sigmas": 4,
                        "drag_coefficient": 0,
                    },
                },
                {
                    "name": "Y",
                    "amplitude": 1,
                    "phase": 1.5707963267948966,
                    "duration": 20,
                    EXPERIMENT.SHAPE: {
                        "name": "drag",
                        "num_sigmas": 4,
                        "drag_coefficient": 0,
                    },
                },
                {
                    "name": "Drag",
                    "amplitude": 1,
                    "phase": 0,
                    "duration": 50,
                    EXPERIMENT.SHAPE: {
                        "name": "drag",
                        "num_sigmas": 4,
                        "drag_coefficient": 1.0,
                    },
                },
            ],
            1: [
                {
                    "name": "M",
                    "amplitude": 1,
                    "phase": 0,
                    "duration": 2000,
                    EXPERIMENT.SHAPE: {"name": "rectangular"},
                },
                {
                    "name": "I",
                    "amplitude": 0,
                    "phase": 0,
                    "duration": 0,
                    EXPERIMENT.SHAPE: {"name": "rectangular"},
                },
                {
                    "name": "X",
                    "amplitude": 1,
                    "phase": 0,
                    "duration": 50,
                    EXPERIMENT.SHAPE: {
                        "name": "drag",
                        "num_sigmas": 4,
                        "drag_coefficient": 0,
                    },
                },
                {
                    "name": "Y",
                    "amplitude": 1,
                    "phase": 1.5707963267948966,
                    "duration": 20,
                    EXPERIMENT.SHAPE: {
                        "name": "drag",
                        "num_sigmas": 4,
                        "drag_coefficient": 0,
                    },
                },
                {
                    "name": "Drag",
                    "amplitude": 1,
                    "phase": 0,
                    "duration": 50,
                    EXPERIMENT.SHAPE: {
                        "name": "drag",
                        "num_sigmas": 4,
                        "drag_coefficient": 1.0,
                    },
                },
            ],
            (0, 1): [
                {
                    "name": "M",
                    "amplitude": 1,
                    "phase": 0,
                    "duration": 2000,
                    EXPERIMENT.SHAPE: {"name": "rectangular"},
                }
            ],
            (1, 0): [
                {
                    "name": "M",
                    "amplitude": 1,
                    "phase": 0,
                    "duration": 2000,
                    EXPERIMENT.SHAPE: {"name": "rectangular"},
                }
            ],
        },
    }

<<<<<<< HEAD
    pulsar_controller_qcm_0 = {
        "name": InstrumentControllerName.QBLOX_PULSAR,
        "alias": "pulsar_controller_qcm_0",
=======
    pulsar_controller_qcm_0: dict[str, Any] = {
        RUNCARD.ID: 0,
        RUNCARD.NAME: InstrumentControllerName.QBLOX_PULSAR,
        RUNCARD.ALIAS: "pulsar_controller_qcm_0",
        RUNCARD.CATEGORY: Category.INSTRUMENT_CONTROLLER.value,
        RUNCARD.SUBCATEGORY: InstrumentControllerSubCategory.SINGLE.value,
>>>>>>> b40f57a2
        Parameter.REFERENCE_CLOCK.value: ReferenceClock.INTERNAL.value,
        INSTRUMENTCONTROLLER.CONNECTION: {
            "name": ConnectionName.TCP_IP.value,
            CONNECTION.ADDRESS: "192.168.0.3",
        },
        INSTRUMENTCONTROLLER.MODULES: [
            {
                "alias": InstrumentName.QBLOX_QCM.value,
                "slot_id": 0,
            }
        ],
    }

<<<<<<< HEAD
    qblox_qcm_0 = {
        "name": InstrumentName.QBLOX_QCM,
        "alias": InstrumentName.QBLOX_QCM.value,
=======
    qblox_qcm_0: dict[str, Any] = {
        RUNCARD.ID: 0,
        RUNCARD.NAME: InstrumentName.QBLOX_QCM,
        RUNCARD.ALIAS: InstrumentName.QBLOX_QCM.value,
        RUNCARD.CATEGORY: Category.AWG.value,
>>>>>>> b40f57a2
        RUNCARD.FIRMWARE: "0.7.0",
        Parameter.NUM_SEQUENCERS.value: 2,
        AWGTypes.OUT_OFFSETS.value: [0, 0.5, 0.7, 0.8],
        AWGTypes.AWG_SEQUENCERS.value: [
            {
                "identifier": 0,
                "chip_port_id": "drive_q0",
                "output_i": 0,
                "output_q": 1,
                Parameter.NUM_BINS.value: 1,
                Parameter.IF.value: 100_000_000,
                Parameter.GAIN_I.value: 1,
                Parameter.GAIN_Q.value: 1,
                Parameter.GAIN_IMBALANCE.value: 0,
                Parameter.PHASE_IMBALANCE.value: 0,
                Parameter.OFFSET_I.value: 0,
                Parameter.OFFSET_Q.value: 0,
                Parameter.HARDWARE_MODULATION.value: False,
            },
            {
                "identifier": 1,
                "chip_port_id": "flux_q0",
                "output_i": 0,
                "output_q": 1,
                Parameter.NUM_BINS.value: 1,
                Parameter.IF.value: 100_000_000,
                Parameter.GAIN_I.value: 1,
                Parameter.GAIN_Q.value: 1,
                Parameter.GAIN_IMBALANCE.value: 0,
                Parameter.PHASE_IMBALANCE.value: 0,
                Parameter.OFFSET_I.value: 0,
                Parameter.OFFSET_Q.value: 0,
                Parameter.HARDWARE_MODULATION.value: False,
            },
        ],
    }

<<<<<<< HEAD
    pulsar_controller_qrm_0 = {
        "name": InstrumentControllerName.QBLOX_PULSAR,
        "alias": "pulsar_controller_qrm_0",
=======
    pulsar_controller_qrm_0: dict[str, Any] = {
        RUNCARD.ID: 1,
        RUNCARD.NAME: InstrumentControllerName.QBLOX_PULSAR,
        RUNCARD.ALIAS: "pulsar_controller_qrm_0",
        RUNCARD.CATEGORY: Category.INSTRUMENT_CONTROLLER.value,
        RUNCARD.SUBCATEGORY: InstrumentControllerSubCategory.SINGLE.value,
>>>>>>> b40f57a2
        Parameter.REFERENCE_CLOCK.value: ReferenceClock.EXTERNAL.value,
        INSTRUMENTCONTROLLER.CONNECTION: {
            "name": ConnectionName.TCP_IP.value,
            CONNECTION.ADDRESS: "192.168.0.4",
        },
        INSTRUMENTCONTROLLER.MODULES: [
            {
                "alias": InstrumentName.QBLOX_QRM.value,
                "slot_id": 0,
            }
        ],
    }

<<<<<<< HEAD
    qblox_qrm_0 = {
        "name": InstrumentName.QBLOX_QRM,
        "alias": InstrumentName.QBLOX_QRM.value,
=======
    qblox_qrm_0: dict[str, Any] = {
        RUNCARD.ID: 1,
        RUNCARD.NAME: InstrumentName.QBLOX_QRM,
        RUNCARD.ALIAS: InstrumentName.QBLOX_QRM.value,
        RUNCARD.CATEGORY: Category.AWG.value,
>>>>>>> b40f57a2
        RUNCARD.FIRMWARE: "0.7.0",
        Parameter.NUM_SEQUENCERS.value: 2,
        Parameter.ACQUISITION_DELAY_TIME.value: 100,
        AWGTypes.OUT_OFFSETS.value: [0.123, 1.23],
        AWGTypes.AWG_SEQUENCERS.value: [
            {
                "identifier": 0,
                "chip_port_id": "feedline_input",
                "qubit": 0,
                "output_i": 0,
                "output_q": 1,
                Parameter.NUM_BINS.value: 1,
                Parameter.IF.value: 100_000_000,
                Parameter.GAIN_I.value: 1,
                Parameter.GAIN_Q.value: 1,
                Parameter.GAIN_IMBALANCE.value: 0,
                Parameter.PHASE_IMBALANCE.value: 0,
                Parameter.OFFSET_I.value: 0,
                Parameter.OFFSET_Q.value: 0,
                Parameter.HARDWARE_MODULATION.value: False,
                Parameter.SCOPE_ACQUIRE_TRIGGER_MODE.value: AcquireTriggerMode.SEQUENCER.value,
                Parameter.SCOPE_HARDWARE_AVERAGING.value: True,
                Parameter.SAMPLING_RATE.value: 1.0e09,
                Parameter.INTEGRATION_LENGTH.value: 2_123,
                Parameter.INTEGRATION_MODE.value: IntegrationMode.SSB.value,
                Parameter.SEQUENCE_TIMEOUT.value: 1,
                Parameter.ACQUISITION_TIMEOUT.value: 1,
                Parameter.HARDWARE_DEMODULATION.value: True,
                Parameter.SCOPE_STORE_ENABLED.value: True,
                Parameter.WEIGHTS_I.value: [0.1, 0.2, 0.3, 0.4, 0.5, 0.6, 0.7, 0.8, 0.9, 1.0],
                Parameter.WEIGHTS_Q.value: [1.0, 0.9, 0.8, 0.7, 0.6, 0.5, 0.4, 0.3, 0.2, 0.1],
                Parameter.WEIGHED_ACQ_ENABLED.value: True,
                Parameter.THRESHOLD.value: 0.5,
                Parameter.THRESHOLD_ROTATION.value: 45.0,
            },
            {
                "identifier": 1,
                "chip_port_id": "feedline_input",
                "qubit": 1,
                "output_i": 0,
                "output_q": 1,
                Parameter.NUM_BINS.value: 1,
                Parameter.IF.value: 200_000_000,
                Parameter.GAIN_I.value: 1,
                Parameter.GAIN_Q.value: 1,
                Parameter.GAIN_IMBALANCE.value: 0,
                Parameter.PHASE_IMBALANCE.value: 0,
                Parameter.OFFSET_I.value: 0,
                Parameter.OFFSET_Q.value: 0,
                Parameter.HARDWARE_MODULATION.value: False,
                Parameter.SCOPE_ACQUIRE_TRIGGER_MODE.value: AcquireTriggerMode.SEQUENCER.value,
                Parameter.SCOPE_HARDWARE_AVERAGING.value: True,
                Parameter.SAMPLING_RATE.value: 1.0e09,
                Parameter.INTEGRATION_LENGTH.value: 2_000,
                Parameter.INTEGRATION_MODE.value: IntegrationMode.SSB.value,
                Parameter.SEQUENCE_TIMEOUT.value: 1,
                Parameter.ACQUISITION_TIMEOUT.value: 1,
                Parameter.HARDWARE_DEMODULATION.value: True,
                Parameter.SCOPE_STORE_ENABLED.value: False,
                Parameter.WEIGHTS_I.value: [1.0, 0.9, 0.8, 0.7, 0.6, 0.5, 0.4, 0.3, 0.2, 0.1],
                Parameter.WEIGHTS_Q.value: [0.1, 0.2, 0.3, 0.4, 0.5, 0.6, 0.7, 0.8, 0.9, 1.0],
                Parameter.WEIGHED_ACQ_ENABLED.value: False,
                Parameter.THRESHOLD.value: 0.5,
                Parameter.THRESHOLD_ROTATION.value: 45.0,
            },
        ],
    }

<<<<<<< HEAD
    rohde_schwarz_controller_0 = {
        "name": InstrumentControllerName.ROHDE_SCHWARZ,
        "alias": "rohde_schwarz_controller_0",
=======
    rohde_schwarz_controller_0: dict[str, Any] = {
        RUNCARD.ID: 2,
        RUNCARD.NAME: InstrumentControllerName.ROHDE_SCHWARZ,
        RUNCARD.ALIAS: "rohde_schwarz_controller_0",
        RUNCARD.CATEGORY: Category.INSTRUMENT_CONTROLLER.value,
        RUNCARD.SUBCATEGORY: InstrumentControllerSubCategory.SINGLE.value,
>>>>>>> b40f57a2
        Parameter.REFERENCE_CLOCK.value: "EXT",
        INSTRUMENTCONTROLLER.CONNECTION: {
            "name": ConnectionName.TCP_IP.value,
            CONNECTION.ADDRESS: "192.168.0.10",
        },
        INSTRUMENTCONTROLLER.MODULES: [
            {
                "alias": "rs_0",
                "slot_id": 0,
            }
        ],
    }

<<<<<<< HEAD
    rohde_schwarz_0 = {
        "name": InstrumentName.ROHDE_SCHWARZ,
        "alias": "rs_0",
=======
    rohde_schwarz_0: dict[str, Any] = {
        RUNCARD.ID: 0,
        RUNCARD.NAME: InstrumentName.ROHDE_SCHWARZ,
        RUNCARD.ALIAS: "rs_0",
        RUNCARD.CATEGORY: Category.SIGNAL_GENERATOR.value,
>>>>>>> b40f57a2
        RUNCARD.FIRMWARE: "4.30.046.295",
        Parameter.POWER.value: 15,
        Parameter.LO_FREQUENCY.value: 7.24730e09,
        Parameter.RF_ON.value: True,
    }

<<<<<<< HEAD
    rohde_schwarz_controller_1 = {
        "name": InstrumentControllerName.ROHDE_SCHWARZ,
        "alias": "rohde_schwarz_controller_1",
=======
    rohde_schwarz_controller_1: dict[str, Any] = {
        RUNCARD.ID: 3,
        RUNCARD.NAME: InstrumentControllerName.ROHDE_SCHWARZ,
        RUNCARD.ALIAS: "rohde_schwarz_controller_1",
        RUNCARD.CATEGORY: Category.INSTRUMENT_CONTROLLER.value,
        RUNCARD.SUBCATEGORY: InstrumentControllerSubCategory.SINGLE.value,
>>>>>>> b40f57a2
        Parameter.REFERENCE_CLOCK.value: "EXT",
        INSTRUMENTCONTROLLER.CONNECTION: {
            "name": ConnectionName.TCP_IP.value,
            CONNECTION.ADDRESS: "192.168.0.7",
        },
        INSTRUMENTCONTROLLER.MODULES: [
            {
                "alias": "rs_1",
                "slot_id": 0,
            }
        ],
    }

<<<<<<< HEAD
    rohde_schwarz_1 = {
        "name": InstrumentName.ROHDE_SCHWARZ,
        "alias": "rs_1",
=======
    rohde_schwarz_1: dict[str, Any] = {
        RUNCARD.ID: 1,
        RUNCARD.NAME: InstrumentName.ROHDE_SCHWARZ,
        RUNCARD.ALIAS: "rs_1",
        RUNCARD.CATEGORY: Category.SIGNAL_GENERATOR.value,
>>>>>>> b40f57a2
        RUNCARD.FIRMWARE: "4.30.046.295",
        Parameter.POWER.value: 15,
        Parameter.LO_FREQUENCY.value: 3.351e09,
        Parameter.RF_ON.value: True,
    }

<<<<<<< HEAD
    attenuator_controller_0 = {
        "name": InstrumentControllerName.MINI_CIRCUITS,
        "alias": "attenuator_controller_0",
=======
    attenuator_controller_0: dict[str, Any] = {
        RUNCARD.ID: 4,
        RUNCARD.NAME: InstrumentControllerName.MINI_CIRCUITS,
        RUNCARD.ALIAS: "attenuator_controller_0",
        RUNCARD.CATEGORY: Category.INSTRUMENT_CONTROLLER.value,
        RUNCARD.SUBCATEGORY: InstrumentControllerSubCategory.SINGLE.value,
>>>>>>> b40f57a2
        INSTRUMENTCONTROLLER.CONNECTION: {
            "name": ConnectionName.TCP_IP.value,
            CONNECTION.ADDRESS: "192.168.0.222",
        },
        INSTRUMENTCONTROLLER.MODULES: [
            {
                "alias": "attenuator",
                "slot_id": 0,
            }
        ],
    }

<<<<<<< HEAD
    attenuator = {
        "name": InstrumentName.MINI_CIRCUITS,
        "alias": "attenuator",
=======
    attenuator: dict[str, Any] = {
        RUNCARD.ID: 1,
        RUNCARD.NAME: InstrumentName.MINI_CIRCUITS,
        RUNCARD.ALIAS: "attenuator",
        RUNCARD.CATEGORY: Category.ATTENUATOR.value,
>>>>>>> b40f57a2
        Parameter.ATTENUATION.value: 30,
        RUNCARD.FIRMWARE: None,
    }

<<<<<<< HEAD
    keithley_2600_controller_0 = {
        "name": InstrumentControllerName.KEITHLEY2600,
        "alias": "keithley_2600_controller_0",
=======
    keithley_2600_controller_0: dict[str, Any] = {
        RUNCARD.ID: 5,
        RUNCARD.NAME: InstrumentControllerName.KEITHLEY2600,
        RUNCARD.ALIAS: "keithley_2600_controller_0",
        RUNCARD.CATEGORY: Category.INSTRUMENT_CONTROLLER.value,
        RUNCARD.SUBCATEGORY: InstrumentControllerSubCategory.SINGLE.value,
>>>>>>> b40f57a2
        INSTRUMENTCONTROLLER.CONNECTION: {
            "name": ConnectionName.TCP_IP.value,
            CONNECTION.ADDRESS: "192.168.0.112",
        },
        INSTRUMENTCONTROLLER.MODULES: [
            {
                "alias": InstrumentName.KEITHLEY2600.value,
                "slot_id": 0,
            }
        ],
    }

<<<<<<< HEAD
    keithley_2600 = {
        "name": InstrumentName.KEITHLEY2600,
        "alias": InstrumentControllerName.KEITHLEY2600.value,
=======
    keithley_2600: dict[str, Any] = {
        RUNCARD.ID: 1,
        RUNCARD.NAME: InstrumentName.KEITHLEY2600,
        RUNCARD.ALIAS: InstrumentControllerName.KEITHLEY2600.value,
        RUNCARD.CATEGORY: Category.DC_SOURCE.value,
>>>>>>> b40f57a2
        RUNCARD.FIRMWARE: None,
        Parameter.MAX_CURRENT.value: 0.1,
        Parameter.MAX_VOLTAGE.value: 20.0,
    }

    instruments: list[dict] = [qblox_qcm_0, qblox_qrm_0, rohde_schwarz_0, rohde_schwarz_1, attenuator, keithley_2600]
    instrument_controllers: list[dict] = [
        pulsar_controller_qcm_0,
        pulsar_controller_qrm_0,
        rohde_schwarz_controller_0,
        rohde_schwarz_controller_1,
        attenuator_controller_0,
        keithley_2600_controller_0,
    ]

<<<<<<< HEAD
    chip = {
        "nodes": [
            {"name": "port", "alias": "flux_q0", "line": "flux", "nodes": ["q0"]},
            {"name": "port", "alias": "drive_q0", "line": "drive", "nodes": ["q0"]},
            {"name": "port", "alias": "feedline_input", "line": "feedline_input", "nodes": ["resonator_q0"]},
            {"name": "port", "alias": "feedline_output", "line": "feedline_output", "nodes": ["resonator_q0"]},
=======
    chip: dict[str, Any] = {
        RUNCARD.ID: 0,
        RUNCARD.ALIAS: None,
        RUNCARD.CATEGORY: Category.CHIP.value,
        NODE.NODES: [
            {RUNCARD.NAME: NodeName.PORT.value, RUNCARD.ID: 10, NODE.LINE: Line.FLUX.value, NODE.NODES: [3]},
            {RUNCARD.NAME: NodeName.PORT.value, RUNCARD.ID: 0, NODE.LINE: Line.DRIVE.value, NODE.NODES: [3]},
            {RUNCARD.NAME: NodeName.PORT.value, RUNCARD.ID: 1, NODE.LINE: Line.FEEDLINE_INPUT.value, NODE.NODES: [2]},
            {RUNCARD.NAME: NodeName.PORT.value, RUNCARD.ID: 11, NODE.LINE: Line.FEEDLINE_OUTPUT.value, NODE.NODES: [2]},
>>>>>>> b40f57a2
            {
                "name": "resonator",
                "alias": "resonator_q0",
                "frequency": 7.34730e09,
                "nodes": ["feedline_input", "feedline_output", "q0"],
            },
            {
                "name": "qubit",
                "alias": "q0",
                "qubit_index": 0,
                "frequency": 3.451e09,
                "nodes": ["flux_q0", "drive_q0", "resonator_q0"],
            },
        ],
    }

    buses: list[dict[str, Any]] = [
        {
            "alias": "drive_line_bus",
            "system_control": {
                "name": SystemControlName.SYSTEM_CONTROL,
                RUNCARD.INSTRUMENTS: [InstrumentName.QBLOX_QCM.value, "rs_0"],
            },
            "port": "drive_q0",
            RUNCARD.DISTORTIONS: [],
            RUNCARD.DELAY: 0,
        },
        {
            "alias": "feedline_input_output_bus",
            "system_control": {
                "name": SystemControlName.READOUT_SYSTEM_CONTROL,
                RUNCARD.INSTRUMENTS: [InstrumentName.QBLOX_QRM.value, "rs_1"],
            },
            "port": "feedline_input",
            RUNCARD.DISTORTIONS: [],
            RUNCARD.DELAY: 0,
        },
        {
            "alias": "flux_line_bus",
            "system_control": {
                "name": SystemControlName.SYSTEM_CONTROL,
                RUNCARD.INSTRUMENTS: [InstrumentName.QBLOX_QCM.value, "rs_0"],
            },
            "port": "flux_q0",
            RUNCARD.DISTORTIONS: [],
            RUNCARD.DELAY: 0,
        },
    ]

    schema: dict[str, Any] = {
        SCHEMA.INSTRUMENTS: instruments,
        SCHEMA.CHIP: chip,
        SCHEMA.BUSES: buses,
        SCHEMA.INSTRUMENT_CONTROLLERS: instrument_controllers,
    }

    runcard: dict[str, Any] = {
        RUNCARD.SETTINGS: platform,
        RUNCARD.SCHEMA: schema,
    }

<<<<<<< HEAD
    qubit_0: dict = {
        "name": "qubit",
        "alias": "qubit",
=======
    qubit_0: dict[str, Any] = {
        RUNCARD.ID: 0,
        RUNCARD.NAME: NodeName.QUBIT,
        RUNCARD.CATEGORY: NodeName.QUBIT.value,
        RUNCARD.ALIAS: NodeName.QUBIT.value,
>>>>>>> b40f57a2
        "pi_pulse_amplitude": 1,
        "pi_pulse_duration": 100,
        "pi_pulse_frequency": 100000000.0,
        "qubit_frequency": 3544000000.0,
        "min_voltage": 950,
        "max_voltage": 1775,
    }

<<<<<<< HEAD
    resonator_0 = {
        "name": "resonator",
=======
    resonator_0: dict[str, Any] = {
        RUNCARD.ID: 0,
        RUNCARD.NAME: NodeName.RESONATOR,
        RUNCARD.CATEGORY: NodeName.RESONATOR.value,
>>>>>>> b40f57a2
        "qubits": [
            {
                "pi_pulse_amplitude": 1,
                "pi_pulse_duration": 100,
                "pi_pulse_frequency": 100000000.0,
                "qubit_frequency": 3544000000.0,
                "min_voltage": 950,
                "max_voltage": 1775,
            }
        ],
    }


class FluxQubitSimulator:
    """Test data of the flux_qubit platform."""

    name = "flux_qubit"

<<<<<<< HEAD
    platform = {
        "name": "flux_qubit",
=======
    platform: dict[str, Any] = {
        RUNCARD.ID: 0,
        RUNCARD.NAME: "flux_qubit",
>>>>>>> b40f57a2
        PLATFORM.DEVICE_ID: 9,
        PLATFORM.MINIMUM_CLOCK_TIME: 4,
        PLATFORM.DELAY_BETWEEN_PULSES: 0,
        PLATFORM.DELAY_BEFORE_READOUT: 40,
        PLATFORM.TIMINGS_CALCULATION_METHOD: "as_soon_as_possible",
        PLATFORM.RESET_METHOD: ResetMethod.PASSIVE.value,
        PLATFORM.PASSIVE_RESET_DURATION: 100,
        "operations": [
            {
                "name": "Rxy",
                "pulse": {"name": "Gaussian", "amplitude": 1.0, "duration": 40, "parameters": {"sigma": 2}},
            },
            {
                "name": "R180",
                "pulse": {"name": "Gaussian", "amplitude": 1.0, "duration": 40, "parameters": {"sigma": 2}},
            },
            {
                "name": "X",
                "pulse": {"name": "Gaussian", "amplitude": 1.0, "duration": 40, "parameters": {"sigma": 2}},
            },
        ],
        "gates": {
            0: [
                {
                    "name": "M",
                    "amplitude": 1,
                    "phase": 0,
                    "duration": 2000,
                    EXPERIMENT.SHAPE: {"name": "rectangular"},
                },
                {
                    "name": "I",
                    "amplitude": 0,
                    "phase": 0,
                    "duration": 0,
                    EXPERIMENT.SHAPE: {"name": "rectangular"},
                },
                {
                    "name": "X",
                    "amplitude": 1,
                    "phase": 0,
                    "duration": 50,
                    EXPERIMENT.SHAPE: {
                        "name": "drag",
                        "num_sigmas": 4,
                        "drag_coefficient": 0,
                    },
                },
                {
                    "name": "Y",
                    "amplitude": 1,
                    "phase": 1.5707963267948966,
                    "duration": 20,
                    EXPERIMENT.SHAPE: {
                        "name": "drag",
                        "num_sigmas": 4,
                        "drag_coefficient": 0,
                    },
                },
            ]
        },
    }

<<<<<<< HEAD
    chip = {
        "nodes": [
            {"name": "port", "alias": "drive_q0", "line": "drive", "nodes": ["q0"]},
            {"name": "qubit", "alias": "q0", "qubit_index": 0, "frequency": 3.451e09, "nodes": ["drive_q0"]},
=======
    chip: dict[str, Any] = {
        RUNCARD.ID: 0,
        RUNCARD.CATEGORY: Category.CHIP.value,
        NODE.NODES: [
            {RUNCARD.NAME: NodeName.PORT.value, RUNCARD.ID: 0, NODE.LINE: Line.DRIVE.value, NODE.NODES: [1]},
            {
                RUNCARD.NAME: NodeName.QUBIT.value,
                RUNCARD.ID: 1,
                NODE.QUBIT_INDEX: 0,
                NODE.FREQUENCY: 3.451e09,
                NODE.NODES: [0],
            },
>>>>>>> b40f57a2
        ],
    }

    schema: dict[str, Any] = {
        SCHEMA.INSTRUMENTS: [],
        SCHEMA.INSTRUMENT_CONTROLLERS: [],
        SCHEMA.CHIP: chip,
        SCHEMA.BUSES: [
            {
                "alias": "simulated_bus",
                "system_control": {
                    "name": SystemControlName.SIMULATED_SYSTEM_CONTROL,
                    "qubit": "csfq4jj",
                    "qubit_params": {"n_cut": 10, "phi_x": 6.28318530718, "phi_z": -0.25132741228},
                    "drive": "zport",
                    "drive_params": {"dimension": 10},
                    "resolution": 1,
                    "store_states": False,
                },
                RUNCARD.DISTORTIONS: [],
                "port": "drive_q0",
            }
        ],
    }

    runcard: dict[str, Any] = {
        RUNCARD.SETTINGS: platform,
        RUNCARD.SCHEMA: schema,
    }


experiment_params: list[list[str | Circuit | list[Circuit]]] = []
for platform in [Galadriel]:
    circuit = Circuit(1)
    circuit.add(I(0))
    circuit.add(X(0))
    circuit.add(Y(0))
    circuit.add(RX(0, 23))
    circuit.add(RY(0, 15))
    if platform == Galadriel:
        circuit.add(M(0))
    experiment_params.extend([[platform.runcard, circuit], [platform.runcard, [circuit, circuit]]])  # type: ignore

# Circuit used for simulator
simulated_experiment_circuit: Circuit = Circuit(1)
simulated_experiment_circuit.add(I(0))
simulated_experiment_circuit.add(X(0))
simulated_experiment_circuit.add(Y(0))
simulated_experiment_circuit.add(RX(0, 23))
simulated_experiment_circuit.add(RY(0, 15))

results_two_loops: dict[str, Any] = {
    EXPERIMENT.SOFTWARE_AVERAGE: 1,
    EXPERIMENT.NUM_SCHEDULES: 1,
    EXPERIMENT.SHAPE: [75, 100],
    EXPERIMENT.LOOPS: [
        {
            "alias": "attenuator",
            LOOP.PARAMETER: Parameter.ATTENUATION.value,
            LOOP.VALUES: (np.arange(start=15, stop=90, step=1)).tolist(),
            LOOP.CHANNEL_ID: None,
            LOOP.LOOP: {
                "alias": "rs_1",
                LOOP.PARAMETER: "frequency",
                LOOP.VALUES: (np.arange(start=7342000000, stop=7352000000, step=100000)).tolist(),
                LOOP.LOOP: None,
                LOOP.CHANNEL_ID: None,
            },
        },
    ],
    EXPERIMENT.RESULTS: [
        {
            "name": "qblox",
            "integration_lengths": [8000],
            "qblox_raw_results": [
                {
                    "scope": {
                        "path0": {"data": [], "out-of-range": False, "avg_cnt": 0},
                        "path1": {"data": [], "out-of-range": False, "avg_cnt": 0},
                    },
                    "bins": {
                        "integration": {"path0": [-0.08875841551660968], "path1": [-0.4252879595139228]},
                        "threshold": [0.48046875],
                        "avg_cnt": [1024],
                    },
                }
            ],
        },
        {
            "name": "qblox",
            "integration_lengths": [8000],
            "qblox_raw_results": [
                {
                    "scope": {
                        "path0": {"data": [], "out-of-range": False, "avg_cnt": 0},
                        "path1": {"data": [], "out-of-range": False, "avg_cnt": 0},
                    },
                    "bins": {
                        "integration": {"path0": [-0.14089025097703958], "path1": [-0.3594594414081583]},
                        "threshold": [0.4599609375],
                        "avg_cnt": [1024],
                    },
                }
            ],
        },
    ],
}

results_one_loops: dict[str, Any] = {
    EXPERIMENT.SOFTWARE_AVERAGE: 1,
    EXPERIMENT.NUM_SCHEDULES: 1,
    EXPERIMENT.SHAPE: [100],
    EXPERIMENT.LOOPS: [
        {
            "alias": "rs_1",
            LOOP.PARAMETER: "frequency",
            LOOP.VALUES: (np.arange(start=7342000000, stop=7352000000, step=100000)).tolist(),
            LOOP.LOOP: None,
            LOOP.CHANNEL_ID: None,
        }
    ],
    EXPERIMENT.RESULTS: [
        {
            "name": "qblox",
            "integration_lengths": [8000],
            "qblox_raw_results": [
                {
                    "scope": {
                        "path0": {"data": [], "out-of-range": False, "avg_cnt": 0},
                        "path1": {"data": [], "out-of-range": False, "avg_cnt": 0},
                    },
                    "bins": {
                        "integration": {"path0": [-0.08875841551660968], "path1": [-0.4252879595139228]},
                        "threshold": [0.48046875],
                        "avg_cnt": [1024],
                    },
                }
            ],
        },
        {
            "name": "qblox",
            "integration_lengths": [8000],
            "qblox_raw_results": [
                {
                    "scope": {
                        "path0": {"data": [], "out-of-range": False, "avg_cnt": 0},
                        "path1": {"data": [], "out-of-range": False, "avg_cnt": 0},
                    },
                    "bins": {
                        "integration": {"path0": [-0.14089025097703958], "path1": [-0.3594594414081583]},
                        "threshold": [0.4599609375],
                        "avg_cnt": [1024],
                    },
                }
            ],
        },
    ],
}

results_one_loops_empty: dict[str, Any] = {
    EXPERIMENT.SOFTWARE_AVERAGE: 1,
    EXPERIMENT.NUM_SCHEDULES: 1,
    EXPERIMENT.SHAPE: [100],
    EXPERIMENT.LOOPS: [
        {
            "alias": "rs_1",
            LOOP.PARAMETER: "frequency",
            LOOP.VALUES: np.arange(start=7342000000, stop=7352000000, step=100000),
            LOOP.LOOP: None,
        }
    ],
    EXPERIMENT.RESULTS: [],
}

experiment: dict[str, Any] = {
    RUNCARD.PLATFORM: Galadriel.runcard,
    EXPERIMENT.OPTIONS: {
        EXPERIMENT.LOOPS: [
            {
                "alias": "qblox_qrm",
                LOOP.PARAMETER: Parameter.GAIN.value,
                LOOP.VALUES: np.arange(start=0.1, stop=1, step=0.3),
                LOOP.CHANNEL_ID: 0,
                LOOP.LOOP: {
                    "alias": "attenuator",
                    LOOP.PARAMETER: Parameter.ATTENUATION.value,
                    LOOP.VALUES: np.arange(start=15, stop=90, step=1),
                    LOOP.LOOP: {
                        "alias": "rs_1",
                        LOOP.PARAMETER: "frequency",
                        LOOP.VALUES: np.arange(start=7342000000, stop=7352000000, step=100000),
                        LOOP.LOOP: None,
                    },
                },
            }
        ],
        "name": "punchout",
        RUNCARD.SETTINGS: {
            EXPERIMENT.HARDWARE_AVERAGE: 1024,
            EXPERIMENT.SOFTWARE_AVERAGE: 1,
            EXPERIMENT.REPETITION_DURATION: 200000,
        },
    },
    EXPERIMENT.PULSE_SCHEDULES: [
        {
            PULSESCHEDULES.ELEMENTS: [
                {
                    PULSEBUSSCHEDULE.TIMELINE: [
                        {
                            PULSEEVENT.PULSE: {
                                PULSE.AMPLITUDE: 1,
                                PULSE.FREQUENCY: 1e9,
                                PULSE.PHASE: 0,
                                PULSE.DURATION: 2000,
                                PULSE.PULSE_SHAPE: {"name": PulseShapeName.RECTANGULAR.value},
                            },
                            PULSEEVENT.START_TIME: 40,
                        }
                    ],
                    PULSEBUSSCHEDULE.PORT: 1,
                }
            ],
        }
    ],
}


class SauronVNA:
    """Test data of the sauron platform."""

    name = "sauron_vna"

<<<<<<< HEAD
    platform = {
        "name": "sauron_vna",
=======
    platform: dict[str, Any] = {
        RUNCARD.ID: 0,
        RUNCARD.NAME: "sauron_vna",
>>>>>>> b40f57a2
        PLATFORM.DEVICE_ID: 9,
        PLATFORM.DELAY_BETWEEN_PULSES: 0,
        PLATFORM.MINIMUM_CLOCK_TIME: 4,
        PLATFORM.DELAY_BEFORE_READOUT: 40,
        PLATFORM.TIMINGS_CALCULATION_METHOD: "as_soon_as_possible",
        PLATFORM.RESET_METHOD: ResetMethod.PASSIVE.value,
        PLATFORM.PASSIVE_RESET_DURATION: 100,
        "gates": {},
        "operations": [],
    }

<<<<<<< HEAD
    keysight_e5080b_controller = {
        "name": InstrumentControllerName.KEYSIGHT_E5080B,
        "alias": InstrumentControllerName.KEYSIGHT_E5080B.value,
=======
    keysight_e5080b_controller: dict[str, Any] = {
        RUNCARD.ID: 0,
        RUNCARD.NAME: InstrumentControllerName.KEYSIGHT_E5080B,
        RUNCARD.ALIAS: InstrumentControllerName.KEYSIGHT_E5080B.value,
        RUNCARD.CATEGORY: Category.INSTRUMENT_CONTROLLER.value,
        RUNCARD.SUBCATEGORY: InstrumentControllerSubCategory.SINGLE.value,
>>>>>>> b40f57a2
        Parameter.TIMEOUT.value: 10000,
        INSTRUMENTCONTROLLER.CONNECTION: {
            "name": ConnectionName.TCP_IP.value,
            CONNECTION.ADDRESS: "192.168.1.254",
        },
        INSTRUMENTCONTROLLER.MODULES: [
            {
                "alias": InstrumentName.KEYSIGHT_E5080B.value,
                "slot_id": 0,
            }
        ],
    }

<<<<<<< HEAD
    keysight_e5080b = {
        "name": InstrumentName.KEYSIGHT_E5080B,
        "alias": InstrumentName.KEYSIGHT_E5080B.value,
=======
    keysight_e5080b: dict[str, Any] = {
        RUNCARD.ID: 0,
        RUNCARD.NAME: InstrumentName.KEYSIGHT_E5080B,
        RUNCARD.ALIAS: InstrumentName.KEYSIGHT_E5080B.value,
        RUNCARD.CATEGORY: Category.VNA.value,
>>>>>>> b40f57a2
        RUNCARD.FIRMWARE: "A.15.10.06",
        Parameter.POWER.value: -60.0,
    }

<<<<<<< HEAD
    agilent_e5071b_controller = {
        "name": InstrumentControllerName.AGILENT_E5071B,
        "alias": InstrumentControllerName.AGILENT_E5071B.value,
=======
    agilent_e5071b_controller: dict[str, Any] = {
        RUNCARD.ID: 1,
        RUNCARD.NAME: InstrumentControllerName.AGILENT_E5071B,
        RUNCARD.ALIAS: InstrumentControllerName.AGILENT_E5071B.value,
        RUNCARD.CATEGORY: Category.INSTRUMENT_CONTROLLER.value,
        RUNCARD.SUBCATEGORY: InstrumentControllerSubCategory.SINGLE.value,
>>>>>>> b40f57a2
        Parameter.TIMEOUT.value: 10000,
        INSTRUMENTCONTROLLER.CONNECTION: {
            "name": ConnectionName.TCP_IP.value,
            CONNECTION.ADDRESS: "192.168.1.254",
        },
        INSTRUMENTCONTROLLER.MODULES: [
            {
                "alias": InstrumentName.AGILENT_E5071B.value,
                "slot_id": 0,
            }
        ],
    }

<<<<<<< HEAD
    agilent_e5071b = {
        "name": InstrumentName.AGILENT_E5071B,
        "alias": InstrumentName.AGILENT_E5071B.value,
=======
    agilent_e5071b: dict[str, Any] = {
        RUNCARD.ID: 0,
        RUNCARD.NAME: InstrumentName.AGILENT_E5071B,
        RUNCARD.ALIAS: InstrumentName.AGILENT_E5071B.value,
        RUNCARD.CATEGORY: Category.VNA.value,
>>>>>>> b40f57a2
        RUNCARD.FIRMWARE: "A.15.10.06",
        Parameter.POWER.value: -60.0,
    }

    instruments: list[dict] = [keysight_e5080b, agilent_e5071b]
    instrument_controllers: list[dict] = [keysight_e5080b_controller, agilent_e5071b_controller]

<<<<<<< HEAD
    chip = {
        "nodes": [
            {"name": "port", "alias": "drive_q0", "line": "drive", "nodes": ["q0"]},
            {"name": "port", "alias": "feedline_input", "line": "feedline_input", "nodes": ["resonator_q0"]},
            {"name": "resonator", "alias": "resonator_q0", "frequency": 8.0726e09, "nodes": ["feedline_input", "q0"]},
=======
    chip: dict[str, Any] = {
        RUNCARD.ID: 0,
        RUNCARD.ALIAS: None,
        RUNCARD.CATEGORY: Category.CHIP.value,
        NODE.NODES: [
            {RUNCARD.NAME: NodeName.PORT.value, RUNCARD.ID: 0, NODE.LINE: Line.DRIVE.value, NODE.NODES: [3]},
            {RUNCARD.NAME: NodeName.PORT.value, RUNCARD.ID: 1, NODE.LINE: Line.FEEDLINE_INPUT.value, NODE.NODES: [2]},
            {
                RUNCARD.NAME: NodeName.RESONATOR.value,
                RUNCARD.ID: 2,
                RUNCARD.ALIAS: NodeName.RESONATOR.value,
                NODE.FREQUENCY: 8.0726e09,
                NODE.NODES: [1, 3],
            },
>>>>>>> b40f57a2
            {
                "name": "qubit",
                "alias": "q0",
                "qubit_index": 0,
                "frequency": 6.5328e09,
                "nodes": ["drive_q0", "resonator_q0"],
            },
        ],
    }

    buses: list[dict[str, Any]] = [
        {
            "alias": "keysight_e5080b_readout_bus",
            "system_control": {
                "name": SystemControlName.READOUT_SYSTEM_CONTROL,
                RUNCARD.INSTRUMENTS: [InstrumentName.KEYSIGHT_E5080B.value],
            },
            "port": "drive_q0",
            RUNCARD.DISTORTIONS: [],
        },
        {
            "alias": "agilent_e5071b_readout_bus",
            "system_control": {
                "name": SystemControlName.READOUT_SYSTEM_CONTROL,
                RUNCARD.INSTRUMENTS: [InstrumentName.AGILENT_E5071B.value],
            },
            "port": "feedline_input",
            RUNCARD.DISTORTIONS: [],
        },
    ]

    schema: dict[str, Any] = {
        SCHEMA.INSTRUMENTS: instruments,
        SCHEMA.CHIP: chip,
        SCHEMA.BUSES: buses,
        SCHEMA.INSTRUMENT_CONTROLLERS: instrument_controllers,
    }

    runcard: dict[str, Any] = {
        RUNCARD.SETTINGS: platform,
        RUNCARD.SCHEMA: schema,
    }


class MockedSettingsFactory:
    """Class that loads a specific class given an object's name."""

    handlers: dict[str, type[Galadriel] | type[FluxQubitSimulator]] = {
        "galadriel": Galadriel,
        "flux_qubit": FluxQubitSimulator,
    }

    @classmethod
    def register(cls, handler_cls: type[Galadriel] | type[FluxQubitSimulator]):
        """Register handler in the factory.

        Args:
            output_type (type): Class type to register.
        """
        cls.handlers[handler_cls.name] = handler_cls  # type: ignore
        return handler_cls

    @classmethod
    def get(cls, platform_name: str):
        """Return class attribute."""
        mocked_platform = cls.handlers[platform_name]
        return copy.deepcopy(mocked_platform.runcard)<|MERGE_RESOLUTION|>--- conflicted
+++ resolved
@@ -40,14 +40,8 @@
 
     name = "galadriel"
 
-<<<<<<< HEAD
-    platform = {
-        "name": "galadriel",
-=======
     platform: dict[str, Any] = {
-        RUNCARD.ID: 0,
         RUNCARD.NAME: "galadriel",
->>>>>>> b40f57a2
         PLATFORM.DEVICE_ID: 9,
         PLATFORM.MINIMUM_CLOCK_TIME: 4,
         PLATFORM.DELAY_BETWEEN_PULSES: 0,
@@ -193,18 +187,9 @@
         },
     }
 
-<<<<<<< HEAD
-    pulsar_controller_qcm_0 = {
+    pulsar_controller_qcm_0: dict[str, Any] = {
         "name": InstrumentControllerName.QBLOX_PULSAR,
         "alias": "pulsar_controller_qcm_0",
-=======
-    pulsar_controller_qcm_0: dict[str, Any] = {
-        RUNCARD.ID: 0,
-        RUNCARD.NAME: InstrumentControllerName.QBLOX_PULSAR,
-        RUNCARD.ALIAS: "pulsar_controller_qcm_0",
-        RUNCARD.CATEGORY: Category.INSTRUMENT_CONTROLLER.value,
-        RUNCARD.SUBCATEGORY: InstrumentControllerSubCategory.SINGLE.value,
->>>>>>> b40f57a2
         Parameter.REFERENCE_CLOCK.value: ReferenceClock.INTERNAL.value,
         INSTRUMENTCONTROLLER.CONNECTION: {
             "name": ConnectionName.TCP_IP.value,
@@ -218,17 +203,9 @@
         ],
     }
 
-<<<<<<< HEAD
-    qblox_qcm_0 = {
+    qblox_qcm_0: dict[str, Any] = {
         "name": InstrumentName.QBLOX_QCM,
         "alias": InstrumentName.QBLOX_QCM.value,
-=======
-    qblox_qcm_0: dict[str, Any] = {
-        RUNCARD.ID: 0,
-        RUNCARD.NAME: InstrumentName.QBLOX_QCM,
-        RUNCARD.ALIAS: InstrumentName.QBLOX_QCM.value,
-        RUNCARD.CATEGORY: Category.AWG.value,
->>>>>>> b40f57a2
         RUNCARD.FIRMWARE: "0.7.0",
         Parameter.NUM_SEQUENCERS.value: 2,
         AWGTypes.OUT_OFFSETS.value: [0, 0.5, 0.7, 0.8],
@@ -266,18 +243,9 @@
         ],
     }
 
-<<<<<<< HEAD
-    pulsar_controller_qrm_0 = {
+    pulsar_controller_qrm_0: dict[str, Any] = {
         "name": InstrumentControllerName.QBLOX_PULSAR,
         "alias": "pulsar_controller_qrm_0",
-=======
-    pulsar_controller_qrm_0: dict[str, Any] = {
-        RUNCARD.ID: 1,
-        RUNCARD.NAME: InstrumentControllerName.QBLOX_PULSAR,
-        RUNCARD.ALIAS: "pulsar_controller_qrm_0",
-        RUNCARD.CATEGORY: Category.INSTRUMENT_CONTROLLER.value,
-        RUNCARD.SUBCATEGORY: InstrumentControllerSubCategory.SINGLE.value,
->>>>>>> b40f57a2
         Parameter.REFERENCE_CLOCK.value: ReferenceClock.EXTERNAL.value,
         INSTRUMENTCONTROLLER.CONNECTION: {
             "name": ConnectionName.TCP_IP.value,
@@ -291,17 +259,9 @@
         ],
     }
 
-<<<<<<< HEAD
-    qblox_qrm_0 = {
+    qblox_qrm_0: dict[str, Any] = {
         "name": InstrumentName.QBLOX_QRM,
         "alias": InstrumentName.QBLOX_QRM.value,
-=======
-    qblox_qrm_0: dict[str, Any] = {
-        RUNCARD.ID: 1,
-        RUNCARD.NAME: InstrumentName.QBLOX_QRM,
-        RUNCARD.ALIAS: InstrumentName.QBLOX_QRM.value,
-        RUNCARD.CATEGORY: Category.AWG.value,
->>>>>>> b40f57a2
         RUNCARD.FIRMWARE: "0.7.0",
         Parameter.NUM_SEQUENCERS.value: 2,
         Parameter.ACQUISITION_DELAY_TIME.value: 100,
@@ -370,18 +330,9 @@
         ],
     }
 
-<<<<<<< HEAD
-    rohde_schwarz_controller_0 = {
+    rohde_schwarz_controller_0: dict[str, Any] = {
         "name": InstrumentControllerName.ROHDE_SCHWARZ,
         "alias": "rohde_schwarz_controller_0",
-=======
-    rohde_schwarz_controller_0: dict[str, Any] = {
-        RUNCARD.ID: 2,
-        RUNCARD.NAME: InstrumentControllerName.ROHDE_SCHWARZ,
-        RUNCARD.ALIAS: "rohde_schwarz_controller_0",
-        RUNCARD.CATEGORY: Category.INSTRUMENT_CONTROLLER.value,
-        RUNCARD.SUBCATEGORY: InstrumentControllerSubCategory.SINGLE.value,
->>>>>>> b40f57a2
         Parameter.REFERENCE_CLOCK.value: "EXT",
         INSTRUMENTCONTROLLER.CONNECTION: {
             "name": ConnectionName.TCP_IP.value,
@@ -395,35 +346,18 @@
         ],
     }
 
-<<<<<<< HEAD
-    rohde_schwarz_0 = {
+    rohde_schwarz_0: dict[str, Any] = {
         "name": InstrumentName.ROHDE_SCHWARZ,
         "alias": "rs_0",
-=======
-    rohde_schwarz_0: dict[str, Any] = {
-        RUNCARD.ID: 0,
-        RUNCARD.NAME: InstrumentName.ROHDE_SCHWARZ,
-        RUNCARD.ALIAS: "rs_0",
-        RUNCARD.CATEGORY: Category.SIGNAL_GENERATOR.value,
->>>>>>> b40f57a2
         RUNCARD.FIRMWARE: "4.30.046.295",
         Parameter.POWER.value: 15,
         Parameter.LO_FREQUENCY.value: 7.24730e09,
         Parameter.RF_ON.value: True,
     }
 
-<<<<<<< HEAD
-    rohde_schwarz_controller_1 = {
+    rohde_schwarz_controller_1: dict[str, Any] = {
         "name": InstrumentControllerName.ROHDE_SCHWARZ,
         "alias": "rohde_schwarz_controller_1",
-=======
-    rohde_schwarz_controller_1: dict[str, Any] = {
-        RUNCARD.ID: 3,
-        RUNCARD.NAME: InstrumentControllerName.ROHDE_SCHWARZ,
-        RUNCARD.ALIAS: "rohde_schwarz_controller_1",
-        RUNCARD.CATEGORY: Category.INSTRUMENT_CONTROLLER.value,
-        RUNCARD.SUBCATEGORY: InstrumentControllerSubCategory.SINGLE.value,
->>>>>>> b40f57a2
         Parameter.REFERENCE_CLOCK.value: "EXT",
         INSTRUMENTCONTROLLER.CONNECTION: {
             "name": ConnectionName.TCP_IP.value,
@@ -437,35 +371,18 @@
         ],
     }
 
-<<<<<<< HEAD
-    rohde_schwarz_1 = {
+    rohde_schwarz_1: dict[str, Any] = {
         "name": InstrumentName.ROHDE_SCHWARZ,
         "alias": "rs_1",
-=======
-    rohde_schwarz_1: dict[str, Any] = {
-        RUNCARD.ID: 1,
-        RUNCARD.NAME: InstrumentName.ROHDE_SCHWARZ,
-        RUNCARD.ALIAS: "rs_1",
-        RUNCARD.CATEGORY: Category.SIGNAL_GENERATOR.value,
->>>>>>> b40f57a2
         RUNCARD.FIRMWARE: "4.30.046.295",
         Parameter.POWER.value: 15,
         Parameter.LO_FREQUENCY.value: 3.351e09,
         Parameter.RF_ON.value: True,
     }
 
-<<<<<<< HEAD
-    attenuator_controller_0 = {
+    attenuator_controller_0: dict[str, Any] = {
         "name": InstrumentControllerName.MINI_CIRCUITS,
         "alias": "attenuator_controller_0",
-=======
-    attenuator_controller_0: dict[str, Any] = {
-        RUNCARD.ID: 4,
-        RUNCARD.NAME: InstrumentControllerName.MINI_CIRCUITS,
-        RUNCARD.ALIAS: "attenuator_controller_0",
-        RUNCARD.CATEGORY: Category.INSTRUMENT_CONTROLLER.value,
-        RUNCARD.SUBCATEGORY: InstrumentControllerSubCategory.SINGLE.value,
->>>>>>> b40f57a2
         INSTRUMENTCONTROLLER.CONNECTION: {
             "name": ConnectionName.TCP_IP.value,
             CONNECTION.ADDRESS: "192.168.0.222",
@@ -478,33 +395,16 @@
         ],
     }
 
-<<<<<<< HEAD
-    attenuator = {
+    attenuator: dict[str, Any] = {
         "name": InstrumentName.MINI_CIRCUITS,
         "alias": "attenuator",
-=======
-    attenuator: dict[str, Any] = {
-        RUNCARD.ID: 1,
-        RUNCARD.NAME: InstrumentName.MINI_CIRCUITS,
-        RUNCARD.ALIAS: "attenuator",
-        RUNCARD.CATEGORY: Category.ATTENUATOR.value,
->>>>>>> b40f57a2
         Parameter.ATTENUATION.value: 30,
         RUNCARD.FIRMWARE: None,
     }
 
-<<<<<<< HEAD
-    keithley_2600_controller_0 = {
+    keithley_2600_controller_0: dict[str, Any] = {
         "name": InstrumentControllerName.KEITHLEY2600,
         "alias": "keithley_2600_controller_0",
-=======
-    keithley_2600_controller_0: dict[str, Any] = {
-        RUNCARD.ID: 5,
-        RUNCARD.NAME: InstrumentControllerName.KEITHLEY2600,
-        RUNCARD.ALIAS: "keithley_2600_controller_0",
-        RUNCARD.CATEGORY: Category.INSTRUMENT_CONTROLLER.value,
-        RUNCARD.SUBCATEGORY: InstrumentControllerSubCategory.SINGLE.value,
->>>>>>> b40f57a2
         INSTRUMENTCONTROLLER.CONNECTION: {
             "name": ConnectionName.TCP_IP.value,
             CONNECTION.ADDRESS: "192.168.0.112",
@@ -517,17 +417,9 @@
         ],
     }
 
-<<<<<<< HEAD
-    keithley_2600 = {
+    keithley_2600: dict[str, Any] = {
         "name": InstrumentName.KEITHLEY2600,
         "alias": InstrumentControllerName.KEITHLEY2600.value,
-=======
-    keithley_2600: dict[str, Any] = {
-        RUNCARD.ID: 1,
-        RUNCARD.NAME: InstrumentName.KEITHLEY2600,
-        RUNCARD.ALIAS: InstrumentControllerName.KEITHLEY2600.value,
-        RUNCARD.CATEGORY: Category.DC_SOURCE.value,
->>>>>>> b40f57a2
         RUNCARD.FIRMWARE: None,
         Parameter.MAX_CURRENT.value: 0.1,
         Parameter.MAX_VOLTAGE.value: 20.0,
@@ -543,24 +435,12 @@
         keithley_2600_controller_0,
     ]
 
-<<<<<<< HEAD
-    chip = {
+    chip: dict[str, Any] = {
         "nodes": [
             {"name": "port", "alias": "flux_q0", "line": "flux", "nodes": ["q0"]},
             {"name": "port", "alias": "drive_q0", "line": "drive", "nodes": ["q0"]},
             {"name": "port", "alias": "feedline_input", "line": "feedline_input", "nodes": ["resonator_q0"]},
             {"name": "port", "alias": "feedline_output", "line": "feedline_output", "nodes": ["resonator_q0"]},
-=======
-    chip: dict[str, Any] = {
-        RUNCARD.ID: 0,
-        RUNCARD.ALIAS: None,
-        RUNCARD.CATEGORY: Category.CHIP.value,
-        NODE.NODES: [
-            {RUNCARD.NAME: NodeName.PORT.value, RUNCARD.ID: 10, NODE.LINE: Line.FLUX.value, NODE.NODES: [3]},
-            {RUNCARD.NAME: NodeName.PORT.value, RUNCARD.ID: 0, NODE.LINE: Line.DRIVE.value, NODE.NODES: [3]},
-            {RUNCARD.NAME: NodeName.PORT.value, RUNCARD.ID: 1, NODE.LINE: Line.FEEDLINE_INPUT.value, NODE.NODES: [2]},
-            {RUNCARD.NAME: NodeName.PORT.value, RUNCARD.ID: 11, NODE.LINE: Line.FEEDLINE_OUTPUT.value, NODE.NODES: [2]},
->>>>>>> b40f57a2
             {
                 "name": "resonator",
                 "alias": "resonator_q0",
@@ -622,17 +502,9 @@
         RUNCARD.SCHEMA: schema,
     }
 
-<<<<<<< HEAD
-    qubit_0: dict = {
+    qubit_0: dict[str, Any] = {
         "name": "qubit",
         "alias": "qubit",
-=======
-    qubit_0: dict[str, Any] = {
-        RUNCARD.ID: 0,
-        RUNCARD.NAME: NodeName.QUBIT,
-        RUNCARD.CATEGORY: NodeName.QUBIT.value,
-        RUNCARD.ALIAS: NodeName.QUBIT.value,
->>>>>>> b40f57a2
         "pi_pulse_amplitude": 1,
         "pi_pulse_duration": 100,
         "pi_pulse_frequency": 100000000.0,
@@ -641,15 +513,8 @@
         "max_voltage": 1775,
     }
 
-<<<<<<< HEAD
-    resonator_0 = {
+    resonator_0: dict[str, Any] = {
         "name": "resonator",
-=======
-    resonator_0: dict[str, Any] = {
-        RUNCARD.ID: 0,
-        RUNCARD.NAME: NodeName.RESONATOR,
-        RUNCARD.CATEGORY: NodeName.RESONATOR.value,
->>>>>>> b40f57a2
         "qubits": [
             {
                 "pi_pulse_amplitude": 1,
@@ -668,14 +533,8 @@
 
     name = "flux_qubit"
 
-<<<<<<< HEAD
-    platform = {
+    platform: dict[str, Any] = {
         "name": "flux_qubit",
-=======
-    platform: dict[str, Any] = {
-        RUNCARD.ID: 0,
-        RUNCARD.NAME: "flux_qubit",
->>>>>>> b40f57a2
         PLATFORM.DEVICE_ID: 9,
         PLATFORM.MINIMUM_CLOCK_TIME: 4,
         PLATFORM.DELAY_BETWEEN_PULSES: 0,
@@ -739,25 +598,10 @@
         },
     }
 
-<<<<<<< HEAD
-    chip = {
+    chip: dict[str, Any] = {
         "nodes": [
             {"name": "port", "alias": "drive_q0", "line": "drive", "nodes": ["q0"]},
             {"name": "qubit", "alias": "q0", "qubit_index": 0, "frequency": 3.451e09, "nodes": ["drive_q0"]},
-=======
-    chip: dict[str, Any] = {
-        RUNCARD.ID: 0,
-        RUNCARD.CATEGORY: Category.CHIP.value,
-        NODE.NODES: [
-            {RUNCARD.NAME: NodeName.PORT.value, RUNCARD.ID: 0, NODE.LINE: Line.DRIVE.value, NODE.NODES: [1]},
-            {
-                RUNCARD.NAME: NodeName.QUBIT.value,
-                RUNCARD.ID: 1,
-                NODE.QUBIT_INDEX: 0,
-                NODE.FREQUENCY: 3.451e09,
-                NODE.NODES: [0],
-            },
->>>>>>> b40f57a2
         ],
     }
 
@@ -990,14 +834,8 @@
 
     name = "sauron_vna"
 
-<<<<<<< HEAD
-    platform = {
+    platform: dict[str, Any] = {
         "name": "sauron_vna",
-=======
-    platform: dict[str, Any] = {
-        RUNCARD.ID: 0,
-        RUNCARD.NAME: "sauron_vna",
->>>>>>> b40f57a2
         PLATFORM.DEVICE_ID: 9,
         PLATFORM.DELAY_BETWEEN_PULSES: 0,
         PLATFORM.MINIMUM_CLOCK_TIME: 4,
@@ -1009,18 +847,9 @@
         "operations": [],
     }
 
-<<<<<<< HEAD
-    keysight_e5080b_controller = {
+    keysight_e5080b_controller: dict[str, Any] = {
         "name": InstrumentControllerName.KEYSIGHT_E5080B,
         "alias": InstrumentControllerName.KEYSIGHT_E5080B.value,
-=======
-    keysight_e5080b_controller: dict[str, Any] = {
-        RUNCARD.ID: 0,
-        RUNCARD.NAME: InstrumentControllerName.KEYSIGHT_E5080B,
-        RUNCARD.ALIAS: InstrumentControllerName.KEYSIGHT_E5080B.value,
-        RUNCARD.CATEGORY: Category.INSTRUMENT_CONTROLLER.value,
-        RUNCARD.SUBCATEGORY: InstrumentControllerSubCategory.SINGLE.value,
->>>>>>> b40f57a2
         Parameter.TIMEOUT.value: 10000,
         INSTRUMENTCONTROLLER.CONNECTION: {
             "name": ConnectionName.TCP_IP.value,
@@ -1034,33 +863,16 @@
         ],
     }
 
-<<<<<<< HEAD
-    keysight_e5080b = {
+    keysight_e5080b: dict[str, Any] = {
         "name": InstrumentName.KEYSIGHT_E5080B,
         "alias": InstrumentName.KEYSIGHT_E5080B.value,
-=======
-    keysight_e5080b: dict[str, Any] = {
-        RUNCARD.ID: 0,
-        RUNCARD.NAME: InstrumentName.KEYSIGHT_E5080B,
-        RUNCARD.ALIAS: InstrumentName.KEYSIGHT_E5080B.value,
-        RUNCARD.CATEGORY: Category.VNA.value,
->>>>>>> b40f57a2
         RUNCARD.FIRMWARE: "A.15.10.06",
         Parameter.POWER.value: -60.0,
     }
 
-<<<<<<< HEAD
-    agilent_e5071b_controller = {
+    agilent_e5071b_controller: dict[str, Any] = {
         "name": InstrumentControllerName.AGILENT_E5071B,
         "alias": InstrumentControllerName.AGILENT_E5071B.value,
-=======
-    agilent_e5071b_controller: dict[str, Any] = {
-        RUNCARD.ID: 1,
-        RUNCARD.NAME: InstrumentControllerName.AGILENT_E5071B,
-        RUNCARD.ALIAS: InstrumentControllerName.AGILENT_E5071B.value,
-        RUNCARD.CATEGORY: Category.INSTRUMENT_CONTROLLER.value,
-        RUNCARD.SUBCATEGORY: InstrumentControllerSubCategory.SINGLE.value,
->>>>>>> b40f57a2
         Parameter.TIMEOUT.value: 10000,
         INSTRUMENTCONTROLLER.CONNECTION: {
             "name": ConnectionName.TCP_IP.value,
@@ -1074,17 +886,9 @@
         ],
     }
 
-<<<<<<< HEAD
-    agilent_e5071b = {
+    agilent_e5071b: dict[str, Any] = {
         "name": InstrumentName.AGILENT_E5071B,
         "alias": InstrumentName.AGILENT_E5071B.value,
-=======
-    agilent_e5071b: dict[str, Any] = {
-        RUNCARD.ID: 0,
-        RUNCARD.NAME: InstrumentName.AGILENT_E5071B,
-        RUNCARD.ALIAS: InstrumentName.AGILENT_E5071B.value,
-        RUNCARD.CATEGORY: Category.VNA.value,
->>>>>>> b40f57a2
         RUNCARD.FIRMWARE: "A.15.10.06",
         Parameter.POWER.value: -60.0,
     }
@@ -1092,28 +896,11 @@
     instruments: list[dict] = [keysight_e5080b, agilent_e5071b]
     instrument_controllers: list[dict] = [keysight_e5080b_controller, agilent_e5071b_controller]
 
-<<<<<<< HEAD
-    chip = {
+    chip: dict[str, Any] = {
         "nodes": [
             {"name": "port", "alias": "drive_q0", "line": "drive", "nodes": ["q0"]},
             {"name": "port", "alias": "feedline_input", "line": "feedline_input", "nodes": ["resonator_q0"]},
             {"name": "resonator", "alias": "resonator_q0", "frequency": 8.0726e09, "nodes": ["feedline_input", "q0"]},
-=======
-    chip: dict[str, Any] = {
-        RUNCARD.ID: 0,
-        RUNCARD.ALIAS: None,
-        RUNCARD.CATEGORY: Category.CHIP.value,
-        NODE.NODES: [
-            {RUNCARD.NAME: NodeName.PORT.value, RUNCARD.ID: 0, NODE.LINE: Line.DRIVE.value, NODE.NODES: [3]},
-            {RUNCARD.NAME: NodeName.PORT.value, RUNCARD.ID: 1, NODE.LINE: Line.FEEDLINE_INPUT.value, NODE.NODES: [2]},
-            {
-                RUNCARD.NAME: NodeName.RESONATOR.value,
-                RUNCARD.ID: 2,
-                RUNCARD.ALIAS: NodeName.RESONATOR.value,
-                NODE.FREQUENCY: 8.0726e09,
-                NODE.NODES: [1, 3],
-            },
->>>>>>> b40f57a2
             {
                 "name": "qubit",
                 "alias": "q0",
