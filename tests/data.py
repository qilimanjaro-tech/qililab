--- conflicted
+++ resolved
@@ -545,25 +545,12 @@
         },
     ]
 
-<<<<<<< HEAD
-    runcard = {
+    runcard: dict[str, Any] = {
         RUNCARD.TRANSPILATION_SETTINGS: platform,
         RUNCARD.INSTRUMENTS: instruments,
         RUNCARD.CHIP: chip,
         RUNCARD.BUSES: buses,
         RUNCARD.INSTRUMENT_CONTROLLERS: instrument_controllers,
-=======
-    schema: dict[str, Any] = {
-        SCHEMA.INSTRUMENTS: instruments,
-        SCHEMA.CHIP: chip,
-        SCHEMA.BUSES: buses,
-        SCHEMA.INSTRUMENT_CONTROLLERS: instrument_controllers,
-    }
-
-    runcard: dict[str, Any] = {
-        RUNCARD.SETTINGS: platform,
-        RUNCARD.SCHEMA: schema,
->>>>>>> b40f57a2
     }
 
     qubit_0: dict[str, Any] = {
@@ -685,20 +672,12 @@
         ],
     }
 
-<<<<<<< HEAD
-    runcard = {
+    runcard: dict[str, Any] = {
         RUNCARD.TRANSPILATION_SETTINGS: platform,
         RUNCARD.INSTRUMENTS: [],
         RUNCARD.INSTRUMENT_CONTROLLERS: [],
         RUNCARD.CHIP: chip,
         RUNCARD.BUSES: [
-=======
-    schema: dict[str, Any] = {
-        SCHEMA.INSTRUMENTS: [],
-        SCHEMA.INSTRUMENT_CONTROLLERS: [],
-        SCHEMA.CHIP: chip,
-        SCHEMA.BUSES: [
->>>>>>> b40f57a2
             {
                 RUNCARD.ID: 0,
                 RUNCARD.CATEGORY: Category.BUS.value,
@@ -721,14 +700,6 @@
         ],
     }
 
-<<<<<<< HEAD
-=======
-    runcard: dict[str, Any] = {
-        RUNCARD.SETTINGS: platform,
-        RUNCARD.SCHEMA: schema,
-    }
-
->>>>>>> b40f57a2
 
 experiment_params: list[list[str | Circuit | list[Circuit]]] = []
 for platform in [Galadriel]:
@@ -1060,25 +1031,12 @@
         },
     ]
 
-<<<<<<< HEAD
-    runcard = {
+    runcard: dict[str, Any] = {
         RUNCARD.TRANSPILATION_SETTINGS: platform,
         RUNCARD.INSTRUMENTS: instruments,
         RUNCARD.CHIP: chip,
         RUNCARD.BUSES: buses,
         RUNCARD.INSTRUMENT_CONTROLLERS: instrument_controllers,
-=======
-    schema: dict[str, Any] = {
-        SCHEMA.INSTRUMENTS: instruments,
-        SCHEMA.CHIP: chip,
-        SCHEMA.BUSES: buses,
-        SCHEMA.INSTRUMENT_CONTROLLERS: instrument_controllers,
-    }
-
-    runcard: dict[str, Any] = {
-        RUNCARD.SETTINGS: platform,
-        RUNCARD.SCHEMA: schema,
->>>>>>> b40f57a2
     }
 
 
