"""Data to use alongside the test suite."""

import copy
from typing import Any

import numpy as np
from qibo.gates import Align, I, M, X, Y
from qibo.models.circuit import Circuit

from qililab.constants import (
    CONNECTION,
    EXPERIMENT,
    INSTRUMENTCONTROLLER,
    PLATFORM,
    PULSE,
    PULSEBUSSCHEDULE,
    PULSEEVENT,
    PULSESCHEDULES,
    RUNCARD,
    AWGTypes,
)
from qililab.typings.enums import (
    AcquireTriggerMode,
    ConnectionName,
    InstrumentControllerName,
    InstrumentName,
    IntegrationMode,
    Parameter,
    PulseShapeName,
    ReferenceClock,
    ResetMethod,
)


class Galadriel:
    """Test data of the galadriel platform."""

    name = "galadriel"

    digital_compilation_settings: dict[str, Any] = {
        PLATFORM.MINIMUM_CLOCK_TIME: 4,
        PLATFORM.DELAY_BEFORE_READOUT: 0,
        "gates": {
            "M(0)": [
                {
                    "bus": "feedline_input_output_bus",
                    "wait_time": 0,
                    "pulse": {
                        "amplitude": 1.0,
                        "phase": 0,
                        "duration": 2000,
                        "shape": {"name": "rectangular"},
                    },
                }
            ],
            "M(1)": [
                {
                    "bus": "feedline_input_output_bus_1",
                    "wait_time": 0,
                    "pulse": {
                        "amplitude": 1.0,
                        "phase": 0,
                        "duration": 2000,
                        "shape": {"name": "rectangular"},
                    },
                }
            ],
            "M(2)": [
                {
                    "bus": "feedline_input_output_bus_2",
                    "wait_time": 0,
                    "pulse": {
                        "amplitude": 1.0,
                        "phase": 0,
                        "duration": 2000,
                        "shape": {"name": "rectangular"},
                    },
                }
            ],
            "I(0)": [
                {
                    "bus": "drive_line_q0_bus",
                    "wait_time": 0,
                    "pulse": {
                        "amplitude": 1.0,
                        "phase": 0,
                        "duration": 100,
                        "shape": {"name": "rectangular"},
                    },
                }
            ],
            "Drag(0)": [
                {
                    "bus": "drive_line_q0_bus",
                    "wait_time": 0,
                    "pulse": {
                        "amplitude": 1.0,
                        "phase": 0,
                        "duration": 50,
                        "shape": {"name": "drag", "num_sigmas": 4, "drag_coefficient": 0},
                    },
                }
            ],
            "Drag(1)": [
                {
                    "bus": "drive_line_q1_bus",
                    "wait_time": 0,
                    "pulse": {
                        "amplitude": 1.0,
                        "phase": 0,
                        "duration": 50,
                        "shape": {"name": "drag", "num_sigmas": 4, "drag_coefficient": 0},
                    },
                }
            ],
            "X(0)": [
                {
                    "bus": "drive_line_q0_bus",
                    "wait_time": 0,
                    "pulse": {
                        "amplitude": 1.0,
                        "phase": 0,
                        "duration": 50,
                        "shape": {"name": "drag", "num_sigmas": 4, "drag_coefficient": 0},
                    },
                }
            ],
            "X(1)": [
                {
                    "bus": "drive_line_q1_bus",
                    "wait_time": 0,
                    "pulse": {
                        "amplitude": 1.0,
                        "phase": 0,
                        "duration": 50,
                        "shape": {"name": "drag", "num_sigmas": 4, "drag_coefficient": 0},
                    },
                }
            ],
            "Y(0)": [
                {
                    "bus": "drive_line_q0_bus",
                    "wait_time": 0,
                    "pulse": {
                        "amplitude": 1.0,
                        "phase": 1.5707963267948966,
                        "duration": 20,
                        "shape": {"name": "drag", "num_sigmas": 4, "drag_coefficient": 0},
                    },
                }
            ],
            "Y(1)": [
                {
                    "bus": "drive_line_q1_bus",
                    "wait_time": 0,
                    "pulse": {
                        "amplitude": 1.0,
                        "phase": 1.5707963267948966,
                        "duration": 20,
                        "shape": {"name": "drag", "num_sigmas": 4, "drag_coefficient": 0},
                    },
                }
            ],
            "RY(0)": [
                {
                    "bus": "drive_line_q0_bus",
                    "wait_time": 0,
                    "pulse": {
                        "amplitude": 1.0,
                        "phase": 1.5707963267948966,
                        "duration": 20,
                        "shape": {"name": "drag", "num_sigmas": 4, "drag_coefficient": 0},
                    },
                }
            ],
            "RX(0)": [
                {
                    "bus": "drive_line_q0_bus",
                    "wait_time": 0,
                    "pulse": {
                        "amplitude": 1.0,
                        "phase": 1.5707963267948966,
                        "duration": 20,
                        "shape": {"name": "drag", "num_sigmas": 4, "drag_coefficient": 0},
                    },
                }
            ],
            "CZ(0,1)": [
                {
                    "bus": "flux_line_q1_bus",
                    "wait_time": 0,
                    "pulse": {
                        "amplitude": 1.0,
                        "phase": 1.5707963267948966,
                        "duration": 20,
                        "shape": {"name": "rectangular"},
                        "options": {"q0_phase_correction": 0.1, "q2_phase_correction": 0.2},
                    },
                }
            ],
            "CZ(0, 2)": [
                {
                    "bus": "flux_line_q0_bus",
                    "wait_time": 0,
                    "pulse": {
                        "amplitude": 1.0,
                        "phase": 1.5707963267948966,
                        "duration": 20,
                        "shape": {"name": "rectangular"},
                    },
                }
            ],
        },
        "buses": {
            "drive_line_q0_bus": {
                "line": "drive",
                "qubits": [0],
                "distortions": [{"name": "lfilter", "a": [1.0, 0.0, 1.0], "auto_norm": True, "b": [0.5, 0.5], "norm_factor": 1.0}]
            },
            "drive_line_q1_bus": {
                "line": "drive",
                "qubits": [1]
            },
            "feedline_input_output_bus": {
                "line": "readout",
                "qubits": [0],
                "delay": 0,
                "distortions": [],
                Parameter.WEIGHTS_I.value: [0.1, 0.2, 0.3, 0.4, 0.5, 0.6, 0.7, 0.8, 0.9, 1.0],
                Parameter.WEIGHTS_Q.value: [1.0, 0.9, 0.8, 0.7, 0.6, 0.5, 0.4, 0.3, 0.2, 0.1],
                Parameter.WEIGHED_ACQ_ENABLED.value: True,
            },
            "feedline_input_output_bus_1": {
                "line": "readout",
                "qubits": [1],
                "delay": 0,
                "distortions": [],
                Parameter.WEIGHTS_I.value: [1.0, 0.9, 0.8, 0.7, 0.6, 0.5, 0.4, 0.3, 0.2, 0.1],
                Parameter.WEIGHTS_Q.value: [0.1, 0.2, 0.3, 0.4, 0.5, 0.6, 0.7, 0.8, 0.9, 1.0],
                Parameter.WEIGHED_ACQ_ENABLED.value: False,
            },
            "feedline_input_output_bus_2": {
                "line": "readout",
                "qubits": [2],
                "delay": 0,
                "distortions": [],
                Parameter.WEIGHTS_I.value: [0.1, 0.2, 0.3, 0.4, 0.5, 0.6, 0.7, 0.8, 0.9, 1.0],
                Parameter.WEIGHTS_Q.value: [1.0, 0.9, 0.8, 0.7, 0.6, 0.5, 0.4, 0.3, 0.2, 0.1],
                Parameter.WEIGHED_ACQ_ENABLED.value: True,
            },
            "flux_line_q0_bus": {
                "line": "flux",
                "qubits": [0]
            },
        }
    }

    analog_compilation_settings: dict[str, Any] = {
        "flux_control_topology": [
            {"flux": "phix_q0", "bus": "flux_line_q0_bus"},
            {"flux": "phiz_q0", "bus": "flux_line_q0_bus"},
            {"flux": "phix_q1", "bus": "drive_line_q0_bus"},
            {"flux": "phiz_q1", "bus": "drive_line_q0_bus"},
            {"flux": "phix_c0_1", "bus": "flux_line_q0_bus"},
            {"flux": "phiz_c0_1", "bus": "flux_line_q0_bus"},
        ]
    }

    qblox_qcm_0: dict[str, Any] = {
        "name": InstrumentName.QBLOX_QCM.value,
        "alias": InstrumentName.QBLOX_QCM.value,
        AWGTypes.OUT_OFFSETS: [0, 0.5, 0.7, 0.8],
        AWGTypes.AWG_SEQUENCERS: [
            {
                "identifier": 0,
                "outputs": [0, 1],
                Parameter.IF.value: 100_000_000,
                Parameter.GAIN_I.value: 1,
                Parameter.GAIN_Q.value: 1,
                Parameter.GAIN_IMBALANCE.value: 0,
                Parameter.PHASE_IMBALANCE.value: 0,
                Parameter.OFFSET_I.value: 0,
                Parameter.OFFSET_Q.value: 0,
                Parameter.HARDWARE_MODULATION.value: False,
            },
            {
                "identifier": 1,
                "outputs": [0, 1],
                Parameter.IF.value: 100_000_000,
                Parameter.GAIN_I.value: 1,
                Parameter.GAIN_Q.value: 1,
                Parameter.GAIN_IMBALANCE.value: 0,
                Parameter.PHASE_IMBALANCE.value: 0,
                Parameter.OFFSET_I.value: 0,
                Parameter.OFFSET_Q.value: 0,
                Parameter.HARDWARE_MODULATION.value: False,
            },
        ],
    }

    qblox_qcm_rf_0: dict[str, Any] = {
        "name": InstrumentName.QCMRF.value,
        "alias": InstrumentName.QCMRF.value,
        "out0_lo_freq": 3.7e9,
        "out0_lo_en": True,
        "out0_att": 10,
        "out0_offset_path0": 0.2,
        "out0_offset_path1": 0.07,
        "out1_lo_freq": 3.9e9,
        "out1_lo_en": True,
        "out1_att": 6,
        "out1_offset_path0": 0.1,
        "out1_offset_path1": 0.6,
        "awg_sequencers": [
            {
                "identifier": 0,
                "outputs": [0],
                "intermediate_frequency": 20000000,
                "gain_i": 0.001,
                "gain_q": 0.02,
                "gain_imbalance": 1,
                "phase_imbalance": 0,
                "offset_i": 0,
                "offset_q": 0,
                "hardware_modulation": True,
            },
        ],
    }

    qblox_qrm_rf_0: dict[str, Any] = {
        "name": InstrumentName.QRMRF.value,
        "alias": InstrumentName.QRMRF.value,
        "out0_in0_lo_freq": 3e9,
        "out0_in0_lo_en": True,
        "out0_att": 34,
        "in0_att": 28,
        "out0_offset_path0": 0.123,
        "out0_offset_path1": 1.234,
        "acquisition_delay_time": 100,
        "awg_sequencers": [
            {
                "identifier": 0,
                "outputs": [0],
                "threshold": 0.5,
                "threshold_rotation": 45.0,
                "intermediate_frequency": 20000000,
                "gain_i": 0.001,
                "gain_q": 0.02,
                "gain_imbalance": 1,
                "phase_imbalance": 0,
                "offset_i": 0,
                "offset_q": 0,
                "hardware_modulation": True,
                "scope_acquire_trigger_mode": "sequencer",
                "scope_hardware_averaging": True,
                "sampling_rate": 1000000000,
                "integration_length": 8000,
                "integration_mode": "ssb",
                "sequence_timeout": 1,
                "acquisition_timeout": 1,
                "hardware_demodulation": True,
                "scope_store_enabled": True,
                "time_of_flight": 40,
            }
        ],
    }

    qblox_qrm_0: dict[str, Any] = {
        "name": InstrumentName.QBLOX_QRM.value,
        "alias": f"{InstrumentName.QBLOX_QRM.value}_0",
        Parameter.ACQUISITION_DELAY_TIME.value: 100,
        AWGTypes.OUT_OFFSETS: [0.123, 1.23],
        AWGTypes.AWG_SEQUENCERS: [
            {
                "identifier": 0,
                "outputs": [0, 1],
                Parameter.IF.value: 100_000_000,
                Parameter.GAIN_I.value: 1,
                Parameter.GAIN_Q.value: 1,
                Parameter.GAIN_IMBALANCE.value: 0,
                Parameter.PHASE_IMBALANCE.value: 0,
                Parameter.OFFSET_I.value: 0,
                Parameter.OFFSET_Q.value: 0,
                Parameter.HARDWARE_MODULATION.value: False,
                Parameter.SCOPE_ACQUIRE_TRIGGER_MODE.value: AcquireTriggerMode.SEQUENCER.value,
                Parameter.SCOPE_HARDWARE_AVERAGING.value: True,
                Parameter.SAMPLING_RATE.value: 1.0e09,
                Parameter.INTEGRATION_LENGTH.value: 2_123,
                Parameter.INTEGRATION_MODE.value: IntegrationMode.SSB.value,
                Parameter.SEQUENCE_TIMEOUT.value: 1,
                Parameter.ACQUISITION_TIMEOUT.value: 1,
                Parameter.HARDWARE_DEMODULATION.value: True,
                Parameter.SCOPE_STORE_ENABLED.value: True,
                Parameter.TIME_OF_FLIGHT.value: 40,
                Parameter.THRESHOLD.value: 0.5,
                Parameter.THRESHOLD_ROTATION.value: 45.0,
            },
            {
                "identifier": 1,
                "outputs": [0, 1],
                Parameter.IF.value: 200_000_000,
                Parameter.GAIN_I.value: 1,
                Parameter.GAIN_Q.value: 1,
                Parameter.GAIN_IMBALANCE.value: 0,
                Parameter.PHASE_IMBALANCE.value: 0,
                Parameter.OFFSET_I.value: 0,
                Parameter.OFFSET_Q.value: 0,
                Parameter.HARDWARE_MODULATION.value: False,
                Parameter.SCOPE_ACQUIRE_TRIGGER_MODE.value: AcquireTriggerMode.SEQUENCER.value,
                Parameter.SCOPE_HARDWARE_AVERAGING.value: True,
                Parameter.SAMPLING_RATE.value: 1.0e09,
                Parameter.INTEGRATION_LENGTH.value: 2_000,
                Parameter.INTEGRATION_MODE.value: IntegrationMode.SSB.value,
                Parameter.SEQUENCE_TIMEOUT.value: 1,
                Parameter.ACQUISITION_TIMEOUT.value: 1,
                Parameter.HARDWARE_DEMODULATION.value: True,
                Parameter.SCOPE_STORE_ENABLED.value: False,
                Parameter.TIME_OF_FLIGHT.value: 40,
                Parameter.THRESHOLD.value: 0.5,
                Parameter.THRESHOLD_ROTATION.value: 45.0,
            },
        ],
    }

    qblox_qrm_1: dict[str, Any] = {
        "name": InstrumentName.QBLOX_QRM.value,
        "alias": f"{InstrumentName.QBLOX_QRM.value}_1",
        Parameter.ACQUISITION_DELAY_TIME.value: 100,
        AWGTypes.OUT_OFFSETS: [0.123, 1.23],
        AWGTypes.AWG_SEQUENCERS: [
            {
                "identifier": 0,
                "outputs": [0],
                Parameter.IF.value: 100_000_000,
                Parameter.GAIN_I.value: 1,
                Parameter.GAIN_Q.value: 1,
                Parameter.GAIN_IMBALANCE.value: 0,
                Parameter.PHASE_IMBALANCE.value: 0,
                Parameter.OFFSET_I.value: 0,
                Parameter.OFFSET_Q.value: 0,
                Parameter.HARDWARE_MODULATION.value: False,
                Parameter.SCOPE_ACQUIRE_TRIGGER_MODE.value: AcquireTriggerMode.SEQUENCER.value,
                Parameter.SCOPE_HARDWARE_AVERAGING.value: True,
                Parameter.SAMPLING_RATE.value: 1.0e09,
                Parameter.INTEGRATION_LENGTH.value: 2_123,
                Parameter.INTEGRATION_MODE.value: IntegrationMode.SSB.value,
                Parameter.SEQUENCE_TIMEOUT.value: 1,
                Parameter.ACQUISITION_TIMEOUT.value: 1,
                Parameter.HARDWARE_DEMODULATION.value: True,
                Parameter.SCOPE_STORE_ENABLED.value: True,
                Parameter.TIME_OF_FLIGHT.value: 40,
                Parameter.THRESHOLD.value: 0.5,
                Parameter.THRESHOLD_ROTATION.value: 45.0,
            },
        ],
    }

    rohde_schwarz_controller_0: dict[str, Any] = {
        "name": "rohde_schwarz",
        "alias": "rohde_schwarz_controller_0",
        Parameter.REFERENCE_CLOCK.value: "EXT",
        INSTRUMENTCONTROLLER.CONNECTION: {
            "name": ConnectionName.TCP_IP.value,
            CONNECTION.ADDRESS: "192.168.0.10",
        },
        INSTRUMENTCONTROLLER.MODULES: [
            {
                "alias": "rs_0",
                "slot_id": 0,
            }
        ],
        INSTRUMENTCONTROLLER.RESET: True,
    }

    rohde_schwarz_0: dict[str, Any] = {
        "name": "rohde_schwarz",
        "alias": "rs_0",
        Parameter.POWER.value: 15,
        Parameter.LO_FREQUENCY.value: 7.24730e09,
        Parameter.RF_ON.value: True,
    }

    rohde_schwarz_controller_1: dict[str, Any] = {
        "name": "rohde_schwarz",
        "alias": "rohde_schwarz_controller_1",
        Parameter.REFERENCE_CLOCK.value: "EXT",
        INSTRUMENTCONTROLLER.CONNECTION: {
            "name": ConnectionName.TCP_IP.value,
            CONNECTION.ADDRESS: "192.168.0.7",
        },
        INSTRUMENTCONTROLLER.MODULES: [
            {
                "alias": "rs_1",
                "slot_id": 0,
            }
        ],
        INSTRUMENTCONTROLLER.RESET: True,
    }

    rohde_schwarz_1: dict[str, Any] = {
        "name": InstrumentName.ROHDE_SCHWARZ.value,
        "alias": "rs_1",
        Parameter.POWER.value: 15,
        Parameter.LO_FREQUENCY.value: 3.351e09,
        Parameter.RF_ON.value: True,
    }

    attenuator_controller_0: dict[str, Any] = {
        "name": InstrumentControllerName.MINI_CIRCUITS.value,
        "alias": "attenuator_controller_0",
        INSTRUMENTCONTROLLER.CONNECTION: {
            "name": ConnectionName.TCP_IP.value,
            CONNECTION.ADDRESS: "192.168.0.222",
        },
        INSTRUMENTCONTROLLER.MODULES: [
            {
                "alias": "attenuator",
                "slot_id": 0,
            }
        ],
        INSTRUMENTCONTROLLER.RESET: True,
    }

    attenuator: dict[str, Any] = {
        "name": InstrumentName.MINI_CIRCUITS.value,
        "alias": "attenuator",
        Parameter.ATTENUATION.value: 30,
    }

    keithley_2600_controller_0: dict[str, Any] = {
        "name": InstrumentControllerName.KEITHLEY2600.value,
        "alias": "keithley_2600_controller_0",
        INSTRUMENTCONTROLLER.CONNECTION: {
            "name": ConnectionName.TCP_IP.value,
            CONNECTION.ADDRESS: "192.168.0.112",
        },
        INSTRUMENTCONTROLLER.MODULES: [
            {
                "alias": InstrumentName.KEITHLEY2600.value,
                "slot_id": 0,
            }
        ],
        INSTRUMENTCONTROLLER.RESET: True,
    }

    keithley_2600: dict[str, Any] = {
        "name": InstrumentName.KEITHLEY2600.value,
        "alias": InstrumentControllerName.KEITHLEY2600.value,
        Parameter.MAX_CURRENT.value: 0.1,
        Parameter.MAX_VOLTAGE.value: 20.0,
    }

    instruments: list[dict] = [
        qblox_qcm_0,
        qblox_qrm_0,
        qblox_qrm_1,
        qblox_qcm_rf_0,
        qblox_qrm_rf_0,
        rohde_schwarz_0,
        rohde_schwarz_1,
        attenuator,
        keithley_2600,
    ]

    instrument_controllers: list[dict] = [
        rohde_schwarz_controller_0,
        rohde_schwarz_controller_1,
        attenuator_controller_0,
        keithley_2600_controller_0,
    ]

<<<<<<< HEAD
    chip: dict[str, Any] = {
        "nodes": [
            {"name": "port", "alias": "flux_q0", "line": "flux", "nodes": ["q0"]},
            {"name": "port", "alias": "flux_q1", "line": "flux", "nodes": ["q1"]},
            {"name": "port", "alias": "flux_q2", "line": "flux", "nodes": ["q2"]},
            {"name": "port", "alias": "drive_q0", "line": "drive", "nodes": ["q0"]},
            {"name": "port", "alias": "drive_q1", "line": "drive", "nodes": ["q1"]},
            {
                "name": "port",
                "alias": "feedline_input",
                "line": "feedline_input",
                "nodes": ["resonator_q0", "resonator_q1"],
            },
            {"name": "port", "alias": "feedline_output", "line": "feedline_output", "nodes": ["resonator_q0"]},
            {"name": "port", "alias": "feedline_output_1", "line": "feedline_output", "nodes": ["resonator_q1"]},
            {"name": "port", "alias": "feedline_output_2", "line": "feedline_input", "nodes": ["resonator_q2"]},
            {
                "name": "resonator",
                "alias": "resonator_q0",
                "frequency": 7.34730e09,
                "nodes": ["feedline_input", "feedline_output", "q0"],
            },
            {
                "name": "resonator",
                "alias": "resonator_q1",
                "frequency": 7.34730e09,
                "nodes": ["feedline_input", "feedline_output_1", "q1"],
            },
            {
                "name": "resonator",
                "alias": "resonator_q2",
                "frequency": 7.34730e09,
                "nodes": ["feedline_input", "feedline_output_2", "q2"],
            },
            {
                "name": "qubit",
                "alias": "q0",
                "qubit_index": 0,
                "frequency": 3.451e09,
                "nodes": ["flux_q0", "drive_q0", "resonator_q0", "q1"],
            },
            {
                "name": "qubit",
                "alias": "q1",
                "qubit_index": 1,
                "frequency": 3.351e09,
                "nodes": ["drive_q1", "resonator_q1", "q0", "q2"],
            },
            {
                "name": "qubit",
                "alias": "q2",
                "qubit_index": 2,
                "frequency": 4.451e09,
                "nodes": ["drive_q2", "resonator_q2", "q1"],
            },
        ],
    }

=======
>>>>>>> d99f9189
    buses: list[dict[str, Any]] = [
        {
            RUNCARD.ALIAS: "drive_line_q0_bus",
            RUNCARD.INSTRUMENTS: [InstrumentName.QBLOX_QCM.value, "rs_0"],
            RUNCARD.CHANNELS: [0, None],
            "distortions": [{"name": "lfilter", "a": [1.0, 0.0, 1.0], "auto_norm": True, "b": [0.5, 0.5], "norm_factor": 1.0}]
        },
        {
            RUNCARD.ALIAS: "drive_line_q1_bus",
            RUNCARD.INSTRUMENTS: [InstrumentName.QCMRF.value],
            RUNCARD.CHANNELS: [0]
        },
        {
            "alias": "feedline_input_output_bus",
            RUNCARD.INSTRUMENTS: [f"{InstrumentName.QBLOX_QRM.value}_0", "rs_1"],
            RUNCARD.CHANNELS: [0, None]
        },
        {
            "alias": "feedline_input_output_bus_1",
            RUNCARD.INSTRUMENTS: [f"{InstrumentName.QRMRF.value}"],
            RUNCARD.CHANNELS: [0]
        },
        {
            "alias": "feedline_input_output_bus_2",
            RUNCARD.INSTRUMENTS: [f"{InstrumentName.QBLOX_QRM.value}_1"],
            RUNCARD.CHANNELS: [0]
        },
        {
            RUNCARD.ALIAS: "flux_line_q0_bus",
            RUNCARD.INSTRUMENTS: [InstrumentName.QBLOX_QCM.value, "rs_0"],
            RUNCARD.CHANNELS: [1, None]
        },
    ]

    runcard: dict[str, Any] = {
        RUNCARD.NAME: name,
        RUNCARD.INSTRUMENTS: instruments,
        RUNCARD.INSTRUMENT_CONTROLLERS: instrument_controllers,
        RUNCARD.BUSES: buses,
        RUNCARD.DIGITAL: digital_compilation_settings,
        RUNCARD.ANALOG: analog_compilation_settings,
    }

class SauronYokogawa:
    """Test data of the sauron with yokogawa platform."""

    name = "sauron_yokogawa"

    yokogawa_gs200_current = {
        RUNCARD.NAME: InstrumentName.YOKOGAWA_GS200,
        RUNCARD.ALIAS: "yokogawa_current",
        Parameter.SOURCE_MODE.value: "current",
        Parameter.CURRENT.value: [0.5],
        Parameter.VOLTAGE.value: [0.0],
        Parameter.SPAN.value: ["200mA"],
        Parameter.RAMPING_ENABLED.value: [True],
        Parameter.RAMPING_RATE.value: [0.01],
        "dacs": [0],
    }

    yokogawa_gs200_voltage = {
        RUNCARD.NAME: InstrumentName.YOKOGAWA_GS200,
        RUNCARD.ALIAS: "yokogawa_voltage",
        Parameter.SOURCE_MODE.value: "voltage",
        Parameter.CURRENT.value: [0.0],
        Parameter.VOLTAGE.value: [0.5],
        Parameter.SPAN.value: ["100mV"],
        Parameter.RAMPING_ENABLED.value: [True],
        Parameter.RAMPING_RATE.value: [0.01],
        "dacs": [0],
    }

    rohde_schwarz: dict[str, Any] = {
        "name": InstrumentName.ROHDE_SCHWARZ.value,
        "alias": "rohde_schwarz",
        Parameter.POWER.value: 15,
        Parameter.LO_FREQUENCY.value: 7.24730e09,
        Parameter.RF_ON.value: True,
    }

    yokogawa_gs200_current_controller = {
        RUNCARD.NAME: InstrumentControllerName.YOKOGAWA_GS200,
        RUNCARD.ALIAS: "yokogawa_controller",
        INSTRUMENTCONTROLLER.CONNECTION: {
            RUNCARD.NAME: ConnectionName.TCP_IP.value,
            CONNECTION.ADDRESS: "192.168.1.15",
        },
        INSTRUMENTCONTROLLER.MODULES: [
            {
                "alias": "yokogawa_current",
                "slot_id": 0,
            }
        ],
    }

    yokogawa_gs200_voltage_controller = {
        RUNCARD.NAME: InstrumentControllerName.YOKOGAWA_GS200,
        RUNCARD.ALIAS: "yokogawa_controller",
        INSTRUMENTCONTROLLER.CONNECTION: {
            RUNCARD.NAME: ConnectionName.TCP_IP.value,
            CONNECTION.ADDRESS: "192.168.1.15",
        },
        INSTRUMENTCONTROLLER.MODULES: [
            {
                "alias": "yokogawa_voltage",
                "slot_id": 0,
            }
        ],
    }

    yokogawa_gs200_controller_wrong_module = {
        RUNCARD.NAME: InstrumentControllerName.YOKOGAWA_GS200,
        RUNCARD.ALIAS: "yokogawa_controller_wrong_module",
        INSTRUMENTCONTROLLER.CONNECTION: {
            RUNCARD.NAME: ConnectionName.TCP_IP.value,
            CONNECTION.ADDRESS: "192.168.1.15",
        },
        INSTRUMENTCONTROLLER.MODULES: [
            {
                "alias": "rohde_schwarz",
                "slot_id": 0,
            }
        ],
    }

    instruments = [yokogawa_gs200_current, yokogawa_gs200_voltage, rohde_schwarz]
    instrument_controllers = [
        yokogawa_gs200_current_controller,
        yokogawa_gs200_voltage_controller,
        yokogawa_gs200_controller_wrong_module,
    ]

    buses: list[dict[str, Any]] = [
        {
            RUNCARD.ALIAS: "yokogawa_gs200_current_bus",
            RUNCARD.INSTRUMENTS: ["yokogawa_current"],
            RUNCARD.CHANNELS: [0]
        },
        {
            RUNCARD.ALIAS: "yokogawa_gs200_voltage_bus",
            RUNCARD.INSTRUMENTS: ["yokogawa_voltage"],
            RUNCARD.CHANNELS: [0]
        },
    ]

    runcard = {
        RUNCARD.NAME: name,
        RUNCARD.INSTRUMENTS: instruments,
        RUNCARD.INSTRUMENT_CONTROLLERS: instrument_controllers,
        RUNCARD.BUSES: buses
    }


class SauronQDevil:
    """Test data of the sauron with yokogawa platform."""

    name = "sauron_qdevil"

    qdevil_qdac2 = {
        RUNCARD.NAME: InstrumentName.QDEVIL_QDAC2,
        RUNCARD.ALIAS: "qdac",
        Parameter.VOLTAGE.value: [0.0],
        Parameter.SPAN.value: ["low"],
        Parameter.RAMPING_ENABLED.value: [True],
        Parameter.RAMPING_RATE.value: [0.01],
        Parameter.LOW_PASS_FILTER.value: ["dc"],
        "dacs": [1],
    }

    rohde_schwarz: dict[str, Any] = {
        "name": InstrumentName.ROHDE_SCHWARZ.value,
        "alias": "rohde_schwarz",
        Parameter.POWER.value: 15,
        Parameter.LO_FREQUENCY.value: 7.24730e09,
        Parameter.RF_ON.value: True,
    }

    qdevil_qdac2_controller_ip = {
        RUNCARD.NAME: InstrumentControllerName.QDEVIL_QDAC2,
        RUNCARD.ALIAS: "qdac_controller_ip",
        INSTRUMENTCONTROLLER.CONNECTION: {
            RUNCARD.NAME: ConnectionName.TCP_IP.value,
            CONNECTION.ADDRESS: "192.168.1.15",
        },
        INSTRUMENTCONTROLLER.MODULES: [
            {
                "alias": "qdac",
                "slot_id": 0,
            }
        ],
    }

    qdevil_qdac2_controller_usb = {
        RUNCARD.NAME: InstrumentControllerName.QDEVIL_QDAC2,
        RUNCARD.ALIAS: "qdac_controller_usb",
        INSTRUMENTCONTROLLER.CONNECTION: {
            RUNCARD.NAME: ConnectionName.USB.value,
            CONNECTION.ADDRESS: "ttyUSB0",
        },
        INSTRUMENTCONTROLLER.MODULES: [
            {
                "alias": "qdac",
                "slot_id": 0,
            }
        ],
    }

    qdevil_qdac2_controller_wrong_module = {
        RUNCARD.NAME: InstrumentControllerName.QDEVIL_QDAC2,
        RUNCARD.ALIAS: "qdac_controller_wrong_module",
        INSTRUMENTCONTROLLER.CONNECTION: {
            RUNCARD.NAME: ConnectionName.TCP_IP.value,
            CONNECTION.ADDRESS: "192.168.1.15",
        },
        INSTRUMENTCONTROLLER.MODULES: [
            {
                "alias": "rohde_schwarz",
                "slot_id": 0,
            }
        ],
    }

    instruments = [qdevil_qdac2, rohde_schwarz]
    instrument_controllers = [
        qdevil_qdac2_controller_ip,
        qdevil_qdac2_controller_usb,
        qdevil_qdac2_controller_wrong_module,
    ]

    buses: list[dict[str, Any]] = [
        {
            RUNCARD.ALIAS: "qdac_bus",
            RUNCARD.INSTRUMENTS: ["qdac"],
            RUNCARD.CHANNELS: [1]
        }
    ]

    runcard = {
        RUNCARD.NAME: name,
        RUNCARD.INSTRUMENTS: instruments,
        RUNCARD.INSTRUMENT_CONTROLLERS: instrument_controllers,
        RUNCARD.BUSES: buses
    }


class SauronQuantumMachines:
    """Test data of the sauron with quantum machines platform."""

    name = "sauron_quantum_machines"

    qmm = {
        "name": InstrumentName.QUANTUM_MACHINES_CLUSTER.value,
        "alias": "qmm",
        "address": "192.168.0.1",
        "cluster": "cluster_0",
        "controllers": [
            {
                "name": "con1",
                "analog_outputs": [
                    {"port": 1, "filter": {"feedforward": [0, 0, 0], "feedback": [0, 0, 0]}},
                    {"port": 2},
                    {"port": 3},
                    {"port": 4},
                    {"port": 5},
                    {"port": 6},
                    {"port": 7},
                    {"port": 8},
                    {"port": 9},
                    {"port": 10},
                ],
                "analog_inputs": [{"port": 1}, {"port": 2}],
                "digital_outputs": [{"port": 1}, {"port": 2}, {"port": 3}, {"port": 4}, {"port": 5}],
            }
        ],
        "octaves": [],
        "elements": [
            {
                "bus": "drive_q0",
                "mix_inputs": {
                    "I": {"controller": "con1", "port": 1},
                    "Q": {"controller": "con1", "port": 2},
                    "lo_frequency": 6e9,
                    "mixer_correction": [1.0, 0.0, 0.0, 1.0],
                },
                "intermediate_frequency": 6e9,
            },
            {
                "bus": "readout_q0",
                "mix_inputs": {
                    "I": {"controller": "con1", "port": 3},
                    "Q": {"controller": "con1", "port": 4},
                    "lo_frequency": 6e9,
                    "mixer_correction": [1.0, 0.0, 0.0, 1.0],
                },
                "outputs": {"out1": {"controller": "con1", "port": 1}, "out2": {"controller": "con1", "port": 2}},
                "time_of_flight": 40,
                "smearing": 10,
                "threshold_rotation": 0.5,
                "threshold": 0.09,
                "intermediate_frequency": 6e9,
            },
            {"bus": "flux_q0", "single_input": {"controller": "con1", "port": 5}},
        ],
        "run_octave_calibration": False,
    }

    qmm_with_octave = {
        "name": InstrumentName.QUANTUM_MACHINES_CLUSTER.value,
        "alias": "qmm_with_octave",
        "address": "192.168.0.1",
        "cluster": "cluster_0",
        "controllers": [
            {
                "name": "con1",
                "analog_outputs": [
                    {"port": 1, "filter": {"feedforward": [0, 0, 0], "feedback": [0, 0, 0]}},
                    {"port": 2},
                    {"port": 3},
                    {"port": 4},
                    {"port": 5},
                    {"port": 6},
                    {"port": 7},
                    {"port": 8},
                    {"port": 9},
                    {"port": 10},
                ],
                "analog_inputs": [{"port": 1}, {"port": 2}],
                "digital_outputs": [{"port": 1}, {"port": 2}, {"port": 3}, {"port": 4}, {"port": 5}],
            }
        ],
        "octaves": [
            {
                "name": "octave1",
                "port": 11555,
                "connectivity": {"controller": "con1"},
                "loopbacks": {"Synth": "Synth2", "Dmd": "Dmd2LO"},
                "rf_outputs": [
                    {"port": 1, "lo_frequency": 6e9},
                    {"port": 2, "lo_frequency": 6e9},
                    {"port": 3, "lo_frequency": 6e9},
                    {"port": 4, "lo_frequency": 6e9},
                    {"port": 5, "lo_frequency": 6e9},
                ],
                "rf_inputs": [{"port": 1, "lo_frequency": 6e9}, {"port": 2, "lo_frequency": 6e9}],
            }
        ],
        "elements": [
            {
                "bus": "drive_q0_rf",
                "rf_inputs": {"octave": "octave1", "port": 1},
                "digital_inputs": {"controller": "con1", "port": 1, "delay": 87, "buffer": 15},
                "digital_outputs": {"controller": "con1", "port": 1},
                "intermediate_frequency": 6e9,
            },
            {
                "bus": "readout_q0_rf",
                "rf_inputs": {"octave": "octave1", "port": 2},
                "digital_inputs": {"controller": "con1", "port": 2, "delay": 87, "buffer": 15},
                "rf_outputs": {"octave": "octave1", "port": 1},
                "intermediate_frequency": 6e9,
                "time_of_flight": 40,
                "smearing": 10,
            },
        ],
        "run_octave_calibration": True,
    }

    qmm_with_octave_custom_connectivity = {
        "name": InstrumentName.QUANTUM_MACHINES_CLUSTER.value,
        "alias": "qmm_with_octave_custom_connectivity",
        "address": "192.168.0.1",
        "cluster": "cluster_0",
        "controllers": [
            {
                "name": "con1",
                "analog_outputs": [
                    {"port": 1, "filter": {"feedforward": [0, 0, 0], "feedback": [0, 0, 0]}},
                    {"port": 2},
                    {"port": 3},
                    {"port": 4},
                    {"port": 5},
                    {"port": 6},
                    {"port": 7},
                    {"port": 8},
                    {"port": 9},
                    {"port": 10},
                ],
                "analog_inputs": [{"port": 1}, {"port": 2}],
                "digital_outputs": [{"port": 1}, {"port": 2}, {"port": 3}, {"port": 4}, {"port": 5}],
            }
        ],
        "octaves": [
            {
                "name": "octave1",
                "port": 11555,
                "rf_outputs": [
                    {
                        "port": 1,
                        "lo_frequency": 6e9,
                        "i_connection": {"controller": "con1", "port": 1},
                        "q_connection": {"controller": "con1", "port": 2},
                    },
                    {
                        "port": 2,
                        "lo_frequency": 6e9,
                        "i_connection": {"controller": "con1", "port": 3},
                        "q_connection": {"controller": "con1", "port": 4},
                    },
                    {
                        "port": 3,
                        "lo_frequency": 6e9,
                        "i_connection": {"controller": "con1", "port": 5},
                        "q_connection": {"controller": "con1", "port": 6},
                    },
                    {
                        "port": 4,
                        "lo_frequency": 6e9,
                        "i_connection": {"controller": "con1", "port": 7},
                        "q_connection": {"controller": "con1", "port": 8},
                    },
                    {
                        "port": 5,
                        "lo_frequency": 6e9,
                        "i_connection": {"controller": "con1", "port": 9},
                        "q_connection": {"controller": "con1", "port": 10},
                    },
                ],
                "rf_inputs": [{"port": 1, "lo_frequency": 6e9}, {"port": 2, "lo_frequency": 6e9}],
                "if_outputs": [{"controller": "con1", "port": 1}, {"controller": "con1", "port": 2}],
                "loopbacks": {"Synth": "Synth2", "Dmd": "Dmd2LO"},
            }
        ],
        "elements": [
            {
                "bus": "drive_q0_rf",
                "rf_inputs": {"octave": "octave1", "port": 1},
                "digital_inputs": {"controller": "con1", "port": 1, "delay": 87, "buffer": 15},
                "digital_outputs": {"controller": "con1", "port": 1},
                "intermediate_frequency": 6e9,
            },
            {
                "bus": "readout_q0_rf",
                "rf_inputs": {"octave": "octave1", "port": 2},
                "digital_inputs": {"controller": "con1", "port": 2, "delay": 87, "buffer": 15},
                "rf_outputs": {"octave": "octave1", "port": 1},
                "intermediate_frequency": 6e9,
                "time_of_flight": 40,
                "smearing": 10,
            },
        ],
        "run_octave_calibration": True,
    }

    qmm_with_opx1000 = {
        "name": InstrumentName.QUANTUM_MACHINES_CLUSTER.value,
        "alias": "qmm_with_opx1000",
        "address": "192.168.0.1",
        "cluster": "cluster_0",
        "controllers": [
            {
                "name": "con1",
                "type": "opx1000",
                "fems": [
                    {
                        "fem": 1,
                        "analog_outputs": [
                            {"port": 1, "filter": {"feedforward": [0, 0, 0], "feedback": [0, 0, 0]}},
                            {"port": 2},
                            {"port": 3},
                            {"port": 4},
                            {"port": 5},
                            {"port": 6},
                            {"port": 7},
                            {"port": 8},
                        ],
                        "analog_inputs": [{"port": 1}, {"port": 2}],
                        "digital_outputs": [{"port": 1}, {"port": 2}, {"port": 3}, {"port": 4}, {"port": 5}],
                    }
                ],
            }
        ],
        "octaves": [
            {
                "name": "octave1",
                "port": 11555,
                "connectivity": {"controller": "con1", "fem": 1},
                "loopbacks": {"Synth": "Synth2", "Dmd": "Dmd2LO"},
                "rf_outputs": [
                    {
                        "port": 1,
                        "lo_frequency": 6e9,
                        "i_connection": {"controller": "con1", "fem": 1, "port": 1},
                        "q_connection": {"controller": "con1", "fem": 1, "port": 2},
                    },
                    {
                        "port": 2,
                        "lo_frequency": 6e9,
                        "i_connection": {"controller": "con1", "fem": 1, "port": 3},
                        "q_connection": {"controller": "con1", "fem": 1, "port": 4},
                    },
                    {
                        "port": 3,
                        "lo_frequency": 6e9,
                        "i_connection": {"controller": "con1", "fem": 1, "port": 5},
                        "q_connection": {"controller": "con1", "fem": 1, "port": 6},
                    },
                    {
                        "port": 4,
                        "lo_frequency": 6e9,
                        "i_connection": {"controller": "con1", "fem": 1, "port": 7},
                        "q_connection": {"controller": "con1", "fem": 1, "port": 8},
                    },
                    {
                        "port": 5,
                        "lo_frequency": 6e9,
                        "i_connection": {"controller": "con1", "fem": 1, "port": 9},
                        "q_connection": {"controller": "con1", "fem": 1, "port": 10},
                    },
                ],
                "rf_inputs": [{"port": 1, "lo_frequency": 6e9}, {"port": 2, "lo_frequency": 6e9}],
            }
        ],
        "elements": [
            {
                "bus": "drive_q0_rf",
                "rf_inputs": {"octave": "octave1", "port": 1},
                "digital_inputs": {"controller": "con1", "port": 1, "delay": 87, "buffer": 15},
                "digital_outputs": {"controller": "con1", "fem": 1, "port": 1},
                "intermediate_frequency": 6e9,
            },
            {
                "bus": "readout_q0_rf",
                "rf_inputs": {"octave": "octave1", "port": 2},
                "digital_inputs": {"controller": "con1", "port": 2, "delay": 87, "buffer": 15},
                "rf_outputs": {"octave": "octave1", "port": 1},
                "intermediate_frequency": 6e9,
                "time_of_flight": 40,
                "smearing": 10,
            },
            {"bus": "flux_q0", "single_input": {"controller": "con1", "fem": 1, "port": 5}},
        ],
        "run_octave_calibration": True,
    }

    qmm_controller = {
        "name": InstrumentControllerName.QUANTUM_MACHINES_CLUSTER.value,
        "alias": "qmm_controller",
        INSTRUMENTCONTROLLER.CONNECTION: {
            "name": ConnectionName.TCP_IP.value,
            CONNECTION.ADDRESS: "192.168.0.111",
        },
        INSTRUMENTCONTROLLER.MODULES: [
            {
                "alias": "qmm",
                "slot_id": 0,
            }
        ],
    }

    qmm_with_octave_controller = {
        "name": InstrumentControllerName.QUANTUM_MACHINES_CLUSTER.value,
        "alias": "qmm_with_octave_controller",
        INSTRUMENTCONTROLLER.CONNECTION: {
            "name": ConnectionName.TCP_IP.value,
            CONNECTION.ADDRESS: "192.168.0.111",
        },
        INSTRUMENTCONTROLLER.MODULES: [
            {
                "alias": "qmm_with_octave",
                "slot_id": 0,
            }
        ],
    }

    qmm_with_octave_custom_connectivity_controller = {
        "name": InstrumentControllerName.QUANTUM_MACHINES_CLUSTER.value,
        "alias": "qmm_with_octave_custom_connectivity_controller",
        INSTRUMENTCONTROLLER.CONNECTION: {
            "name": ConnectionName.TCP_IP.value,
            CONNECTION.ADDRESS: "192.168.0.111",
        },
        INSTRUMENTCONTROLLER.MODULES: [
            {
                "alias": "qmm_with_octave_custom_connectivity",
                "slot_id": 0,
            }
        ],
    }

    qmm_with_opx1000_controller = {
        "name": InstrumentControllerName.QUANTUM_MACHINES_CLUSTER.value,
        "alias": "qmm_with_opx1000_controller",
        INSTRUMENTCONTROLLER.CONNECTION: {
            "name": ConnectionName.TCP_IP.value,
            CONNECTION.ADDRESS: "192.168.0.111",
        },
        INSTRUMENTCONTROLLER.MODULES: [
            {
                "alias": "qmm_with_opx1000",
                "slot_id": 0,
            }
        ],
    }

    rohde_schwarz: dict[str, Any] = {
        "name": InstrumentName.ROHDE_SCHWARZ.value,
        "alias": "rohde_schwarz",
        Parameter.POWER.value: 15,
        Parameter.LO_FREQUENCY.value: 7.24730e09,
        Parameter.RF_ON.value: True,
    }

    qmm_controller_wrong_module = {
        "name": InstrumentControllerName.QUANTUM_MACHINES_CLUSTER.value,
        "alias": "qmm_controller_wrong_module",
        INSTRUMENTCONTROLLER.CONNECTION: {
            "name": ConnectionName.TCP_IP.value,
            CONNECTION.ADDRESS: "192.168.0.111",
        },
        INSTRUMENTCONTROLLER.MODULES: [
            {
                "alias": "rohde_schwarz",
                "slot_id": 0,
            }
        ],
    }

    instruments = [qmm, qmm_with_octave, qmm_with_octave_custom_connectivity, qmm_with_opx1000, rohde_schwarz]
    instrument_controllers = [
        qmm_controller,
        qmm_with_octave_controller,
        qmm_with_octave_custom_connectivity_controller,
        qmm_with_opx1000_controller,
        qmm_controller_wrong_module,
    ]

    buses: list[dict[str, Any]] = [
        {
            RUNCARD.ALIAS: "drive_q0",
            RUNCARD.INSTRUMENTS: ["qmm"],
            RUNCARD.CHANNELS: ["drive_q0"]
        },
        {
            RUNCARD.ALIAS: "readout_q0",
            RUNCARD.INSTRUMENTS: ["qmm"],
            RUNCARD.CHANNELS: ["readout_q0"]
        },
        {
            RUNCARD.ALIAS: "flux_q0",
            RUNCARD.INSTRUMENTS: ["qmm"],
            RUNCARD.CHANNELS: ["flux_q0"]
        },
        {
            RUNCARD.ALIAS: "drive_q0_rf",
            RUNCARD.INSTRUMENTS: ["qmm_with_octave"],
            RUNCARD.CHANNELS: ["drive_q0_rf"]
        },
        {
            RUNCARD.ALIAS: "readout_q0_rf",
            RUNCARD.INSTRUMENTS: ["qmm_with_octave"],
            RUNCARD.CHANNELS: ["readout_q0_rf"]
        },
        {
            RUNCARD.ALIAS: "drive_q0_rf_custom",
            RUNCARD.INSTRUMENTS: ["qmm_with_octave_custom_connectivity"],
            RUNCARD.CHANNELS: ["drive_q0_rf"]
        },
        {
            RUNCARD.ALIAS: "readout_q0_rf_custom",
            RUNCARD.INSTRUMENTS: ["qmm_with_octave_custom_connectivity"],
            RUNCARD.CHANNELS: ["readout_q0_rf"]
        },
        {
            RUNCARD.ALIAS: "drive_q0_opx1000",
            RUNCARD.INSTRUMENTS: ["qmm_with_opx1000"],
            RUNCARD.CHANNELS: ["drive_q0_rf"]
        },
        {
            RUNCARD.ALIAS: "readout_q0_opx1000",
            RUNCARD.INSTRUMENTS: ["qmm_with_opx1000"],
            RUNCARD.CHANNELS: ["readout_q0_rf"]
        },
    ]

    runcard = {
        RUNCARD.NAME: name,
        RUNCARD.BUSES: buses,
        RUNCARD.INSTRUMENTS: instruments,
        RUNCARD.INSTRUMENT_CONTROLLERS: instrument_controllers,
    }<|MERGE_RESOLUTION|>--- conflicted
+++ resolved
@@ -569,67 +569,7 @@
         keithley_2600_controller_0,
     ]
 
-<<<<<<< HEAD
-    chip: dict[str, Any] = {
-        "nodes": [
-            {"name": "port", "alias": "flux_q0", "line": "flux", "nodes": ["q0"]},
-            {"name": "port", "alias": "flux_q1", "line": "flux", "nodes": ["q1"]},
-            {"name": "port", "alias": "flux_q2", "line": "flux", "nodes": ["q2"]},
-            {"name": "port", "alias": "drive_q0", "line": "drive", "nodes": ["q0"]},
-            {"name": "port", "alias": "drive_q1", "line": "drive", "nodes": ["q1"]},
-            {
-                "name": "port",
-                "alias": "feedline_input",
-                "line": "feedline_input",
-                "nodes": ["resonator_q0", "resonator_q1"],
-            },
-            {"name": "port", "alias": "feedline_output", "line": "feedline_output", "nodes": ["resonator_q0"]},
-            {"name": "port", "alias": "feedline_output_1", "line": "feedline_output", "nodes": ["resonator_q1"]},
-            {"name": "port", "alias": "feedline_output_2", "line": "feedline_input", "nodes": ["resonator_q2"]},
-            {
-                "name": "resonator",
-                "alias": "resonator_q0",
-                "frequency": 7.34730e09,
-                "nodes": ["feedline_input", "feedline_output", "q0"],
-            },
-            {
-                "name": "resonator",
-                "alias": "resonator_q1",
-                "frequency": 7.34730e09,
-                "nodes": ["feedline_input", "feedline_output_1", "q1"],
-            },
-            {
-                "name": "resonator",
-                "alias": "resonator_q2",
-                "frequency": 7.34730e09,
-                "nodes": ["feedline_input", "feedline_output_2", "q2"],
-            },
-            {
-                "name": "qubit",
-                "alias": "q0",
-                "qubit_index": 0,
-                "frequency": 3.451e09,
-                "nodes": ["flux_q0", "drive_q0", "resonator_q0", "q1"],
-            },
-            {
-                "name": "qubit",
-                "alias": "q1",
-                "qubit_index": 1,
-                "frequency": 3.351e09,
-                "nodes": ["drive_q1", "resonator_q1", "q0", "q2"],
-            },
-            {
-                "name": "qubit",
-                "alias": "q2",
-                "qubit_index": 2,
-                "frequency": 4.451e09,
-                "nodes": ["drive_q2", "resonator_q2", "q1"],
-            },
-        ],
-    }
-
-=======
->>>>>>> d99f9189
+
     buses: list[dict[str, Any]] = [
         {
             RUNCARD.ALIAS: "drive_line_q0_bus",
