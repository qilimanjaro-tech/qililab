""" Data to use alongside the test suite. """
import copy
from multiprocessing.pool import RUN

import numpy as np
from qibo.gates import RX, RY, I, M, X, Y
from qibo.models.circuit import Circuit

import qililab
from qililab.circuit import Circuit as QiliCircuit
from qililab.constants import (
    CONNECTION,
    EXPERIMENT,
    INSTRUMENTCONTROLLER,
    INSTRUMENTREFERENCE,
    LOOP,
    NODE,
    PLATFORM,
    PULSE,
    PULSEBUSSCHEDULE,
    PULSEEVENT,
    PULSESCHEDULES,
    PULSESHAPE,
    RUNCARD,
    SCHEMA,
)
from qililab.instruments.awg_settings.typings import AWGSequencerTypes, AWGTypes
from qililab.typings.enums import (
    AcquireTriggerMode,
    Category,
    ConnectionName,
    InstrumentControllerName,
    InstrumentControllerSubCategory,
    InstrumentName,
    IntegrationMode,
    Line,
    NodeName,
    Parameter,
    PulseShapeName,
    ReferenceClock,
    ResetMethod,
    SystemControlName,
)


class Galadriel:
    """Test data of the galadriel platform."""

    name = "galadriel"

    platform = {
        RUNCARD.ID: 0,
        RUNCARD.NAME: "galadriel",
        PLATFORM.DEVICE_ID: 9,
        RUNCARD.ALIAS: None,
        RUNCARD.CATEGORY: RUNCARD.PLATFORM,
        PLATFORM.MINIMUM_CLOCK_TIME: 4,
        PLATFORM.DELAY_BETWEEN_PULSES: 40,
        PLATFORM.DELAY_BEFORE_READOUT: 40,
        PLATFORM.MASTER_AMPLITUDE_GATE: 1,
        PLATFORM.MASTER_DURATION_GATE: 100,
        PLATFORM.TIMINGS_CALCULATION_METHOD: "as_soon_as_possible",
        PLATFORM.RESET_METHOD: ResetMethod.PASSIVE.value,
        PLATFORM.PASSIVE_RESET_DURATION: 100,
        "operations": [
            {
                RUNCARD.NAME: "Rxy",
                "pulse": {
                    RUNCARD.NAME: "Gaussian",
                    "amplitude": 1.0,
                    "duration": 40,
                    "phase": 0.0,
                    "parameters": {"sigma": 2},
                },
            },
            {
                RUNCARD.NAME: "R180",
                "pulse": {
                    RUNCARD.NAME: "Gaussian",
                    "amplitude": 1.0,
                    "duration": 40,
                    "phase": 0.0,
                    "parameters": {"sigma": 2},
                },
            },
            {
                RUNCARD.NAME: "X",
                "pulse": {
                    RUNCARD.NAME: "Gaussian",
                    "amplitude": 1.0,
                    "duration": 40,
                    "phase": 0.0,
                    "parameters": {"sigma": 2},
                },
            },
            {
                RUNCARD.NAME: "Measure",
                "pulse": {
                    RUNCARD.NAME: "Square",
                    "amplitude": 1.0,
                    "duration": 6000,
                    "phase": 0.0,
                    "parameters": {},
                },
            },
        ],
        "gates": {
            0: [
                {
                    RUNCARD.NAME: "M",
                    "amplitude": PLATFORM.MASTER_AMPLITUDE_GATE,
                    "phase": 0,
                    "duration": 2000,
                    EXPERIMENT.SHAPE: {RUNCARD.NAME: "rectangular"},
                },
                {
                    RUNCARD.NAME: "I",
                    "amplitude": 0,
                    "phase": 0,
                    "duration": 0,
                    EXPERIMENT.SHAPE: {RUNCARD.NAME: "rectangular"},
                },
                {
                    RUNCARD.NAME: "X",
                    "amplitude": PLATFORM.MASTER_AMPLITUDE_GATE,
                    "phase": 0,
                    "duration": 50,
                    EXPERIMENT.SHAPE: {
                        RUNCARD.NAME: "drag",
                        "num_sigmas": 4,
                        "drag_coefficient": 0,
                    },
                },
                {
                    RUNCARD.NAME: "Y",
                    "amplitude": PLATFORM.MASTER_AMPLITUDE_GATE,
                    "phase": 1.5707963267948966,
                    "duration": PLATFORM.MASTER_DURATION_GATE,
                    EXPERIMENT.SHAPE: {
                        RUNCARD.NAME: "drag",
                        "num_sigmas": 4,
                        "drag_coefficient": 0,
                    },
                },
            ],
            1: [
                {
                    RUNCARD.NAME: "M",
                    "amplitude": PLATFORM.MASTER_AMPLITUDE_GATE,
                    "phase": 0,
                    "duration": 2000,
                    EXPERIMENT.SHAPE: {RUNCARD.NAME: "rectangular"},
                },
                {
                    RUNCARD.NAME: "I",
                    "amplitude": 0,
                    "phase": 0,
                    "duration": 0,
                    EXPERIMENT.SHAPE: {RUNCARD.NAME: "rectangular"},
                },
                {
                    RUNCARD.NAME: "X",
                    "amplitude": PLATFORM.MASTER_AMPLITUDE_GATE,
                    "phase": 0,
                    "duration": 50,
                    EXPERIMENT.SHAPE: {
                        RUNCARD.NAME: "drag",
                        "num_sigmas": 4,
                        "drag_coefficient": 0,
                    },
                },
                {
                    RUNCARD.NAME: "Y",
                    "amplitude": PLATFORM.MASTER_AMPLITUDE_GATE,
                    "phase": 1.5707963267948966,
                    "duration": PLATFORM.MASTER_DURATION_GATE,
                    EXPERIMENT.SHAPE: {
                        RUNCARD.NAME: "drag",
                        "num_sigmas": 4,
                        "drag_coefficient": 0,
                    },
                },
            ],
            (0, 1): [
                {
                    RUNCARD.NAME: "M",
                    "amplitude": PLATFORM.MASTER_AMPLITUDE_GATE,
                    "phase": 0,
                    "duration": 2000,
                    EXPERIMENT.SHAPE: {RUNCARD.NAME: "rectangular"},
                }
            ],
            (1, 0): [
                {
                    RUNCARD.NAME: "M",
                    "amplitude": PLATFORM.MASTER_AMPLITUDE_GATE,
                    "phase": 0,
                    "duration": 2000,
                    EXPERIMENT.SHAPE: {RUNCARD.NAME: "rectangular"},
                }
            ],
        },
    }

    pulsar_controller_qcm_0 = {
        RUNCARD.ID: 0,
        RUNCARD.NAME: InstrumentControllerName.QBLOX_PULSAR,
        RUNCARD.ALIAS: "pulsar_controller_qcm_0",
        RUNCARD.CATEGORY: Category.INSTRUMENT_CONTROLLER.value,
        RUNCARD.SUBCATEGORY: InstrumentControllerSubCategory.SINGLE.value,
        Parameter.REFERENCE_CLOCK.value: ReferenceClock.INTERNAL.value,
        INSTRUMENTCONTROLLER.CONNECTION: {
            RUNCARD.NAME: ConnectionName.TCP_IP.value,
            CONNECTION.ADDRESS: "192.168.0.3",
        },
        INSTRUMENTCONTROLLER.MODULES: [
            {
                Category.AWG.value: InstrumentName.QBLOX_QCM.value,
                INSTRUMENTREFERENCE.SLOT_ID: 0,
            }
        ],
    }

    qblox_qcm_0 = {
        RUNCARD.ID: 0,
        RUNCARD.NAME: InstrumentName.QBLOX_QCM,
        RUNCARD.ALIAS: InstrumentName.QBLOX_QCM.value,
        RUNCARD.CATEGORY: Category.AWG.value,
        RUNCARD.FIRMWARE: "0.7.0",
        Parameter.NUM_SEQUENCERS.value: 1,
        AWGTypes.OUT_OFFSETS.value: [0, 0.5, 0.7, 0.8],
        AWGTypes.AWG_SEQUENCERS.value: [
            {
                AWGSequencerTypes.IDENTIFIER.value: 0,
                AWGSequencerTypes.CHIP_PORT_ID.value: 0,
                "output_i": 0,
                "output_q": 1,
                Parameter.NUM_BINS.value: 1,
                Parameter.IF.value: 100_000_000,
                Parameter.GAIN_I.value: 1,
                Parameter.GAIN_Q.value: 1,
                Parameter.GAIN_IMBALANCE.value: 0,
                Parameter.PHASE_IMBALANCE.value: 0,
                Parameter.OFFSET_I.value: 0,
                Parameter.OFFSET_Q.value: 0,
                Parameter.HARDWARE_MODULATION.value: False,
                Parameter.SYNC_ENABLED.value: True,
            },
        ],
    }

    pulsar_controller_qrm_0 = {
        RUNCARD.ID: 1,
        RUNCARD.NAME: InstrumentControllerName.QBLOX_PULSAR,
        RUNCARD.ALIAS: "pulsar_controller_qrm_0",
        RUNCARD.CATEGORY: Category.INSTRUMENT_CONTROLLER.value,
        RUNCARD.SUBCATEGORY: InstrumentControllerSubCategory.SINGLE.value,
        Parameter.REFERENCE_CLOCK.value: ReferenceClock.EXTERNAL.value,
        INSTRUMENTCONTROLLER.CONNECTION: {
            RUNCARD.NAME: ConnectionName.TCP_IP.value,
            CONNECTION.ADDRESS: "192.168.0.4",
        },
        INSTRUMENTCONTROLLER.MODULES: [
            {
                Category.AWG.value: InstrumentName.QBLOX_QRM.value,
                INSTRUMENTREFERENCE.SLOT_ID: 0,
            }
        ],
    }

    qblox_qrm_0 = {
        RUNCARD.ID: 1,
        RUNCARD.NAME: InstrumentName.QBLOX_QRM,
        RUNCARD.ALIAS: InstrumentName.QBLOX_QRM.value,
        RUNCARD.CATEGORY: Category.AWG.value,
        RUNCARD.FIRMWARE: "0.7.0",
        Parameter.NUM_SEQUENCERS.value: 2,
        Parameter.ACQUISITION_DELAY_TIME.value: 100,
        AWGTypes.OUT_OFFSETS.value: [0.123, 1.23],
        AWGTypes.AWG_SEQUENCERS.value: [
            {
                AWGSequencerTypes.IDENTIFIER.value: 0,
                AWGSequencerTypes.CHIP_PORT_ID.value: 1,
                "output_i": 0,
                "output_q": 1,
                Parameter.NUM_BINS.value: 1,
                Parameter.IF.value: 100_000_000,
                Parameter.GAIN_I.value: 1,
                Parameter.GAIN_Q.value: 1,
                Parameter.GAIN_IMBALANCE.value: 0,
                Parameter.PHASE_IMBALANCE.value: 0,
                Parameter.OFFSET_I.value: 0,
                Parameter.OFFSET_Q.value: 0,
                Parameter.HARDWARE_MODULATION.value: False,
                Parameter.SYNC_ENABLED.value: True,
                Parameter.SCOPE_ACQUIRE_TRIGGER_MODE.value: AcquireTriggerMode.SEQUENCER.value,
                Parameter.SCOPE_HARDWARE_AVERAGING.value: True,
                Parameter.SAMPLING_RATE.value: 1.0e09,
                Parameter.INTEGRATION_LENGTH.value: 2_123,
                Parameter.INTEGRATION_MODE.value: IntegrationMode.SSB.value,
                Parameter.SEQUENCE_TIMEOUT.value: 1,
                Parameter.ACQUISITION_TIMEOUT.value: 1,
                Parameter.HARDWARE_DEMODULATION.value: True,
                Parameter.SCOPE_STORE_ENABLED.value: True,
                Parameter.WEIGHTS_I.value: [0.1, 0.2, 0.3, 0.4, 0.5, 0.6, 0.7, 0.8, 0.9, 1.0],
                Parameter.WEIGHTS_Q.value: [1.0, 0.9, 0.8, 0.7, 0.6, 0.5, 0.4, 0.3, 0.2, 0.1],
                Parameter.WEIGHED_ACQ_ENABLED.value: True,
                Parameter.THRESHOLD.value: 0.5,
            },
            {
                AWGSequencerTypes.IDENTIFIER.value: 1,
                AWGSequencerTypes.CHIP_PORT_ID.value: 1,
                "output_i": 0,
                "output_q": 1,
                Parameter.NUM_BINS.value: 1,
                Parameter.IF.value: 200_000_000,
                Parameter.GAIN_I.value: 1,
                Parameter.GAIN_Q.value: 1,
                Parameter.GAIN_IMBALANCE.value: 0,
                Parameter.PHASE_IMBALANCE.value: 0,
                Parameter.OFFSET_I.value: 0,
                Parameter.OFFSET_Q.value: 0,
                Parameter.HARDWARE_MODULATION.value: False,
                Parameter.SYNC_ENABLED.value: True,
                Parameter.SCOPE_ACQUIRE_TRIGGER_MODE.value: AcquireTriggerMode.SEQUENCER.value,
                Parameter.SCOPE_HARDWARE_AVERAGING.value: True,
                Parameter.SAMPLING_RATE.value: 1.0e09,
                Parameter.INTEGRATION_LENGTH.value: 2_000,
                Parameter.INTEGRATION_MODE.value: IntegrationMode.SSB.value,
                Parameter.SEQUENCE_TIMEOUT.value: 1,
                Parameter.ACQUISITION_TIMEOUT.value: 1,
                Parameter.HARDWARE_DEMODULATION.value: True,
                Parameter.SCOPE_STORE_ENABLED.value: False,
                Parameter.WEIGHTS_I.value: [1.0, 0.9, 0.8, 0.7, 0.6, 0.5, 0.4, 0.3, 0.2, 0.1],
                Parameter.WEIGHTS_Q.value: [0.1, 0.2, 0.3, 0.4, 0.5, 0.6, 0.7, 0.8, 0.9, 1.0],
                Parameter.WEIGHED_ACQ_ENABLED.value: False,
                Parameter.THRESHOLD.value: 0.5,
            },
        ],
    }

    rohde_schwarz_controller_0 = {
        RUNCARD.ID: 2,
        RUNCARD.NAME: InstrumentControllerName.ROHDE_SCHWARZ,
        RUNCARD.ALIAS: "rohde_schwarz_controller_0",
        RUNCARD.CATEGORY: Category.INSTRUMENT_CONTROLLER.value,
        RUNCARD.SUBCATEGORY: InstrumentControllerSubCategory.SINGLE.value,
        INSTRUMENTCONTROLLER.CONNECTION: {
            RUNCARD.NAME: ConnectionName.TCP_IP.value,
            CONNECTION.ADDRESS: "192.168.0.10",
        },
        INSTRUMENTCONTROLLER.MODULES: [
            {
                Category.SIGNAL_GENERATOR.value: "rs_0",
                INSTRUMENTREFERENCE.SLOT_ID: 0,
            }
        ],
    }

    rohde_schwarz_0 = {
        RUNCARD.ID: 0,
        RUNCARD.NAME: InstrumentName.ROHDE_SCHWARZ,
        RUNCARD.ALIAS: "rs_0",
        RUNCARD.CATEGORY: Category.SIGNAL_GENERATOR.value,
        RUNCARD.FIRMWARE: "4.30.046.295",
        Parameter.POWER.value: 15,
        Parameter.LO_FREQUENCY.value: 7.24730e09,
        Parameter.RF_ON.value: True,
    }

    rohde_schwarz_controller_1 = {
        RUNCARD.ID: 3,
        RUNCARD.NAME: InstrumentControllerName.ROHDE_SCHWARZ,
        RUNCARD.ALIAS: "rohde_schwarz_controller_1",
        RUNCARD.CATEGORY: Category.INSTRUMENT_CONTROLLER.value,
        RUNCARD.SUBCATEGORY: InstrumentControllerSubCategory.SINGLE.value,
        INSTRUMENTCONTROLLER.CONNECTION: {
            RUNCARD.NAME: ConnectionName.TCP_IP.value,
            CONNECTION.ADDRESS: "192.168.0.7",
        },
        INSTRUMENTCONTROLLER.MODULES: [
            {
                Category.SIGNAL_GENERATOR.value: "rs_1",
                INSTRUMENTREFERENCE.SLOT_ID: 0,
            }
        ],
    }

    rohde_schwarz_1 = {
        RUNCARD.ID: 1,
        RUNCARD.NAME: InstrumentName.ROHDE_SCHWARZ,
        RUNCARD.ALIAS: "rs_1",
        RUNCARD.CATEGORY: Category.SIGNAL_GENERATOR.value,
        RUNCARD.FIRMWARE: "4.30.046.295",
        Parameter.POWER.value: 15,
        Parameter.LO_FREQUENCY.value: 3.351e09,
        Parameter.RF_ON.value: True,
    }

    attenuator_controller_0 = {
        RUNCARD.ID: 4,
        RUNCARD.NAME: InstrumentControllerName.MINI_CIRCUITS,
        RUNCARD.ALIAS: "attenuator_controller_0",
        RUNCARD.CATEGORY: Category.INSTRUMENT_CONTROLLER.value,
        RUNCARD.SUBCATEGORY: InstrumentControllerSubCategory.SINGLE.value,
        INSTRUMENTCONTROLLER.CONNECTION: {
            RUNCARD.NAME: ConnectionName.TCP_IP.value,
            CONNECTION.ADDRESS: "192.168.0.222",
        },
        INSTRUMENTCONTROLLER.MODULES: [
            {
                Category.ATTENUATOR.value: "attenuator",
                INSTRUMENTREFERENCE.SLOT_ID: 0,
            }
        ],
    }

    attenuator = {
        RUNCARD.ID: 1,
        RUNCARD.NAME: InstrumentName.MINI_CIRCUITS,
        RUNCARD.ALIAS: "attenuator",
        RUNCARD.CATEGORY: Category.ATTENUATOR.value,
        Parameter.ATTENUATION.value: 30,
        RUNCARD.FIRMWARE: None,
    }

    keithley_2600_controller_0 = {
        RUNCARD.ID: 5,
        RUNCARD.NAME: InstrumentControllerName.KEITHLEY2600,
        RUNCARD.ALIAS: "keithley_2600_controller_0",
        RUNCARD.CATEGORY: Category.INSTRUMENT_CONTROLLER.value,
        RUNCARD.SUBCATEGORY: InstrumentControllerSubCategory.SINGLE.value,
        INSTRUMENTCONTROLLER.CONNECTION: {
            RUNCARD.NAME: ConnectionName.TCP_IP.value,
            CONNECTION.ADDRESS: "192.168.0.112",
        },
        INSTRUMENTCONTROLLER.MODULES: [
            {
                Category.DC_SOURCE.value: InstrumentName.KEITHLEY2600.value,
                INSTRUMENTREFERENCE.SLOT_ID: 0,
            }
        ],
    }

    keithley_2600 = {
        RUNCARD.ID: 1,
        RUNCARD.NAME: InstrumentName.KEITHLEY2600,
        RUNCARD.ALIAS: InstrumentControllerName.KEITHLEY2600.value,
        RUNCARD.CATEGORY: Category.DC_SOURCE.value,
        RUNCARD.FIRMWARE: None,
        Parameter.MAX_CURRENT.value: 0.1,
        Parameter.MAX_VOLTAGE.value: 20.0,
    }

    instruments = [qblox_qcm_0, qblox_qrm_0, rohde_schwarz_0, rohde_schwarz_1, attenuator, keithley_2600]
    instrument_controllers = [
        pulsar_controller_qcm_0,
        pulsar_controller_qrm_0,
        rohde_schwarz_controller_0,
        rohde_schwarz_controller_1,
        attenuator_controller_0,
        keithley_2600_controller_0,
    ]

    chip = {
        RUNCARD.ID: 0,
        RUNCARD.ALIAS: None,
        RUNCARD.CATEGORY: Category.CHIP.value,
<<<<<<< HEAD
        Node.NODES.value: [
            {RUNCARD.NAME: NodeName.PORT.value, RUNCARD.ID: 0, Node.NODES.value: [3]},
            {RUNCARD.NAME: NodeName.PORT.value, RUNCARD.ID: 1, Node.NODES.value: [2]},
            {RUNCARD.NAME: NodeName.PORT.value, RUNCARD.ID: 5, Node.NODES.value: [4]},
            {
                RUNCARD.NAME: NodeName.RESONATOR.value,
                RUNCARD.ID: 2,
                RUNCARD.ALIAS: NodeName.RESONATOR.value,
                Node.FREQUENCY.value: 7.34730e09,
                Node.NODES.value: [1, 3, 4],
=======
        NODE.NODES: [
            {RUNCARD.NAME: NodeName.PORT.value, RUNCARD.ID: 10, NODE.LINE: Line.FLUX.value, NODE.NODES: [3]},
            {RUNCARD.NAME: NodeName.PORT.value, RUNCARD.ID: 0, NODE.LINE: Line.DRIVE.value, NODE.NODES: [3]},
            {RUNCARD.NAME: NodeName.PORT.value, RUNCARD.ID: 1, NODE.LINE: Line.FEEDLINE_INPUT.value, NODE.NODES: [2]},
            {RUNCARD.NAME: NodeName.PORT.value, RUNCARD.ID: 11, NODE.LINE: Line.FEEDLINE_OUTPUT.value, NODE.NODES: [2]},
            {
                RUNCARD.NAME: NodeName.RESONATOR.value,
                RUNCARD.ID: 2,
                RUNCARD.ALIAS: NodeName.PORT.value,
                NODE.FREQUENCY: 7.34730e09,
                NODE.NODES: [1, 11, 3],
>>>>>>> 9aa6e98d
            },
            {
                RUNCARD.NAME: NodeName.QUBIT.value,
                RUNCARD.ID: 3,
<<<<<<< HEAD
                RUNCARD.ALIAS: NodeName.QUBIT.value + "_0",
                Node.QUBIT_INDEX.value: 0,
                Node.FREQUENCY.value: 3.451e09,
                Node.NODES.value: [0, 2],
=======
                RUNCARD.ALIAS: NodeName.QUBIT.value,
                NODE.QUBIT_INDEX: 0,
                NODE.FREQUENCY: 3.451e09,
                NODE.NODES: [0, 2, 10],
>>>>>>> 9aa6e98d
            },
            {
                RUNCARD.NAME: NodeName.QUBIT.value,
                RUNCARD.ID: 4,
                RUNCARD.ALIAS: NodeName.QUBIT.value + "_1",
                Node.QUBIT_INDEX.value: 1,
                Node.FREQUENCY.value: 3.451e09,
                Node.NODES.value: [5, 2],
            },
        ],
    }

    buses = [
        {
            RUNCARD.ID: 0,
            RUNCARD.CATEGORY: Category.BUS.value,
            RUNCARD.ALIAS: "drive_line_bus",
            Category.SYSTEM_CONTROL.value: {
                RUNCARD.ID: 0,
                RUNCARD.NAME: SystemControlName.SYSTEM_CONTROL,
                RUNCARD.CATEGORY: Category.SYSTEM_CONTROL.value,
                RUNCARD.INSTRUMENTS: [InstrumentName.QBLOX_QCM.value, "rs_0"],
            },
            NodeName.PORT.value: 0,
        },
        {
            RUNCARD.ID: 1,
            RUNCARD.CATEGORY: Category.BUS.value,
            RUNCARD.ALIAS: "feedline_input_output_bus",
            Category.SYSTEM_CONTROL.value: {
                RUNCARD.ID: 1,
                RUNCARD.NAME: SystemControlName.READOUT_SYSTEM_CONTROL,
                RUNCARD.CATEGORY: Category.SYSTEM_CONTROL.value,
                RUNCARD.INSTRUMENTS: [InstrumentName.QBLOX_QRM.value, "rs_1"],
            },
            NodeName.PORT.value: 1,
        },
        {
            RUNCARD.ID: 2,
            RUNCARD.CATEGORY: Category.BUS.value,
            RUNCARD.ALIAS: "flux_line_bus",
            Category.SYSTEM_CONTROL.value: {
                RUNCARD.ID: 0,
                RUNCARD.NAME: SystemControlName.SYSTEM_CONTROL,
                RUNCARD.CATEGORY: Category.SYSTEM_CONTROL.value,
                RUNCARD.INSTRUMENTS: [InstrumentName.QBLOX_QRM.value, "rs_0"],
            },
            NodeName.PORT.value: 10,
        },
    ]

    schema = {
        SCHEMA.INSTRUMENTS: instruments,
        SCHEMA.CHIP: chip,
        SCHEMA.BUSES: buses,
        SCHEMA.INSTRUMENT_CONTROLLERS: instrument_controllers,
    }

    runcard = {
        RUNCARD.SETTINGS: platform,
        RUNCARD.SCHEMA: schema,
    }

    qubit_0: dict = {
        RUNCARD.ID: 0,
        RUNCARD.NAME: NodeName.QUBIT,
        RUNCARD.CATEGORY: NodeName.QUBIT.value,
        RUNCARD.ALIAS: NodeName.QUBIT.value,
        "pi_pulse_amplitude": 1,
        "pi_pulse_duration": 100,
        "pi_pulse_frequency": 100000000.0,
        "qubit_frequency": 3544000000.0,
        "min_voltage": 950,
        "max_voltage": 1775,
    }

    resonator_0 = {
        RUNCARD.ID: 0,
        RUNCARD.NAME: NodeName.PORT,
        RUNCARD.CATEGORY: NodeName.PORT.value,
        "qubits": [
            {
                RUNCARD.ID: 0,
                RUNCARD.CATEGORY: NodeName.QUBIT.value,
                "pi_pulse_amplitude": 1,
                "pi_pulse_duration": 100,
                "pi_pulse_frequency": 100000000.0,
                "qubit_frequency": 3544000000.0,
                "min_voltage": 950,
                "max_voltage": 1775,
            }
        ],
    }


class FluxQubitSimulator:
    """Test data of the flux_qubit platform."""

    name = "flux_qubit"

    platform = {
        RUNCARD.ID: 0,
        RUNCARD.NAME: "flux_qubit",
        PLATFORM.DEVICE_ID: 9,
        RUNCARD.CATEGORY: RUNCARD.PLATFORM,
        PLATFORM.MINIMUM_CLOCK_TIME: 4,
        PLATFORM.DELAY_BETWEEN_PULSES: 0,
        PLATFORM.DELAY_BEFORE_READOUT: 40,
        PLATFORM.MASTER_AMPLITUDE_GATE: 1,
        PLATFORM.MASTER_DURATION_GATE: 10,
        PLATFORM.TIMINGS_CALCULATION_METHOD: "as_soon_as_possible",
        PLATFORM.RESET_METHOD: ResetMethod.PASSIVE.value,
        PLATFORM.PASSIVE_RESET_DURATION: 100,
        "operations": [
            {
                RUNCARD.NAME: "Rxy",
                "pulse": {
                    RUNCARD.NAME: "Gaussian",
                    "amplitude": 1.0,
                    "duration": 40,
                    "phase": 0.0,
                    "parameters": {"sigma": 2},
                },
            },
            {
                RUNCARD.NAME: "R180",
                "pulse": {
                    RUNCARD.NAME: "Gaussian",
                    "amplitude": 1.0,
                    "duration": 40,
                    "phase": 0.0,
                    "parameters": {"sigma": 2},
                },
            },
            {
                RUNCARD.NAME: "X",
                "pulse": {
                    RUNCARD.NAME: "Gaussian",
                    "amplitude": 1.0,
                    "duration": 40,
                    "phase": 0.0,
                    "parameters": {"sigma": 2},
                },
            },
        ],
        "gates": {
            0: [
                {
                    RUNCARD.NAME: "M",
                    "amplitude": PLATFORM.MASTER_AMPLITUDE_GATE,
                    "phase": 0,
                    "duration": 2000,
                    EXPERIMENT.SHAPE: {RUNCARD.NAME: "rectangular"},
                },
                {
                    RUNCARD.NAME: "I",
                    "amplitude": 0,
                    "phase": 0,
                    "duration": 0,
                    EXPERIMENT.SHAPE: {RUNCARD.NAME: "rectangular"},
                },
                {
                    RUNCARD.NAME: "X",
                    "amplitude": PLATFORM.MASTER_AMPLITUDE_GATE,
                    "phase": 0,
                    "duration": 50,
                    EXPERIMENT.SHAPE: {
                        RUNCARD.NAME: "drag",
                        "num_sigmas": 4,
                        "drag_coefficient": 0,
                    },
                },
                {
                    RUNCARD.NAME: "Y",
                    "amplitude": PLATFORM.MASTER_AMPLITUDE_GATE,
                    "phase": 1.5707963267948966,
                    "duration": PLATFORM.MASTER_DURATION_GATE,
                    EXPERIMENT.SHAPE: {
                        RUNCARD.NAME: "drag",
                        "num_sigmas": 4,
                        "drag_coefficient": 0,
                    },
                },
            ]
        },
    }

    chip = {
        RUNCARD.ID: 0,
        RUNCARD.CATEGORY: Category.CHIP.value,
        NODE.NODES: [
            {RUNCARD.NAME: NodeName.PORT.value, RUNCARD.ID: 0, NODE.LINE: Line.DRIVE.value, NODE.NODES: [1]},
            {
                RUNCARD.NAME: NodeName.QUBIT.value,
                RUNCARD.ID: 1,
                NODE.QUBIT_INDEX: 0,
                NODE.FREQUENCY: 3.451e09,
                NODE.NODES: [0],
            },
        ],
    }

    schema = {
        SCHEMA.INSTRUMENTS: [],
        SCHEMA.INSTRUMENT_CONTROLLERS: [],
        SCHEMA.CHIP: chip,
        SCHEMA.BUSES: [
            {
                RUNCARD.ID: 0,
                RUNCARD.CATEGORY: Category.BUS.value,
                RUNCARD.ALIAS: "simulated_bus",
                Category.SYSTEM_CONTROL.value: {
                    RUNCARD.ID: 0,
                    RUNCARD.NAME: SystemControlName.SIMULATED_SYSTEM_CONTROL,
                    RUNCARD.CATEGORY: Category.SYSTEM_CONTROL.value,
                    RUNCARD.ALIAS: "simulated_system_control",
                    NodeName.QUBIT.value: "csfq4jj",
                    "qubit_params": {"n_cut": 10, "phi_x": 6.28318530718, "phi_z": -0.25132741228},
                    "drive": "zport",
                    "drive_params": {"dimension": 10},
                    "resolution": 1,
                    "store_states": False,
                },
                NodeName.PORT.value: 0,
            }
        ],
    }

    runcard = {
        RUNCARD.SETTINGS: platform,
        RUNCARD.SCHEMA: schema,
    }


experiment_params: list[list[str | Circuit | list[Circuit] | QiliCircuit | list[QiliCircuit]]] = []
for platform in [Galadriel]:
    circuit = Circuit(1)
    circuit.add(I(0))
    circuit.add(X(0))
    circuit.add(Y(0))
    circuit.add(RX(0, 23))
    circuit.add(RY(0, 15))
    if platform == Galadriel:
        circuit.add(M(0))

    qili_circuit = QiliCircuit(1)
    qili_circuit.add(0, qililab.circuit.X())
    qili_circuit.add(0, qililab.circuit.Wait(t=100))
    qili_circuit.add(0, qililab.circuit.X())
    if platform == Galadriel:
        qili_circuit.add(0, qililab.circuit.Measure())
    experiment_params.extend([[platform.runcard, circuit], [platform.runcard, [circuit, circuit]], [platform.runcard, qili_circuit]])  # type: ignore

# Circuit used for simulator
simulated_experiment_circuit: Circuit = Circuit(1)
simulated_experiment_circuit.add(I(0))
simulated_experiment_circuit.add(X(0))
simulated_experiment_circuit.add(Y(0))
simulated_experiment_circuit.add(RX(0, 23))
simulated_experiment_circuit.add(RY(0, 15))

results_two_loops = {
    EXPERIMENT.SOFTWARE_AVERAGE: 1,
    EXPERIMENT.NUM_SCHEDULES: 1,
    EXPERIMENT.SHAPE: [75, 100],
    EXPERIMENT.LOOPS: [
        {
            RUNCARD.ALIAS: "attenuator",
            LOOP.PARAMETER: Parameter.ATTENUATION.value,
            LOOP.VALUES: (np.arange(start=15, stop=90, step=1)).tolist(),
            LOOP.CHANNEL_ID: None,
            LOOP.LOOP: {
                RUNCARD.ALIAS: "rs_1",
                LOOP.PARAMETER: NODE.FREQUENCY,
                LOOP.VALUES: (np.arange(start=7342000000, stop=7352000000, step=100000)).tolist(),
                LOOP.LOOP: None,
                LOOP.CHANNEL_ID: None,
            },
        },
    ],
    EXPERIMENT.RESULTS: [
        {
            RUNCARD.NAME: "qblox",
            "integration_lengths": [8000],
            "qblox_raw_results": [
                {
                    "scope": {
                        "path0": {"data": [], "out-of-range": False, "avg_cnt": 0},
                        "path1": {"data": [], "out-of-range": False, "avg_cnt": 0},
                    },
                    "bins": {
                        "integration": {"path0": [-0.08875841551660968], "path1": [-0.4252879595139228]},
                        "threshold": [0.48046875],
                        "avg_cnt": [1024],
                    },
                }
            ],
        },
        {
            RUNCARD.NAME: "qblox",
            "integration_lengths": [8000],
            "qblox_raw_results": [
                {
                    "scope": {
                        "path0": {"data": [], "out-of-range": False, "avg_cnt": 0},
                        "path1": {"data": [], "out-of-range": False, "avg_cnt": 0},
                    },
                    "bins": {
                        "integration": {"path0": [-0.14089025097703958], "path1": [-0.3594594414081583]},
                        "threshold": [0.4599609375],
                        "avg_cnt": [1024],
                    },
                }
            ],
        },
    ],
}

results_one_loops = {
    EXPERIMENT.SOFTWARE_AVERAGE: 1,
    EXPERIMENT.NUM_SCHEDULES: 1,
    EXPERIMENT.SHAPE: [100],
    EXPERIMENT.LOOPS: [
        {
            RUNCARD.ALIAS: "rs_1",
            LOOP.PARAMETER: NODE.FREQUENCY,
            LOOP.VALUES: (np.arange(start=7342000000, stop=7352000000, step=100000)).tolist(),
            LOOP.LOOP: None,
            LOOP.CHANNEL_ID: None,
        }
    ],
    EXPERIMENT.RESULTS: [
        {
            RUNCARD.NAME: "qblox",
            "integration_lengths": [8000],
            "qblox_raw_results": [
                {
                    "scope": {
                        "path0": {"data": [], "out-of-range": False, "avg_cnt": 0},
                        "path1": {"data": [], "out-of-range": False, "avg_cnt": 0},
                    },
                    "bins": {
                        "integration": {"path0": [-0.08875841551660968], "path1": [-0.4252879595139228]},
                        "threshold": [0.48046875],
                        "avg_cnt": [1024],
                    },
                }
            ],
        },
        {
            RUNCARD.NAME: "qblox",
            "integration_lengths": [8000],
            "qblox_raw_results": [
                {
                    "scope": {
                        "path0": {"data": [], "out-of-range": False, "avg_cnt": 0},
                        "path1": {"data": [], "out-of-range": False, "avg_cnt": 0},
                    },
                    "bins": {
                        "integration": {"path0": [-0.14089025097703958], "path1": [-0.3594594414081583]},
                        "threshold": [0.4599609375],
                        "avg_cnt": [1024],
                    },
                }
            ],
        },
    ],
}

results_one_loops_empty = {
    EXPERIMENT.SOFTWARE_AVERAGE: 1,
    EXPERIMENT.NUM_SCHEDULES: 1,
    EXPERIMENT.SHAPE: [100],
    EXPERIMENT.LOOPS: [
        {
            RUNCARD.ALIAS: "rs_1",
            LOOP.PARAMETER: NODE.FREQUENCY,
            LOOP.VALUES: np.arange(start=7342000000, stop=7352000000, step=100000),
            LOOP.LOOP: None,
        }
    ],
    EXPERIMENT.RESULTS: [],
}

experiment = {
    RUNCARD.PLATFORM: Galadriel.runcard,
    EXPERIMENT.OPTIONS: {
        EXPERIMENT.LOOPS: [
            {
                RUNCARD.ALIAS: "qblox_qrm",
                LOOP.PARAMETER: Parameter.GAIN.value,
                LOOP.VALUES: np.arange(start=0.1, stop=1, step=0.3),
                LOOP.CHANNEL_ID: 0,
                LOOP.LOOP: {
                    RUNCARD.ALIAS: "attenuator",
                    LOOP.PARAMETER: Parameter.ATTENUATION.value,
                    LOOP.VALUES: np.arange(start=15, stop=90, step=1),
                    LOOP.LOOP: {
                        RUNCARD.ALIAS: "rs_1",
                        LOOP.PARAMETER: NODE.FREQUENCY,
                        LOOP.VALUES: np.arange(start=7342000000, stop=7352000000, step=100000),
                        LOOP.LOOP: None,
                    },
                },
            }
        ],
        RUNCARD.NAME: "punchout",
        RUNCARD.SETTINGS: {
            EXPERIMENT.HARDWARE_AVERAGE: 1024,
            EXPERIMENT.SOFTWARE_AVERAGE: 1,
            EXPERIMENT.REPETITION_DURATION: 200000,
        },
    },
    EXPERIMENT.PULSE_SCHEDULES: [
        {
            PULSESCHEDULES.ELEMENTS: [
                {
                    PULSEBUSSCHEDULE.TIMELINE: [
                        {
                            PULSEEVENT.PULSE: {
                                PULSE.AMPLITUDE: 1,
                                PULSE.FREQUENCY: 1e9,
                                PULSE.PHASE: 0,
                                PULSE.DURATION: 2000,
                                PULSE.PULSE_SHAPE: {RUNCARD.NAME: PulseShapeName.RECTANGULAR.value},
                            },
                            PULSEEVENT.PULSE_OPERATION: {},
                            PULSEEVENT.START_TIME: 40,
                        }
                    ],
                    PULSEBUSSCHEDULE.PORT: 1,
                }
            ],
        }
    ],
}


class SauronVNA:
    """Test data of the sauron platform."""

    name = "sauron_vna"

    platform = {
        RUNCARD.ID: 0,
        RUNCARD.NAME: "sauron_vna",
        PLATFORM.DEVICE_ID: 9,
        RUNCARD.ALIAS: None,
        RUNCARD.CATEGORY: RUNCARD.PLATFORM,
        PLATFORM.DELAY_BETWEEN_PULSES: 0,
        PLATFORM.MINIMUM_CLOCK_TIME: 4,
        PLATFORM.DELAY_BEFORE_READOUT: 40,
        PLATFORM.MASTER_AMPLITUDE_GATE: 1,
        PLATFORM.MASTER_DURATION_GATE: 100,
        PLATFORM.TIMINGS_CALCULATION_METHOD: "as_soon_as_possible",
        PLATFORM.RESET_METHOD: ResetMethod.PASSIVE.value,
        PLATFORM.PASSIVE_RESET_DURATION: 100,
        "gates": {},
        "operations": [],
    }

    keysight_e5080b_controller = {
        RUNCARD.ID: 0,
        RUNCARD.NAME: InstrumentControllerName.KEYSIGHT_E5080B,
        RUNCARD.ALIAS: InstrumentControllerName.KEYSIGHT_E5080B.value,
        RUNCARD.CATEGORY: Category.INSTRUMENT_CONTROLLER.value,
        RUNCARD.SUBCATEGORY: InstrumentControllerSubCategory.SINGLE.value,
        Parameter.TIMEOUT.value: 10000,
        INSTRUMENTCONTROLLER.CONNECTION: {
            RUNCARD.NAME: ConnectionName.TCP_IP.value,
            CONNECTION.ADDRESS: "192.168.1.254",
        },
        INSTRUMENTCONTROLLER.MODULES: [
            {
                Category.VNA.value: InstrumentName.KEYSIGHT_E5080B.value,
                INSTRUMENTREFERENCE.SLOT_ID: 0,
            }
        ],
    }

    keysight_e5080b = {
        RUNCARD.ID: 0,
        RUNCARD.NAME: InstrumentName.KEYSIGHT_E5080B,
        RUNCARD.ALIAS: InstrumentName.KEYSIGHT_E5080B.value,
        RUNCARD.CATEGORY: Category.VNA.value,
        RUNCARD.FIRMWARE: "A.15.10.06",
        Parameter.POWER.value: -60.0,
    }

    agilent_e5071b_controller = {
        RUNCARD.ID: 1,
        RUNCARD.NAME: InstrumentControllerName.AGILENT_E5071B,
        RUNCARD.ALIAS: InstrumentControllerName.AGILENT_E5071B.value,
        RUNCARD.CATEGORY: Category.INSTRUMENT_CONTROLLER.value,
        RUNCARD.SUBCATEGORY: InstrumentControllerSubCategory.SINGLE.value,
        Parameter.TIMEOUT.value: 10000,
        INSTRUMENTCONTROLLER.CONNECTION: {
            RUNCARD.NAME: ConnectionName.TCP_IP.value,
            CONNECTION.ADDRESS: "192.168.1.254",
        },
        INSTRUMENTCONTROLLER.MODULES: [
            {
                Category.VNA.value: InstrumentName.AGILENT_E5071B.value,
                INSTRUMENTREFERENCE.SLOT_ID: 0,
            }
        ],
    }

    agilent_e5071b = {
        RUNCARD.ID: 0,
        RUNCARD.NAME: InstrumentName.AGILENT_E5071B,
        RUNCARD.ALIAS: InstrumentName.AGILENT_E5071B.value,
        RUNCARD.CATEGORY: Category.VNA.value,
        RUNCARD.FIRMWARE: "A.15.10.06",
        Parameter.POWER.value: -60.0,
    }

    instruments = [keysight_e5080b, agilent_e5071b]
    instrument_controllers = [keysight_e5080b_controller, agilent_e5071b_controller]

    chip = {
        RUNCARD.ID: 0,
        RUNCARD.ALIAS: None,
        RUNCARD.CATEGORY: Category.CHIP.value,
        NODE.NODES: [
            {RUNCARD.NAME: NodeName.PORT.value, RUNCARD.ID: 0, NODE.LINE: Line.DRIVE.value, NODE.NODES: [3]},
            {RUNCARD.NAME: NodeName.PORT.value, RUNCARD.ID: 1, NODE.LINE: Line.FEEDLINE_INPUT.value, NODE.NODES: [2]},
            {
                RUNCARD.NAME: NodeName.RESONATOR.value,
                RUNCARD.ID: 2,
                RUNCARD.ALIAS: NodeName.RESONATOR.value,
                NODE.FREQUENCY: 8.0726e09,
                NODE.NODES: [1, 3],
            },
            {
                RUNCARD.NAME: NodeName.QUBIT.value,
                RUNCARD.ID: 3,
                RUNCARD.ALIAS: NodeName.QUBIT.value,
                NODE.QUBIT_INDEX: 0,
                NODE.FREQUENCY: 6.5328e09,
                NODE.NODES: [0, 2],
            },
        ],
    }

    buses = [
        {
            RUNCARD.ID: 0,
            RUNCARD.CATEGORY: Category.BUS.value,
            RUNCARD.ALIAS: "keysight_e5080b_readout_bus",
            Category.SYSTEM_CONTROL.value: {
                RUNCARD.ID: 0,
                RUNCARD.NAME: SystemControlName.READOUT_SYSTEM_CONTROL,
                RUNCARD.CATEGORY: Category.SYSTEM_CONTROL.value,
                RUNCARD.INSTRUMENTS: [InstrumentName.KEYSIGHT_E5080B.value],
            },
            NodeName.PORT.value: 1,
        },
        {
            RUNCARD.ID: 1,
            RUNCARD.CATEGORY: Category.BUS.value,
            RUNCARD.ALIAS: "agilent_e5071b_readout_bus",
            Category.SYSTEM_CONTROL.value: {
                RUNCARD.ID: 1,
                RUNCARD.NAME: SystemControlName.READOUT_SYSTEM_CONTROL,
                RUNCARD.CATEGORY: Category.SYSTEM_CONTROL.value,
                RUNCARD.INSTRUMENTS: [InstrumentName.AGILENT_E5071B.value],
            },
            NodeName.PORT.value: 0,
        },
    ]

    schema = {
        SCHEMA.INSTRUMENTS: instruments,
        SCHEMA.CHIP: chip,
        SCHEMA.BUSES: buses,
        SCHEMA.INSTRUMENT_CONTROLLERS: instrument_controllers,
    }

    runcard = {
        RUNCARD.SETTINGS: platform,
        RUNCARD.SCHEMA: schema,
    }


class MockedSettingsFactory:
    """Class that loads a specific class given an object's name."""

    handlers: dict[str, type[Galadriel] | type[FluxQubitSimulator]] = {
        "galadriel": Galadriel,
        "flux_qubit": FluxQubitSimulator,
    }

    @classmethod
    def register(cls, handler_cls: type[Galadriel] | type[FluxQubitSimulator]):
        """Register handler in the factory.

        Args:
            output_type (type): Class type to register.
        """
        cls.handlers[handler_cls.name] = handler_cls  # type: ignore
        return handler_cls

    @classmethod
    def get(cls, platform_name: str):
        """Return class attribute."""
        mocked_platform = cls.handlers[platform_name]
        return copy.deepcopy(mocked_platform.runcard)<|MERGE_RESOLUTION|>--- conflicted
+++ resolved
@@ -466,18 +466,6 @@
         RUNCARD.ID: 0,
         RUNCARD.ALIAS: None,
         RUNCARD.CATEGORY: Category.CHIP.value,
-<<<<<<< HEAD
-        Node.NODES.value: [
-            {RUNCARD.NAME: NodeName.PORT.value, RUNCARD.ID: 0, Node.NODES.value: [3]},
-            {RUNCARD.NAME: NodeName.PORT.value, RUNCARD.ID: 1, Node.NODES.value: [2]},
-            {RUNCARD.NAME: NodeName.PORT.value, RUNCARD.ID: 5, Node.NODES.value: [4]},
-            {
-                RUNCARD.NAME: NodeName.RESONATOR.value,
-                RUNCARD.ID: 2,
-                RUNCARD.ALIAS: NodeName.RESONATOR.value,
-                Node.FREQUENCY.value: 7.34730e09,
-                Node.NODES.value: [1, 3, 4],
-=======
         NODE.NODES: [
             {RUNCARD.NAME: NodeName.PORT.value, RUNCARD.ID: 10, NODE.LINE: Line.FLUX.value, NODE.NODES: [3]},
             {RUNCARD.NAME: NodeName.PORT.value, RUNCARD.ID: 0, NODE.LINE: Line.DRIVE.value, NODE.NODES: [3]},
@@ -489,30 +477,22 @@
                 RUNCARD.ALIAS: NodeName.PORT.value,
                 NODE.FREQUENCY: 7.34730e09,
                 NODE.NODES: [1, 11, 3],
->>>>>>> 9aa6e98d
             },
             {
                 RUNCARD.NAME: NodeName.QUBIT.value,
                 RUNCARD.ID: 3,
-<<<<<<< HEAD
                 RUNCARD.ALIAS: NodeName.QUBIT.value + "_0",
-                Node.QUBIT_INDEX.value: 0,
-                Node.FREQUENCY.value: 3.451e09,
-                Node.NODES.value: [0, 2],
-=======
-                RUNCARD.ALIAS: NodeName.QUBIT.value,
                 NODE.QUBIT_INDEX: 0,
                 NODE.FREQUENCY: 3.451e09,
                 NODE.NODES: [0, 2, 10],
->>>>>>> 9aa6e98d
             },
             {
                 RUNCARD.NAME: NodeName.QUBIT.value,
                 RUNCARD.ID: 4,
                 RUNCARD.ALIAS: NodeName.QUBIT.value + "_1",
-                Node.QUBIT_INDEX.value: 1,
-                Node.FREQUENCY.value: 3.451e09,
-                Node.NODES.value: [5, 2],
+                NODE.QUBIT_INDEX: 1,
+                NODE.FREQUENCY: 3.451e09,
+                NODE.NODES: [2],
             },
         ],
     }
