""" Data to use alongside the test suite. """
import copy
from typing import Dict, List, Type

from qibo.core.circuit import Circuit
from qibo.gates import RX, RY, U2, I, M, X, Y

from qililab.constants import (
    CONNECTION,
    INSTRUMENTCONTROLLER,
    INSTRUMENTREFERENCE,
    PLATFORM,
    RUNCARD,
    SCHEMA,
)
from qililab.typings.enums import (
    Category,
    ConnectionName,
    InstrumentControllerName,
    InstrumentControllerSubCategory,
    InstrumentName,
    Parameter,
    ReferenceClock,
)


class Galadriel:
    """Test data of the galadriel platform."""

    name = "galadriel"

    platform = {
        RUNCARD.ID: 0,
        RUNCARD.NAME: "galadriel",
        RUNCARD.CATEGORY: "platform",
        PLATFORM.DELAY_BETWEEN_PULSES: 0,
        PLATFORM.DELAY_BEFORE_READOUT: 40,
        PLATFORM.MASTER_AMPLITUDE_GATE: 1,
        PLATFORM.MASTER_DURATION_GATE: 100,
        "gates": [
            {
                "name": "M",
                "amplitude": PLATFORM.MASTER_AMPLITUDE_GATE,
                "phase": 0,
                "duration": 2000,
                "shape": {"name": "rectangular"},
            },
            {
                "name": "I",
                "amplitude": 0,
                "phase": 0,
                "duration": 0,
                "shape": {"name": "rectangular"},
            },
            {
                "name": "X",
                "amplitude": PLATFORM.MASTER_AMPLITUDE_GATE,
                "phase": 0,
                "duration": PLATFORM.MASTER_DURATION_GATE,
                "shape": {
                    "name": "drag",
                    "num_sigmas": 4,
                    "drag_coefficient": 0,
                },
            },
            {
                "name": "Y",
                "amplitude": PLATFORM.MASTER_AMPLITUDE_GATE,
                "phase": 1.5707963267948966,
                "duration": PLATFORM.MASTER_DURATION_GATE,
                "shape": {
                    "name": "drag",
                    "num_sigmas": 4,
                    "drag_coefficient": 0,
                },
            },
        ],
    }

    pulsar_controller_qcm_0 = {
        RUNCARD.ID: 0,
        RUNCARD.NAME: InstrumentControllerName.QBLOX_PULSAR.value,
        RUNCARD.ALIAS: "pulsar_controller_qcm_0",
        RUNCARD.CATEGORY: Category.INSTRUMENT_CONTROLLER.value,
        RUNCARD.SUBCATEGORY: InstrumentControllerSubCategory.SINGLE.value,
        Parameter.REFERENCE_CLOCK.value: ReferenceClock.INTERNAL.value,
        INSTRUMENTCONTROLLER.CONNECTION: {
            RUNCARD.NAME: ConnectionName.TCP_IP.value,
            CONNECTION.ADDRESS: "192.168.0.3",
        },
        INSTRUMENTCONTROLLER.MODULES: [
            {
                Category.AWG.value: InstrumentName.QBLOX_QCM.value,
                INSTRUMENTREFERENCE.SLOT_ID: 0,
            }
        ],
    }

    qblox_qcm_0 = {
        RUNCARD.ID: 0,
        RUNCARD.NAME: InstrumentName.QBLOX_QCM.value,
        RUNCARD.ALIAS: InstrumentName.QBLOX_QCM.value,
        RUNCARD.CATEGORY: Category.AWG.value,
        "firmware": "0.7.0",
        "sync_enabled": True,
        Parameter.FREQUENCIES.value: [100000000],
        "num_bins": 100,
        "num_sequencers": 1,
        "gain": [1],
        "gain_imbalance": [0],
        "phase_imbalance": [0],
        "offset_i": [0],
        "offset_q": [0],
    }

    pulsar_controller_qrm_0 = {
        RUNCARD.ID: 1,
        RUNCARD.NAME: InstrumentControllerName.QBLOX_PULSAR.value,
        RUNCARD.ALIAS: "pulsar_controller_qrm_0",
        RUNCARD.CATEGORY: Category.INSTRUMENT_CONTROLLER.value,
        RUNCARD.SUBCATEGORY: InstrumentControllerSubCategory.SINGLE.value,
        Parameter.REFERENCE_CLOCK.value: ReferenceClock.EXTERNAL.value,
        INSTRUMENTCONTROLLER.CONNECTION: {
            RUNCARD.NAME: ConnectionName.TCP_IP.value,
            CONNECTION.ADDRESS: "192.168.0.4",
        },
        INSTRUMENTCONTROLLER.MODULES: [
            {
                Category.AWG.value: InstrumentName.QBLOX_QRM.value,
                INSTRUMENTREFERENCE.SLOT_ID: 0,
            }
        ],
    }

    qblox_qrm_0 = {
        RUNCARD.ID: 1,
        RUNCARD.NAME: InstrumentName.QBLOX_QRM.value,
        RUNCARD.ALIAS: InstrumentName.QBLOX_QRM.value,
        RUNCARD.CATEGORY: Category.AWG.value,
        "firmware": "0.7.0",
        "sync_enabled": True,
        "scope_acquire_trigger_mode": "sequencer",
        "scope_hardware_averaging": True,
        "sampling_rate": 1000000000,
        "integration": True,
        "integration_length": 2000,
        "integration_mode": "ssb",
        "sequence_timeout": 1,
        "num_bins": 100,
        "acquisition_timeout": 1,
        "acquisition_delay_time": 100,
        "frequency": 20000000,
<<<<<<< HEAD
        "num_sequencers": 1,
        "gain": [
            0.5,
        ],
        "epsilon": [
            0,
        ],
        "delta": [
            0,
        ],
        "offset_i": [
            0,
        ],
        "offset_q": [
            0,
        ],
=======
        "num_sequencers": 2,
        "gain": [0.5, 0.5],
        "gain_imbalance": [0, 0],
        "phase_imbalance": [0, 0],
        "offset_i": [0, 0],
        "offset_q": [0, 0],
>>>>>>> f74c0c0e
    }

    rohde_schwarz_controller_0 = {
        RUNCARD.ID: 2,
        RUNCARD.NAME: InstrumentControllerName.ROHDE_SCHWARZ.value,
        RUNCARD.ALIAS: "rohde_schwarz_controller_0",
        RUNCARD.CATEGORY: Category.INSTRUMENT_CONTROLLER.value,
        RUNCARD.SUBCATEGORY: InstrumentControllerSubCategory.SINGLE.value,
        INSTRUMENTCONTROLLER.CONNECTION: {
            RUNCARD.NAME: ConnectionName.TCP_IP.value,
            CONNECTION.ADDRESS: "192.168.0.10",
        },
        INSTRUMENTCONTROLLER.MODULES: [
            {
                Category.SIGNAL_GENERATOR.value: "rs_0",
                INSTRUMENTREFERENCE.SLOT_ID: 0,
            }
        ],
    }

    rohde_schwarz_0 = {
        RUNCARD.ID: 0,
        RUNCARD.NAME: InstrumentName.ROHDE_SCHWARZ.value,
        RUNCARD.ALIAS: "rs_0",
        RUNCARD.CATEGORY: Category.SIGNAL_GENERATOR.value,
        "firmware": "4.30.046.295",
        "power": 15,
    }

    rohde_schwarz_controller_1 = {
        RUNCARD.ID: 3,
        RUNCARD.NAME: InstrumentControllerName.ROHDE_SCHWARZ.value,
        RUNCARD.ALIAS: "rohde_schwarz_controller_1",
        RUNCARD.CATEGORY: Category.INSTRUMENT_CONTROLLER.value,
        RUNCARD.SUBCATEGORY: InstrumentControllerSubCategory.SINGLE.value,
        INSTRUMENTCONTROLLER.CONNECTION: {
            RUNCARD.NAME: ConnectionName.TCP_IP.value,
            CONNECTION.ADDRESS: "192.168.0.7",
        },
        INSTRUMENTCONTROLLER.MODULES: [
            {
                Category.SIGNAL_GENERATOR.value: "rs_1",
                INSTRUMENTREFERENCE.SLOT_ID: 0,
            }
        ],
    }

    rohde_schwarz_1 = {
        RUNCARD.ID: 1,
        RUNCARD.NAME: InstrumentName.ROHDE_SCHWARZ.value,
        RUNCARD.ALIAS: "rs_1",
        RUNCARD.CATEGORY: Category.SIGNAL_GENERATOR.value,
        "firmware": "4.30.046.295",
        "power": 15,
    }

    attenuator_controller_0 = {
        RUNCARD.ID: 4,
        RUNCARD.NAME: InstrumentControllerName.MINI_CIRCUITS.value,
        RUNCARD.ALIAS: "attenuator_controller_0",
        RUNCARD.CATEGORY: Category.INSTRUMENT_CONTROLLER.value,
        RUNCARD.SUBCATEGORY: InstrumentControllerSubCategory.SINGLE.value,
        INSTRUMENTCONTROLLER.CONNECTION: {
            RUNCARD.NAME: ConnectionName.TCP_IP.value,
            CONNECTION.ADDRESS: "192.168.0.222",
        },
        INSTRUMENTCONTROLLER.MODULES: [
            {
                Category.ATTENUATOR.value: "attenuator",
                INSTRUMENTREFERENCE.SLOT_ID: 0,
            }
        ],
    }

    attenuator = {
        RUNCARD.ID: 1,
        RUNCARD.NAME: InstrumentName.MINI_CIRCUITS.value,
        RUNCARD.ALIAS: "attenuator",
        RUNCARD.CATEGORY: Category.ATTENUATOR.value,
        "attenuation": 30,
        "firmware": None,
    }

    keithley_2600_controller_0 = {
        RUNCARD.ID: 5,
        RUNCARD.NAME: InstrumentControllerName.KEITHLEY2600.value,
        RUNCARD.ALIAS: "keithley_2600_controller_0",
        RUNCARD.CATEGORY: Category.INSTRUMENT_CONTROLLER.value,
        RUNCARD.SUBCATEGORY: InstrumentControllerSubCategory.SINGLE.value,
        INSTRUMENTCONTROLLER.CONNECTION: {
            RUNCARD.NAME: ConnectionName.TCP_IP.value,
            CONNECTION.ADDRESS: "192.168.0.112",
        },
        INSTRUMENTCONTROLLER.MODULES: [
            {
                Category.DC_SOURCE.value: "keithley_2600",
                INSTRUMENTREFERENCE.SLOT_ID: 0,
            }
        ],
    }

    keithley_2600 = {
        RUNCARD.ID: 1,
        RUNCARD.NAME: InstrumentName.KEITHLEY2600.value,
        RUNCARD.ALIAS: "keithley_2600",
        RUNCARD.CATEGORY: Category.DC_SOURCE.value,
        "firmware": None,
        "max_current": 0.1,
        "max_voltage": 20.0,
    }

    instruments = [qblox_qcm_0, qblox_qrm_0, rohde_schwarz_0, rohde_schwarz_1, attenuator, keithley_2600]
    instrument_controllers = [
        pulsar_controller_qcm_0,
        pulsar_controller_qrm_0,
        rohde_schwarz_controller_0,
        rohde_schwarz_controller_1,
        attenuator_controller_0,
        keithley_2600_controller_0,
    ]

    chip = {
        "id_": 0,
        "category": "chip",
        "nodes": [
            {"name": "port", "id_": 0, "nodes": [3]},
            {"name": "port", "id_": 1, "nodes": [2]},
            {"name": "resonator", "id_": 2, "alias": "resonator", "frequency": 7.34730e09, "nodes": [1, 3]},
            {"name": "qubit", "id_": 3, "alias": "qubit", "qubit_idx": 0, "frequency": 3.451e09, "nodes": [0, 2]},
        ],
    }

    buses = [
        {
            RUNCARD.ID: 0,
            RUNCARD.CATEGORY: "bus",
            RUNCARD.SUBCATEGORY: "control",
            "system_control": {
                RUNCARD.ID: 0,
                RUNCARD.CATEGORY: "system_control",
                RUNCARD.SUBCATEGORY: "mixer_based_system_control",
                Category.AWG.value: InstrumentName.QBLOX_QCM.value,
                Category.SIGNAL_GENERATOR.value: "rs_0",
            },
            "port": 0,
        },
        {
            RUNCARD.ID: 0,
            RUNCARD.CATEGORY: "bus",
            RUNCARD.SUBCATEGORY: "readout",
            "system_control": {
                RUNCARD.ID: 1,
                RUNCARD.CATEGORY: "system_control",
                RUNCARD.SUBCATEGORY: "mixer_based_system_control",
                Category.AWG.value: InstrumentName.QBLOX_QRM.value,
                Category.SIGNAL_GENERATOR.value: "rs_1",
            },
            "attenuator": "attenuator",
            "port": 1,
        },
    ]

    schema = {
        SCHEMA.INSTRUMENTS: instruments,
        SCHEMA.CHIP: chip,
        SCHEMA.BUSES: buses,
        SCHEMA.INSTRUMENT_CONTROLLERS: instrument_controllers,
    }

    runcard = {
        RUNCARD.SETTINGS: platform,
        RUNCARD.SCHEMA: schema,
    }

    qubit_0: dict = {
        RUNCARD.ID: 0,
        RUNCARD.NAME: "qubit",
        RUNCARD.CATEGORY: "qubit",
        "pi_pulse_amplitude": 1,
        "pi_pulse_duration": 100,
        "pi_pulse_frequency": 100000000.0,
        "qubit_frequency": 3544000000.0,
        "min_voltage": 950,
        "max_voltage": 1775,
    }

    resonator_0 = {
        RUNCARD.ID: 0,
        RUNCARD.NAME: "resonator",
        RUNCARD.CATEGORY: "resonator",
        "qubits": [
            {
                RUNCARD.ID: 0,
                RUNCARD.CATEGORY: "qubit",
                "pi_pulse_amplitude": 1,
                "pi_pulse_duration": 100,
                "pi_pulse_frequency": 100000000.0,
                "qubit_frequency": 3544000000.0,
                "min_voltage": 950,
                "max_voltage": 1775,
            }
        ],
    }


class FluxQubitSimulator:
    """Test data of the flux_qubit platform."""

    name = "flux_qubit"

    platform = {
        RUNCARD.ID: 0,
        RUNCARD.NAME: "flux_qubit",
        RUNCARD.CATEGORY: "platform",
        PLATFORM.DELAY_BETWEEN_PULSES: 0,
        PLATFORM.DELAY_BEFORE_READOUT: 40,
        PLATFORM.MASTER_AMPLITUDE_GATE: 1,
        PLATFORM.MASTER_DURATION_GATE: 10,
        "gates": [
            {
                "name": "M",
                "amplitude": 1,
                "phase": 0,
                "duration": 2000,
                "shape": {
                    "name": "rectangular",
                },
            },
            {
                "name": "I",
                "amplitude": 0,
                "phase": 0,
                "duration": 0,
                "shape": {
                    "name": "rectangular",
                },
            },
            {
                "name": "X",
                "amplitude": 1,
                "phase": 0,
                "duration": 10,
                "shape": {
                    "name": "drag",
                    "num_sigmas": 4,
                    "drag_coefficient": 0,
                },
            },
            {
                "name": "Y",
                "amplitude": 1,
                "phase": 1.5707963267948966,
                "duration": 10,
                "shape": {
                    "name": "drag",
                    "num_sigmas": 4,
                    "drag_coefficient": 0,
                },
            },
        ],
    }

    chip = {
        "id_": 0,
        "category": "chip",
        "nodes": [
            {"name": "port", "id_": 0, "nodes": [1]},
            {"name": "qubit", "id_": 1, "qubit_idx": 0, "frequency": 3.451e09, "nodes": [0]},
        ],
    }

    schema = {
        SCHEMA.INSTRUMENTS: [],
        SCHEMA.INSTRUMENT_CONTROLLERS: [],
        SCHEMA.CHIP: chip,
        SCHEMA.BUSES: [
            {
                RUNCARD.ID: 0,
                RUNCARD.CATEGORY: "bus",
                RUNCARD.SUBCATEGORY: "control",
                "system_control": {
                    RUNCARD.ID: 0,
                    RUNCARD.CATEGORY: "system_control",
                    RUNCARD.SUBCATEGORY: "simulated_system_control",
                    "qubit": "csfq4jj",
                    "qubit_params": {"n_cut": 10, "phi_x": 6.28318530718, "phi_z": -0.25132741228},
                    "drive": "zport",
                    "drive_params": {"dimension": 10},
                    "resolution": 1,
                    "store_states": False,
                },
                "port": 0,
            }
        ],
    }

    runcard = {
        RUNCARD.SETTINGS: platform,
        RUNCARD.SCHEMA: schema,
    }


experiment_params: List[List[str | Circuit | List[Circuit]]] = []
for platform in [Galadriel]:
    circuit = Circuit(1)
    circuit.add(I(0))
    circuit.add(X(0))
    circuit.add(Y(0))
    circuit.add(RX(0, 23))
    circuit.add(RY(0, 15))
    circuit.add(U2(0, 14, 25))
    if platform == Galadriel:
        circuit.add(M(0))
    experiment_params.extend([[platform.runcard, circuit], [platform.runcard, [circuit, circuit]]])  # type: ignore

# Circuit used for simulator
simulated_experiment_circuit: Circuit = Circuit(1)
simulated_experiment_circuit.add(I(0))
simulated_experiment_circuit.add(X(0))
simulated_experiment_circuit.add(Y(0))
simulated_experiment_circuit.add(RX(0, 23))
simulated_experiment_circuit.add(RY(0, 15))
simulated_experiment_circuit.add(U2(0, 14, 25))

results_two_loops = {
    "software_average": 1,
    "num_sequences": 1,
    "shape": [75, 100],
    "loops": [
        {
            "alias": "attenuator",
            "instrument": None,
            "id_": None,
            "parameter": "attenuation",
            "start": 15,
            "stop": 90,
            "num": None,
            "step": 1,
            "loop": {
                "alias": "rs_1",
                "instrument": None,
                "id_": None,
                "parameter": "frequency",
                "start": 7342000000,
                "stop": 7352000000,
                "num": None,
                "step": 100000,
                "loop": None,
            },
        }
    ],
    "results": [
        {
            "name": "qblox",
            "pulse_length": 8000,
            "bins": [
                {
                    "integration": {"path0": [-0.08875841551660968], "path1": [-0.4252879595139228]},
                    "threshold": [0.48046875],
                    "avg_cnt": [1024],
                }
            ],
        },
        {
            "name": "qblox",
            "pulse_length": 8000,
            "bins": [
                {
                    "integration": {"path0": [-0.14089025097703958], "path1": [-0.3594594414081583]},
                    "threshold": [0.4599609375],
                    "avg_cnt": [1024],
                }
            ],
        },
    ],
}

results_one_loops = {
    "software_average": 1,
    "num_sequences": 1,
    "shape": [100],
    "loops": [
        {
            "alias": "rs_1",
            "instrument": None,
            "id_": None,
            "parameter": "frequency",
            "start": 7342000000,
            "stop": 7352000000,
            "num": None,
            "step": 100000,
            "loop": None,
        }
    ],
    "results": [
        {
            "name": "qblox",
            "pulse_length": 8000,
            "bins": [
                {
                    "integration": {"path0": [-0.08875841551660968], "path1": [-0.4252879595139228]},
                    "threshold": [0.48046875],
                    "avg_cnt": [1024],
                }
            ],
        },
        {
            "name": "qblox",
            "pulse_length": 8000,
            "bins": [
                {
                    "integration": {"path0": [-0.14089025097703958], "path1": [-0.3594594414081583]},
                    "threshold": [0.4599609375],
                    "avg_cnt": [1024],
                }
            ],
        },
    ],
}

experiment = {
    "platform": Galadriel.runcard,
    "settings": {
        "hardware_average": 1024,
        "software_average": 1,
        "repetition_duration": 200000,
    },
    "sequences": [
        {
            "elements": [
                {
                    "timeline": [
                        {
                            "pulse": {
                                "name": "readout_pulse",
                                "amplitude": 1,
                                "frequency": 1e9,
                                "phase": 0,
                                "duration": 2000,
                                "pulse_shape": {"name": "rectangular"},
                            },
                            "start_time": 40,
                        }
                    ],
                    "port": 1,
                }
            ],
            "time": {"[0]": 2040},
            "delay_between_pulses": 0,
            "delay_before_readout": 40,
        }
    ],
    "loops": [
        {
            "alias": "qblox_qrm",
            "parameter": "gain",
            "start": 0.1,
            "stop": 1,
            "num": None,
            "step": 0.3,
            "loop": {
                "alias": "attenuator",
                "parameter": "attenuation",
                "start": 15,
                "stop": 90,
                "num": None,
                "step": 1,
                "loop": {
                    "alias": "rs_1",
                    "parameter": "frequency",
                    "start": 7342000000,
                    "stop": 7352000000,
                    "num": None,
                    "step": 100000,
                    "loop": None,
                },
            },
        }
    ],
    "name": "punchout",
}


class MockedSettingsFactory:
    """Class that loads a specific class given an object's name."""

    handlers: Dict[str, Type[Galadriel] | Type[FluxQubitSimulator]] = {
        "galadriel": Galadriel,
        "flux_qubit": FluxQubitSimulator,
    }

    @classmethod
    def register(cls, handler_cls: Type[Galadriel] | Type[FluxQubitSimulator]):
        """Register handler in the factory.

        Args:
            output_type (type): Class type to register.
        """
        cls.handlers[handler_cls.name] = handler_cls  # type: ignore
        return handler_cls

    @classmethod
    def get(cls, platform_name: str):
        """Return class attribute."""
        platform = cls.handlers[platform_name]
        return copy.deepcopy(platform.runcard)<|MERGE_RESOLUTION|>--- conflicted
+++ resolved
@@ -150,31 +150,12 @@
         "acquisition_timeout": 1,
         "acquisition_delay_time": 100,
         "frequency": 20000000,
-<<<<<<< HEAD
-        "num_sequencers": 1,
-        "gain": [
-            0.5,
-        ],
-        "epsilon": [
-            0,
-        ],
-        "delta": [
-            0,
-        ],
-        "offset_i": [
-            0,
-        ],
-        "offset_q": [
-            0,
-        ],
-=======
         "num_sequencers": 2,
         "gain": [0.5, 0.5],
         "gain_imbalance": [0, 0],
         "phase_imbalance": [0, 0],
         "offset_i": [0, 0],
         "offset_q": [0, 0],
->>>>>>> f74c0c0e
     }
 
     rohde_schwarz_controller_0 = {
