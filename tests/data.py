--- conflicted
+++ resolved
@@ -712,11 +712,7 @@
     }
 
 
-<<<<<<< HEAD
-experiment_params: List[List[str | Circuit | List[Circuit] | QiliCircuit | List[QiliCircuit]]] = []
-=======
-experiment_params: list[list[str | Circuit | list[Circuit]]] = []
->>>>>>> c62c43e0
+experiment_params: list[list[str | Circuit | list[Circuit] | QiliCircuit | list[QiliCircuit]]] = []
 for platform in [Galadriel]:
     circuit = Circuit(1)
     circuit.add(I(0))
