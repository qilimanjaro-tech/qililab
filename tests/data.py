--- conflicted
+++ resolved
@@ -5,11 +5,7 @@
 from qibo.core.circuit import Circuit
 from qibo.gates import RX, RY, U2, I, M, X, Y
 
-<<<<<<< HEAD
-from qililab.constants import PLATFORM, RUNCARD, SCHEMA
-=======
 from qililab.constants import RUNCARD, SCHEMA
->>>>>>> 10889580
 
 
 class Galadriel:
@@ -21,30 +17,6 @@
         RUNCARD.ID: 0,
         RUNCARD.NAME: "galadriel",
         RUNCARD.CATEGORY: "platform",
-<<<<<<< HEAD
-        PLATFORM.PULSES: {
-            "delay_between_pulses": 0,
-            "delay_before_readout": 40,
-            "gates": [
-                {"name": "M", "amplitude": 1, "phase": 0, "duration": 2000, "shape": {"name": "rectangular"}},
-                {"name": "I", "amplitude": 0, "phase": 0, "duration": 0, "shape": {"name": "rectangular"}},
-                {
-                    "name": "X",
-                    "amplitude": 1,
-                    "phase": 0,
-                    "duration": 100,
-                    "shape": {"name": "drag", "num_sigmas": 4, "beta": 0},
-                },
-                {
-                    "name": "Y",
-                    "amplitude": 1,
-                    "phase": 1.5707963267948966,
-                    "duration": 100,
-                    "shape": {"name": "drag", "num_sigmas": 4, "beta": 0},
-                },
-            ],
-        },
-=======
         "delay_between_pulses": 0,
         "delay_before_readout": 40,
         "gates": [
@@ -65,7 +37,6 @@
                 "shape": {"name": "drag", "num_sigmas": 4, "beta": 0},
             },
         ],
->>>>>>> 10889580
     }
 
     qblox_qcm_0 = {
@@ -163,11 +134,7 @@
         "nodes": [
             {"name": "port", "id_": 0, "nodes": [3]},
             {"name": "port", "id_": 1, "nodes": [2]},
-<<<<<<< HEAD
-            {"name": "resonator", "id_": 2, "alias": "resonator", "frequency": 7.34730e09, "nodes": [1]},
-=======
             {"name": "resonator", "id_": 2, "alias": "resonator", "frequency": 7.34730e09, "nodes": [1, 3]},
->>>>>>> 10889580
             {"name": "qubit", "id_": 3, "alias": "qubit", "qubit_idx": 0, "frequency": 3.451e09, "nodes": [0, 2]},
         ],
     }
@@ -251,30 +218,6 @@
         RUNCARD.ID: 0,
         RUNCARD.NAME: "flux_qubit",
         RUNCARD.CATEGORY: "platform",
-<<<<<<< HEAD
-        PLATFORM.PULSES: {
-            "delay_between_pulses": 0,
-            "delay_before_readout": 40,
-            "gates": [
-                {"name": "M", "amplitude": 1, "phase": 0, "duration": 2000, "shape": {"name": "rectangular"}},
-                {"name": "I", "amplitude": 0, "phase": 0, "duration": 0, "shape": {"name": "rectangular"}},
-                {
-                    "name": "X",
-                    "amplitude": 1,
-                    "phase": 0,
-                    "duration": 100,
-                    "shape": {"name": "drag", "num_sigmas": 4, "beta": 0},
-                },
-                {
-                    "name": "Y",
-                    "amplitude": 1,
-                    "phase": 1.5707963267948966,
-                    "duration": 100,
-                    "shape": {"name": "drag", "num_sigmas": 4, "beta": 0},
-                },
-            ],
-        },
-=======
         "delay_between_pulses": 0,
         "delay_before_readout": 40,
         "gates": [
@@ -304,7 +247,6 @@
             {"name": "port", "id_": 0, "nodes": [1]},
             {"name": "qubit", "id_": 1, "qubit_idx": 0, "frequency": 3.451e09, "nodes": [0]},
         ],
->>>>>>> 10889580
     }
 
     chip = {
