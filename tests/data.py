""" Data to use alongside the test suite. """
# pylint: disable=too-many-lines
import copy
from typing import Any

import numpy as np
from qibo.gates import I, M, X, Y
from qibo.models.circuit import Circuit

from qililab.constants import (
    CONNECTION,
    EXPERIMENT,
    INSTRUMENTCONTROLLER,
    LOOP,
    PLATFORM,
    PULSE,
    PULSEBUSSCHEDULE,
    PULSEEVENT,
    PULSESCHEDULES,
    RUNCARD,
)
from qililab.instruments.awg_settings.typings import AWGTypes
from qililab.typings.enums import (
    AcquireTriggerMode,
    ConnectionName,
    InstrumentControllerName,
    InstrumentName,
    IntegrationMode,
    Parameter,
    PulseShapeName,
    ReferenceClock,
    ResetMethod,
    SystemControlName,
)


class Galadriel:
    """Test data of the galadriel platform."""

    name = "galadriel"

    platform: dict[str, Any] = {
        RUNCARD.NAME: "galadriel",
        PLATFORM.DEVICE_ID: 9,
        PLATFORM.MINIMUM_CLOCK_TIME: 4,
        PLATFORM.DELAY_BETWEEN_PULSES: 0,
        PLATFORM.DELAY_BEFORE_READOUT: 0,
        PLATFORM.TIMINGS_CALCULATION_METHOD: "as_soon_as_possible",
        PLATFORM.RESET_METHOD: ResetMethod.PASSIVE.value,
        PLATFORM.PASSIVE_RESET_DURATION: 100,
        "operations": [
            {
                "name": "Rxy",
                "pulse": {"name": "Gaussian", "amplitude": 1.0, "duration": 40, "parameters": {"sigma": 2}},
            },
            {
                "name": "R180",
                "pulse": {"name": "Gaussian", "amplitude": 1.0, "duration": 40, "parameters": {"sigma": 2}},
            },
            {
                "name": "X",
                "pulse": {"name": "Gaussian", "amplitude": 1.0, "duration": 40, "parameters": {"sigma": 2}},
            },
            {
                "name": "Measure",
                "pulse": {"name": "Square", "amplitude": 1.0, "duration": 6000, "parameters": {}},
            },
        ],
        "gates": {
            "M(0)": [
                {
<<<<<<< HEAD
                    "name": "M",
                    "amplitude": 1,
                    "phase": 0,
                    "duration": 2000,
                    EXPERIMENT.SHAPE: {"name": "rectangular"},
                },
                {
                    "name": "I",
                    "amplitude": 0,
                    "phase": 0,
                    "duration": 0,
                    EXPERIMENT.SHAPE: {"name": "rectangular"},
                },
                {
                    "name": "X",
                    "amplitude": 1,
                    "phase": 0,
                    "duration": 50,
                    EXPERIMENT.SHAPE: {
                        "name": "drag",
                        "num_sigmas": 4,
                        "drag_coefficient": 0,
                    },
                },
                {
                    "name": "Y",
                    "amplitude": 1,
                    "phase": 1.5707963267948966,
                    "duration": 20,
                    EXPERIMENT.SHAPE: {
                        "name": "drag",
                        "num_sigmas": 4,
                        "drag_coefficient": 0,
                    },
                },
                {
                    "name": "Drag",
                    "amplitude": 1,
                    "phase": 0,
                    "duration": 50,
                    EXPERIMENT.SHAPE: {
                        "name": "drag",
                        "num_sigmas": 4,
                        "drag_coefficient": 1.0,
                    },
                },
            ],
            1: [
                {
                    "name": "M",
                    "amplitude": 1,
                    "phase": 0,
                    "duration": 2000,
                    EXPERIMENT.SHAPE: {"name": "rectangular"},
                },
                {
                    "name": "I",
                    "amplitude": 0,
                    "phase": 0,
                    "duration": 0,
                    EXPERIMENT.SHAPE: {"name": "rectangular"},
                },
                {
                    "name": "X",
                    "amplitude": 1,
                    "phase": 0,
                    "duration": 50,
                    EXPERIMENT.SHAPE: {
                        "name": "drag",
                        "num_sigmas": 4,
                        "drag_coefficient": 0,
=======
                    "bus": "feedline_input_output_bus",
                    "wait_time": 0,
                    "pulse": {
                        "amplitude": 1.0,
                        "phase": 0,
                        "duration": 2000,
                        "frequency": 0,
                        "shape": {"name": "rectangular"},
                    },
                }
            ],
            "I(0)": [
                {
                    "bus": "drive_line_q0_bus",
                    "wait_time": 0,
                    "pulse": {
                        "amplitude": 1.0,
                        "phase": 0,
                        "duration": 100,
                        "frequency": 0,
                        "shape": {"name": "rectangular"},
>>>>>>> 45694d6a
                    },
                }
            ],
            "X(0)": [
                {
<<<<<<< HEAD
                    "name": "Y",
                    "amplitude": 1,
                    "phase": 1.5707963267948966,
                    "duration": 20,
                    EXPERIMENT.SHAPE: {
                        "name": "drag",
                        "num_sigmas": 4,
                        "drag_coefficient": 0,
=======
                    "bus": "drive_line_q0_bus",
                    "wait_time": 0,
                    "pulse": {
                        "amplitude": 1.0,
                        "phase": 0,
                        "duration": 50,
                        "frequency": 0,
                        "shape": {"name": "drag", "num_sigmas": 4, "drag_coefficient": 0},
>>>>>>> 45694d6a
                    },
                }
            ],
            "Y(0)": [
                {
<<<<<<< HEAD
                    "name": "Drag",
                    "amplitude": 1,
                    "phase": 0,
                    "duration": 50,
                    EXPERIMENT.SHAPE: {
                        "name": "drag",
                        "num_sigmas": 4,
                        "drag_coefficient": 1.0,
=======
                    "bus": "drive_line_q0_bus",
                    "wait_time": 0,
                    "pulse": {
                        "amplitude": 1.0,
                        "phase": 1.5707963267948966,
                        "duration": 20,
                        "frequency": 0,
                        "shape": {"name": "drag", "num_sigmas": 4, "drag_coefficient": 0},
>>>>>>> 45694d6a
                    },
                }
            ],
            "RY(0)": [
                {
<<<<<<< HEAD
                    "name": "M",
                    "amplitude": 1,
                    "phase": 0,
                    "duration": 2000,
                    EXPERIMENT.SHAPE: {"name": "rectangular"},
=======
                    "bus": "drive_line_q0_bus",
                    "wait_time": 0,
                    "pulse": {
                        "amplitude": 1.0,
                        "phase": 1.5707963267948966,
                        "duration": 20,
                        "frequency": 0,
                        "shape": {"name": "drag", "num_sigmas": 4, "drag_coefficient": 0},
                    },
>>>>>>> 45694d6a
                }
            ],
            "RX(0)": [
                {
<<<<<<< HEAD
                    "name": "M",
                    "amplitude": 1,
                    "phase": 0,
                    "duration": 2000,
                    EXPERIMENT.SHAPE: {"name": "rectangular"},
=======
                    "bus": "drive_line_q0_bus",
                    "wait_time": 0,
                    "pulse": {
                        "amplitude": 1.0,
                        "phase": 1.5707963267948966,
                        "duration": 20,
                        "frequency": 0,
                        "shape": {"name": "drag", "num_sigmas": 4, "drag_coefficient": 0},
                    },
>>>>>>> 45694d6a
                }
            ],
        },
    }

    pulsar_controller_qcm_0: dict[str, Any] = {
        "name": InstrumentControllerName.QBLOX_PULSAR,
        "alias": "pulsar_controller_qcm_0",
        Parameter.REFERENCE_CLOCK.value: ReferenceClock.INTERNAL.value,
        INSTRUMENTCONTROLLER.CONNECTION: {
            "name": ConnectionName.TCP_IP.value,
            CONNECTION.ADDRESS: "192.168.0.3",
        },
        INSTRUMENTCONTROLLER.MODULES: [
            {
                "alias": InstrumentName.QBLOX_QCM.value,
                "slot_id": 0,
            }
        ],
    }

    qblox_qcm_0: dict[str, Any] = {
        "name": InstrumentName.QBLOX_QCM,
        "alias": InstrumentName.QBLOX_QCM.value,
        RUNCARD.FIRMWARE: "0.7.0",
        Parameter.NUM_SEQUENCERS.value: 2,
        AWGTypes.OUT_OFFSETS.value: [0, 0.5, 0.7, 0.8],
        AWGTypes.AWG_SEQUENCERS.value: [
            {
                "identifier": 0,
                "chip_port_id": "drive_q0",
                "output_i": 0,
                "output_q": 1,
                Parameter.NUM_BINS.value: 1,
                Parameter.IF.value: 100_000_000,
                Parameter.GAIN_I.value: 1,
                Parameter.GAIN_Q.value: 1,
                Parameter.GAIN_IMBALANCE.value: 0,
                Parameter.PHASE_IMBALANCE.value: 0,
                Parameter.OFFSET_I.value: 0,
                Parameter.OFFSET_Q.value: 0,
                Parameter.HARDWARE_MODULATION.value: False,
            },
            {
                "identifier": 1,
                "chip_port_id": "flux_q0",
                "output_i": 0,
                "output_q": 1,
                Parameter.NUM_BINS.value: 1,
                Parameter.IF.value: 100_000_000,
                Parameter.GAIN_I.value: 1,
                Parameter.GAIN_Q.value: 1,
                Parameter.GAIN_IMBALANCE.value: 0,
                Parameter.PHASE_IMBALANCE.value: 0,
                Parameter.OFFSET_I.value: 0,
                Parameter.OFFSET_Q.value: 0,
                Parameter.HARDWARE_MODULATION.value: False,
            },
        ],
    }

    pulsar_controller_qrm_0: dict[str, Any] = {
        "name": InstrumentControllerName.QBLOX_PULSAR,
        "alias": "pulsar_controller_qrm_0",
        Parameter.REFERENCE_CLOCK.value: ReferenceClock.EXTERNAL.value,
        INSTRUMENTCONTROLLER.CONNECTION: {
            "name": ConnectionName.TCP_IP.value,
            CONNECTION.ADDRESS: "192.168.0.4",
        },
        INSTRUMENTCONTROLLER.MODULES: [
            {
                "alias": InstrumentName.QBLOX_QRM.value,
                "slot_id": 0,
            }
        ],
    }

    qblox_qrm_0: dict[str, Any] = {
        "name": InstrumentName.QBLOX_QRM,
        "alias": InstrumentName.QBLOX_QRM.value,
        RUNCARD.FIRMWARE: "0.7.0",
        Parameter.NUM_SEQUENCERS.value: 2,
        Parameter.ACQUISITION_DELAY_TIME.value: 100,
        AWGTypes.OUT_OFFSETS.value: [0.123, 1.23],
        AWGTypes.AWG_SEQUENCERS.value: [
            {
                "identifier": 0,
                "chip_port_id": "feedline_input",
                "qubit": 0,
                "output_i": 0,
                "output_q": 1,
                Parameter.NUM_BINS.value: 1,
                Parameter.IF.value: 100_000_000,
                Parameter.GAIN_I.value: 1,
                Parameter.GAIN_Q.value: 1,
                Parameter.GAIN_IMBALANCE.value: 0,
                Parameter.PHASE_IMBALANCE.value: 0,
                Parameter.OFFSET_I.value: 0,
                Parameter.OFFSET_Q.value: 0,
                Parameter.HARDWARE_MODULATION.value: False,
                Parameter.SCOPE_ACQUIRE_TRIGGER_MODE.value: AcquireTriggerMode.SEQUENCER.value,
                Parameter.SCOPE_HARDWARE_AVERAGING.value: True,
                Parameter.SAMPLING_RATE.value: 1.0e09,
                Parameter.INTEGRATION_LENGTH.value: 2_123,
                Parameter.INTEGRATION_MODE.value: IntegrationMode.SSB.value,
                Parameter.SEQUENCE_TIMEOUT.value: 1,
                Parameter.ACQUISITION_TIMEOUT.value: 1,
                Parameter.HARDWARE_DEMODULATION.value: True,
                Parameter.SCOPE_STORE_ENABLED.value: True,
                Parameter.WEIGHTS_I.value: [0.1, 0.2, 0.3, 0.4, 0.5, 0.6, 0.7, 0.8, 0.9, 1.0],
                Parameter.WEIGHTS_Q.value: [1.0, 0.9, 0.8, 0.7, 0.6, 0.5, 0.4, 0.3, 0.2, 0.1],
                Parameter.WEIGHED_ACQ_ENABLED.value: True,
                Parameter.THRESHOLD.value: 0.5,
                Parameter.THRESHOLD_ROTATION.value: 45.0,
            },
            {
                "identifier": 1,
                "chip_port_id": "feedline_input",
                "qubit": 1,
                "output_i": 0,
                "output_q": 1,
                Parameter.NUM_BINS.value: 1,
                Parameter.IF.value: 200_000_000,
                Parameter.GAIN_I.value: 1,
                Parameter.GAIN_Q.value: 1,
                Parameter.GAIN_IMBALANCE.value: 0,
                Parameter.PHASE_IMBALANCE.value: 0,
                Parameter.OFFSET_I.value: 0,
                Parameter.OFFSET_Q.value: 0,
                Parameter.HARDWARE_MODULATION.value: False,
                Parameter.SCOPE_ACQUIRE_TRIGGER_MODE.value: AcquireTriggerMode.SEQUENCER.value,
                Parameter.SCOPE_HARDWARE_AVERAGING.value: True,
                Parameter.SAMPLING_RATE.value: 1.0e09,
                Parameter.INTEGRATION_LENGTH.value: 2_000,
                Parameter.INTEGRATION_MODE.value: IntegrationMode.SSB.value,
                Parameter.SEQUENCE_TIMEOUT.value: 1,
                Parameter.ACQUISITION_TIMEOUT.value: 1,
                Parameter.HARDWARE_DEMODULATION.value: True,
                Parameter.SCOPE_STORE_ENABLED.value: False,
                Parameter.WEIGHTS_I.value: [1.0, 0.9, 0.8, 0.7, 0.6, 0.5, 0.4, 0.3, 0.2, 0.1],
                Parameter.WEIGHTS_Q.value: [0.1, 0.2, 0.3, 0.4, 0.5, 0.6, 0.7, 0.8, 0.9, 1.0],
                Parameter.WEIGHED_ACQ_ENABLED.value: False,
                Parameter.THRESHOLD.value: 0.5,
                Parameter.THRESHOLD_ROTATION.value: 45.0,
            },
        ],
    }

    rohde_schwarz_controller_0: dict[str, Any] = {
        "name": InstrumentControllerName.ROHDE_SCHWARZ,
        "alias": "rohde_schwarz_controller_0",
        Parameter.REFERENCE_CLOCK.value: "EXT",
        INSTRUMENTCONTROLLER.CONNECTION: {
            "name": ConnectionName.TCP_IP.value,
            CONNECTION.ADDRESS: "192.168.0.10",
        },
        INSTRUMENTCONTROLLER.MODULES: [
            {
                "alias": "rs_0",
                "slot_id": 0,
            }
        ],
    }

    rohde_schwarz_0: dict[str, Any] = {
        "name": InstrumentName.ROHDE_SCHWARZ,
        "alias": "rs_0",
        RUNCARD.FIRMWARE: "4.30.046.295",
        Parameter.POWER.value: 15,
        Parameter.LO_FREQUENCY.value: 7.24730e09,
        Parameter.RF_ON.value: True,
    }

    rohde_schwarz_controller_1: dict[str, Any] = {
        "name": InstrumentControllerName.ROHDE_SCHWARZ,
        "alias": "rohde_schwarz_controller_1",
        Parameter.REFERENCE_CLOCK.value: "EXT",
        INSTRUMENTCONTROLLER.CONNECTION: {
            "name": ConnectionName.TCP_IP.value,
            CONNECTION.ADDRESS: "192.168.0.7",
        },
        INSTRUMENTCONTROLLER.MODULES: [
            {
                "alias": "rs_1",
                "slot_id": 0,
            }
        ],
    }

    rohde_schwarz_1: dict[str, Any] = {
        "name": InstrumentName.ROHDE_SCHWARZ,
        "alias": "rs_1",
        RUNCARD.FIRMWARE: "4.30.046.295",
        Parameter.POWER.value: 15,
        Parameter.LO_FREQUENCY.value: 3.351e09,
        Parameter.RF_ON.value: True,
    }

    attenuator_controller_0: dict[str, Any] = {
        "name": InstrumentControllerName.MINI_CIRCUITS,
        "alias": "attenuator_controller_0",
        INSTRUMENTCONTROLLER.CONNECTION: {
            "name": ConnectionName.TCP_IP.value,
            CONNECTION.ADDRESS: "192.168.0.222",
        },
        INSTRUMENTCONTROLLER.MODULES: [
            {
                "alias": "attenuator",
                "slot_id": 0,
            }
        ],
    }

    attenuator: dict[str, Any] = {
        "name": InstrumentName.MINI_CIRCUITS,
        "alias": "attenuator",
        Parameter.ATTENUATION.value: 30,
        RUNCARD.FIRMWARE: None,
    }

    keithley_2600_controller_0: dict[str, Any] = {
        "name": InstrumentControllerName.KEITHLEY2600,
        "alias": "keithley_2600_controller_0",
        INSTRUMENTCONTROLLER.CONNECTION: {
            "name": ConnectionName.TCP_IP.value,
            CONNECTION.ADDRESS: "192.168.0.112",
        },
        INSTRUMENTCONTROLLER.MODULES: [
            {
                "alias": InstrumentName.KEITHLEY2600.value,
                "slot_id": 0,
            }
        ],
    }

    keithley_2600: dict[str, Any] = {
        "name": InstrumentName.KEITHLEY2600,
        "alias": InstrumentControllerName.KEITHLEY2600.value,
        RUNCARD.FIRMWARE: None,
        Parameter.MAX_CURRENT.value: 0.1,
        Parameter.MAX_VOLTAGE.value: 20.0,
    }

    instruments: list[dict] = [qblox_qcm_0, qblox_qrm_0, rohde_schwarz_0, rohde_schwarz_1, attenuator, keithley_2600]
    instrument_controllers: list[dict] = [
        pulsar_controller_qcm_0,
        pulsar_controller_qrm_0,
        rohde_schwarz_controller_0,
        rohde_schwarz_controller_1,
        attenuator_controller_0,
        keithley_2600_controller_0,
    ]

    chip: dict[str, Any] = {
        "nodes": [
            {"name": "port", "alias": "flux_q0", "line": "flux", "nodes": ["q0"]},
            {"name": "port", "alias": "drive_q0", "line": "drive", "nodes": ["q0"]},
            {"name": "port", "alias": "feedline_input", "line": "feedline_input", "nodes": ["resonator_q0"]},
            {"name": "port", "alias": "feedline_output", "line": "feedline_output", "nodes": ["resonator_q0"]},
            {
                "name": "resonator",
                "alias": "resonator_q0",
                "frequency": 7.34730e09,
                "nodes": ["feedline_input", "feedline_output", "q0"],
            },
            {
                "name": "qubit",
                "alias": "q0",
                "qubit_index": 0,
                "frequency": 3.451e09,
                "nodes": ["flux_q0", "drive_q0", "resonator_q0"],
            },
        ],
    }

    buses: list[dict[str, Any]] = [
        {
<<<<<<< HEAD
            "alias": "drive_line_bus",
            "system_control": {
                "name": SystemControlName.SYSTEM_CONTROL,
=======
            RUNCARD.ID: 0,
            RUNCARD.CATEGORY: Category.BUS.value,
            RUNCARD.ALIAS: "drive_line_q0_bus",
            Category.SYSTEM_CONTROL.value: {
                RUNCARD.ID: 0,
                RUNCARD.NAME: SystemControlName.SYSTEM_CONTROL,
                RUNCARD.CATEGORY: Category.SYSTEM_CONTROL.value,
>>>>>>> 45694d6a
                RUNCARD.INSTRUMENTS: [InstrumentName.QBLOX_QCM.value, "rs_0"],
            },
            "port": "drive_q0",
            RUNCARD.DISTORTIONS: [],
            RUNCARD.DELAY: 0,
        },
        {
            "alias": "feedline_input_output_bus",
            "system_control": {
                "name": SystemControlName.READOUT_SYSTEM_CONTROL,
                RUNCARD.INSTRUMENTS: [InstrumentName.QBLOX_QRM.value, "rs_1"],
            },
            "port": "feedline_input",
            RUNCARD.DISTORTIONS: [],
            RUNCARD.DELAY: 0,
        },
        {
<<<<<<< HEAD
            "alias": "flux_line_bus",
            "system_control": {
                "name": SystemControlName.SYSTEM_CONTROL,
=======
            RUNCARD.ID: 2,
            RUNCARD.CATEGORY: Category.BUS.value,
            RUNCARD.ALIAS: "flux_line_q0_bus",
            Category.SYSTEM_CONTROL.value: {
                RUNCARD.ID: 0,
                RUNCARD.NAME: SystemControlName.SYSTEM_CONTROL,
                RUNCARD.CATEGORY: Category.SYSTEM_CONTROL.value,
>>>>>>> 45694d6a
                RUNCARD.INSTRUMENTS: [InstrumentName.QBLOX_QCM.value, "rs_0"],
            },
            "port": "flux_q0",
            RUNCARD.DISTORTIONS: [],
            RUNCARD.DELAY: 0,
        },
    ]

    runcard: dict[str, Any] = {
        RUNCARD.GATE_SETTINGS: platform,
        RUNCARD.CHIP: chip,
        RUNCARD.BUSES: buses,
        RUNCARD.INSTRUMENTS: instruments,
        RUNCARD.INSTRUMENT_CONTROLLERS: instrument_controllers,
    }

    qubit_0: dict[str, Any] = {
        "name": "qubit",
        "alias": "qubit",
        "pi_pulse_amplitude": 1,
        "pi_pulse_duration": 100,
        "pi_pulse_frequency": 100000000.0,
        "qubit_frequency": 3544000000.0,
        "min_voltage": 950,
        "max_voltage": 1775,
    }

    resonator_0: dict[str, Any] = {
        "name": "resonator",
        "qubits": [
            {
                "pi_pulse_amplitude": 1,
                "pi_pulse_duration": 100,
                "pi_pulse_frequency": 100000000.0,
                "qubit_frequency": 3544000000.0,
                "min_voltage": 950,
                "max_voltage": 1775,
            }
        ],
    }


class FluxQubitSimulator:
    """Test data of the flux_qubit platform."""

    name = "flux_qubit"

    platform: dict[str, Any] = {
        "name": "flux_qubit",
        PLATFORM.DEVICE_ID: 9,
        PLATFORM.MINIMUM_CLOCK_TIME: 4,
        PLATFORM.DELAY_BETWEEN_PULSES: 0,
        PLATFORM.DELAY_BEFORE_READOUT: 40,
        PLATFORM.TIMINGS_CALCULATION_METHOD: "as_soon_as_possible",
        PLATFORM.RESET_METHOD: ResetMethod.PASSIVE.value,
        PLATFORM.PASSIVE_RESET_DURATION: 100,
        "operations": [
            {
                "name": "Rxy",
                "pulse": {"name": "Gaussian", "amplitude": 1.0, "duration": 40, "parameters": {"sigma": 2}},
            },
            {
                "name": "R180",
                "pulse": {"name": "Gaussian", "amplitude": 1.0, "duration": 40, "parameters": {"sigma": 2}},
            },
            {
                "name": "X",
                "pulse": {"name": "Gaussian", "amplitude": 1.0, "duration": 40, "parameters": {"sigma": 2}},
            },
        ],
        "gates": {
            "M(0)": [
                {
<<<<<<< HEAD
                    "name": "M",
                    "amplitude": 1,
                    "phase": 0,
                    "duration": 2000,
                    EXPERIMENT.SHAPE: {"name": "rectangular"},
                },
                {
                    "name": "I",
                    "amplitude": 0,
                    "phase": 0,
                    "duration": 0,
                    EXPERIMENT.SHAPE: {"name": "rectangular"},
                },
                {
                    "name": "X",
                    "amplitude": 1,
                    "phase": 0,
                    "duration": 50,
                    EXPERIMENT.SHAPE: {
                        "name": "drag",
                        "num_sigmas": 4,
                        "drag_coefficient": 0,
=======
                    "bus": "simulated_bus",
                    "wait_time": 0,
                    "pulse": {
                        "amplitude": 1.0,
                        "phase": 0,
                        "duration": 2000,
                        "frequency": 0,
                        "shape": {"name": "rectangular"},
                    },
                }
            ],
            "I(0)": [
                {
                    "bus": "simulated_bus",
                    "wait_time": 0,
                    "pulse": {
                        "amplitude": 1.0,
                        "phase": 0,
                        "duration": 100,
                        "frequency": 0,
                        "shape": {"name": "rectangular"},
                    },
                }
            ],
            "X(0)": [
                {
                    "bus": "simulated_bus",
                    "wait_time": 0,
                    "pulse": {
                        "amplitude": 1.0,
                        "phase": 0,
                        "duration": 50,
                        "frequency": 0,
                        "shape": {"name": "drag", "num_sigmas": 4, "drag_coefficient": 0},
>>>>>>> 45694d6a
                    },
                }
            ],
            "Y(0)": [
                {
<<<<<<< HEAD
                    "name": "Y",
                    "amplitude": 1,
                    "phase": 1.5707963267948966,
                    "duration": 20,
                    EXPERIMENT.SHAPE: {
                        "name": "drag",
                        "num_sigmas": 4,
                        "drag_coefficient": 0,
=======
                    "bus": "simulated_bus",
                    "wait_time": 0,
                    "pulse": {
                        "amplitude": 1.0,
                        "phase": 1.5707963267948966,
                        "duration": 20,
                        "frequency": 0,
                        "shape": {"name": "drag", "num_sigmas": 4, "drag_coefficient": 0},
>>>>>>> 45694d6a
                    },
                }
            ],
            "RY(0)": [
                {
                    "bus": "simulated_bus",
                    "wait_time": 0,
                    "pulse": {
                        "amplitude": 1.0,
                        "phase": 1.5707963267948966,
                        "duration": 20,
                        "frequency": 0,
                        "shape": {"name": "drag", "num_sigmas": 4, "drag_coefficient": 0},
                    },
                }
            ],
            "RX(0)": [
                {
                    "bus": "simulated_bus",
                    "wait_time": 0,
                    "pulse": {
                        "amplitude": 1.0,
                        "phase": 1.5707963267948966,
                        "duration": 20,
                        "frequency": 0,
                        "shape": {"name": "drag", "num_sigmas": 4, "drag_coefficient": 0},
                    },
                }
            ],
        },
    }

    chip: dict[str, Any] = {
        "nodes": [
            {"name": "port", "alias": "drive_q0", "line": "drive", "nodes": ["q0"]},
            {"name": "qubit", "alias": "q0", "qubit_index": 0, "frequency": 3.451e09, "nodes": ["drive_q0"]},
        ],
    }

    runcard: dict[str, Any] = {
        RUNCARD.GATE_SETTINGS: platform,
        RUNCARD.INSTRUMENTS: [],
        RUNCARD.INSTRUMENT_CONTROLLERS: [],
        RUNCARD.CHIP: chip,
        RUNCARD.BUSES: [
            {
                "alias": "simulated_bus",
                "system_control": {
                    "name": SystemControlName.SIMULATED_SYSTEM_CONTROL,
                    "qubit": "csfq4jj",
                    "qubit_params": {"n_cut": 10, "phi_x": 6.28318530718, "phi_z": -0.25132741228},
                    "drive": "zport",
                    "drive_params": {"dimension": 10},
                    "resolution": 1,
                    "store_states": False,
                },
                RUNCARD.DISTORTIONS: [],
                "port": "drive_q0",
            }
        ],
    }


experiment_params: list[list[str | Circuit | list[Circuit]]] = []
for platform in [Galadriel]:
    circuit = Circuit(1)
    circuit.add(I(0))
    circuit.add(X(0))
    circuit.add(Y(0))
    # FIXME: https://www.notion.so/qilimanjaro/Adapt-test-data-runcard-circuit-to-current-implementation-d875fecbe5834272a4a43e9b3f602685?pvs=4
    # circuit.add(RX(0, 23))
    # circuit.add(RY(0, 15))
    if platform == Galadriel:
        circuit.add(M(0))
    experiment_params.extend([[platform.runcard, circuit], [platform.runcard, [circuit, circuit]]])  # type: ignore

# Circuit used for simulator
simulated_experiment_circuit: Circuit = Circuit(1)
simulated_experiment_circuit.add(I(0))
simulated_experiment_circuit.add(X(0))
simulated_experiment_circuit.add(Y(0))
# simulated_experiment_circuit.add(RX(0, 23))
# simulated_experiment_circuit.add(RY(0, 15))

results_two_loops: dict[str, Any] = {
    EXPERIMENT.SOFTWARE_AVERAGE: 1,
    EXPERIMENT.NUM_SCHEDULES: 1,
    EXPERIMENT.SHAPE: [75, 100],
    EXPERIMENT.LOOPS: [
        {
            "alias": "attenuator",
            LOOP.PARAMETER: Parameter.ATTENUATION.value,
            LOOP.VALUES: (np.arange(start=15, stop=90, step=1)).tolist(),
            LOOP.CHANNEL_ID: None,
            LOOP.LOOP: {
                "alias": "rs_1",
                LOOP.PARAMETER: "frequency",
                LOOP.VALUES: (np.arange(start=7342000000, stop=7352000000, step=100000)).tolist(),
                LOOP.LOOP: None,
                LOOP.CHANNEL_ID: None,
            },
        },
    ],
    EXPERIMENT.RESULTS: [
        {
            "name": "qblox",
            "integration_lengths": [8000],
            "qblox_raw_results": [
                {
                    "scope": {
                        "path0": {"data": [], "out-of-range": False, "avg_cnt": 0},
                        "path1": {"data": [], "out-of-range": False, "avg_cnt": 0},
                    },
                    "bins": {
                        "integration": {"path0": [-0.08875841551660968], "path1": [-0.4252879595139228]},
                        "threshold": [0.48046875],
                        "avg_cnt": [1024],
                    },
                }
            ],
        },
        {
            "name": "qblox",
            "integration_lengths": [8000],
            "qblox_raw_results": [
                {
                    "scope": {
                        "path0": {"data": [], "out-of-range": False, "avg_cnt": 0},
                        "path1": {"data": [], "out-of-range": False, "avg_cnt": 0},
                    },
                    "bins": {
                        "integration": {"path0": [-0.14089025097703958], "path1": [-0.3594594414081583]},
                        "threshold": [0.4599609375],
                        "avg_cnt": [1024],
                    },
                }
            ],
        },
    ],
}

results_one_loops: dict[str, Any] = {
    EXPERIMENT.SOFTWARE_AVERAGE: 1,
    EXPERIMENT.NUM_SCHEDULES: 1,
    EXPERIMENT.SHAPE: [100],
    EXPERIMENT.LOOPS: [
        {
            "alias": "rs_1",
            LOOP.PARAMETER: "frequency",
            LOOP.VALUES: (np.arange(start=7342000000, stop=7352000000, step=100000)).tolist(),
            LOOP.LOOP: None,
            LOOP.CHANNEL_ID: None,
        }
    ],
    EXPERIMENT.RESULTS: [
        {
            "name": "qblox",
            "integration_lengths": [8000],
            "qblox_raw_results": [
                {
                    "scope": {
                        "path0": {"data": [], "out-of-range": False, "avg_cnt": 0},
                        "path1": {"data": [], "out-of-range": False, "avg_cnt": 0},
                    },
                    "bins": {
                        "integration": {"path0": [-0.08875841551660968], "path1": [-0.4252879595139228]},
                        "threshold": [0.48046875],
                        "avg_cnt": [1024],
                    },
                }
            ],
        },
        {
            "name": "qblox",
            "integration_lengths": [8000],
            "qblox_raw_results": [
                {
                    "scope": {
                        "path0": {"data": [], "out-of-range": False, "avg_cnt": 0},
                        "path1": {"data": [], "out-of-range": False, "avg_cnt": 0},
                    },
                    "bins": {
                        "integration": {"path0": [-0.14089025097703958], "path1": [-0.3594594414081583]},
                        "threshold": [0.4599609375],
                        "avg_cnt": [1024],
                    },
                }
            ],
        },
    ],
}

results_one_loops_empty: dict[str, Any] = {
    EXPERIMENT.SOFTWARE_AVERAGE: 1,
    EXPERIMENT.NUM_SCHEDULES: 1,
    EXPERIMENT.SHAPE: [100],
    EXPERIMENT.LOOPS: [
        {
            "alias": "rs_1",
            LOOP.PARAMETER: "frequency",
            LOOP.VALUES: np.arange(start=7342000000, stop=7352000000, step=100000),
            LOOP.LOOP: None,
        }
    ],
    EXPERIMENT.RESULTS: [],
}

experiment: dict[str, Any] = {
    RUNCARD.PLATFORM: Galadriel.runcard,
    EXPERIMENT.OPTIONS: {
        EXPERIMENT.LOOPS: [
            {
                "alias": "qblox_qrm",
                LOOP.PARAMETER: Parameter.GAIN.value,
                LOOP.VALUES: np.arange(start=0.1, stop=1, step=0.3),
                LOOP.CHANNEL_ID: 0,
                LOOP.LOOP: {
                    "alias": "attenuator",
                    LOOP.PARAMETER: Parameter.ATTENUATION.value,
                    LOOP.VALUES: np.arange(start=15, stop=90, step=1),
                    LOOP.LOOP: {
                        "alias": "rs_1",
                        LOOP.PARAMETER: "frequency",
                        LOOP.VALUES: np.arange(start=7342000000, stop=7352000000, step=100000),
                        LOOP.LOOP: None,
                    },
                },
            }
        ],
<<<<<<< HEAD
        "name": "punchout",
        RUNCARD.SETTINGS: {
=======
        RUNCARD.NAME: "punchout",
        RUNCARD.GATE_SETTINGS: {
>>>>>>> 45694d6a
            EXPERIMENT.HARDWARE_AVERAGE: 1024,
            EXPERIMENT.SOFTWARE_AVERAGE: 1,
            EXPERIMENT.REPETITION_DURATION: 200000,
        },
    },
    EXPERIMENT.PULSE_SCHEDULES: [
        {
            PULSESCHEDULES.ELEMENTS: [
                {
                    PULSEBUSSCHEDULE.TIMELINE: [
                        {
                            PULSEEVENT.PULSE: {
                                PULSE.AMPLITUDE: 1,
                                PULSE.FREQUENCY: 1e9,
                                PULSE.PHASE: 0,
                                PULSE.DURATION: 2000,
                                PULSE.PULSE_SHAPE: {"name": PulseShapeName.RECTANGULAR.value},
                            },
                            PULSEEVENT.START_TIME: 40,
                        }
                    ],
                    PULSEBUSSCHEDULE.PORT: 1,
                }
            ],
        }
    ],
}


class SauronVNA:
    """Test data of the sauron platform."""

    name = "sauron_vna"

    platform: dict[str, Any] = {
        "name": "sauron_vna",
        PLATFORM.DEVICE_ID: 9,
        PLATFORM.DELAY_BETWEEN_PULSES: 0,
        PLATFORM.MINIMUM_CLOCK_TIME: 4,
        PLATFORM.DELAY_BEFORE_READOUT: 40,
        PLATFORM.TIMINGS_CALCULATION_METHOD: "as_soon_as_possible",
        PLATFORM.RESET_METHOD: ResetMethod.PASSIVE.value,
        PLATFORM.PASSIVE_RESET_DURATION: 100,
        "gates": {},
        "operations": [],
    }

    keysight_e5080b_controller: dict[str, Any] = {
        "name": InstrumentControllerName.KEYSIGHT_E5080B,
        "alias": InstrumentControllerName.KEYSIGHT_E5080B.value,
        Parameter.TIMEOUT.value: 10000,
        INSTRUMENTCONTROLLER.CONNECTION: {
            "name": ConnectionName.TCP_IP.value,
            CONNECTION.ADDRESS: "192.168.1.254",
        },
        INSTRUMENTCONTROLLER.MODULES: [
            {
                "alias": InstrumentName.KEYSIGHT_E5080B.value,
                "slot_id": 0,
            }
        ],
    }

    keysight_e5080b: dict[str, Any] = {
        "name": InstrumentName.KEYSIGHT_E5080B,
        "alias": InstrumentName.KEYSIGHT_E5080B.value,
        RUNCARD.FIRMWARE: "A.15.10.06",
        Parameter.POWER.value: -60.0,
    }

    agilent_e5071b_controller: dict[str, Any] = {
        "name": InstrumentControllerName.AGILENT_E5071B,
        "alias": InstrumentControllerName.AGILENT_E5071B.value,
        Parameter.TIMEOUT.value: 10000,
        INSTRUMENTCONTROLLER.CONNECTION: {
            "name": ConnectionName.TCP_IP.value,
            CONNECTION.ADDRESS: "192.168.1.254",
        },
        INSTRUMENTCONTROLLER.MODULES: [
            {
                "alias": InstrumentName.AGILENT_E5071B.value,
                "slot_id": 0,
            }
        ],
    }

    agilent_e5071b: dict[str, Any] = {
        "name": InstrumentName.AGILENT_E5071B,
        "alias": InstrumentName.AGILENT_E5071B.value,
        RUNCARD.FIRMWARE: "A.15.10.06",
        Parameter.POWER.value: -60.0,
    }

    instruments: list[dict] = [keysight_e5080b, agilent_e5071b]
    instrument_controllers: list[dict] = [keysight_e5080b_controller, agilent_e5071b_controller]

    chip: dict[str, Any] = {
        "nodes": [
            {"name": "port", "alias": "drive_q0", "line": "drive", "nodes": ["q0"]},
            {"name": "port", "alias": "feedline_input", "line": "feedline_input", "nodes": ["resonator_q0"]},
            {"name": "resonator", "alias": "resonator_q0", "frequency": 8.0726e09, "nodes": ["feedline_input", "q0"]},
            {
                "name": "qubit",
                "alias": "q0",
                "qubit_index": 0,
                "frequency": 6.5328e09,
                "nodes": ["drive_q0", "resonator_q0"],
            },
        ],
    }

    buses: list[dict[str, Any]] = [
        {
            "alias": "keysight_e5080b_readout_bus",
            "system_control": {
                "name": SystemControlName.READOUT_SYSTEM_CONTROL,
                RUNCARD.INSTRUMENTS: [InstrumentName.KEYSIGHT_E5080B.value],
            },
            "port": "drive_q0",
            RUNCARD.DISTORTIONS: [],
        },
        {
            "alias": "agilent_e5071b_readout_bus",
            "system_control": {
                "name": SystemControlName.READOUT_SYSTEM_CONTROL,
                RUNCARD.INSTRUMENTS: [InstrumentName.AGILENT_E5071B.value],
            },
            "port": "feedline_input",
            RUNCARD.DISTORTIONS: [],
        },
    ]

    runcard: dict[str, Any] = {
        RUNCARD.GATE_SETTINGS: platform,
        RUNCARD.INSTRUMENTS: instruments,
        RUNCARD.CHIP: chip,
        RUNCARD.BUSES: buses,
        RUNCARD.INSTRUMENT_CONTROLLERS: instrument_controllers,
    }


class MockedSettingsFactory:
    """Class that loads a specific class given an object's name."""

    handlers: dict[str, type[Galadriel] | type[FluxQubitSimulator]] = {
        "galadriel": Galadriel,
        "flux_qubit": FluxQubitSimulator,
    }

    @classmethod
    def register(cls, handler_cls: type[Galadriel] | type[FluxQubitSimulator]):
        """Register handler in the factory.

        Args:
            output_type (type): Class type to register.
        """
        cls.handlers[handler_cls.name] = handler_cls  # type: ignore
        return handler_cls

    @classmethod
    def get(cls, platform_name: str):
        """Return class attribute."""
        mocked_platform = cls.handlers[platform_name]
        return copy.deepcopy(mocked_platform.runcard)<|MERGE_RESOLUTION|>--- conflicted
+++ resolved
@@ -69,79 +69,6 @@
         "gates": {
             "M(0)": [
                 {
-<<<<<<< HEAD
-                    "name": "M",
-                    "amplitude": 1,
-                    "phase": 0,
-                    "duration": 2000,
-                    EXPERIMENT.SHAPE: {"name": "rectangular"},
-                },
-                {
-                    "name": "I",
-                    "amplitude": 0,
-                    "phase": 0,
-                    "duration": 0,
-                    EXPERIMENT.SHAPE: {"name": "rectangular"},
-                },
-                {
-                    "name": "X",
-                    "amplitude": 1,
-                    "phase": 0,
-                    "duration": 50,
-                    EXPERIMENT.SHAPE: {
-                        "name": "drag",
-                        "num_sigmas": 4,
-                        "drag_coefficient": 0,
-                    },
-                },
-                {
-                    "name": "Y",
-                    "amplitude": 1,
-                    "phase": 1.5707963267948966,
-                    "duration": 20,
-                    EXPERIMENT.SHAPE: {
-                        "name": "drag",
-                        "num_sigmas": 4,
-                        "drag_coefficient": 0,
-                    },
-                },
-                {
-                    "name": "Drag",
-                    "amplitude": 1,
-                    "phase": 0,
-                    "duration": 50,
-                    EXPERIMENT.SHAPE: {
-                        "name": "drag",
-                        "num_sigmas": 4,
-                        "drag_coefficient": 1.0,
-                    },
-                },
-            ],
-            1: [
-                {
-                    "name": "M",
-                    "amplitude": 1,
-                    "phase": 0,
-                    "duration": 2000,
-                    EXPERIMENT.SHAPE: {"name": "rectangular"},
-                },
-                {
-                    "name": "I",
-                    "amplitude": 0,
-                    "phase": 0,
-                    "duration": 0,
-                    EXPERIMENT.SHAPE: {"name": "rectangular"},
-                },
-                {
-                    "name": "X",
-                    "amplitude": 1,
-                    "phase": 0,
-                    "duration": 50,
-                    EXPERIMENT.SHAPE: {
-                        "name": "drag",
-                        "num_sigmas": 4,
-                        "drag_coefficient": 0,
-=======
                     "bus": "feedline_input_output_bus",
                     "wait_time": 0,
                     "pulse": {
@@ -163,22 +90,11 @@
                         "duration": 100,
                         "frequency": 0,
                         "shape": {"name": "rectangular"},
->>>>>>> 45694d6a
                     },
                 }
             ],
             "X(0)": [
                 {
-<<<<<<< HEAD
-                    "name": "Y",
-                    "amplitude": 1,
-                    "phase": 1.5707963267948966,
-                    "duration": 20,
-                    EXPERIMENT.SHAPE: {
-                        "name": "drag",
-                        "num_sigmas": 4,
-                        "drag_coefficient": 0,
-=======
                     "bus": "drive_line_q0_bus",
                     "wait_time": 0,
                     "pulse": {
@@ -187,22 +103,11 @@
                         "duration": 50,
                         "frequency": 0,
                         "shape": {"name": "drag", "num_sigmas": 4, "drag_coefficient": 0},
->>>>>>> 45694d6a
                     },
                 }
             ],
             "Y(0)": [
                 {
-<<<<<<< HEAD
-                    "name": "Drag",
-                    "amplitude": 1,
-                    "phase": 0,
-                    "duration": 50,
-                    EXPERIMENT.SHAPE: {
-                        "name": "drag",
-                        "num_sigmas": 4,
-                        "drag_coefficient": 1.0,
-=======
                     "bus": "drive_line_q0_bus",
                     "wait_time": 0,
                     "pulse": {
@@ -211,19 +116,11 @@
                         "duration": 20,
                         "frequency": 0,
                         "shape": {"name": "drag", "num_sigmas": 4, "drag_coefficient": 0},
->>>>>>> 45694d6a
                     },
                 }
             ],
             "RY(0)": [
                 {
-<<<<<<< HEAD
-                    "name": "M",
-                    "amplitude": 1,
-                    "phase": 0,
-                    "duration": 2000,
-                    EXPERIMENT.SHAPE: {"name": "rectangular"},
-=======
                     "bus": "drive_line_q0_bus",
                     "wait_time": 0,
                     "pulse": {
@@ -233,18 +130,10 @@
                         "frequency": 0,
                         "shape": {"name": "drag", "num_sigmas": 4, "drag_coefficient": 0},
                     },
->>>>>>> 45694d6a
                 }
             ],
             "RX(0)": [
                 {
-<<<<<<< HEAD
-                    "name": "M",
-                    "amplitude": 1,
-                    "phase": 0,
-                    "duration": 2000,
-                    EXPERIMENT.SHAPE: {"name": "rectangular"},
-=======
                     "bus": "drive_line_q0_bus",
                     "wait_time": 0,
                     "pulse": {
@@ -254,7 +143,6 @@
                         "frequency": 0,
                         "shape": {"name": "drag", "num_sigmas": 4, "drag_coefficient": 0},
                     },
->>>>>>> 45694d6a
                 }
             ],
         },
@@ -532,19 +420,9 @@
 
     buses: list[dict[str, Any]] = [
         {
-<<<<<<< HEAD
-            "alias": "drive_line_bus",
+            RUNCARD.ALIAS: "drive_line_q0_bus",
             "system_control": {
-                "name": SystemControlName.SYSTEM_CONTROL,
-=======
-            RUNCARD.ID: 0,
-            RUNCARD.CATEGORY: Category.BUS.value,
-            RUNCARD.ALIAS: "drive_line_q0_bus",
-            Category.SYSTEM_CONTROL.value: {
-                RUNCARD.ID: 0,
                 RUNCARD.NAME: SystemControlName.SYSTEM_CONTROL,
-                RUNCARD.CATEGORY: Category.SYSTEM_CONTROL.value,
->>>>>>> 45694d6a
                 RUNCARD.INSTRUMENTS: [InstrumentName.QBLOX_QCM.value, "rs_0"],
             },
             "port": "drive_q0",
@@ -562,19 +440,9 @@
             RUNCARD.DELAY: 0,
         },
         {
-<<<<<<< HEAD
-            "alias": "flux_line_bus",
+            RUNCARD.ALIAS: "flux_line_q0_bus",
             "system_control": {
-                "name": SystemControlName.SYSTEM_CONTROL,
-=======
-            RUNCARD.ID: 2,
-            RUNCARD.CATEGORY: Category.BUS.value,
-            RUNCARD.ALIAS: "flux_line_q0_bus",
-            Category.SYSTEM_CONTROL.value: {
-                RUNCARD.ID: 0,
                 RUNCARD.NAME: SystemControlName.SYSTEM_CONTROL,
-                RUNCARD.CATEGORY: Category.SYSTEM_CONTROL.value,
->>>>>>> 45694d6a
                 RUNCARD.INSTRUMENTS: [InstrumentName.QBLOX_QCM.value, "rs_0"],
             },
             "port": "flux_q0",
@@ -648,30 +516,6 @@
         "gates": {
             "M(0)": [
                 {
-<<<<<<< HEAD
-                    "name": "M",
-                    "amplitude": 1,
-                    "phase": 0,
-                    "duration": 2000,
-                    EXPERIMENT.SHAPE: {"name": "rectangular"},
-                },
-                {
-                    "name": "I",
-                    "amplitude": 0,
-                    "phase": 0,
-                    "duration": 0,
-                    EXPERIMENT.SHAPE: {"name": "rectangular"},
-                },
-                {
-                    "name": "X",
-                    "amplitude": 1,
-                    "phase": 0,
-                    "duration": 50,
-                    EXPERIMENT.SHAPE: {
-                        "name": "drag",
-                        "num_sigmas": 4,
-                        "drag_coefficient": 0,
-=======
                     "bus": "simulated_bus",
                     "wait_time": 0,
                     "pulse": {
@@ -706,22 +550,11 @@
                         "duration": 50,
                         "frequency": 0,
                         "shape": {"name": "drag", "num_sigmas": 4, "drag_coefficient": 0},
->>>>>>> 45694d6a
                     },
                 }
             ],
             "Y(0)": [
                 {
-<<<<<<< HEAD
-                    "name": "Y",
-                    "amplitude": 1,
-                    "phase": 1.5707963267948966,
-                    "duration": 20,
-                    EXPERIMENT.SHAPE: {
-                        "name": "drag",
-                        "num_sigmas": 4,
-                        "drag_coefficient": 0,
-=======
                     "bus": "simulated_bus",
                     "wait_time": 0,
                     "pulse": {
@@ -730,7 +563,6 @@
                         "duration": 20,
                         "frequency": 0,
                         "shape": {"name": "drag", "num_sigmas": 4, "drag_coefficient": 0},
->>>>>>> 45694d6a
                     },
                 }
             ],
@@ -960,13 +792,8 @@
                 },
             }
         ],
-<<<<<<< HEAD
-        "name": "punchout",
-        RUNCARD.SETTINGS: {
-=======
         RUNCARD.NAME: "punchout",
         RUNCARD.GATE_SETTINGS: {
->>>>>>> 45694d6a
             EXPERIMENT.HARDWARE_AVERAGE: 1024,
             EXPERIMENT.SOFTWARE_AVERAGE: 1,
             EXPERIMENT.REPETITION_DURATION: 200000,
