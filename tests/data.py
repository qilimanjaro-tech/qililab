--- conflicted
+++ resolved
@@ -155,7 +155,6 @@
         RUNCARD.ID: 1,
         RUNCARD.NAME: InstrumentName.QBLOX_QRM.value,
         RUNCARD.ALIAS: InstrumentName.QBLOX_QRM.value,
-<<<<<<< HEAD
         RUNCARD.CATEGORY: Category.AWG_DAC.value,
         RUNCARD.FIRMWARE: "0.7.0",
         Parameter.NUM_SEQUENCERS.value: 1,
@@ -178,39 +177,7 @@
         Parameter.ACQUISITION_TIMEOUT.value: [1],
         Parameter.HARDWARE_INTEGRATION.value: [True],
         Parameter.HARDWARE_DEMODULATION.value: [True],
-=======
-        RUNCARD.CATEGORY: Category.AWG.value,
-        "firmware": "0.7.0",
-        "sync_enabled": True,
-        "scope_acquire_trigger_mode": "sequencer",
-        "scope_hardware_averaging": True,
-        "scope_store_enabled": False,
-        "sampling_rate": 1000000000,
-        "integration": True,
-        "integration_length": 2000,
-        "integration_mode": "ssb",
-        "sequence_timeout": 1,
-        "num_bins": 100,
-        "acquisition_timeout": 1,
-        "acquisition_delay_time": 100,
-        "frequency": 20000000,
-        "num_sequencers": 1,
-        "gain": [
-            0.5,
-        ],
-        "epsilon": [
-            0,
-        ],
-        "delta": [
-            0,
-        ],
-        "offset_i": [
-            0,
-        ],
-        "offset_q": [
-            0,
-        ],
->>>>>>> 60191307
+        "scope_store_enabled": [False],
     }
 
     rohde_schwarz_controller_0 = {
