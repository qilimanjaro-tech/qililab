""" Data to use alongside the test suite. """
import copy
from typing import Dict, List, Type

from qibo.core.circuit import Circuit
from qibo.gates import RX, RY, U2, I, M, X, Y

from qililab.constants import (
    CONNECTION,
    INSTRUMENTCONTROLLER,
    INSTRUMENTREFERENCE,
    PLATFORM,
    RUNCARD,
    SCHEMA,
)
from qililab.typings.enums import (
    Category,
    ConnectionName,
    InstrumentControllerName,
    InstrumentControllerSubCategory,
    InstrumentName,
    Parameter,
    ReferenceClock,
)


class Galadriel:
    """Test data of the galadriel platform."""

    name = "galadriel"

    platform = {
        RUNCARD.ID: 0,
        RUNCARD.NAME: "galadriel",
        RUNCARD.CATEGORY: "platform",
        PLATFORM.DELAY_BETWEEN_PULSES: 0,
        PLATFORM.DELAY_BEFORE_READOUT: 40,
        PLATFORM.MASTER_AMPLITUDE_GATE: 1,
        PLATFORM.MASTER_DURATION_GATE: 100,
        "gates": [
            {
                "name": "M",
                "amplitude": PLATFORM.MASTER_AMPLITUDE_GATE,
                "phase": 0,
                "duration": 2000,
                "shape": {"name": "rectangular"},
            },
            {
                "name": "I",
                "amplitude": 0,
                "phase": 0,
                "duration": 0,
                "shape": {"name": "rectangular"},
            },
            {
                "name": "X",
                "amplitude": PLATFORM.MASTER_AMPLITUDE_GATE,
                "phase": 0,
                "duration": PLATFORM.MASTER_DURATION_GATE,
                "shape": {
                    "name": "drag",
                    "num_sigmas": 4,
                    "drag_coefficient": 0,
                },
            },
            {
                "name": "Y",
                "amplitude": PLATFORM.MASTER_AMPLITUDE_GATE,
                "phase": 1.5707963267948966,
                "duration": PLATFORM.MASTER_DURATION_GATE,
                "shape": {
                    "name": "drag",
                    "num_sigmas": 4,
                    "drag_coefficient": 0,
                },
            },
        ],
    }

    pulsar_controller_qcm_0 = {
        RUNCARD.ID: 0,
        RUNCARD.NAME: InstrumentControllerName.QBLOX_PULSAR.value,
        RUNCARD.ALIAS: "pulsar_controller_qcm_0",
        RUNCARD.CATEGORY: Category.INSTRUMENT_CONTROLLER.value,
        RUNCARD.SUBCATEGORY: InstrumentControllerSubCategory.SINGLE.value,
        Parameter.REFERENCE_CLOCK.value: ReferenceClock.INTERNAL.value,
        INSTRUMENTCONTROLLER.CONNECTION: {
            RUNCARD.NAME: ConnectionName.TCP_IP.value,
            CONNECTION.ADDRESS: "192.168.0.3",
        },
        INSTRUMENTCONTROLLER.MODULES: [
            {
                Category.AWG.value: InstrumentName.QBLOX_QCM.value,
                INSTRUMENTREFERENCE.SLOT_ID: 0,
            }
        ],
    }

    qblox_qcm_0 = {
        RUNCARD.ID: 0,
        RUNCARD.NAME: InstrumentName.QBLOX_QCM.value,
        RUNCARD.ALIAS: InstrumentName.QBLOX_QCM.value,
        RUNCARD.CATEGORY: Category.AWG.value,
        "firmware": "0.7.0",
        "sync_enabled": True,
        Parameter.FREQUENCIES.value: [100000000],
        "num_bins": 100,
        "num_sequencers": 1,
        "gain": [1],
        "gain_imbalance": [0],
        "phase_imbalance": [0],
        "offset_i": [0],
        "offset_q": [0],
        Parameter.HARDWARE_MODULATION.value: [False],
    }

    pulsar_controller_qrm_0 = {
        RUNCARD.ID: 1,
        RUNCARD.NAME: InstrumentControllerName.QBLOX_PULSAR.value,
        RUNCARD.ALIAS: "pulsar_controller_qrm_0",
        RUNCARD.CATEGORY: Category.INSTRUMENT_CONTROLLER.value,
        RUNCARD.SUBCATEGORY: InstrumentControllerSubCategory.SINGLE.value,
        Parameter.REFERENCE_CLOCK.value: ReferenceClock.EXTERNAL.value,
        INSTRUMENTCONTROLLER.CONNECTION: {
            RUNCARD.NAME: ConnectionName.TCP_IP.value,
            CONNECTION.ADDRESS: "192.168.0.4",
        },
        INSTRUMENTCONTROLLER.MODULES: [
            {
                Category.AWG.value: InstrumentName.QBLOX_QRM.value,
                INSTRUMENTREFERENCE.SLOT_ID: 0,
            }
        ],
    }

    qblox_qrm_0 = {
        RUNCARD.ID: 1,
        RUNCARD.NAME: InstrumentName.QBLOX_QRM.value,
        RUNCARD.ALIAS: InstrumentName.QBLOX_QRM.value,
        RUNCARD.CATEGORY: Category.AWG.value,
        "firmware": "0.7.0",
        "sync_enabled": True,
        "scope_acquire_trigger_mode": "sequencer",
        "scope_hardware_averaging": True,
        "sampling_rate": 1000000000,
        Parameter.HARDWARE_MODULATION.value: [True],
        "integration_length": 2000,
        "integration_mode": "ssb",
        "sequence_timeout": 1,
        "num_bins": 100,
        "acquisition_timeout": 1,
        "acquisition_delay_time": 100,
<<<<<<< HEAD
        "frequency": 20000000,
        "num_sequencers": 2,
        "gain": [0.5, 0.5],
        "gain_imbalance": [0, 0],
        "phase_imbalance": [0, 0],
        "offset_i": [0, 0],
        "offset_q": [0, 0],
=======
        Parameter.FREQUENCIES.value: [20000000],
        "num_sequencers": 1,
        "gain": [
            0.5,
        ],
        "epsilon": [
            0,
        ],
        "delta": [
            0,
        ],
        "offset_i": [
            0,
        ],
        "offset_q": [
            0,
        ],
        Parameter.HARDWARE_DEMODULATION.value: [True],
        Parameter.HARDWARE_INTEGRATION.value: [True],
>>>>>>> 460161ba
    }

    rohde_schwarz_controller_0 = {
        RUNCARD.ID: 2,
        RUNCARD.NAME: InstrumentControllerName.ROHDE_SCHWARZ.value,
        RUNCARD.ALIAS: "rohde_schwarz_controller_0",
        RUNCARD.CATEGORY: Category.INSTRUMENT_CONTROLLER.value,
        RUNCARD.SUBCATEGORY: InstrumentControllerSubCategory.SINGLE.value,
        INSTRUMENTCONTROLLER.CONNECTION: {
            RUNCARD.NAME: ConnectionName.TCP_IP.value,
            CONNECTION.ADDRESS: "192.168.0.10",
        },
        INSTRUMENTCONTROLLER.MODULES: [
            {
                Category.SIGNAL_GENERATOR.value: "rs_0",
                INSTRUMENTREFERENCE.SLOT_ID: 0,
            }
        ],
    }

    rohde_schwarz_0 = {
        RUNCARD.ID: 0,
        RUNCARD.NAME: InstrumentName.ROHDE_SCHWARZ.value,
        RUNCARD.ALIAS: "rs_0",
        RUNCARD.CATEGORY: Category.SIGNAL_GENERATOR.value,
        "firmware": "4.30.046.295",
        "power": 15,
    }

    rohde_schwarz_controller_1 = {
        RUNCARD.ID: 3,
        RUNCARD.NAME: InstrumentControllerName.ROHDE_SCHWARZ.value,
        RUNCARD.ALIAS: "rohde_schwarz_controller_1",
        RUNCARD.CATEGORY: Category.INSTRUMENT_CONTROLLER.value,
        RUNCARD.SUBCATEGORY: InstrumentControllerSubCategory.SINGLE.value,
        INSTRUMENTCONTROLLER.CONNECTION: {
            RUNCARD.NAME: ConnectionName.TCP_IP.value,
            CONNECTION.ADDRESS: "192.168.0.7",
        },
        INSTRUMENTCONTROLLER.MODULES: [
            {
                Category.SIGNAL_GENERATOR.value: "rs_1",
                INSTRUMENTREFERENCE.SLOT_ID: 0,
            }
        ],
    }

    rohde_schwarz_1 = {
        RUNCARD.ID: 1,
        RUNCARD.NAME: InstrumentName.ROHDE_SCHWARZ.value,
        RUNCARD.ALIAS: "rs_1",
        RUNCARD.CATEGORY: Category.SIGNAL_GENERATOR.value,
        "firmware": "4.30.046.295",
        "power": 15,
    }

    attenuator_controller_0 = {
        RUNCARD.ID: 4,
        RUNCARD.NAME: InstrumentControllerName.MINI_CIRCUITS.value,
        RUNCARD.ALIAS: "attenuator_controller_0",
        RUNCARD.CATEGORY: Category.INSTRUMENT_CONTROLLER.value,
        RUNCARD.SUBCATEGORY: InstrumentControllerSubCategory.SINGLE.value,
        INSTRUMENTCONTROLLER.CONNECTION: {
            RUNCARD.NAME: ConnectionName.TCP_IP.value,
            CONNECTION.ADDRESS: "192.168.0.222",
        },
        INSTRUMENTCONTROLLER.MODULES: [
            {
                Category.ATTENUATOR.value: "attenuator",
                INSTRUMENTREFERENCE.SLOT_ID: 0,
            }
        ],
    }

    attenuator = {
        RUNCARD.ID: 1,
        RUNCARD.NAME: InstrumentName.MINI_CIRCUITS.value,
        RUNCARD.ALIAS: "attenuator",
        RUNCARD.CATEGORY: Category.ATTENUATOR.value,
        "attenuation": 30,
        "firmware": None,
    }

    keithley_2600_controller_0 = {
        RUNCARD.ID: 5,
        RUNCARD.NAME: InstrumentControllerName.KEITHLEY2600.value,
        RUNCARD.ALIAS: "keithley_2600_controller_0",
        RUNCARD.CATEGORY: Category.INSTRUMENT_CONTROLLER.value,
        RUNCARD.SUBCATEGORY: InstrumentControllerSubCategory.SINGLE.value,
        INSTRUMENTCONTROLLER.CONNECTION: {
            RUNCARD.NAME: ConnectionName.TCP_IP.value,
            CONNECTION.ADDRESS: "192.168.0.112",
        },
        INSTRUMENTCONTROLLER.MODULES: [
            {
                Category.DC_SOURCE.value: "keithley_2600",
                INSTRUMENTREFERENCE.SLOT_ID: 0,
            }
        ],
    }

    keithley_2600 = {
        RUNCARD.ID: 1,
        RUNCARD.NAME: InstrumentName.KEITHLEY2600.value,
        RUNCARD.ALIAS: "keithley_2600",
        RUNCARD.CATEGORY: Category.DC_SOURCE.value,
        "firmware": None,
        "max_current": 0.1,
        "max_voltage": 20.0,
    }

    instruments = [qblox_qcm_0, qblox_qrm_0, rohde_schwarz_0, rohde_schwarz_1, attenuator, keithley_2600]
    instrument_controllers = [
        pulsar_controller_qcm_0,
        pulsar_controller_qrm_0,
        rohde_schwarz_controller_0,
        rohde_schwarz_controller_1,
        attenuator_controller_0,
        keithley_2600_controller_0,
    ]

    chip = {
        "id_": 0,
        "category": "chip",
        "nodes": [
            {"name": "port", "id_": 0, "nodes": [3]},
            {"name": "port", "id_": 1, "nodes": [2]},
            {"name": "resonator", "id_": 2, "alias": "resonator", "frequency": 7.34730e09, "nodes": [1, 3]},
            {"name": "qubit", "id_": 3, "alias": "qubit", "qubit_idx": 0, "frequency": 3.451e09, "nodes": [0, 2]},
        ],
    }

    buses = [
        {
            RUNCARD.ID: 0,
            RUNCARD.CATEGORY: "bus",
            RUNCARD.SUBCATEGORY: "control",
            "system_control": {
                RUNCARD.ID: 0,
                RUNCARD.CATEGORY: "system_control",
                RUNCARD.SUBCATEGORY: "mixer_based_system_control",
                Category.AWG.value: InstrumentName.QBLOX_QCM.value,
                Category.SIGNAL_GENERATOR.value: "rs_0",
            },
            "port": 0,
        },
        {
            RUNCARD.ID: 0,
            RUNCARD.CATEGORY: "bus",
            RUNCARD.SUBCATEGORY: "readout",
            "system_control": {
                RUNCARD.ID: 1,
                RUNCARD.CATEGORY: "system_control",
                RUNCARD.SUBCATEGORY: "mixer_based_system_control",
                Category.AWG.value: InstrumentName.QBLOX_QRM.value,
                Category.SIGNAL_GENERATOR.value: "rs_1",
            },
            "attenuator": "attenuator",
            "port": 1,
        },
    ]

    schema = {
        SCHEMA.INSTRUMENTS: instruments,
        SCHEMA.CHIP: chip,
        SCHEMA.BUSES: buses,
        SCHEMA.INSTRUMENT_CONTROLLERS: instrument_controllers,
    }

    runcard = {
        RUNCARD.SETTINGS: platform,
        RUNCARD.SCHEMA: schema,
    }

    qubit_0: dict = {
        RUNCARD.ID: 0,
        RUNCARD.NAME: "qubit",
        RUNCARD.CATEGORY: "qubit",
        "pi_pulse_amplitude": 1,
        "pi_pulse_duration": 100,
        "pi_pulse_frequency": 100000000.0,
        "qubit_frequency": 3544000000.0,
        "min_voltage": 950,
        "max_voltage": 1775,
    }

    resonator_0 = {
        RUNCARD.ID: 0,
        RUNCARD.NAME: "resonator",
        RUNCARD.CATEGORY: "resonator",
        "qubits": [
            {
                RUNCARD.ID: 0,
                RUNCARD.CATEGORY: "qubit",
                "pi_pulse_amplitude": 1,
                "pi_pulse_duration": 100,
                "pi_pulse_frequency": 100000000.0,
                "qubit_frequency": 3544000000.0,
                "min_voltage": 950,
                "max_voltage": 1775,
            }
        ],
    }


class FluxQubitSimulator:
    """Test data of the flux_qubit platform."""

    name = "flux_qubit"

    platform = {
        RUNCARD.ID: 0,
        RUNCARD.NAME: "flux_qubit",
        RUNCARD.CATEGORY: "platform",
        PLATFORM.DELAY_BETWEEN_PULSES: 0,
        PLATFORM.DELAY_BEFORE_READOUT: 40,
        PLATFORM.MASTER_AMPLITUDE_GATE: 1,
        PLATFORM.MASTER_DURATION_GATE: 10,
        "gates": [
            {
                "name": "M",
                "amplitude": 1,
                "phase": 0,
                "duration": 2000,
                "shape": {
                    "name": "rectangular",
                },
            },
            {
                "name": "I",
                "amplitude": 0,
                "phase": 0,
                "duration": 0,
                "shape": {
                    "name": "rectangular",
                },
            },
            {
                "name": "X",
                "amplitude": 1,
                "phase": 0,
                "duration": 10,
                "shape": {
                    "name": "drag",
                    "num_sigmas": 4,
                    "drag_coefficient": 0,
                },
            },
            {
                "name": "Y",
                "amplitude": 1,
                "phase": 1.5707963267948966,
                "duration": 10,
                "shape": {
                    "name": "drag",
                    "num_sigmas": 4,
                    "drag_coefficient": 0,
                },
            },
        ],
    }

    chip = {
        "id_": 0,
        "category": "chip",
        "nodes": [
            {"name": "port", "id_": 0, "nodes": [1]},
            {"name": "qubit", "id_": 1, "qubit_idx": 0, "frequency": 3.451e09, "nodes": [0]},
        ],
    }

    schema = {
        SCHEMA.INSTRUMENTS: [],
        SCHEMA.INSTRUMENT_CONTROLLERS: [],
        SCHEMA.CHIP: chip,
        SCHEMA.BUSES: [
            {
                RUNCARD.ID: 0,
                RUNCARD.CATEGORY: "bus",
                RUNCARD.SUBCATEGORY: "control",
                "system_control": {
                    RUNCARD.ID: 0,
                    RUNCARD.CATEGORY: "system_control",
                    RUNCARD.SUBCATEGORY: "simulated_system_control",
                    "qubit": "csfq4jj",
                    "qubit_params": {"n_cut": 10, "phi_x": 6.28318530718, "phi_z": -0.25132741228},
                    "drive": "zport",
                    "drive_params": {"dimension": 10},
                    "resolution": 1,
                    "store_states": False,
                },
                "port": 0,
            }
        ],
    }

    runcard = {
        RUNCARD.SETTINGS: platform,
        RUNCARD.SCHEMA: schema,
    }


experiment_params: List[List[str | Circuit | List[Circuit]]] = []
for platform in [Galadriel]:
    circuit = Circuit(1)
    circuit.add(I(0))
    circuit.add(X(0))
    circuit.add(Y(0))
    circuit.add(RX(0, 23))
    circuit.add(RY(0, 15))
    circuit.add(U2(0, 14, 25))
    if platform == Galadriel:
        circuit.add(M(0))
    experiment_params.extend([[platform.runcard, circuit], [platform.runcard, [circuit, circuit]]])  # type: ignore

# Circuit used for simulator
simulated_experiment_circuit: Circuit = Circuit(1)
simulated_experiment_circuit.add(I(0))
simulated_experiment_circuit.add(X(0))
simulated_experiment_circuit.add(Y(0))
simulated_experiment_circuit.add(RX(0, 23))
simulated_experiment_circuit.add(RY(0, 15))
simulated_experiment_circuit.add(U2(0, 14, 25))

results_two_loops = {
    "software_average": 1,
    "num_sequences": 1,
    "shape": [75, 100],
    "loops": [
        {
            "alias": "attenuator",
            "instrument": None,
            "id_": None,
            "parameter": "attenuation",
            "start": 15,
            "stop": 90,
            "num": None,
            "step": 1,
            "loop": {
                "alias": "rs_1",
                "instrument": None,
                "id_": None,
                "parameter": "frequency",
                "start": 7342000000,
                "stop": 7352000000,
                "num": None,
                "step": 100000,
                "loop": None,
            },
        }
    ],
    "results": [
        {
            "name": "qblox",
            "pulse_length": 8000,
            "bins": [
                {
                    "integration": {"path0": [-0.08875841551660968], "path1": [-0.4252879595139228]},
                    "threshold": [0.48046875],
                    "avg_cnt": [1024],
                }
            ],
        },
        {
            "name": "qblox",
            "pulse_length": 8000,
            "bins": [
                {
                    "integration": {"path0": [-0.14089025097703958], "path1": [-0.3594594414081583]},
                    "threshold": [0.4599609375],
                    "avg_cnt": [1024],
                }
            ],
        },
    ],
}

results_one_loops = {
    "software_average": 1,
    "num_sequences": 1,
    "shape": [100],
    "loops": [
        {
            "alias": "rs_1",
            "instrument": None,
            "id_": None,
            "parameter": "frequency",
            "start": 7342000000,
            "stop": 7352000000,
            "num": None,
            "step": 100000,
            "loop": None,
        }
    ],
    "results": [
        {
            "name": "qblox",
            "pulse_length": 8000,
            "bins": [
                {
                    "integration": {"path0": [-0.08875841551660968], "path1": [-0.4252879595139228]},
                    "threshold": [0.48046875],
                    "avg_cnt": [1024],
                }
            ],
        },
        {
            "name": "qblox",
            "pulse_length": 8000,
            "bins": [
                {
                    "integration": {"path0": [-0.14089025097703958], "path1": [-0.3594594414081583]},
                    "threshold": [0.4599609375],
                    "avg_cnt": [1024],
                }
            ],
        },
    ],
}

experiment = {
    "platform": Galadriel.runcard,
    "settings": {
        "hardware_average": 1024,
        "software_average": 1,
        "repetition_duration": 200000,
    },
    "sequences": [
        {
            "elements": [
                {
                    "timeline": [
                        {
                            "pulse": {
                                "name": "readout_pulse",
                                "amplitude": 1,
                                "frequency": 1e9,
                                "phase": 0,
                                "duration": 2000,
                                "pulse_shape": {"name": "rectangular"},
                            },
                            "start_time": 40,
                        }
                    ],
                    "port": 1,
                }
            ],
            "time": {"[0]": 2040},
            "delay_between_pulses": 0,
            "delay_before_readout": 40,
        }
    ],
    "loops": [
        {
            "alias": "qblox_qrm",
            "parameter": "gain",
            "start": 0.1,
            "stop": 1,
            "num": None,
            "step": 0.3,
            "loop": {
                "alias": "attenuator",
                "parameter": "attenuation",
                "start": 15,
                "stop": 90,
                "num": None,
                "step": 1,
                "loop": {
                    "alias": "rs_1",
                    "parameter": "frequency",
                    "start": 7342000000,
                    "stop": 7352000000,
                    "num": None,
                    "step": 100000,
                    "loop": None,
                },
            },
        }
    ],
    "name": "punchout",
}


class MockedSettingsFactory:
    """Class that loads a specific class given an object's name."""

    handlers: Dict[str, Type[Galadriel] | Type[FluxQubitSimulator]] = {
        "galadriel": Galadriel,
        "flux_qubit": FluxQubitSimulator,
    }

    @classmethod
    def register(cls, handler_cls: Type[Galadriel] | Type[FluxQubitSimulator]):
        """Register handler in the factory.

        Args:
            output_type (type): Class type to register.
        """
        cls.handlers[handler_cls.name] = handler_cls  # type: ignore
        return handler_cls

    @classmethod
    def get(cls, platform_name: str):
        """Return class attribute."""
        platform = cls.handlers[platform_name]
        return copy.deepcopy(platform.runcard)<|MERGE_RESOLUTION|>--- conflicted
+++ resolved
@@ -150,7 +150,6 @@
         "num_bins": 100,
         "acquisition_timeout": 1,
         "acquisition_delay_time": 100,
-<<<<<<< HEAD
         "frequency": 20000000,
         "num_sequencers": 2,
         "gain": [0.5, 0.5],
@@ -158,27 +157,8 @@
         "phase_imbalance": [0, 0],
         "offset_i": [0, 0],
         "offset_q": [0, 0],
-=======
-        Parameter.FREQUENCIES.value: [20000000],
-        "num_sequencers": 1,
-        "gain": [
-            0.5,
-        ],
-        "epsilon": [
-            0,
-        ],
-        "delta": [
-            0,
-        ],
-        "offset_i": [
-            0,
-        ],
-        "offset_q": [
-            0,
-        ],
-        Parameter.HARDWARE_DEMODULATION.value: [True],
-        Parameter.HARDWARE_INTEGRATION.value: [True],
->>>>>>> 460161ba
+        Parameter.HARDWARE_DEMODULATION.value: [True, True],
+        Parameter.HARDWARE_INTEGRATION.value: [True, True],
     }
 
     rohde_schwarz_controller_0 = {
