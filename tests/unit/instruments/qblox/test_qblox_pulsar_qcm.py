--- conflicted
+++ resolved
@@ -1,11 +1,7 @@
 """Tests for the QbloxQCM class."""
-<<<<<<< HEAD
 import copy
-from pathlib import Path
 from unittest.mock import MagicMock, patch
 
-=======
->>>>>>> 0bdf1295
 import pytest
 from qpysequence.acquisitions import Acquisitions
 from qpysequence.program import Program
@@ -48,6 +44,8 @@
             "sequencer0",
             "out0_offset",
             "out1_offset",
+            "out2_offset",
+            "out3_offset",
             "scope_acq_avg_mode_en_path0",
             "scope_acq_avg_mode_en_path1",
             "scope_acq_trigger_mode_path0",
