--- conflicted
+++ resolved
@@ -19,11 +19,7 @@
     def test_inital_setup_method(self, qcm: QbloxQCM):
         """Test initial_setup method"""
         qcm.initial_setup()
-<<<<<<< HEAD
-        qcm.device.sequencer0.sync_en.assert_called_with(qcm.sync_enabled[0])
-=======
         qcm.device.sequencer0.sync_en.assert_called_with(qcm.awg_sequencers[0].sync_enabled)
->>>>>>> affc8670
         qcm.device.sequencer0.mod_en_awg.assert_called()
         qcm.device.sequencer0.offset_awg_path0.assert_called()
         qcm.device.sequencer0.offset_awg_path1.assert_called()
@@ -39,11 +35,6 @@
     @pytest.mark.parametrize(
         "parameter, value, channel_id",
         [
-<<<<<<< HEAD
-            (Parameter.GAIN, 0.01, 0),
-            (Parameter.OFFSET_I, 0.1, 0),
-            (Parameter.OFFSET_Q, 0.1, 0),
-=======
             (Parameter.GAIN, 0.02, 0),
             (Parameter.GAIN_PATH0, 0.03, 0),
             (Parameter.GAIN_PATH1, 0.01, 0),
@@ -51,7 +42,6 @@
             (Parameter.OFFSET_Q, 0.12, 0),
             (Parameter.OFFSET_PATH0, 0.8, 0),
             (Parameter.OFFSET_PATH1, 0.11, 0),
->>>>>>> affc8670
             (Parameter.IF, 100_000, 0),
             (Parameter.HARDWARE_MODULATION, True, 0),
             (Parameter.HARDWARE_MODULATION, False, 0),
@@ -66,25 +56,6 @@
         """Test setup method"""
         qcm.setup(parameter=parameter, value=value, channel_id=channel_id)
         if parameter == Parameter.GAIN:
-<<<<<<< HEAD
-            assert qcm.settings.gain[channel_id] == value
-        if parameter == Parameter.OFFSET_I:
-            assert qcm.settings.offset_i[channel_id] == value
-        if parameter == Parameter.OFFSET_Q:
-            assert qcm.settings.offset_q[channel_id] == value
-        if parameter == Parameter.IF:
-            assert qcm.settings.intermediate_frequencies[channel_id] == value
-        if parameter == Parameter.HARDWARE_MODULATION:
-            assert qcm.settings.hardware_modulation[channel_id] == value
-        if parameter == Parameter.SYNC_ENABLED:
-            assert qcm.settings.sync_enabled[channel_id] == value
-        if parameter == Parameter.NUM_BINS:
-            assert qcm.settings.num_bins[channel_id] == value
-        if parameter == Parameter.GAIN_IMBALANCE:
-            assert qcm.settings.gain_imbalance[channel_id] == value
-        if parameter == Parameter.PHASE_IMBALANCE:
-            assert qcm.settings.phase_imbalance[channel_id] == value
-=======
             assert qcm.awg_sequencers[channel_id].gain_path0 == value
             assert qcm.awg_sequencers[channel_id].gain_path1 == value
         if parameter == Parameter.GAIN_PATH0:
@@ -111,7 +82,6 @@
             assert qcm.awg_sequencers[channel_id].gain_imbalance == value
         if parameter == Parameter.PHASE_IMBALANCE:
             assert qcm.awg_sequencers[channel_id].phase_imbalance == value
->>>>>>> affc8670
 
     def test_turn_off_method(self, qcm: QbloxQCM):
         """Test turn_off method"""
@@ -152,8 +122,4 @@
 
     def test_frequency_property(self, qcm_no_device: QbloxQCM):
         """Test frequency property."""
-<<<<<<< HEAD
-        assert qcm_no_device.frequency == qcm_no_device.intermediate_frequencies[0]
-=======
-        assert qcm_no_device.frequency(0) == qcm_no_device.awg_sequencers[0].intermediate_frequency
->>>>>>> affc8670
+        assert qcm_no_device.frequency(0) == qcm_no_device.awg_sequencers[0].intermediate_frequency