--- conflicted
+++ resolved
@@ -11,11 +11,7 @@
 from qililab.instrument_controllers.qblox.qblox_pulsar_controller import QbloxPulsarController
 from qililab.instruments import QbloxQCM
 from qililab.platform import Platform
-<<<<<<< HEAD
-from qililab.pulse import PulseBusSchedule
-=======
 from qililab.pulse import Gaussian, Pulse, PulseBusSchedule, PulseEvent
->>>>>>> 2d307001
 from qililab.typings import InstrumentName
 from qililab.typings.enums import Parameter
 from tests.data import Galadriel
@@ -240,11 +236,7 @@
 
     def test_max_frequencies_error(self, qcm: QbloxQCM, big_pulse_bus_schedule: PulseBusSchedule):
         """Test split_schedule_for_sequencers method raises error when handling more frequencies than it can support."""
-<<<<<<< HEAD
-        expected_error_message = f"The number of frequencies must be less or equal than {qcm._NUM_MAX_SEQUENCERS}"
-=======
         expected_error_message = f"The number of frequencies must be less or equal than the number of sequencers. Got {len(big_pulse_bus_schedule.frequencies())} frequencies and {qcm._NUM_MAX_SEQUENCERS} sequencers."
->>>>>>> 2d307001
         with pytest.raises(IndexError, match=expected_error_message):
             qcm._split_schedule_for_sequencers(pulse_bus_schedule=big_pulse_bus_schedule)
 
