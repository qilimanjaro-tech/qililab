--- conflicted
+++ resolved
@@ -1,11 +1,8 @@
 """Test for the QbloxQRM class."""
-<<<<<<< HEAD
 import copy
 from pathlib import Path
 from unittest.mock import MagicMock, patch
 
-=======
->>>>>>> 704a739c
 import pytest
 from qpysequence.acquisitions import Acquisitions
 from qpysequence.program import Program
