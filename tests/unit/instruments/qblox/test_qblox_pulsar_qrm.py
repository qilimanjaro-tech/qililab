--- conflicted
+++ resolved
@@ -90,15 +90,9 @@
         """Test category property."""
         assert qrm.category == qrm.settings.category
 
-<<<<<<< HEAD
     def test_acquire_trigger_mode_property(self, qrm: QbloxQRM):
-        """Test acquire_trigger_mode property."""
-        assert qrm.acquire_trigger_mode == qrm.settings.acquire_trigger_mode
-=======
-    def test_acquire_trigger_mode_property(self, qrm: QbloxPulsarQRM):
         """Test scope_acquire_trigger_mode property."""
         assert qrm.scope_acquire_trigger_mode == qrm.settings.scope_acquire_trigger_mode
->>>>>>> 10889580
 
     def test_hardware_averaging_property(self, qrm: QbloxQRM):
         """Test hardware_averaging property."""
