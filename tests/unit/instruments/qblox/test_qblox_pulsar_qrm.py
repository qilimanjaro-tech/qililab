--- conflicted
+++ resolved
@@ -33,11 +33,7 @@
         qrm.device.scope_acq_trigger_mode_path0.assert_called()
         qrm.device.sequencer0.mixer_corr_gain_ratio.assert_called()
         qrm.device.sequencer0.mixer_corr_phase_offset_degree.assert_called()
-<<<<<<< HEAD
-        qrm.device.sequencer0.sync_en.assert_called_with(qrm.sync_enabled[0])
-=======
         qrm.device.sequencer0.sync_en.assert_called_with(qrm.awg_sequencers[0].sync_enabled)
->>>>>>> affc8670
         qrm.device.sequencer0.demod_en_acq.assert_called()
         qrm.device.sequencer0.integration_length_acq.assert_called()
 
@@ -50,11 +46,6 @@
     @pytest.mark.parametrize(
         "parameter, value, channel_id",
         [
-<<<<<<< HEAD
-            (Parameter.GAIN, 0.01, 0),
-            (Parameter.OFFSET_I, 0.1, 0),
-            (Parameter.OFFSET_Q, 0.1, 0),
-=======
             (Parameter.GAIN, 0.02, 0),
             (Parameter.GAIN_PATH0, 0.03, 0),
             (Parameter.GAIN_PATH1, 0.01, 0),
@@ -62,7 +53,6 @@
             (Parameter.OFFSET_Q, 0.12, 0),
             (Parameter.OFFSET_PATH0, 0.8, 0),
             (Parameter.OFFSET_PATH1, 0.11, 0),
->>>>>>> affc8670
             (Parameter.IF, 100_000, 0),
             (Parameter.HARDWARE_MODULATION, True, 0),
             (Parameter.HARDWARE_MODULATION, False, 0),
@@ -76,11 +66,6 @@
             (Parameter.SCOPE_HARDWARE_AVERAGING, True, 0),
             (Parameter.SCOPE_HARDWARE_AVERAGING, False, 0),
             (Parameter.SAMPLING_RATE, 0.09, 0),
-<<<<<<< HEAD
-            (Parameter.HARDWARE_INTEGRATION, True, 0),
-            (Parameter.HARDWARE_INTEGRATION, False, 0),
-=======
->>>>>>> affc8670
             (Parameter.HARDWARE_DEMODULATION, True, 0),
             (Parameter.HARDWARE_DEMODULATION, False, 0),
             (Parameter.INTEGRATION_LENGTH, 100, 0),
@@ -100,45 +85,6 @@
         """Test setup method"""
         qrm.setup(parameter=parameter, value=value, channel_id=channel_id)
         if parameter == Parameter.GAIN:
-<<<<<<< HEAD
-            assert qrm.settings.gain[channel_id] == value
-        if parameter == Parameter.OFFSET_I:
-            assert qrm.settings.offset_i[channel_id] == value
-        if parameter == Parameter.OFFSET_Q:
-            assert qrm.settings.offset_q[channel_id] == value
-        if parameter == Parameter.IF:
-            assert qrm.settings.intermediate_frequencies[channel_id] == value
-        if parameter == Parameter.HARDWARE_MODULATION:
-            assert qrm.settings.hardware_modulation[channel_id] == value
-        if parameter == Parameter.SYNC_ENABLED:
-            assert qrm.settings.sync_enabled[channel_id] == value
-        if parameter == Parameter.NUM_BINS:
-            assert qrm.settings.num_bins[channel_id] == value
-        if parameter == Parameter.GAIN_IMBALANCE:
-            assert qrm.settings.gain_imbalance[channel_id] == value
-        if parameter == Parameter.PHASE_IMBALANCE:
-            assert qrm.settings.phase_imbalance[channel_id] == value
-        if parameter == Parameter.SCOPE_HARDWARE_AVERAGING:
-            assert qrm.settings.scope_hardware_averaging[channel_id] == value
-        if parameter == Parameter.HARDWARE_DEMODULATION:
-            assert qrm.settings.hardware_demodulation[channel_id] == value
-        if parameter == Parameter.SCOPE_ACQUIRE_TRIGGER_MODE:
-            assert qrm.settings.scope_acquire_trigger_mode[channel_id] == AcquireTriggerMode(value)
-        if parameter == Parameter.INTEGRATION_LENGTH:
-            assert qrm.settings.integration_length[channel_id] == value
-        if parameter == Parameter.SAMPLING_RATE:
-            assert qrm.settings.sampling_rate[channel_id] == value
-        if parameter == Parameter.HARDWARE_INTEGRATION:
-            assert qrm.settings.hardware_integration[channel_id] == value
-        if parameter == Parameter.INTEGRATION_MODE:
-            assert qrm.settings.integration_mode[channel_id] == IntegrationMode(value)
-        if parameter == Parameter.SEQUENCE_TIMEOUT:
-            assert qrm.settings.sequence_timeout[channel_id] == value
-        if parameter == Parameter.ACQUISITION_TIMEOUT:
-            assert qrm.settings.acquisition_timeout[channel_id] == value
-        if parameter == Parameter.ACQUISITION_DELAY_TIME:
-            assert qrm.settings.acquisition_delay_time == value
-=======
             assert qrm.awg_sequencers[channel_id].gain_path0 == value
             assert qrm.awg_sequencers[channel_id].gain_path1 == value
         if parameter == Parameter.GAIN_PATH0:
@@ -183,7 +129,6 @@
             assert qrm.awg_sequencers[channel_id].acquisition_timeout == value
         if parameter == Parameter.ACQUISITION_DELAY_TIME:
             assert qrm.acquisition_delay_time == value
->>>>>>> affc8670
 
     def test_turn_off_method(self, qrm: QbloxQRM):
         """Test turn_off method"""
@@ -247,31 +192,9 @@
         """Test integration_length property."""
         assert qrm_no_device.integration_length(0) == qrm_no_device.awg_sequencers[0].integration_length
 
-<<<<<<< HEAD
-    def test_sequence_timeout_property(self, qrm_no_device: QbloxQRM):
-        """Test sequence_timeout property."""
-        assert qrm_no_device.sequence_timeout == qrm_no_device.settings.sequence_timeout
-
-    def test_acquisition_timeout_property(self, qrm_no_device: QbloxQRM):
-        """Test acquisition_timeout property."""
-        assert qrm_no_device.acquisition_timeout == qrm_no_device.settings.acquisition_timeout
-
-    def test_acquisition_name_method(self, qrm_no_device: QbloxQRM):
-        """Test acquisition_name method."""
-        assert isinstance(qrm_no_device.acquisition_name(sequencer=0), str)
-
-    def test_data_name_method(self, qrm_no_device: QbloxQRM):
-        """Test data_name method."""
-        assert isinstance(qrm_no_device.data_name(sequencer=0), str)
-
-    def tests_delay_time_property(self, qrm_no_device: QbloxQRM):
-        """Test acquisition_delay_time property."""
-        assert qrm_no_device.acquisition_delay_time == qrm_no_device.settings.acquisition_delay_time
-=======
     def test_acquisition_name_method(self, qrm_no_device: QbloxQRM):
         """Test acquisition_name method."""
         assert isinstance(qrm_no_device.acquisition_name(sequencer_id=0), str)
->>>>>>> affc8670
 
     def tests_firmware_property(self, qrm_no_device: QbloxQRM):
         """Test firmware property."""
@@ -279,24 +202,4 @@
 
     def tests_frequency_property(self, qrm_no_device: QbloxQRM):
         """Test frequency property."""
-<<<<<<< HEAD
-        assert qrm_no_device.frequency == qrm_no_device.settings.intermediate_frequencies[0]
-
-    def tests_gain_imbalance_property(self, qrm_no_device: QbloxQRM):
-        """Test gain_imbalance property."""
-        assert qrm_no_device.gain_imbalance == qrm_no_device.settings.gain_imbalance
-
-    def tests_phase_imbalance_property(self, qrm_no_device: QbloxQRM):
-        """Test phase_imbalance property."""
-        assert qrm_no_device.phase_imbalance == qrm_no_device.settings.phase_imbalance
-
-    def tests_offset_i_property(self, qrm_no_device: QbloxQRM):
-        """Test offset_i property."""
-        assert qrm_no_device.offset_i == qrm_no_device.settings.offset_i
-
-    def tests_offset_q_property(self, qrm_no_device: QbloxQRM):
-        """Test offset_q property."""
-        assert qrm_no_device.offset_q == qrm_no_device.settings.offset_q
-=======
-        assert qrm_no_device.frequency(0) == qrm_no_device.awg_sequencers[0].intermediate_frequency
->>>>>>> affc8670
+        assert qrm_no_device.frequency(0) == qrm_no_device.awg_sequencers[0].intermediate_frequency