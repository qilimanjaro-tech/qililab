--- conflicted
+++ resolved
@@ -336,14 +336,10 @@
         pulse_bus_schedule.port = 1
         qrm.compile(pulse_bus_schedule, nshots=1000, repetition_duration=100)
         qrm.upload()
-<<<<<<< HEAD
-        qrm.device.sequencer0.sequence.assert_called_once()
-=======
         qrm.device.sequencers[0].sequence.assert_called_once()
         qrm.device.sequencers[1].sequence.assert_called_once()
         qrm.device.sequencers[0].sync_en.assert_called_once_with(True)
         qrm.device.sequencers[1].sync_en.assert_called_once_with(True)
->>>>>>> 2bec6479
 
     def test_get_acquisitions_method(self, qrm: QbloxQRM):
         """Test get_acquisitions_method"""
