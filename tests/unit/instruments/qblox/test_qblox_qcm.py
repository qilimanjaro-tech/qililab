--- conflicted
+++ resolved
@@ -236,24 +236,6 @@
         """Test firmware property."""
         assert qcm_no_device.firmware == qcm_no_device.settings.firmware
 
-<<<<<<< HEAD
-    def test_max_frequencies_error(self, qcm: QbloxQCM, big_pulse_bus_schedule: PulseBusSchedule):
-        """Test split_schedule_for_sequencers method raises error when handling more frequencies than it can support."""
-        expected_error_message = f"The number of frequencies must be less or equal than the number of sequencers. Got {len(big_pulse_bus_schedule.frequencies())} frequencies and {qcm._NUM_MAX_SEQUENCERS} sequencers."
-        with pytest.raises(IndexError, match=expected_error_message):
-            qcm._split_schedule_for_sequencers(pulse_bus_schedule=big_pulse_bus_schedule)
-
-    def test_compile_not_single_freq_error(self, qcm: QbloxQCM, big_pulse_bus_schedule: PulseBusSchedule):
-        """Test that the compile method raises an error when the PulseBusSchedule contains more than one frequency."""
-        expected_error_message = (
-            "The PulseBusSchedule of a sequencer cannot have more than one frequency. "
-            + f"This instance has {len(big_pulse_bus_schedule.frequencies())}."
-        )
-        with pytest.raises(ValueError, match=expected_error_message):
-            qcm._compile(pulse_bus_schedule=big_pulse_bus_schedule, sequencer=0)  # type: ignore
-
-=======
->>>>>>> efa16297
     def test_compile_swaps_the_i_and_q_channels_when_mapping_is_not_supported_in_hw(self, qcm):
         """Test that the compile method swaps the I and Q channels when the output mapping is not supported in HW."""
         # We change the dictionary and initialize the QCM
