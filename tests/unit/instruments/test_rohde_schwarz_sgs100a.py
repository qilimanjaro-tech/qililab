from unittest.mock import MagicMock, patch

import pytest

from qililab.instruments import SGS100A
from qililab.settings import SETTINGS_MANAGER

<<<<<<< HEAD
=======
from .data import rohde_schwarz_0_settings_sample

>>>>>>> de997cb8

@pytest.fixture(name="rohde_schwarz")
@patch("qililab.instruments.rohde_schwarz.sgs100a.RohdeSchwarzSGS100A", autospec=True)
@patch("qililab.settings.settings_manager.yaml.load", return_value=rohde_schwarz_0_settings_sample)
def fixture_rohde_schwarz(mock_load: MagicMock, mock_pulsar: MagicMock):
    """Return connected instance of SGS100A class"""
    SETTINGS_MANAGER.platform_name = "platform_0"
    # add dynamically created attributes
    mock_instance = mock_pulsar.return_value
    mock_instance.mock_add_spec(["power", "frequency"])
    # connect to instrument
    SETTINGS_MANAGER.platform_name = "platform_0"
    rohde_schwarz_settings = SETTINGS_MANAGER.load(filename="rohde_schwarz_0")
<<<<<<< HEAD
    rohde_schwarz = SGS100A(settings=rohde_schwarz_settings)
=======
    mock_load.assert_called_once()
    rohde_schwarz = SGS100A(name="rohde_schwarz", settings=rohde_schwarz_settings)
>>>>>>> de997cb8
    rohde_schwarz.connect()
    return rohde_schwarz


class TestSGS100A:
    """Unit tests checking the SGS100A attributes and methods"""

    def test_connect_method_raises_error(self, rohde_schwarz: SGS100A):
        """Test that calling again connect raises a ValueError"""
        with pytest.raises(ValueError):
            rohde_schwarz.connect()

    def test_start_method(self, rohde_schwarz: SGS100A):
        """Test start method"""
        rohde_schwarz.start()
        rohde_schwarz.device.on.assert_called_once()  # type: ignore

    def test_setup_method(self, rohde_schwarz: SGS100A):
        """Test setup method"""
        rohde_schwarz.setup()
        rohde_schwarz.device.power.assert_called_once_with(rohde_schwarz.settings.power)
        rohde_schwarz.device.frequency.assert_called_once_with(rohde_schwarz.settings.frequency)

    def test_stop_method(self, rohde_schwarz: SGS100A):
        """Test stop method"""
        rohde_schwarz.stop()
        rohde_schwarz.device.off.assert_called_once()  # type: ignore

    def test_close_method(self, rohde_schwarz: SGS100A):
        """Test close method"""
        rohde_schwarz.close()
        rohde_schwarz.device.off.assert_called_once()  # type: ignore
        rohde_schwarz.device.close.assert_called_once()  # type: ignore

    def test_not_connected_attribute_error(self, rohde_schwarz: SGS100A):
        """Test that calling a method when the device is not connected raises an AttributeError."""
        rohde_schwarz.close()
        with pytest.raises(AttributeError):
            rohde_schwarz.start()<|MERGE_RESOLUTION|>--- conflicted
+++ resolved
@@ -5,11 +5,8 @@
 from qililab.instruments import SGS100A
 from qililab.settings import SETTINGS_MANAGER
 
-<<<<<<< HEAD
-=======
 from .data import rohde_schwarz_0_settings_sample
 
->>>>>>> de997cb8
 
 @pytest.fixture(name="rohde_schwarz")
 @patch("qililab.instruments.rohde_schwarz.sgs100a.RohdeSchwarzSGS100A", autospec=True)
@@ -23,12 +20,8 @@
     # connect to instrument
     SETTINGS_MANAGER.platform_name = "platform_0"
     rohde_schwarz_settings = SETTINGS_MANAGER.load(filename="rohde_schwarz_0")
-<<<<<<< HEAD
+    mock_load.assert_called_once()
     rohde_schwarz = SGS100A(settings=rohde_schwarz_settings)
-=======
-    mock_load.assert_called_once()
-    rohde_schwarz = SGS100A(name="rohde_schwarz", settings=rohde_schwarz_settings)
->>>>>>> de997cb8
     rohde_schwarz.connect()
     return rohde_schwarz
 
