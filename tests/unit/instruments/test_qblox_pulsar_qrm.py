--- conflicted
+++ resolved
@@ -5,11 +5,8 @@
 from qililab.instruments import QbloxPulsarQRM
 from qililab.settings import SETTINGS_MANAGER
 
-<<<<<<< HEAD
-=======
 from .data import qrm_0_settings_sample
 
->>>>>>> de997cb8
 
 @pytest.fixture(name="qrm")
 @patch("qililab.instruments.qblox.qblox_pulsar.Pulsar", autospec=True)
@@ -33,12 +30,8 @@
     # connect to instrument
     SETTINGS_MANAGER.platform_name = "platform_0"
     qrm_settings = SETTINGS_MANAGER.load(filename="qrm_0")
-<<<<<<< HEAD
+    mock_load.assert_called_once()
     qrm = QbloxPulsarQRM(settings=qrm_settings)
-=======
-    mock_load.assert_called_once()
-    qrm = QbloxPulsarQRM(name="qrm_0", settings=qrm_settings)
->>>>>>> de997cb8
     qrm.connect()
     return qrm
 
