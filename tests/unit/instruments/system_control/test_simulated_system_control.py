--- conflicted
+++ resolved
@@ -14,11 +14,7 @@
 
     def test_setup_method(self, simulated_system_control: SimulatedSystemControl):
         """Test setup method."""
-<<<<<<< HEAD
-        simulated_system_control.setup(target_freqs=[0])
-=======
         simulated_system_control.setup(frequencies=[0])
->>>>>>> 10889580
         assert isinstance(simulated_system_control.options, qutip.Options)
 
     def test_run_method(self, simulated_system_control: SimulatedSystemControl, pulse_sequence: PulseSequence):
