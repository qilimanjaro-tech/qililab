"""Tests for the Platform class."""
from unittest.mock import MagicMock, patch

import pytest

from qililab import save_platform
from qililab.chip import Qubit
from qililab.constants import DEFAULT_PLATFORM_NAME
from qililab.instruments import AWG, AWGDigitalAnalogConverter, SignalGenerator
from qililab.platform import Buses, Platform, Schema
from qililab.settings import RuncardSchema
from qililab.typings.enums import InstrumentName

from ...conftest import platform_db, platform_yaml


@pytest.mark.parametrize("platform", [platform_db(), platform_yaml()])
class TestPlatform:
    """Unit tests checking the Platform attributes and methods."""

    def test_id_property(self, platform: Platform):
        """Test id property."""
        assert platform.id_ == platform.settings.id_

    def test_name_property(self, platform: Platform):
        """Test name property."""
        assert platform.name == platform.settings.name

    def test_category_property(self, platform: Platform):
        """Test category property."""
        assert platform.category == platform.settings.category

    def test_num_qubits_property(self, platform: Platform):
        """Test num_qubits property."""
        assert platform.num_qubits == platform.chip.num_qubits

    def test_platform_name(self, platform: Platform):
        """Test platform name."""
        assert platform.name == DEFAULT_PLATFORM_NAME

    def test_get_element_method_unknown_raises_error(self, platform: Platform):
        """Test get_element method with unknown element."""
        with pytest.raises(ValueError):
<<<<<<< HEAD
            platform.get_element(alias="Unknown")
=======
            platform.get_element(alias="ABC")
>>>>>>> 2e0f7bf1

    def test_str_magic_method(self, platform: Platform):
        """Test __str__ magic method."""
        str(platform)

    def test_settings_instance(self, platform: Platform):
        """Test settings instance."""
        assert isinstance(platform.settings, RuncardSchema.PlatformSettings)

    def test_schema_instance(self, platform: Platform):
        """Test schema instance."""
        assert isinstance(platform.schema, Schema)

    def test_buses_instance(self, platform: Platform):
        """Test buses instance."""
        assert isinstance(platform.buses, Buses)

    def test_bus_0_signal_generator_instance(self, platform: Platform):
        """Test bus 0 signal generator instance."""
        element = platform.get_element(alias="rs_0")
        assert isinstance(element, SignalGenerator)

    def test_qubit_0_instance(self, platform: Platform):
        """Test qubit 1 instance."""
        element = platform.get_element(alias="qubit")
        assert isinstance(element, Qubit)

    def test_bus_0_awg_instance(self, platform: Platform):
        """Test bus 0 qubit control instance."""
        element = platform.get_element(alias=InstrumentName.QBLOX_QCM.value)
        assert isinstance(element, AWG)

    def test_bus_1_awg_instance(self, platform: Platform):
        """Test bus 1 qubit readout instance."""
        element = platform.get_element(alias=InstrumentName.QBLOX_QRM.value)
        assert isinstance(element, AWGDigitalAnalogConverter)

    @patch("qililab.platform.platform_manager.yaml.dump")
    def test_platform_manager_dump_method(self, mock_dump: MagicMock, platform: Platform):
        """Test PlatformManager dump method."""
        save_platform(platform=platform)
        with pytest.raises(NotImplementedError):
            save_platform(platform=platform, database=True)
        mock_dump.assert_called()<|MERGE_RESOLUTION|>--- conflicted
+++ resolved
@@ -41,11 +41,7 @@
     def test_get_element_method_unknown_raises_error(self, platform: Platform):
         """Test get_element method with unknown element."""
         with pytest.raises(ValueError):
-<<<<<<< HEAD
-            platform.get_element(alias="Unknown")
-=======
             platform.get_element(alias="ABC")
->>>>>>> 2e0f7bf1
 
     def test_str_magic_method(self, platform: Platform):
         """Test __str__ magic method."""
