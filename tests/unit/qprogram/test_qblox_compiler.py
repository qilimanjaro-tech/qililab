import pytest
import qpysequence as QPy

from qililab.qprogram import QBloxCompiler, QProgram, Settings
from qililab.waveforms import DragPulse, Gaussian, IQPair, Square


@pytest.fixture(name="no_loops_all_operations")
def fixture_no_loops_all_operations() -> QProgram:
    drag_pair = DragPulse(amplitude=1.0, duration=40, num_sigmas=4, drag_coefficient=1.2)
    readout_pair = IQPair(I=Square(amplitude=1.0, duration=1000), Q=Square(amplitude=0.0, duration=1000))
    qp = QProgram()
    qp.set_frequency(bus="drive", frequency=300)
    qp.set_phase(bus="drive", phase=90)
    qp.reset_phase(bus="drive")
    qp.set_gain(bus="drive", gain_path0=0.5, gain_path1=0.5)
    qp.set_offset(bus="drive", offset_path0=0.5, offset_path1=0.5)
    qp.play(bus="drive", waveform=drag_pair)
    qp.sync()
    qp.wait(bus="readout", time=100)
    qp.play(bus="readout", waveform=readout_pair)
    qp.acquire(bus="readout")
    return qp


@pytest.fixture(name="average")
def fixture_average() -> QProgram:
    drag_pair = DragPulse(amplitude=1.0, duration=40, num_sigmas=4, drag_coefficient=1.2)
    readout_pair = IQPair(I=Square(amplitude=1.0, duration=1000), Q=Square(amplitude=0.0, duration=1000))
    qp = QProgram()
    with qp.average(shots=1000):
        qp.play(bus="drive", waveform=drag_pair)
        qp.sync()
        qp.wait(bus="readout", time=100)
        qp.play(bus="readout", waveform=readout_pair)
        qp.acquire(bus="readout")
    return qp


<<<<<<< HEAD
@pytest.fixture(name="acquire_loop_with_weights")
def fixture_acquire_loop_with_weights() -> QProgram:
    drag_pair = DragPulse(amplitude=1.0, duration=40, num_sigmas=4, drag_coefficient=1.2)
    readout_pair = IQPair(I=Square(amplitude=1.0, duration=1000), Q=Square(amplitude=0.0, duration=1000))
    weights = IQPair(
        I=Gaussian(amplitude=1.0, duration=1000, num_sigmas=2.5),
        Q=Gaussian(amplitude=1.0, duration=1000, num_sigmas=2.5),
    )
    qp = QProgram()
    with qp.acquire_loop(iterations=1000):
        qp.play(bus="drive", waveform=drag_pair)
        qp.sync()
        qp.wait(bus="readout", time=100)
        qp.play(bus="readout", waveform=readout_pair)
        qp.acquire(bus="readout", weights=weights)
    return qp


@pytest.fixture(name="acquire_loop_with_weights_of_different_length")
def fixture_acquire_loop_with_weights_of_different_lengths() -> QProgram:
    drag_pair = DragPulse(amplitude=1.0, duration=40, num_sigmas=4, drag_coefficient=1.2)
    readout_pair = IQPair(I=Square(amplitude=1.0, duration=1000), Q=Square(amplitude=0.0, duration=1000))
    weights = IQPair(
        I=Gaussian(amplitude=1.0, duration=1000, num_sigmas=2.5),
        Q=Gaussian(amplitude=1.0, duration=500, num_sigmas=2.5),
    )
    qp = QProgram()
    with qp.acquire_loop(iterations=1000):
        qp.play(bus="drive", waveform=drag_pair)
        qp.sync()
        qp.wait(bus="readout", time=100)
        qp.play(bus="readout", waveform=readout_pair)
        qp.acquire(bus="readout", weights=weights)
    return qp


@pytest.fixture(name="acquire_loop_with_for_loop")
def fixture_acquire_loop_with_for_loop() -> QProgram:
=======
@pytest.fixture(name="average_with_for_loop")
def fixture_average_with_for_loop() -> QProgram:
>>>>>>> cd13dbff
    drag_pair = DragPulse(amplitude=1.0, duration=40, num_sigmas=4, drag_coefficient=1.2)
    readout_pair = IQPair(I=Square(amplitude=1.0, duration=1000), Q=Square(amplitude=0.0, duration=1000))
    qp = QProgram()
    wait_time = qp.variable(int)
    with qp.average(shots=1000):
        with qp.for_loop(variable=wait_time, start=0, stop=100, step=4):
            qp.play(bus="drive", waveform=drag_pair)
            qp.sync()
            qp.wait(bus="readout", time=wait_time)
            qp.play(bus="readout", waveform=readout_pair)
            qp.acquire(bus="readout")
    return qp


<<<<<<< HEAD
@pytest.fixture(name="acquire_loop_with_for_loop_with_weights")
def fixture_acquire_loop_with_for_loop_with_weights() -> QProgram:
    drag_pair = DragPulse(amplitude=1.0, duration=40, num_sigmas=4, drag_coefficient=1.2)
    readout_pair = IQPair(I=Square(amplitude=1.0, duration=1000), Q=Square(amplitude=0.0, duration=1000))
    weights = IQPair(
        I=Gaussian(amplitude=1.0, duration=1000, num_sigmas=2.5),
        Q=Gaussian(amplitude=1.0, duration=1000, num_sigmas=2.5),
    )
    qp = QProgram()
    wait_time = qp.variable(int)
    with qp.acquire_loop(iterations=1000):
        with qp.for_loop(variable=wait_time, start=0, stop=100, step=4):
            qp.play(bus="drive", waveform=drag_pair)
            qp.sync()
            qp.wait(bus="readout", time=wait_time)
            qp.play(bus="readout", waveform=readout_pair)
            qp.acquire(bus="readout", weights=weights)
    return qp


@pytest.fixture(name="acquire_loop_with_nested_for_loops")
def fixture_acquire_loop_with_nested_for_loops() -> QProgram:
=======
@pytest.fixture(name="average_with_multiple_for_loops_and_acquires")
def fixture_average_with_multiple_for_loops_and_acquires() -> QProgram:
    readout_pair = IQPair(I=Square(amplitude=1.0, duration=1000), Q=Square(amplitude=0.0, duration=1000))
    qp = QProgram()
    frequency = qp.variable(float)
    gain = qp.variable(float)
    with qp.average(shots=1000):
        with qp.for_loop(variable=frequency, start=0, stop=500, step=10):
            qp.set_frequency(bus="readout", frequency=frequency)
            qp.play(bus="readout", waveform=readout_pair)
            qp.acquire(bus="readout")
        qp.acquire(bus="readout")
        with qp.for_loop(variable=gain, start=0.0, stop=1.0, step=0.1):
            qp.set_gain(bus="readout", gain_path0=gain, gain_path1=gain)
            qp.play(bus="readout", waveform=readout_pair)
            qp.acquire(bus="readout")
    return qp


@pytest.fixture(name="average_with_nested_for_loops")
def fixture_average_with_nested_for_loops() -> QProgram:
>>>>>>> cd13dbff
    drag_pair = DragPulse(amplitude=1.0, duration=40, num_sigmas=4, drag_coefficient=1.2)
    readout_pair = IQPair(I=Square(amplitude=1.0, duration=1000), Q=Square(amplitude=0.0, duration=1000))
    qp = QProgram()
    wait_time = qp.variable(int)
    gain = qp.variable(float)
    with qp.average(shots=1000):
        with qp.for_loop(variable=gain, start=0, stop=1, step=0.1):
            qp.set_gain(bus="drive", gain_path0=gain, gain_path1=gain)
            with qp.for_loop(variable=wait_time, start=0, stop=100, step=4):
                qp.play(bus="drive", waveform=drag_pair)
                qp.sync()
                qp.wait(bus="readout", time=wait_time)
                qp.play(bus="readout", waveform=readout_pair)
                qp.acquire(bus="readout")
    return qp


@pytest.fixture(name="for_loop_variable_with_no_target")
def fixture_for_loop_variable_with_no_target() -> QProgram:
    qp = QProgram()
    variable = qp.variable(float)
    with qp.average(shots=1000):
        with qp.for_loop(variable=variable, start=0, stop=100, step=4):
            qp.set_frequency(bus="drive", frequency=100)
            qp.set_phase(bus="drive", phase=90)
    return qp


@pytest.fixture(name="for_loop_variable_with_different_targets")
def fixture_for_loop_variable_with_different_targets() -> QProgram:
    qp = QProgram()
    variable = qp.variable(float)
    with qp.average(shots=1000):
        with qp.for_loop(variable=variable, start=0, stop=100, step=4):
            qp.set_frequency(bus="drive", frequency=variable)
            qp.set_phase(bus="drive", phase=variable)
    return qp


@pytest.fixture(name="play_operation_with_waveforms_of_different_length")
def fixture_play_operation_with_waveforms_of_different_length() -> QProgram:
    qp = QProgram()
    waveform_pair = IQPair(I=Square(amplitude=1.0, duration=40), Q=Square(amplitude=1.0, duration=80))
    qp.play(bus="drive", waveform=waveform_pair)
    return qp


@pytest.fixture(name="multiple_play_operations_with_same_waveform")
def fixture_multiple_play_operations_with_same_waveform() -> QProgram:
    qp = QProgram()
    drag_pair = DragPulse(amplitude=1.0, duration=40, num_sigmas=4, drag_coefficient=1.2)
    qp.play(bus="drive", waveform=drag_pair)
    qp.play(bus="drive", waveform=drag_pair)
    qp.play(bus="drive", waveform=DragPulse(amplitude=1.0, duration=40, num_sigmas=4, drag_coefficient=1.2))
    return qp


@pytest.fixture(name="multiple_play_operations_with_no_Q_waveform")
def fixture_multiple_play_operations_with_no_Q_waveform() -> QProgram:
    qp = QProgram()
    gaussian = Gaussian(amplitude=1.0, duration=40, num_sigmas=4)
    qp.play(bus="drive", waveform=gaussian)
    qp.play(bus="drive", waveform=gaussian)
    qp.play(bus="drive", waveform=Gaussian(amplitude=1.0, duration=40, num_sigmas=4))
    return qp


class TestQBloxCompiler:
    def test_no_loops_all_operations(self, no_loops_all_operations: QProgram):
        compiler = QBloxCompiler(settings=Settings())
        output = compiler.compile(qprogram=no_loops_all_operations)

        assert len(output) == 2
        assert "drive" in output
        assert "readout" in output

        for bus in output:
            assert isinstance(output[bus], QPy.Sequence)

        assert len(output["drive"]._waveforms._waveforms) == 2
        assert len(output["drive"]._acquisitions._acquisitions) == 0
        assert len(output["drive"]._weights._weights) == 0
        assert output["drive"]._program._compiled
        assert (
            repr(output["drive"]._program)
            == "setup:\n    wait_sync        4\n    \nmain:\n    set_freq         1200\n    set_ph           250000000\n    reset_ph\n    set_awg_gain     16383, 16383\n    set_awg_offs     16383, 16383\n    play             0, 1, 40\n    wait_sync        4\n    stop\n    \n"
        )

        assert len(output["readout"]._waveforms._waveforms) == 2
        assert len(output["readout"]._acquisitions._acquisitions) == 1
        assert output["readout"]._acquisitions._acquisitions[0].num_bins == 1
        assert len(output["readout"]._weights._weights) == 0
        assert output["readout"]._program._compiled
        assert (
            repr(output["readout"]._program)
            == "setup:\n    wait_sync        4\n    \nmain:\n    wait_sync        4\n    wait             100\n    play             0, 1, 1000\n    acquire          0, 0, 1000\n    stop\n    \n"
        )

    def test_average(self, average: QProgram):
        compiler = QBloxCompiler(settings=Settings())
        output = compiler.compile(qprogram=average)

        assert len(output) == 2
        assert "drive" in output
        assert "readout" in output

        for bus in output:
            assert isinstance(output[bus], QPy.Sequence)

        assert len(output["drive"]._waveforms._waveforms) == 2
        assert len(output["drive"]._acquisitions._acquisitions) == 0
        assert len(output["drive"]._weights._weights) == 0
        assert output["drive"]._program._compiled
        assert (
            repr(output["drive"]._program)
            == "setup:\n    wait_sync        4\n    \nmain:\n    move             1000, R0\n    avg_0:\n        wait_sync        4\n        play             0, 1, 40\n        wait_sync        4\n        loop             R0, @avg_0\n    stop\n    \n"
        )

        assert len(output["readout"]._waveforms._waveforms) == 2
        assert len(output["readout"]._acquisitions._acquisitions) == 1
        assert output["readout"]._acquisitions._acquisitions[0].num_bins == 1
        assert len(output["readout"]._weights._weights) == 0
        assert output["readout"]._program._compiled
        assert (
            repr(output["readout"]._program)
            == "setup:\n    wait_sync        4\n    \nmain:\n    move             1000, R0\n    avg_0:\n        wait_sync        4\n        wait_sync        4\n        wait             100\n        play             0, 1, 1000\n        acquire          0, 0, 1000\n        loop             R0, @avg_0\n    stop\n    \n"
        )

<<<<<<< HEAD
    def test_acquire_loop_with_weights(self, acquire_loop_with_weights: QProgram):
        compiler = QBloxCompiler(settings=Settings())
        output = compiler.compile(qprogram=acquire_loop_with_weights)

        assert len(output) == 2
        assert "drive" in output
        assert "readout" in output

        for bus in output:
            assert isinstance(output[bus], QPy.Sequence)

        assert len(output["drive"]._waveforms._waveforms) == 2
        assert len(output["drive"]._acquisitions._acquisitions) == 0
        assert len(output["drive"]._weights._weights) == 0
        assert output["drive"]._program._compiled
        assert (
            repr(output["drive"]._program)
            == "setup:\n    wait_sync        4\n    \nmain:\n    move             1000, R0\n    avg_0:\n        wait_sync        4\n        play             0, 1, 40\n        wait_sync        4\n        loop             R0, @avg_0\n    stop\n    \n"
        )

        assert len(output["readout"]._waveforms._waveforms) == 2
        assert len(output["readout"]._acquisitions._acquisitions) == 1
        assert output["readout"]._acquisitions._acquisitions[0].num_bins == 1
        assert len(output["readout"]._weights._weights) == 1
        assert output["readout"]._program._compiled
        assert (
            repr(output["readout"]._program)
            == "setup:\n    wait_sync        4\n    \nmain:\n    move             1000, R0\n    avg_0:\n        wait_sync        4\n        wait_sync        4\n        wait             100\n        play             0, 1, 1000\n        acquire_weighed  0, 0, 0, 0, 1000\n        loop             R0, @avg_0\n    stop\n    \n"
        )

    def test_acquire_loop_with_weights_of_different_length_throws_exception(
        self, acquire_loop_with_weights_of_different_length: QProgram
    ):
        with pytest.raises(NotImplementedError, match="Weights should have equal lengths."):
            compiler = QBloxCompiler(settings=Settings())
            _ = compiler.compile(qprogram=acquire_loop_with_weights_of_different_length)

    def test_acquire_loop_with_for_loop(self, acquire_loop_with_for_loop: QProgram):
=======
    def test_average_with_for_loop(self, average_with_for_loop: QProgram):
>>>>>>> cd13dbff
        compiler = QBloxCompiler(settings=Settings())
        output = compiler.compile(qprogram=average_with_for_loop)

        assert len(output) == 2
        assert "drive" in output
        assert "readout" in output

        for bus in output:
            assert isinstance(output[bus], QPy.Sequence)

        assert len(output["drive"]._waveforms._waveforms) == 2
        assert len(output["drive"]._acquisitions._acquisitions) == 0
        assert len(output["drive"]._weights._weights) == 0
        assert output["drive"]._program._compiled
        assert (
            repr(output["drive"]._program)
            == "setup:\n    wait_sync        4\n    \nmain:\n    move             1000, R0\n    avg_0:\n        wait_sync        4\n        move             4, R1\n        loop_0:\n            wait_sync        4\n            play             0, 1, 40\n            wait_sync        4\n            add              R1, 4, R1\n            nop\n            jlt              R1, 100, @loop_0\n        loop             R0, @avg_0\n    stop\n    \n"
        )

        assert len(output["readout"]._waveforms._waveforms) == 2
        assert len(output["readout"]._acquisitions._acquisitions) == 1
        assert output["readout"]._acquisitions._acquisitions[0].num_bins == 24
        assert len(output["readout"]._weights._weights) == 0
        assert output["readout"]._program._compiled
        assert (
            repr(output["readout"]._program)
            == "setup:\n    wait_sync        4\n    \nmain:\n    move             1000, R0\n    avg_0:\n        move             0, R1\n        wait_sync        4\n        move             4, R2\n        loop_0:\n            wait_sync        4\n            wait_sync        4\n            wait             R2\n            play             0, 1, 1000\n            acquire          0, R1, 1000\n            add              R1, 1, R1\n            add              R2, 4, R2\n            nop\n            jlt              R2, 100, @loop_0\n        loop             R0, @avg_0\n    stop\n    \n"
        )

<<<<<<< HEAD
    def test_acquire_loop_with_for_loop_with_weights(self, acquire_loop_with_for_loop_with_weights: QProgram):
        compiler = QBloxCompiler(settings=Settings())
        output = compiler.compile(qprogram=acquire_loop_with_for_loop_with_weights)

        assert len(output) == 2
        assert "drive" in output
=======
    def test_average_with_multiple_for_loops_and_acquires(self, average_with_multiple_for_loops_and_acquires: QProgram):
        compiler = QBloxCompiler(settings=Settings())
        output = compiler.compile(qprogram=average_with_multiple_for_loops_and_acquires)

        assert len(output) == 1
>>>>>>> cd13dbff
        assert "readout" in output

        for bus in output:
            assert isinstance(output[bus], QPy.Sequence)

<<<<<<< HEAD
        assert len(output["drive"]._waveforms._waveforms) == 2
        assert len(output["drive"]._acquisitions._acquisitions) == 0
        assert len(output["drive"]._weights._weights) == 0
        assert output["drive"]._program._compiled
        assert (
            repr(output["drive"]._program)
            == "setup:\n    wait_sync        4\n    \nmain:\n    move             1000, R0\n    avg_0:\n        wait_sync        4\n        move             4, R1\n        loop_0:\n            wait_sync        4\n            play             0, 1, 40\n            wait_sync        4\n            add              R1, 4, R1\n            nop\n            jlt              R1, 100, @loop_0\n        loop             R0, @avg_0\n    stop\n    \n"
        )

        assert len(output["readout"]._waveforms._waveforms) == 2
        assert len(output["readout"]._acquisitions._acquisitions) == 1
        assert output["readout"]._acquisitions._acquisitions[0].num_bins == 24
        assert len(output["readout"]._weights._weights) == 1
        assert output["readout"]._program._compiled
        assert (
            repr(output["readout"]._program)
            == "setup:\n    wait_sync        4\n    \nmain:\n    move             1000, R0\n    avg_0:\n        move             0, R1\n        move             0, R2\n        move             0, R3\n        wait_sync        4\n        move             4, R4\n        loop_0:\n            wait_sync        4\n            wait_sync        4\n            wait             R4\n            play             0, 1, 1000\n            acquire_weighed  0, R3, R2, R1, 1000\n            add              R3, 1, R3\n            add              R4, 4, R4\n            nop\n            jlt              R4, 100, @loop_0\n        loop             R0, @avg_0\n    stop\n    \n"
        )

    def test_acquire_loop_with_nested_for_loops(self, acquire_loop_with_nested_for_loops: QProgram):
=======
        assert len(output["readout"]._waveforms._waveforms) == 2
        assert len(output["readout"]._acquisitions._acquisitions) == 3
        assert output["readout"]._acquisitions._acquisitions[0].num_bins == 50
        assert output["readout"]._acquisitions._acquisitions[1].num_bins == 1
        assert output["readout"]._acquisitions._acquisitions[2].num_bins == 10
        assert len(output["readout"]._weights._weights) == 0
        assert output["readout"]._program._compiled
        assert (
            repr(output["readout"]._program)
            == "setup:\n    wait_sync        4\n    \nmain:\n    move             1000, R0\n    avg_0:\n        move             51, R1\n        move             0, R2\n        wait_sync        4\n        move             0, R3\n        loop_0:\n            wait_sync        4\n            set_freq         R3\n            play             0, 1, 1000\n            acquire          0, R2, 1000\n            add              R2, 1, R2\n            add              R3, 40, R3\n            nop\n            jlt              R3, 2000, @loop_0\n        acquire          1, 50, 1000\n        move             0, R4\n        loop_1:\n            wait_sync        4\n            set_awg_gain     R4, R4\n            play             0, 1, 1000\n            acquire          2, R1, 1000\n            add              R1, 1, R1\n            add              R4, 3276, R4\n            nop\n            jlt              R4, 32767, @loop_1\n        loop             R0, @avg_0\n    stop\n    \n"
        )

    def test_average_with_nested_for_loops(self, average_with_nested_for_loops: QProgram):
>>>>>>> cd13dbff
        compiler = QBloxCompiler(settings=Settings())
        output = compiler.compile(qprogram=average_with_nested_for_loops)

        assert len(output) == 2
        assert "drive" in output
        assert "readout" in output

        for bus in output:
            assert isinstance(output[bus], QPy.Sequence)

        assert len(output["drive"]._waveforms._waveforms) == 2
        assert len(output["drive"]._acquisitions._acquisitions) == 0
        assert len(output["drive"]._weights._weights) == 0
        assert output["drive"]._program._compiled
        assert (
            repr(output["drive"]._program)
            == "setup:\n    wait_sync        4\n    \nmain:\n    move             1000, R0\n    avg_0:\n        wait_sync        4\n        move             0, R1\n        loop_0:\n            wait_sync        4\n            set_awg_gain     R1, R1\n            move             4, R2\n            loop_1:\n                wait_sync        4\n                play             0, 1, 40\n                wait_sync        4\n                add              R2, 4, R2\n                nop\n                jlt              R2, 100, @loop_1\n            add              R1, 3276, R1\n            nop\n            jlt              R1, 32767, @loop_0\n        loop             R0, @avg_0\n    stop\n    \n"
        )

        assert len(output["readout"]._waveforms._waveforms) == 2
        assert len(output["readout"]._acquisitions._acquisitions) == 1
        assert output["readout"]._acquisitions._acquisitions[0].num_bins == 240
        assert len(output["readout"]._weights._weights) == 0
        assert output["readout"]._program._compiled
        assert (
            repr(output["readout"]._program)
            == "setup:\n    wait_sync        4\n    \nmain:\n    move             1000, R0\n    avg_0:\n        move             0, R1\n        wait_sync        4\n        move             0, R2\n        loop_0:\n            wait_sync        4\n            move             4, R3\n            loop_1:\n                wait_sync        4\n                wait_sync        4\n                wait             R3\n                play             0, 1, 1000\n                acquire          0, R1, 1000\n                add              R1, 1, R1\n                add              R3, 4, R3\n                nop\n                jlt              R3, 100, @loop_1\n            add              R2, 3276, R2\n            nop\n            jlt              R2, 32767, @loop_0\n        loop             R0, @avg_0\n    stop\n    \n"
        )

    def test_for_loop_variable_with_no_targets_throws_exception(self, for_loop_variable_with_no_target: QProgram):
        with pytest.raises(
            NotImplementedError, match="Variables referenced in loops should be used in at least one operation."
        ):
            compiler = QBloxCompiler(settings=Settings())
            _ = compiler.compile(qprogram=for_loop_variable_with_no_target)

    def test_for_loop_variable_with_different_targets_throws_exception(
        self, for_loop_variable_with_different_targets: QProgram
    ):
        with pytest.raises(
            NotImplementedError, match="Variables referenced in a loop cannot be used in different types of operations."
        ):
            compiler = QBloxCompiler(settings=Settings())
            _ = compiler.compile(qprogram=for_loop_variable_with_different_targets)

    def test_play_operation_with_waveforms_of_different_length_throws_exception(
        self, play_operation_with_waveforms_of_different_length: QProgram
    ):
        with pytest.raises(NotImplementedError, match="Waveforms should have equal lengths."):
            compiler = QBloxCompiler(settings=Settings())
            _ = compiler.compile(qprogram=play_operation_with_waveforms_of_different_length)

    def test_multiple_play_operations_with_same_waveform(self, multiple_play_operations_with_same_waveform: QProgram):
        compiler = QBloxCompiler(settings=Settings())
        output = compiler.compile(qprogram=multiple_play_operations_with_same_waveform)

        assert len(output) == 1
        assert "drive" in output

        for bus in output:
            assert isinstance(output[bus], QPy.Sequence)

        assert len(output["drive"]._waveforms._waveforms) == 2
        assert len(output["drive"]._acquisitions._acquisitions) == 0
        assert len(output["drive"]._weights._weights) == 0
        assert output["drive"]._program._compiled
        assert (
            repr(output["drive"]._program)
            == "setup:\n    wait_sync        4\n    \nmain:\n    play             0, 1, 40\n    play             0, 1, 40\n    play             0, 1, 40\n    stop\n    \n"
        )

    def test_multiple_play_operations_with_no_Q_waveform(self, multiple_play_operations_with_no_Q_waveform: QProgram):
        compiler = QBloxCompiler(settings=Settings())
        output = compiler.compile(qprogram=multiple_play_operations_with_no_Q_waveform)

        assert len(output) == 1
        assert "drive" in output

        for bus in output:
            assert isinstance(output[bus], QPy.Sequence)

        assert len(output["drive"]._waveforms._waveforms) == 2
        assert len(output["drive"]._acquisitions._acquisitions) == 0
        assert len(output["drive"]._weights._weights) == 0
        assert output["drive"]._program._compiled
        assert (
            repr(output["drive"]._program)
            == "setup:\n    wait_sync        4\n    \nmain:\n    play             0, 1, 40\n    play             0, 1, 40\n    play             0, 1, 40\n    stop\n    \n"
        )<|MERGE_RESOLUTION|>--- conflicted
+++ resolved
@@ -37,8 +37,7 @@
     return qp
 
 
-<<<<<<< HEAD
-@pytest.fixture(name="acquire_loop_with_weights")
+@pytest.fixture(name="average_with_weights")
 def fixture_acquire_loop_with_weights() -> QProgram:
     drag_pair = DragPulse(amplitude=1.0, duration=40, num_sigmas=4, drag_coefficient=1.2)
     readout_pair = IQPair(I=Square(amplitude=1.0, duration=1000), Q=Square(amplitude=0.0, duration=1000))
@@ -47,7 +46,7 @@
         Q=Gaussian(amplitude=1.0, duration=1000, num_sigmas=2.5),
     )
     qp = QProgram()
-    with qp.acquire_loop(iterations=1000):
+    with qp.average(shots=1000):
         qp.play(bus="drive", waveform=drag_pair)
         qp.sync()
         qp.wait(bus="readout", time=100)
@@ -56,8 +55,8 @@
     return qp
 
 
-@pytest.fixture(name="acquire_loop_with_weights_of_different_length")
-def fixture_acquire_loop_with_weights_of_different_lengths() -> QProgram:
+@pytest.fixture(name="average_with_weights_of_different_length")
+def fixture_average_with_weights_of_different_lengths() -> QProgram:
     drag_pair = DragPulse(amplitude=1.0, duration=40, num_sigmas=4, drag_coefficient=1.2)
     readout_pair = IQPair(I=Square(amplitude=1.0, duration=1000), Q=Square(amplitude=0.0, duration=1000))
     weights = IQPair(
@@ -65,7 +64,7 @@
         Q=Gaussian(amplitude=1.0, duration=500, num_sigmas=2.5),
     )
     qp = QProgram()
-    with qp.acquire_loop(iterations=1000):
+    with qp.average(shots=1000):
         qp.play(bus="drive", waveform=drag_pair)
         qp.sync()
         qp.wait(bus="readout", time=100)
@@ -74,12 +73,8 @@
     return qp
 
 
-@pytest.fixture(name="acquire_loop_with_for_loop")
-def fixture_acquire_loop_with_for_loop() -> QProgram:
-=======
 @pytest.fixture(name="average_with_for_loop")
 def fixture_average_with_for_loop() -> QProgram:
->>>>>>> cd13dbff
     drag_pair = DragPulse(amplitude=1.0, duration=40, num_sigmas=4, drag_coefficient=1.2)
     readout_pair = IQPair(I=Square(amplitude=1.0, duration=1000), Q=Square(amplitude=0.0, duration=1000))
     qp = QProgram()
@@ -94,7 +89,6 @@
     return qp
 
 
-<<<<<<< HEAD
 @pytest.fixture(name="acquire_loop_with_for_loop_with_weights")
 def fixture_acquire_loop_with_for_loop_with_weights() -> QProgram:
     drag_pair = DragPulse(amplitude=1.0, duration=40, num_sigmas=4, drag_coefficient=1.2)
@@ -105,7 +99,7 @@
     )
     qp = QProgram()
     wait_time = qp.variable(int)
-    with qp.acquire_loop(iterations=1000):
+    with qp.average(shots=1000):
         with qp.for_loop(variable=wait_time, start=0, stop=100, step=4):
             qp.play(bus="drive", waveform=drag_pair)
             qp.sync()
@@ -115,9 +109,6 @@
     return qp
 
 
-@pytest.fixture(name="acquire_loop_with_nested_for_loops")
-def fixture_acquire_loop_with_nested_for_loops() -> QProgram:
-=======
 @pytest.fixture(name="average_with_multiple_for_loops_and_acquires")
 def fixture_average_with_multiple_for_loops_and_acquires() -> QProgram:
     readout_pair = IQPair(I=Square(amplitude=1.0, duration=1000), Q=Square(amplitude=0.0, duration=1000))
@@ -139,7 +130,6 @@
 
 @pytest.fixture(name="average_with_nested_for_loops")
 def fixture_average_with_nested_for_loops() -> QProgram:
->>>>>>> cd13dbff
     drag_pair = DragPulse(amplitude=1.0, duration=40, num_sigmas=4, drag_coefficient=1.2)
     readout_pair = IQPair(I=Square(amplitude=1.0, duration=1000), Q=Square(amplitude=0.0, duration=1000))
     qp = QProgram()
@@ -268,10 +258,9 @@
             == "setup:\n    wait_sync        4\n    \nmain:\n    move             1000, R0\n    avg_0:\n        wait_sync        4\n        wait_sync        4\n        wait             100\n        play             0, 1, 1000\n        acquire          0, 0, 1000\n        loop             R0, @avg_0\n    stop\n    \n"
         )
 
-<<<<<<< HEAD
-    def test_acquire_loop_with_weights(self, acquire_loop_with_weights: QProgram):
-        compiler = QBloxCompiler(settings=Settings())
-        output = compiler.compile(qprogram=acquire_loop_with_weights)
+    def test_average_with_weights(self, average_with_weights: QProgram):
+        compiler = QBloxCompiler(settings=Settings())
+        output = compiler.compile(qprogram=average_with_weights)
 
         assert len(output) == 2
         assert "drive" in output
@@ -299,17 +288,14 @@
             == "setup:\n    wait_sync        4\n    \nmain:\n    move             1000, R0\n    avg_0:\n        wait_sync        4\n        wait_sync        4\n        wait             100\n        play             0, 1, 1000\n        acquire_weighed  0, 0, 0, 0, 1000\n        loop             R0, @avg_0\n    stop\n    \n"
         )
 
-    def test_acquire_loop_with_weights_of_different_length_throws_exception(
-        self, acquire_loop_with_weights_of_different_length: QProgram
+    def test_average_with_weights_of_different_length_throws_exception(
+        self, average_with_weights_of_different_length: QProgram
     ):
         with pytest.raises(NotImplementedError, match="Weights should have equal lengths."):
             compiler = QBloxCompiler(settings=Settings())
-            _ = compiler.compile(qprogram=acquire_loop_with_weights_of_different_length)
-
-    def test_acquire_loop_with_for_loop(self, acquire_loop_with_for_loop: QProgram):
-=======
+            _ = compiler.compile(qprogram=average_with_weights_of_different_length)
+
     def test_average_with_for_loop(self, average_with_for_loop: QProgram):
->>>>>>> cd13dbff
         compiler = QBloxCompiler(settings=Settings())
         output = compiler.compile(qprogram=average_with_for_loop)
 
@@ -339,26 +325,17 @@
             == "setup:\n    wait_sync        4\n    \nmain:\n    move             1000, R0\n    avg_0:\n        move             0, R1\n        wait_sync        4\n        move             4, R2\n        loop_0:\n            wait_sync        4\n            wait_sync        4\n            wait             R2\n            play             0, 1, 1000\n            acquire          0, R1, 1000\n            add              R1, 1, R1\n            add              R2, 4, R2\n            nop\n            jlt              R2, 100, @loop_0\n        loop             R0, @avg_0\n    stop\n    \n"
         )
 
-<<<<<<< HEAD
     def test_acquire_loop_with_for_loop_with_weights(self, acquire_loop_with_for_loop_with_weights: QProgram):
         compiler = QBloxCompiler(settings=Settings())
         output = compiler.compile(qprogram=acquire_loop_with_for_loop_with_weights)
 
         assert len(output) == 2
         assert "drive" in output
-=======
-    def test_average_with_multiple_for_loops_and_acquires(self, average_with_multiple_for_loops_and_acquires: QProgram):
-        compiler = QBloxCompiler(settings=Settings())
-        output = compiler.compile(qprogram=average_with_multiple_for_loops_and_acquires)
-
-        assert len(output) == 1
->>>>>>> cd13dbff
-        assert "readout" in output
-
-        for bus in output:
-            assert isinstance(output[bus], QPy.Sequence)
-
-<<<<<<< HEAD
+        assert "readout" in output
+
+        for bus in output:
+            assert isinstance(output[bus], QPy.Sequence)
+
         assert len(output["drive"]._waveforms._waveforms) == 2
         assert len(output["drive"]._acquisitions._acquisitions) == 0
         assert len(output["drive"]._weights._weights) == 0
@@ -378,8 +355,16 @@
             == "setup:\n    wait_sync        4\n    \nmain:\n    move             1000, R0\n    avg_0:\n        move             0, R1\n        move             0, R2\n        move             0, R3\n        wait_sync        4\n        move             4, R4\n        loop_0:\n            wait_sync        4\n            wait_sync        4\n            wait             R4\n            play             0, 1, 1000\n            acquire_weighed  0, R3, R2, R1, 1000\n            add              R3, 1, R3\n            add              R4, 4, R4\n            nop\n            jlt              R4, 100, @loop_0\n        loop             R0, @avg_0\n    stop\n    \n"
         )
 
-    def test_acquire_loop_with_nested_for_loops(self, acquire_loop_with_nested_for_loops: QProgram):
-=======
+    def test_average_with_multiple_for_loops_and_acquires(self, average_with_multiple_for_loops_and_acquires: QProgram):
+        compiler = QBloxCompiler(settings=Settings())
+        output = compiler.compile(qprogram=average_with_multiple_for_loops_and_acquires)
+
+        assert len(output) == 1
+        assert "readout" in output
+
+        for bus in output:
+            assert isinstance(output[bus], QPy.Sequence)
+
         assert len(output["readout"]._waveforms._waveforms) == 2
         assert len(output["readout"]._acquisitions._acquisitions) == 3
         assert output["readout"]._acquisitions._acquisitions[0].num_bins == 50
@@ -393,7 +378,6 @@
         )
 
     def test_average_with_nested_for_loops(self, average_with_nested_for_loops: QProgram):
->>>>>>> cd13dbff
         compiler = QBloxCompiler(settings=Settings())
         output = compiler.compile(qprogram=average_with_nested_for_loops)
 
