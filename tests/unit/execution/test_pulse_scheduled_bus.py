"""Tests for the PulseScheduledBus class."""
import pytest

from qililab.execution import PulseScheduledBus
from qililab.pulse import PulseBusSchedule


class TestPulseScheduledBus:
    """Unit tests checking the pulse scheduled bus and methods."""

    def test_add_pulse_method(self, pulse_scheduled_bus: PulseScheduledBus, pulse_bus_schedule: PulseBusSchedule):
        """Test add_pulse method."""
        pulse_scheduled_bus.add_pulse_bus_schedule(pulse_bus_schedule=pulse_bus_schedule)

    def test_waveforms_method(self, pulse_scheduled_bus: PulseScheduledBus):
        """Test waveforms method."""
        for resolution in [0.01, 0.1, 1, 10]:
            pulse_scheduled_bus.waveforms(resolution=resolution)

    def test_waveforms_method_raises_error(self, pulse_scheduled_bus: PulseScheduledBus):
        """Test waveforms method raises error."""
        with pytest.raises(IndexError):
            pulse_scheduled_bus.waveforms(idx=10)

    def test_qubit_ids_property(self, pulse_scheduled_bus: PulseScheduledBus):
        """Test qubit_ids property."""
        assert pulse_scheduled_bus.port == pulse_scheduled_bus.bus.port

    def test_acquire_time_method(self, pulse_scheduled_readout_bus: PulseScheduledBus):
        """Test acquire_time method."""
<<<<<<< HEAD
        assert isinstance(pulse_scheduled_readout_bus.acquire_time(), int)  # type: ignore
=======
        assert isinstance(pulse_scheduled_readout_bus.acquire_time(), int)  # type: ignore

    def test_acquire_time_raises_error(self, pulse_scheduled_bus: PulseScheduledBus):
        """Test that the ``acquire_time`` method raises an error when the index is out of bounds."""
        with pytest.raises(IndexError, match="Index 9 is out of bounds for pulse_schedule list of length"):
            pulse_scheduled_bus.acquire_time(idx=9)

    def test_acquire_results_raises_error(self, pulse_scheduled_bus: PulseScheduledBus):
        """Test that the ``acquire_results`` raises an error when no readout system control is present."""
        with pytest.raises(
            ValueError, match="The bus drive_line_bus needs a readout system control to acquire the results"
        ):
            pulse_scheduled_bus.acquire_result()
>>>>>>> ecb0f639
<|MERGE_RESOLUTION|>--- conflicted
+++ resolved
@@ -28,9 +28,6 @@
 
     def test_acquire_time_method(self, pulse_scheduled_readout_bus: PulseScheduledBus):
         """Test acquire_time method."""
-<<<<<<< HEAD
-        assert isinstance(pulse_scheduled_readout_bus.acquire_time(), int)  # type: ignore
-=======
         assert isinstance(pulse_scheduled_readout_bus.acquire_time(), int)  # type: ignore
 
     def test_acquire_time_raises_error(self, pulse_scheduled_bus: PulseScheduledBus):
@@ -43,5 +40,4 @@
         with pytest.raises(
             ValueError, match="The bus drive_line_bus needs a readout system control to acquire the results"
         ):
-            pulse_scheduled_bus.acquire_result()
->>>>>>> ecb0f639
+            pulse_scheduled_bus.acquire_result()