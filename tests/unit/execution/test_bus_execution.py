"""Tests for the BusExecution class."""
import pytest

from qililab.execution import BusExecution
from qililab.pulse import PulseSequence


class TestBusExecution:
    """Unit tests checking the Bus attributes and methods."""

    def test_add_pulse_method(self, bus_execution: BusExecution, pulse_sequence: PulseSequence):
        """Test add_pulse method."""
<<<<<<< HEAD
        pulse_sequence.frequency = bus_execution.pulse_sequences[0].frequency
=======
        pulse_sequence.pulses[0].frequency = bus_execution.pulse_sequences[0].frequency
>>>>>>> 10889580
        bus_execution.add_pulse_sequence(pulse_sequence=pulse_sequence)

    def test_waveforms_method(self, bus_execution: BusExecution):
        """Test waveforms method."""
        for resolution in [0.01, 0.1, 1, 10]:
            bus_execution.waveforms(resolution=resolution)

    def test_waveforms_method_raises_error(self, bus_execution: BusExecution):
        """Test waveforms method raises error."""
        with pytest.raises(IndexError):
            bus_execution.waveforms(idx=10)

    def test_qubit_ids_property(self, bus_execution: BusExecution):
        """Test qubit_ids property."""
        assert bus_execution.port == bus_execution.bus.port

    def test_acquire_time_method(self, buses_execution: BusExecution):
        """Test acquire_time method."""
        assert isinstance(buses_execution[1].acquire_time(), int)  # type: ignore

    def test_acquire_time_method_raises_error(self, buses_execution: BusExecution):
        """Test acquire_time method."""
        with pytest.raises(ValueError):
            buses_execution[0].acquire_time()  # type: ignore<|MERGE_RESOLUTION|>--- conflicted
+++ resolved
@@ -10,11 +10,7 @@
 
     def test_add_pulse_method(self, bus_execution: BusExecution, pulse_sequence: PulseSequence):
         """Test add_pulse method."""
-<<<<<<< HEAD
-        pulse_sequence.frequency = bus_execution.pulse_sequences[0].frequency
-=======
         pulse_sequence.pulses[0].frequency = bus_execution.pulse_sequences[0].frequency
->>>>>>> 10889580
         bus_execution.add_pulse_sequence(pulse_sequence=pulse_sequence)
 
     def test_waveforms_method(self, bus_execution: BusExecution):
