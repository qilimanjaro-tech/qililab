--- conflicted
+++ resolved
@@ -1,8 +1,4 @@
 """Tests for the ExecutionBuilder class."""
-<<<<<<< HEAD
-from typing import List
-=======
->>>>>>> e8c731d9
 from warnings import catch_warnings
 
 import numpy as np
@@ -45,11 +41,7 @@
 
 
 @pytest.fixture(name="loops")
-<<<<<<< HEAD
-def fixture_loop() -> List[Loop]:
-=======
 def fixture_loop() -> list[Loop]:
->>>>>>> e8c731d9
     """Return list of loops with alias equal to the alias in the Galadriel object specifyied in the data.py file"""
     return [
         Loop(alias=bus[RUNCARD.ALIAS], parameter=Parameter.CURRENT, values=np.linspace(0, 10, 10))
@@ -58,11 +50,7 @@
 
 
 @pytest.fixture(name="nested_loops")
-<<<<<<< HEAD
-def fixture_nested_loop() -> List[Loop]:
-=======
 def fixture_nested_loop() -> list[Loop]:
->>>>>>> e8c731d9
     """Return list of a loop that contain nested loops with alias equal to the alias in the Galadriel object specifyied in the data.py file"""
     loops = [
         Loop(alias=bus[RUNCARD.ALIAS], parameter=Parameter.CURRENT, values=np.linspace(0, 10, 10))
@@ -84,11 +72,7 @@
         platform_bus_executions = []
         for pulse_bus_schedule in pulse_schedule.elements:
             _, bus = platform.get_bus(pulse_bus_schedule.port)
-<<<<<<< HEAD
-            platform_bus_executions.append(BusExecution(bus=bus, pulse_schedule=[pulse_bus_schedule]))
-=======
             platform_bus_executions.append(BusExecution(bus=bus, pulse_bus_schedules=[pulse_bus_schedule]))
->>>>>>> e8c731d9
 
         expected = ExecutionManager(buses=platform_bus_executions, num_schedules=1, platform=platform)
         execution_manager = EXECUTION_BUILDER.build(platform=platform, pulse_schedules=[pulse_schedule])
@@ -104,19 +88,11 @@
         with pytest.raises(ValueError, match=f"There is no bus connected to port {test_port}."):
             EXECUTION_BUILDER.build(platform=platform, pulse_schedules=[pulse_schedule])
 
-<<<<<<< HEAD
-    def test_build_from_loops_method(self, platform: Platform, loops: List[Loop]):
-        """Test build_from_loops method"""
-        loops_alias = [loop.alias for loop in loops]
-        platform_bus_executions = [
-            BusExecution(bus=bus, pulse_schedule=[]) for bus in platform.buses if bus.alias in loops_alias
-=======
     def test_build_from_loops_method(self, platform: Platform, loops: list[Loop]):
         """Test build_from_loops method"""
         loops_alias = [loop.alias for loop in loops]
         platform_bus_executions = [
             BusExecution(bus=bus, pulse_bus_schedules=[]) for bus in platform.buses if bus.alias in loops_alias
->>>>>>> e8c731d9
         ]
         expected = ExecutionManager(buses=platform_bus_executions, num_schedules=0, platform=platform)
 
@@ -125,22 +101,14 @@
             assert len(w) == 1  # One warning is always thrown at the begining
             assert execution_manager == expected
 
-<<<<<<< HEAD
-    def test_build_from_loops_method_nested_loops(self, platform: Platform, nested_loops: List[Loop]):
-=======
     def test_build_from_loops_method_nested_loops(self, platform: Platform, nested_loops: list[Loop]):
->>>>>>> e8c731d9
         """Test build_from_loops method"""
         loops_alias = []
         for loops in nested_loops:
             for loop in loops.loops:
                 loops_alias.append(loop.alias)
         platform_bus_executions = [
-<<<<<<< HEAD
-            BusExecution(bus=bus, pulse_schedule=[]) for bus in platform.buses if bus.alias in loops_alias
-=======
             BusExecution(bus=bus, pulse_bus_schedules=[]) for bus in platform.buses if bus.alias in loops_alias
->>>>>>> e8c731d9
         ]
         expected = ExecutionManager(buses=platform_bus_executions, num_schedules=0, platform=platform)
 
@@ -149,19 +117,11 @@
             assert len(w) == 1  # One warning is always thrown at the begining
             assert execution_manager == expected
 
-<<<<<<< HEAD
-    def test_build_from_loops_method_repeated_alias(self, platform: Platform, loops: List[Loop]):
-        """Test build_from_loops method when two loops have the same alias"""
-        loops_alias = [loop.alias for loop in loops]
-        platform_bus_executions = [
-            BusExecution(bus=bus, pulse_schedule=[]) for bus in platform.buses if bus.alias in loops_alias
-=======
     def test_build_from_loops_method_repeated_alias(self, platform: Platform, loops: list[Loop]):
         """Test build_from_loops method when two loops have the same alias"""
         loops_alias = [loop.alias for loop in loops]
         platform_bus_executions = [
             BusExecution(bus=bus, pulse_bus_schedules=[]) for bus in platform.buses if bus.alias in loops_alias
->>>>>>> e8c731d9
         ]
         expected = ExecutionManager(buses=platform_bus_executions, num_schedules=0, platform=platform)
 
@@ -171,11 +131,7 @@
             assert len(w) == 2  # Two warnings should be thrown: Beggining and repeated alias
             assert execution_manager == expected
 
-<<<<<<< HEAD
-    def test_build_method_from_loops_with_wrong_loop_alias(self, platform: Platform, loops: List[Loop]):
-=======
     def test_build_method_from_loops_with_wrong_loop_alias(self, platform: Platform, loops: list[Loop]):
->>>>>>> e8c731d9
         """Test build_from_loops method raises an exception with a loop whose alias does not match any bus alias"""
         wrong_alias = "foobar"
         loop_with_wrong_alias = Loop(alias=wrong_alias, parameter=Parameter.CURRENT, values=np.linspace(0, 10, 10))
