--- conflicted
+++ resolved
@@ -4,11 +4,8 @@
 import numpy as np
 import pandas as pd
 import pytest
-from qibo.gates import RX, RY, I, M, X, Y
-from qibo.models import Circuit
 from qpysequence import Sequence
 
-from qililab import build_platform
 from qililab.constants import RESULTSDATAFRAME
 from qililab.execution import ExecutionManager
 from qililab.experiment import Experiment
@@ -16,9 +13,6 @@
 from qililab.result.qblox_results import QbloxResult
 from qililab.result.results import Results
 from qililab.system_control import ReadoutSystemControl
-from qililab.typings import ExperimentOptions, InstrumentName, LoopOptions, Parameter
-from qililab.utils import Loop
-from tests.data import Galadriel
 from tests.utils import mock_instruments
 
 
@@ -119,14 +113,8 @@
             results.ranges
             == np.array(
                 [
-<<<<<<< HEAD
-                    nested_experiment.options.loops[0].loop.range,  # type: ignore
-                    nested_experiment.options.loops[0].range,  # type: ignore
-=======
+                    nested_experiment.options.loops[0].loop.values,  # type: ignore
                     nested_experiment.options.loops[0].values,  # type: ignore
-                    nested_experiment.options.loops[0].loop.values,  # type: ignore
-                    nested_experiment.options.loops[0].loop.loop.values,  # type: ignore
->>>>>>> d9aca3a4
                 ]
             )
         ).all()
