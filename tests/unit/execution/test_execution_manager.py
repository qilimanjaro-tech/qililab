--- conflicted
+++ resolved
@@ -108,26 +108,15 @@
         probabilities = results.probabilities(mean=True)
         assert probabilities[RESULTSDATAFRAME.LOOP_INDEX + "0"].unique().size == 2
         assert probabilities[RESULTSDATAFRAME.LOOP_INDEX + "1"].unique().size == 2
-<<<<<<< HEAD
-        mock_dump_1.assert_called()
-        mock_open_1.assert_called()
-        mock_open_2.assert_called()
-=======
-        mock_dump.assert_called()
-        mock_open.assert_called()
->>>>>>> 7b7408a5
+        mock_dump.assert_called()
+        mock_open.assert_called()
         mock_makedirs.assert_called()
         assert (
             results.ranges
             == np.array(
                 [
-<<<<<<< HEAD
-                    nested_experiment.options.loops[0].loop.range,  # type: ignore
-                    nested_experiment.options.loops[0].range,  # type: ignore
-=======
                     nested_experiment.options.loops[0].loop.values,  # type: ignore
                     nested_experiment.options.loops[0].values,  # type: ignore
->>>>>>> 7b7408a5
                 ]
             )
         ).all()
