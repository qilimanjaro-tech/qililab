--- conflicted
+++ resolved
@@ -320,12 +320,9 @@
 
         for awg in awgs:
             for seq_idx in range(awg.num_sequencers):  # type: ignore
-<<<<<<< HEAD
-=======
                 if isinstance(awg, QbloxQRM) and seq_idx == 1:
                     assert awg.device.sequencers[seq_idx].sequence.call_count == 0  # type: ignore
                     continue
->>>>>>> 770bead5
                 assert awg.device.sequencers[seq_idx].sequence.call_count == 1  # type: ignore
 
     def test_run(self, mocked_execution_manager: ExecutionManager):
