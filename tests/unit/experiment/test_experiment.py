"""Tests for the Experiment class."""
import os
import time
from pathlib import Path
from unittest.mock import MagicMock, patch

import pytest
from matplotlib.figure import Figure
from qibo.gates import M
from qibo.models.circuit import Circuit

from qililab.constants import DATA
from qililab.execution import Execution
from qililab.experiment import Experiment
from qililab.platform import Platform
from qililab.pulse import PulseSchedule
from qililab.result.results import Results
from qililab.typings import Parameter
from qililab.typings.enums import InstrumentName
from qililab.typings.experiment import ExperimentOptions
from qililab.utils.live_plot import LivePlot

from .aux_methods import mock_instruments


@pytest.fixture(name="connected_experiment")
@patch("qililab.instrument_controllers.qblox.qblox_pulsar_controller.Pulsar", autospec=True)
@patch("qililab.instrument_controllers.rohde_schwarz.sgs100a_controller.RohdeSchwarzSGS100A", autospec=True)
@patch("qililab.instrument_controllers.keithley.keithley_2600_controller.Keithley2600Driver", autospec=True)
@patch("qililab.instrument_controllers.mini_circuits.mini_circuits_controller.MiniCircuitsDriver", autospec=True)
def fixture_connected_experiment(
    mock_mini_circuits: MagicMock,
    mock_keithley: MagicMock,
    mock_rs: MagicMock,
    mock_pulsar: MagicMock,
    experiment_all_platforms: Experiment,
):
    """Fixture that mocks all the instruments, connects to the mocked instruments and returns the `Experiment`
    instance."""
    mock_instruments(mock_rs=mock_rs, mock_pulsar=mock_pulsar, mock_keithley=mock_keithley)
    experiment_all_platforms.connect()
    mock_mini_circuits.assert_called()
    mock_keithley.assert_called()
    mock_rs.assert_called()
    mock_pulsar.assert_called()
    return experiment_all_platforms


class TestAttributes:
    """Unit tests checking the Experiment attributes and methods"""

    def test_platform_attributes(self, experiment: Experiment):
        """Test platform attributes after initialization."""
        assert isinstance(experiment.platform, Platform)
        assert isinstance(experiment.circuits, list)
        if len(experiment.circuits) > 0:
            for circuit in experiment.circuits:
                assert isinstance(circuit, Circuit)
        assert isinstance(experiment.pulse_schedules, list)
        if len(experiment.pulse_schedules) > 0:
            for pulse_schedule in experiment.pulse_schedules:
                assert isinstance(pulse_schedule, PulseSchedule)
        assert isinstance(experiment.options, ExperimentOptions)
        assert not hasattr(experiment, "execution")
        assert not hasattr(experiment, "results")
        assert not hasattr(experiment, "results_path")
        assert not hasattr(experiment, "_plot")
        assert not hasattr(experiment, "_remote_id")


class TestProperties:
    """Test the properties of the Experiment class."""

    def test_software_average_property(self, experiment: Experiment):
        """Test software_average property."""
        assert experiment.software_average == experiment.options.settings.software_average

    def test_hardware_average_property(self, experiment: Experiment):
        """Test hardware_average property."""
        assert experiment.hardware_average == experiment.options.settings.hardware_average

    def test_repetition_duration_property(self, experiment: Experiment):
        """Test repetition_duration property."""
        assert experiment.repetition_duration == experiment.options.settings.repetition_duration


class TestMethods:
    """Test the methods of the Experiment class."""

    def test_connect(self, experiment_all_platforms: Experiment):
        """Test the ``connect`` method of the Experiment class."""
        with patch("qililab.platform.platform.Platform.connect") as mock_connect:
            experiment_all_platforms.connect()
            mock_connect.assert_called_once()

    def test_initial_setup(self, experiment_all_platforms: Experiment):
        """Test the ``initial_setup`` method of the Experiment class."""
        with patch("qililab.platform.platform.Platform.initial_setup") as mock_initial_setup:
            experiment_all_platforms.initial_setup()
            mock_initial_setup.assert_called_once()

    def test_build_execution(self, experiment: Experiment):
        """Test the ``build_execution`` method of the Experiment class."""
        # Check that the ``pulse_schedules`` attribute is empty
        assert len(experiment.pulse_schedules) == 0
        # Check that attributes don't exist
        assert not hasattr(experiment, "execution")
        assert not hasattr(experiment, "results")
        assert not hasattr(experiment, "results_path")
        assert not hasattr(experiment, "_plot")
        assert not hasattr(experiment, "_remote_id")
        experiment.build_execution()
        # Check that the ``pulse_schedules`` attribute is NOT empty
        assert len(experiment.pulse_schedules) == len(experiment.circuits)
        # Check that new attributes are created
        assert isinstance(experiment.execution, Execution)
<<<<<<< HEAD
        assert isinstance(experiment.results, Results)
        assert isinstance(experiment.results_path, Path)
=======
        assert not hasattr(experiment, "results")
        assert not hasattr(experiment, "results_path")
>>>>>>> ecb0f639
        if experiment.platform.connection is None:
            assert experiment._plot is None
        else:
            assert isinstance(experiment._plot, LivePlot)
        assert not hasattr(experiment, "_remote_id")

    def test_run_without_data_path_raises_error(self, experiment: Experiment):
        """Test that the ``build_execution`` method of the ``Experiment`` class raises an error when no DATA
        path is specified."""
        old_data = os.environ.get(DATA)
        del os.environ[DATA]
        with pytest.raises(ValueError, match="Environment variable DATA is not set"):
            experiment.build_execution()
            experiment.run()
        if old_data is not None:
            os.environ[DATA] = old_data

    def test_run(self, connected_experiment: Experiment):
        """Test the ``run`` method of the Experiment class."""
<<<<<<< HEAD
        assert len(built_experiment.results.results) == 0
        with patch("qililab.execution.execution_manager.open") as mock_open:
            built_experiment.run()
            mock_open.assert_called()
        assert len(built_experiment.results.results) > 0
=======
        connected_experiment.build_execution()
        assert not hasattr(connected_experiment, "results")
        with patch("qililab.execution.execution_manager.open") as mock_open:
            with patch("qililab.experiment.experiment.open") as mock_open:
                with patch("qililab.experiment.experiment.os.makedirs") as mock_makedirs:
                    # Build execution
                    connected_experiment.run()
                    # Assert that the mocks are called when building the execution (such that NO files are created)
                    mock_open.assert_called()
                    mock_makedirs.assert_called()
                    mock_open.assert_called()
        assert len(connected_experiment.results.results) > 0
>>>>>>> ecb0f639

    def test_run_raises_error(self, experiment: Experiment):
        """Test that the ``run`` method raises an error if ``build_execution`` has not been called."""
        with pytest.raises(ValueError, match="Please build the execution before running an experiment"):
            experiment.run()

    def test_turn_on_instruments(self, connected_experiment: Experiment):
        """Test the ``turn_on_instruments`` method of the Experiment class."""
        connected_experiment.build_execution()
        with patch("qililab.platform.platform.Platform.turn_on_instruments") as mock_turn_on:
            connected_experiment.turn_on_instruments()
            mock_turn_on.assert_called_once()

    def test_turn_on_instruments_raises_error(self, experiment: Experiment):
        """Test that the ``turn_on_instruments`` method raises an error if ``build_execution`` has not been called."""
        with pytest.raises(ValueError, match="Please build the execution before turning on the instruments"):
            experiment.turn_on_instruments()

    def test_turn_off_instruments(self, connected_experiment: Experiment):
        """Test the ``turn_off_instruments`` method of the Experiment class."""
        connected_experiment.build_execution()
        with patch("qililab.platform.platform.Platform.turn_off_instruments") as mock_turn_off:
            connected_experiment.turn_off_instruments()
            mock_turn_off.assert_called_once()

    def test_turn_off_instruments_raises_error(self, experiment: Experiment):
        """Test that the ``turn_off_instruments`` method raises an error if ``build_execution`` has not been called."""
        with pytest.raises(ValueError, match="Please build the execution before turning off the instruments"):
            experiment.turn_off_instruments()

    def test_disconnect(self, experiment: Experiment):
        """Test the ``disconnect`` method of the Experiment class."""
        with patch("qililab.platform.platform.Platform.disconnect") as mock_disconnect:
            experiment.disconnect()
            mock_disconnect.assert_called_once()

    def test_to_dict_method(self, experiment_all_platforms: Experiment):
        """Test to_dict method."""
        dictionary = experiment_all_platforms.to_dict()
        assert isinstance(dictionary, dict)

    def test_from_dict_method(self, experiment: Experiment):
        # sourcery skip: class-extract-method
        """Test from_dict method."""
        dictionary = experiment.to_dict()
        experiment_2 = Experiment.from_dict(dictionary)
        assert isinstance(experiment_2, Experiment)

    def test_from_dict_method_loop(self, nested_experiment: Experiment):
        """Test from_dict method with an experiment with a nested loop."""
        dictionary = nested_experiment.to_dict()
        experiment_2 = Experiment.from_dict(dictionary)
        assert isinstance(experiment_2, Experiment)

    def test_draw_method(self, connected_experiment: Experiment):
        """Test draw method."""
        connected_experiment.build_execution()
        figure = connected_experiment.draw()
        assert isinstance(figure, Figure)

    def test_draw_raises_error(self, experiment: Experiment):
        """Test that the ``draw`` method raises an error if ``build_execution`` has not been called."""
        with pytest.raises(ValueError, match="Please build the execution before drawing the experiment"):
            experiment.draw()

    def test_loop_num_loops_property(self, experiment_all_platforms: Experiment):
        """Test loop's num_loops property."""
        if experiment_all_platforms.options.loops is not None:
            print(experiment_all_platforms.options.loops[0].num_loops)

    def test_draw_method_with_one_bus(self, platform: Platform):
        """Test draw method with only one measurement gate."""
        circuit = Circuit(1)
        circuit.add(M(0))
        experiment = Experiment(circuits=[circuit], platform=platform)
        experiment.build_execution()
        experiment.draw()

    def test_str_method(self, experiment_all_platforms: Experiment):
        """Test __str__ method."""
        str(experiment_all_platforms)


class TestSetParameter:
    """Unit tests for the ``set_parameter`` method."""

    def test_set_parameter_method_without_a_connected_device(self, experiment: Experiment):
        """Test set_parameter method raising an error when device is not connected."""
        with pytest.raises(ValueError):
            experiment.set_parameter(
                alias=InstrumentName.QBLOX_QCM.value, parameter=Parameter.IF, value=1e9, channel_id=0
            )

    @patch("qililab.instrument_controllers.qblox.qblox_pulsar_controller.Pulsar", autospec=True)
    @patch("qililab.instrument_controllers.rohde_schwarz.sgs100a_controller.RohdeSchwarzSGS100A", autospec=True)
    @patch("qililab.instrument_controllers.keithley.keithley_2600_controller.Keithley2600Driver", autospec=True)
    @patch("qililab.typings.instruments.mini_circuits.urllib", autospec=True)
    def test_set_parameter_method_with_a_connected_device(
        self,
        mock_urllib: MagicMock,
        mock_keithley: MagicMock,
        mock_rs: MagicMock,
        mock_pulsar: MagicMock,
        experiment: Experiment,  # pylint: disable=unused-argument
    ):
        """Test set_parameter method."""
        # add dynamically created attributes
        mock_instruments(mock_rs=mock_rs, mock_pulsar=mock_pulsar, mock_keithley=mock_keithley)
        experiment.platform.connect()
        mock_urllib.request.Request.assert_called()
        mock_urllib.request.urlopen.assert_called()
        experiment.set_parameter(alias=InstrumentName.QBLOX_QCM.value, parameter=Parameter.IF, value=1e9, channel_id=0)

    def test_set_parameter_method_with_platform_settings(self, experiment: Experiment):
        """Test set_parameter method with platform settings."""
        experiment.set_parameter(alias="M", parameter=Parameter.AMPLITUDE, value=0.3)
        assert experiment.platform.settings.get_gate(name="M").amplitude == 0.3

    def test_set_parameter_method_with_instrument_controller_reset(self, experiment: Experiment):
        """Test set_parameter method with instrument controller reset."""
        experiment.set_parameter(alias="pulsar_controller_qcm_0", parameter=Parameter.RESET, value=False)
        assert (
            experiment.platform.instrument_controllers.get_instrument_controller(
                alias="pulsar_controller_qcm_0"
            ).settings.reset
            is False
        )

    def test_set_parameter_method_with_gate_value(self, experiment: Experiment):
        """Test the ``set_parameter`` method with a parameter of a gate."""
        experiment.set_parameter(alias="X", parameter=Parameter.DURATION, value=123)
        assert experiment.platform.settings.get_gate(name="X").duration == 123


class TestReset:
    """Unit tests for the reset option."""

    @patch("qililab.instrument_controllers.qblox.qblox_pulsar_controller.Pulsar", autospec=True)
    @patch("qililab.instrument_controllers.rohde_schwarz.sgs100a_controller.RohdeSchwarzSGS100A", autospec=True)
    @patch("qililab.instrument_controllers.keithley.keithley_2600_controller.Keithley2600Driver", autospec=True)
    @patch("qililab.typings.instruments.mini_circuits.urllib", autospec=True)
    @patch("qililab.instrument_controllers.instrument_controller.InstrumentController.reset")
    def test_set_reset_true_with_connected_device(
        self,
        mock_reset: MagicMock,
        mock_urllib: MagicMock,  # pylint: disable=unused-argument
        mock_keithley: MagicMock,
        mock_rs: MagicMock,
        mock_pulsar: MagicMock,
        experiment: Experiment,  # pylint: disable=unused-argument
    ):
        """Test set reset to false method."""
        # add dynamically created attributes
        mock_instruments(mock_rs=mock_rs, mock_pulsar=mock_pulsar, mock_keithley=mock_keithley)
        experiment.platform.connect()
        experiment.platform.disconnect()
        mock_reset.assert_called()
        assert mock_reset.call_count == 12

    @patch("qililab.instrument_controllers.qblox.qblox_pulsar_controller.Pulsar", autospec=True)
    @patch("qililab.instrument_controllers.rohde_schwarz.sgs100a_controller.RohdeSchwarzSGS100A", autospec=True)
    @patch("qililab.instrument_controllers.keithley.keithley_2600_controller.Keithley2600Driver", autospec=True)
    @patch("qililab.typings.instruments.mini_circuits.urllib", autospec=True)
    @patch("qililab.instrument_controllers.instrument_controller.InstrumentController.reset")
    def test_set_reset_false_with_connected_device(
        self,
        mock_reset: MagicMock,
        mock_urllib: MagicMock,  # pylint: disable=unused-argument
        mock_keithley: MagicMock,
        mock_rs: MagicMock,
        mock_pulsar: MagicMock,
        experiment_reset: Experiment,  # pylint: disable=unused-argument
    ):
        """Test set reset to false method."""
        # add dynamically created attributes
        mock_instruments(mock_rs=mock_rs, mock_pulsar=mock_pulsar, mock_keithley=mock_keithley)
        experiment_reset.platform.connect()
        experiment_reset.platform.disconnect()
        assert mock_reset.call_count == 10


@patch("qililab.experiment.experiment.open")
@patch("qililab.experiment.experiment.os.makedirs")
@patch("qililab.system_control.simulated_system_control.SimulatedSystemControl.run")
@patch("qililab.execution.execution_manager.yaml.safe_dump")
@patch("qililab.execution.execution_manager.open")
class TestSimulatedExecution:
    """Unit tests checking the execution of a simulated platform"""

    def test_execute(
        self,
        mock_open_0: MagicMock,
        mock_dump: MagicMock,
        mock_ssc_run: MagicMock,
        mock_makedirs: MagicMock,
        mock_open: MagicMock,
        simulated_experiment: Experiment,
    ):
        """Test execute method with simulated qubit"""

        # Method under test
        results = simulated_experiment.execute()

        time.sleep(0.3)

        # Assert simulator called
        mock_ssc_run.assert_called()

        # Assert called functions
        mock_makedirs.assert_called()
        mock_open.assert_called()
        mock_open_0.assert_called()
        mock_dump.assert_called()

        # Test result
        with pytest.raises(ValueError):  # Result should be SimulatedResult
            results.acquisitions()<|MERGE_RESOLUTION|>--- conflicted
+++ resolved
@@ -114,13 +114,8 @@
         assert len(experiment.pulse_schedules) == len(experiment.circuits)
         # Check that new attributes are created
         assert isinstance(experiment.execution, Execution)
-<<<<<<< HEAD
-        assert isinstance(experiment.results, Results)
-        assert isinstance(experiment.results_path, Path)
-=======
         assert not hasattr(experiment, "results")
         assert not hasattr(experiment, "results_path")
->>>>>>> ecb0f639
         if experiment.platform.connection is None:
             assert experiment._plot is None
         else:
@@ -140,13 +135,6 @@
 
     def test_run(self, connected_experiment: Experiment):
         """Test the ``run`` method of the Experiment class."""
-<<<<<<< HEAD
-        assert len(built_experiment.results.results) == 0
-        with patch("qililab.execution.execution_manager.open") as mock_open:
-            built_experiment.run()
-            mock_open.assert_called()
-        assert len(built_experiment.results.results) > 0
-=======
         connected_experiment.build_execution()
         assert not hasattr(connected_experiment, "results")
         with patch("qililab.execution.execution_manager.open") as mock_open:
@@ -159,7 +147,6 @@
                     mock_makedirs.assert_called()
                     mock_open.assert_called()
         assert len(connected_experiment.results.results) > 0
->>>>>>> ecb0f639
 
     def test_run_raises_error(self, experiment: Experiment):
         """Test that the ``run`` method raises an error if ``build_execution`` has not been called."""
