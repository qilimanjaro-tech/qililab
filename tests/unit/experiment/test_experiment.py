--- conflicted
+++ resolved
@@ -15,11 +15,7 @@
 from qililab.typings import Instrument, Parameter
 
 from ...conftest import mock_instruments
-<<<<<<< HEAD
 from ...side_effect import yaml_safe_load_side_effect
-=======
-from ...utils import yaml_safe_load_side_effect
->>>>>>> f2eea57b
 
 
 class TestExperiment:
@@ -57,12 +53,6 @@
     def test_from_dict_method(self, experiment: Experiment):
         """Test from_dict method."""
         dictionary = experiment.to_dict()
-        experiment_2 = Experiment.from_dict(dictionary)
-        assert isinstance(experiment_2, Experiment)
-
-    def test_from_dict_method_loop(self, nested_experiment: Experiment):
-        """Test from_dict method with an experiment with a nested loop."""
-        dictionary = nested_experiment.to_dict()
         experiment_2 = Experiment.from_dict(dictionary)
         assert isinstance(experiment_2, Experiment)
 
@@ -105,7 +95,7 @@
         experiment.set_parameter(
             instrument=Instrument.PLATFORM, id_=0, parameter=Parameter.READOUT_AMPLITUDE, value=0.3
         )
-        assert experiment.platform.settings.translation_settings.readout_amplitude == 0.3
+        assert experiment.platform.settings.settings.readout_amplitude == 0.3
 
 
 @patch("qililab.instruments.system_control.simulated_system_control.qutip", autospec=True)
@@ -134,7 +124,6 @@
         mock_dump.assert_called()
         mock_open.assert_called()
         mock_open_1.assert_called()
-<<<<<<< HEAD
         mock_makedirs.assert_called()
         with pytest.raises(ValueError):
             print(results.ranges)
@@ -178,19 +167,6 @@
 class TestExexution:
     """Unit tests checking the the execution of a platform with instruments."""
 
-=======
-        mock_makedirs.assert_called()
-
-    @patch("qililab.instruments.mini_circuits.step_attenuator.urllib", autospec=True)
-    @patch("qililab.instruments.qblox.qblox_pulsar.Pulsar", autospec=True)
-    @patch("qililab.instruments.rohde_schwarz.sgs100a.RohdeSchwarzSGS100A", autospec=True)
-    @patch("qililab.execution.buses_execution.yaml.safe_dump")
-    @patch("qililab.execution.buses_execution.open")
-    @patch("qililab.experiment.experiment.open")
-    @patch("qililab.experiment.experiment.os.makedirs")
-    @patch("qililab.instruments.qblox.qblox_pulsar.json.dump")
-    @patch("qililab.instruments.qblox.qblox_pulsar.open")
->>>>>>> f2eea57b
     def test_execute_method_with_nested_loop(
         self,
         mock_open_0: MagicMock,
@@ -208,10 +184,7 @@
         mock_instruments(mock_rs=mock_rs, mock_pulsar=mock_pulsar)
         nested_experiment.settings.software_average = 5
         results = nested_experiment.execute()  # type: ignore
-<<<<<<< HEAD
         nested_experiment.to_dict()
-=======
->>>>>>> f2eea57b
         mock_urllib.request.Request.assert_called()
         mock_urllib.request.urlopen.assert_called()
         assert isinstance(results, Results)
@@ -266,71 +239,8 @@
         mock_open_2.assert_called()
         mock_makedirs.assert_called()
 
-<<<<<<< HEAD
     def test_execute_method_with_from_dict_experiment(
-=======
-    @patch("qililab.instruments.mini_circuits.step_attenuator.urllib", autospec=True)
-    @patch("qililab.instruments.qblox.qblox_pulsar.Pulsar", autospec=True)
-    @patch("qililab.instruments.rohde_schwarz.sgs100a.RohdeSchwarzSGS100A", autospec=True)
-    @patch("qililab.execution.buses_execution.yaml.safe_dump")
-    @patch("qililab.execution.buses_execution.open")
-    @patch("qililab.experiment.experiment.open")
-    @patch("qililab.experiment.experiment.os.makedirs")
-    @patch("qililab.instruments.qblox.qblox_pulsar.json.dump")
-    @patch("qililab.instruments.qblox.qblox_pulsar.open")
-    def test_execute_method_with_instruments(
->>>>>>> f2eea57b
-        self,
-        mock_open_0: MagicMock,
-        mock_dump_0: MagicMock,
-        mock_makedirs: MagicMock,
-        mock_open_1: MagicMock,
-        mock_open_2: MagicMock,
-        mock_dump_1: MagicMock,
-        mock_rs: MagicMock,
-        mock_pulsar: MagicMock,
-        mock_urllib: MagicMock,
-<<<<<<< HEAD
-        nested_experiment: Experiment,
-=======
-        experiment: Experiment,
->>>>>>> f2eea57b
-    ):
-        """Test run method."""
-        mock_instruments(mock_rs=mock_rs, mock_pulsar=mock_pulsar)
-        experiment = Experiment.from_dict(nested_experiment.to_dict())
-        results = experiment.execute()
-<<<<<<< HEAD
-=======
-        mock_urllib.request.Request.assert_called()
-        mock_urllib.request.urlopen.assert_called()
-        mock_rs.assert_called()
-        mock_pulsar.assert_called()
-        assert isinstance(results, Results)
-        probabilities = results.probabilities()
-        acquisitions = results.acquisitions()
-        assert isinstance(probabilities, np.ndarray)
-        assert isinstance(acquisitions, np.ndarray)
-        mock_dump_0.assert_called()
-        mock_dump_1.assert_called()
-        mock_open_0.assert_called()
-        mock_open_1.assert_called()
-        mock_open_2.assert_called()
-        mock_makedirs.assert_called()
-
-    @patch("qililab.instruments.mini_circuits.step_attenuator.urllib", autospec=True)
-    @patch("qililab.instruments.qblox.qblox_pulsar.Pulsar", autospec=True)
-    @patch("qililab.instruments.rohde_schwarz.sgs100a.RohdeSchwarzSGS100A", autospec=True)
-    @patch("qililab.execution.buses_execution.yaml.safe_dump")
-    @patch("qililab.execution.buses_execution.open")
-    @patch("qililab.experiment.experiment.open")
-    @patch("qililab.experiment.experiment.os.makedirs")
-    @patch("qililab.instruments.qblox.qblox_pulsar.json.dump")
-    @patch("qililab.instruments.qblox.qblox_pulsar.open")
-    @patch("qililab.settings.settings_manager.yaml.safe_load", side_effect=yaml_safe_load_side_effect)
-    def test_execute_method_with_from_dict_experiment(
-        self,
-        mock_load: MagicMock,
+        self,
         mock_open_0: MagicMock,
         mock_dump_0: MagicMock,
         mock_makedirs: MagicMock,
@@ -345,9 +255,7 @@
         """Test run method."""
         mock_instruments(mock_rs=mock_rs, mock_pulsar=mock_pulsar)
         experiment = Experiment.from_dict(nested_experiment.to_dict())
-        mock_load.assert_called()
         results = experiment.execute()
->>>>>>> f2eea57b
         results_2 = nested_experiment.execute()
         mock_urllib.request.Request.assert_called()
         mock_urllib.request.urlopen.assert_called()
