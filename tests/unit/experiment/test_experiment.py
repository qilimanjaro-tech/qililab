"""Tests for the Experiment class."""
import time
from unittest.mock import MagicMock, patch

import pytest
from qibo.core.circuit import Circuit
from qibo.gates import M

from qililab.execution import Execution
from qililab.experiment import Experiment
from qililab.platform import Platform
from qililab.typings import Parameter
from qililab.typings.enums import InstrumentName
from qililab.typings.experiment import ExperimentOptions, ExperimentSettings

from .aux_methods import mock_instruments


class TestExperiment:
    """Unit tests checking the Experiment attributes and methods"""

    def test_platform_attribute_instance(self, experiment: Experiment):
        """Test platform attribute instance."""
        assert isinstance(experiment.platform, Platform)

    def test_execution_attribute_instance(self, experiment: Experiment):
        """Test execution attribute instance."""
        assert isinstance(experiment._execution, Execution)  # pylint: disable=protected-access

    def test_options_property(self, experiment: Experiment):
        """Test options property."""
        assert isinstance(experiment.options, ExperimentOptions)

    def test_settings_property(self, experiment: Experiment):
        """Test settings property."""
        assert isinstance(experiment.options.settings, ExperimentSettings)

    def test_software_average_property(self, experiment: Experiment):
        """Test software_average property."""
        assert experiment.software_average == experiment.options.settings.software_average

    def test_hardware_average_property(self, experiment: Experiment):
        """Test hardware_average property."""
        assert experiment.hardware_average == experiment.options.settings.hardware_average

    def test_repetition_duration_property(self, experiment: Experiment):
        """Test repetition_duration property."""
        assert experiment.repetition_duration == experiment.options.settings.repetition_duration

    def test_to_dict_method(self, experiment_all_platforms: Experiment):
        """Test to_dict method."""
        dictionary = experiment_all_platforms.to_dict()
        assert isinstance(dictionary, dict)

    def test_from_dict_method(self, experiment: Experiment):
        # sourcery skip: class-extract-method
        """Test from_dict method."""
        dictionary = experiment.to_dict()
        experiment_2 = Experiment.from_dict(dictionary)
        assert isinstance(experiment_2, Experiment)

    def test_from_dict_method_loop(self, nested_experiment: Experiment):
        """Test from_dict method with an experiment with a nested loop."""
        dictionary = nested_experiment.to_dict()
        experiment_2 = Experiment.from_dict(dictionary)
        assert isinstance(experiment_2, Experiment)

    def test_draw_method(self, experiment_all_platforms: Experiment):
        """Test draw metho."""
        experiment_all_platforms.draw()

    def test_loop_num_loops_property(self, experiment_all_platforms: Experiment):
        """Test loop's num_loops property."""
        if experiment_all_platforms.options.loops is not None:
            print(experiment_all_platforms.options.loops[0].num_loops)

    def test_draw_method_with_one_bus(self, platform: Platform):
        """Test draw method with only one measurement gate."""
        circuit = Circuit(1)
        circuit.add(M(0))
        experiment = Experiment(circuits=[circuit], platform=platform)
        experiment.draw()

    def test_str_method(self, experiment_all_platforms: Experiment):
        """Test __str__ method."""
        str(experiment_all_platforms)

    def test_set_parameter_method_without_a_connected_device(self, experiment: Experiment):
        """Test set_parameter method raising an error when device is not connected."""
<<<<<<< HEAD
        experiment.set_parameter(alias=InstrumentName.QBLOX_QCM.value, parameter=Parameter.IF, value=1e9, channel_id=0)
=======
        with pytest.raises(ValueError):
            experiment.set_parameter(
                alias=InstrumentName.QBLOX_QCM.value, parameter=Parameter.IF, value=1e9, channel_id=0
            )
>>>>>>> affc8670

    @patch("qililab.instrument_controllers.qblox.qblox_pulsar_controller.Pulsar", autospec=True)
    @patch("qililab.instrument_controllers.rohde_schwarz.sgs100a_controller.RohdeSchwarzSGS100A", autospec=True)
    @patch("qililab.instrument_controllers.keithley.keithley_2600_controller.Keithley2600Driver", autospec=True)
    @patch("qililab.typings.instruments.mini_circuits.urllib", autospec=True)
    def test_set_parameter_method_with_a_connected_device(
        self,
        mock_urllib: MagicMock,
        mock_keithley: MagicMock,
        mock_rs: MagicMock,
        mock_pulsar: MagicMock,
        experiment: Experiment,  # pylint: disable=unused-argument
    ):
        """Test set_parameter method."""
        # add dynamically created attributes
        mock_instruments(mock_rs=mock_rs, mock_pulsar=mock_pulsar, mock_keithley=mock_keithley)
        experiment.platform.connect()
        mock_urllib.request.Request.assert_called()
        mock_urllib.request.urlopen.assert_called()
        experiment.set_parameter(alias=InstrumentName.QBLOX_QCM.value, parameter=Parameter.IF, value=1e9, channel_id=0)

    def test_set_parameter_method_with_platform_settings(self, experiment: Experiment):
        """Test set_parameter method with platform settings."""
        experiment.set_parameter(alias="M", parameter=Parameter.AMPLITUDE, value=0.3)
        assert experiment.platform.settings.get_gate(name="M").amplitude == 0.3

    def test_set_parameter_method_with_instrument_controller_reset(self, experiment: Experiment):
        """Test set_parameter method with instrument controller reset."""
        experiment.set_parameter(alias="pulsar_controller_qcm_0", parameter=Parameter.RESET, value=False)
        assert (
            experiment.platform.instrument_controllers.get_instrument_controller(
                alias="pulsar_controller_qcm_0"
            ).settings.reset
            is False
        )

    @patch("qililab.instrument_controllers.qblox.qblox_pulsar_controller.Pulsar", autospec=True)
    @patch("qililab.instrument_controllers.rohde_schwarz.sgs100a_controller.RohdeSchwarzSGS100A", autospec=True)
    @patch("qililab.instrument_controllers.keithley.keithley_2600_controller.Keithley2600Driver", autospec=True)
    @patch("qililab.typings.instruments.mini_circuits.urllib", autospec=True)
    @patch("qililab.instrument_controllers.instrument_controller.InstrumentController.reset")
    def test_set_reset_true_with_connected_device(
        self,
        mock_reset: MagicMock,
        mock_urllib: MagicMock,  # pylint: disable=unused-argument
        mock_keithley: MagicMock,
        mock_rs: MagicMock,
        mock_pulsar: MagicMock,
        experiment: Experiment,  # pylint: disable=unused-argument
    ):
        """Test set reset to false method."""
        # add dynamically created attributes
        mock_instruments(mock_rs=mock_rs, mock_pulsar=mock_pulsar, mock_keithley=mock_keithley)
        experiment.platform.connect()
        experiment.platform.disconnect()
        mock_reset.assert_called()
        assert mock_reset.call_count == 12

    @patch("qililab.instrument_controllers.qblox.qblox_pulsar_controller.Pulsar", autospec=True)
    @patch("qililab.instrument_controllers.rohde_schwarz.sgs100a_controller.RohdeSchwarzSGS100A", autospec=True)
    @patch("qililab.instrument_controllers.keithley.keithley_2600_controller.Keithley2600Driver", autospec=True)
    @patch("qililab.typings.instruments.mini_circuits.urllib", autospec=True)
    @patch("qililab.instrument_controllers.instrument_controller.InstrumentController.reset")
    def test_set_reset_false_with_connected_device(
        self,
        mock_reset: MagicMock,
        mock_urllib: MagicMock,  # pylint: disable=unused-argument
        mock_keithley: MagicMock,
        mock_rs: MagicMock,
        mock_pulsar: MagicMock,
        experiment_reset: Experiment,  # pylint: disable=unused-argument
    ):
        """Test set reset to false method."""
        # add dynamically created attributes
        mock_instruments(mock_rs=mock_rs, mock_pulsar=mock_pulsar, mock_keithley=mock_keithley)
        experiment_reset.platform.connect()
        experiment_reset.platform.disconnect()
        assert mock_reset.call_count == 10


@patch("qililab.execution.execution_preparation.open")
@patch("qililab.utils.results_data_management.os.makedirs")
@patch("qililab.system_controls.system_control_types.simulated_system_control.SimulatedSystemControl.run")
@patch("qililab.execution.execution_manager.yaml.safe_dump")
@patch("qililab.execution.execution_manager.open")
class TestSimulatedExecution:
    """Unit tests checking the execution of a simulated platform"""

    def test_execute(
        self,
        mock_open_0: MagicMock,
        mock_dump: MagicMock,
        mock_ssc_run: MagicMock,
        mock_makedirs: MagicMock,
        mock_open: MagicMock,
        simulated_experiment: Experiment,
    ):
        """Test execute method with simulated qubit"""

        # Method under test
        results = simulated_experiment.execute()

        time.sleep(0.3)

        # Assert simulator called
        mock_ssc_run.assert_called()

        # Assert called functions
        mock_makedirs.assert_called()
        mock_open.assert_called()
        mock_open_0.assert_called()
        mock_dump.assert_called()

        # Test result
        with pytest.raises(ValueError):  # Result should be SimulatedResult
            results.acquisitions()<|MERGE_RESOLUTION|>--- conflicted
+++ resolved
@@ -87,14 +87,10 @@
 
     def test_set_parameter_method_without_a_connected_device(self, experiment: Experiment):
         """Test set_parameter method raising an error when device is not connected."""
-<<<<<<< HEAD
-        experiment.set_parameter(alias=InstrumentName.QBLOX_QCM.value, parameter=Parameter.IF, value=1e9, channel_id=0)
-=======
         with pytest.raises(ValueError):
             experiment.set_parameter(
                 alias=InstrumentName.QBLOX_QCM.value, parameter=Parameter.IF, value=1e9, channel_id=0
             )
->>>>>>> affc8670
 
     @patch("qililab.instrument_controllers.qblox.qblox_pulsar_controller.Pulsar", autospec=True)
     @patch("qililab.instrument_controllers.rohde_schwarz.sgs100a_controller.RohdeSchwarzSGS100A", autospec=True)
