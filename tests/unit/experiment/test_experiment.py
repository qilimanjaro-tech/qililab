--- conflicted
+++ resolved
@@ -1,9 +1,5 @@
 """Tests for the Experiment class."""
 import copy
-<<<<<<< HEAD
-import itertools
-=======
->>>>>>> e8c731d9
 import os
 from unittest.mock import MagicMock, patch
 
@@ -15,10 +11,7 @@
 from qililab.execution.execution_manager import ExecutionManager
 from qililab.experiment import Experiment
 from qililab.platform import Platform
-<<<<<<< HEAD
-=======
 from qililab.result.results import Results
->>>>>>> e8c731d9
 from qililab.result.vna_result import VNAResult
 from qililab.typings import Parameter
 from qililab.typings.enums import InstrumentName
@@ -249,11 +242,7 @@
                     with patch("qililab.execution.execution_manager.BusExecution.acquire_result") as mock_acq_res:
                         mock_acq_res.return_value = VNAResult(i=np.array([1, 2]), q=np.array([3, 4]))
                         # Build execution
-<<<<<<< HEAD
-                        vna_experiment.run()
-=======
                         results = vna_experiment.run()
->>>>>>> e8c731d9
                         # Assert that the mocks are called when building the execution (such that NO files are created)
                         mock_open.assert_called()
                         mock_makedirs.assert_called()
@@ -264,8 +253,6 @@
                             title=vna_experiment.options.name,
                         )
                         mock_plot.assert_called_once()
-<<<<<<< HEAD
-=======
                         assert isinstance(results, Results)
                         assert results.results[0] == mock_acq_res.return_value
         assert len(vna_experiment.results.results) > 0
@@ -302,7 +289,6 @@
                             assert isinstance(results, Results)
                             assert results.results[0] == mock_acq_res.return_value
                             mock_remote_save.assert_called()
->>>>>>> e8c731d9
         assert len(vna_experiment.results.results) > 0
 
     @patch("qililab.execution.execution_manager.BusExecution.acquire_result")
@@ -397,15 +383,12 @@
         filtered_loops, filtered_values = exp._filter_loops_values_with_external_parameters(test_value, test_loop)
         assert filtered_loops == []
         assert filtered_values == []
-<<<<<<< HEAD
-=======
 
     def test_prepare_results_returns_no_path(self, exp: Experiment):
         """Test the prepare_results method with save_results=False returns no results_path"""
         exp.build_execution()
         _, results_path = exp.prepare_results(save_results=False)
         assert results_path is None
->>>>>>> e8c731d9
 
 
 class TestSetParameter:
@@ -451,14 +434,6 @@
             is False
         )
 
-<<<<<<< HEAD
-    def test_set_parameter_method_with_gate_value(self, exp: Experiment):
-        """Test the ``set_parameter`` method with a parameter of a gate."""
-        exp.set_parameter(alias="X(0)", parameter=Parameter.DURATION, value=123)
-        assert exp.platform.settings.get_gate(name="X", qubits=0).duration == 123
-
-=======
->>>>>>> e8c731d9
 
 class TestReset:
     """Unit tests for the reset option."""
