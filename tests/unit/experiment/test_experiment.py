--- conflicted
+++ resolved
@@ -44,44 +44,6 @@
     return experiment_all_platforms
 
 
-<<<<<<< HEAD
-=======
-@pytest.fixture(name="connected_nested_experiment")
-@patch("qililab.instrument_controllers.qblox.qblox_pulsar_controller.Pulsar", autospec=True)
-@patch("qililab.instrument_controllers.rohde_schwarz.sgs100a_controller.RohdeSchwarzSGS100A", autospec=True)
-@patch("qililab.instrument_controllers.keithley.keithley_2600_controller.Keithley2600Driver", autospec=True)
-@patch("qililab.instrument_controllers.mini_circuits.mini_circuits_controller.MiniCircuitsDriver", autospec=True)
-def fixture_connected_nested_experiment(
-    mock_mini_circuits: MagicMock,
-    mock_keithley: MagicMock,
-    mock_rs: MagicMock,
-    mock_pulsar: MagicMock,
-    nested_experiment: Experiment,
-):
-    """Fixture that mocks all the instruments, connects to the mocked instruments and returns the `Experiment`
-    instance."""
-    mock_instruments(mock_rs=mock_rs, mock_pulsar=mock_pulsar, mock_keithley=mock_keithley)
-    nested_experiment.connect()
-    mock_mini_circuits.assert_called()
-    mock_keithley.assert_called()
-    mock_rs.assert_called()
-    mock_pulsar.assert_called()
-    return nested_experiment
-
-
-@pytest.fixture(name="platform")
-def fixture_platform() -> Platform:
-    """Return Platform object."""
-    return platform_db(runcard=Galadriel.runcard)
-
-
-@pytest.fixture(name="sauron_platform")
-def fixture_sauron_platform() -> Platform:
-    """Return Platform object."""
-    return platform_db(runcard=SauronVNA.runcard)
-
-
->>>>>>> c2e521b1
 @pytest.fixture(name="nested_experiment", params=experiment_params)
 def fixture_nested_experiment(request: pytest.FixtureRequest):
     """Return Experiment object."""
@@ -170,11 +132,7 @@
 
 @pytest.fixture(name="vna_experiment")
 @patch(
-<<<<<<< HEAD
     "qililab.instrument_controllers.vector_network_analyzer.keysight_E5080B_vna_controller.E5080BDriver",
-=======
-    "qililab.instrument_controllers.vector_network_analyzer.keysight_E5080B_vna_controller.VectorNetworkAnalyzerDriver",
->>>>>>> c2e521b1
     autospec=True,
 )
 @patch(
@@ -194,15 +152,12 @@
     return vna_experiment
 
 
-<<<<<<< HEAD
 @pytest.fixture(name="sauron_platform")
 def fixture_sauron_platform() -> Platform:
     """Return Platform object."""
     return platform_db(runcard=SauronVNA.runcard)
 
 
-=======
->>>>>>> c2e521b1
 class TestAttributes:
     """Unit tests checking the Experiment attributes and methods"""
 
@@ -276,15 +231,7 @@
             os.environ[DATA] = old_data
 
     def test_run_with_vna_result(self, vna_experiment: Experiment):
-<<<<<<< HEAD
         """Test the ``run`` method of the Experiment class, this is a temporary test until ``run``function of the vna is implemented."""
-=======
-        """
-        THIS TEST DOES NOT PROPERLY TEST THE METHOD IMPROVED ON NEXT PR
-
-        Test the ``run`` method of the Experiment class, this is a temporary test until ``run``function of the vna is implemented.
-        """
->>>>>>> c2e521b1
         vna_experiment.build_execution()
         vna_experiment.platform.connection = MagicMock()  # mock connection
         assert not hasattr(vna_experiment, "_plot")
@@ -293,10 +240,9 @@
             with patch("qililab.experiment.experiment.os.makedirs") as mock_makedirs:
                 with patch("qililab.experiment.experiment.LivePlot") as mock_plot:
                     with patch("qililab.execution.execution_manager.BusExecution.acquire_result") as mock_acq_res:
-<<<<<<< HEAD
                         mock_acq_res.return_value = VNAResult(i=np.array([1, 2]), q=np.array([3, 4]))
                         # Build execution
-                        vna_experiment.run()
+                        results = vna_experiment.run()
                         # Assert that the mocks are called when building the execution (such that NO files are created)
                         mock_open.assert_called()
                         mock_makedirs.assert_called()
@@ -307,45 +253,14 @@
                             title=vna_experiment.options.name,
                         )
                         mock_plot.assert_called_once()
+                        assert isinstance(results, Results)
+                        assert results.results[0] == mock_acq_res.return_value
         assert len(vna_experiment.results.results) > 0
 
-    def test_run_with_vna_result_remote_svaing(self, vna_experiment: Experiment):
+    @patch("qililab.experiment.experiment.Experiment.remote_save_experiment", autospec=True)
+    def test_run_with_vna_result_remote_svaing(self, mock_remote_save: MagicMock, vna_experiment: Experiment):
         """Test the ``run`` method of the Experiment class, this is a temporary test until ``run``function of the vna is implemented."""
         vna_experiment.options.remote_save = True
-=======
-                        with patch("qililab.execution.execution_manager.BusExecution.run") as mock_run:
-                            mock_acq_res.return_value = VNAResult(data=[])
-                            # Build execution
-                            results = vna_experiment.run()
-                            # Assert that the mocks are called when building the execution (such that NO files are created)
-                            mock_open.assert_called()
-                            mock_makedirs.assert_called()
-                            mock_open.assert_called()
-                            mock_plot.assert_called_once_with(
-                                connection=vna_experiment.platform.connection,
-                                loops=vna_experiment.options.loops or [],
-                                num_schedules=1,
-                                title=vna_experiment.options.name,
-                            )
-                            mock_plot.assert_called_once()
-                            mock_run.assert_called()
-                            mock_acq_res.assert_called()
-                            assert isinstance(results, Results)
-        assert len(vna_experiment.results.results) > 0
-
-    def test_run_raises_error(self, exp: Experiment):
-        """Test that the ``run`` method raises an error if ``build_execution`` has not been called."""
-        with pytest.raises(ValueError, match="Please build the execution_manager before running an experiment"):
-            exp.run()
-
-    @patch("qililab.experiment.experiment.Experiment.remote_save_experiment", autospec=True)
-    def test_run_with_vna_result_remote_save(self, mock_remote_save: MagicMock, vna_experiment: Experiment):
-        """
-        THIS TEST DOES NOT PROPERLY TEST THE METHOD IMPROVED ON NEXT PR
-
-        Test the ``run`` method with remote save of the Experiment class, this is a temporary test until ``run``function of the vna is implemented.
-        """
->>>>>>> c2e521b1
         vna_experiment.build_execution()
         vna_experiment.platform.connection = MagicMock()  # mock connection
         assert not hasattr(vna_experiment, "_plot")
@@ -354,29 +269,16 @@
             with patch("qililab.experiment.experiment.os.makedirs") as mock_makedirs:
                 with patch("qililab.experiment.experiment.LivePlot") as mock_plot:
                     with patch("qililab.execution.execution_manager.BusExecution.acquire_result") as mock_acq_res:
-<<<<<<< HEAD
                         with patch(
                             "qililab.experiment.experiment.Experiment.remote_save_experiment"
                         ) as mock_remote_save:
                             mock_acq_res.return_value = VNAResult(i=np.array([1, 2]), q=np.array([3, 4]))
                             # Build execution
-                            result = vna_experiment.run()
-                            assert isinstance(result, Results)
+                            results = vna_experiment.run()
                             # Assert that the mocks are called when building the execution (such that NO files are created)
                             mock_remote_save.assert_called()
                             mock_open.assert_called()
                             mock_makedirs.assert_called()
-=======
-                        with patch("qililab.execution.execution_manager.BusExecution.run") as mock_run:
-                            mock_acq_res.return_value = VNAResult(data=[])
-                            vna_experiment.options.remote_save = True
-                            # Build execution
-                            vna_experiment.run()
-                            # Assert that the mocks are called when building the execution (such that NO files are created)
-                            mock_open.assert_called()
-                            mock_makedirs.assert_called()
-                            mock_open.assert_called()
->>>>>>> c2e521b1
                             mock_plot.assert_called_once_with(
                                 connection=vna_experiment.platform.connection,
                                 loops=vna_experiment.options.loops or [],
@@ -384,7 +286,9 @@
                                 title=vna_experiment.options.name,
                             )
                             mock_plot.assert_called_once()
-<<<<<<< HEAD
+                            assert isinstance(results, Results)
+                            assert results.results[0] == mock_acq_res.return_value
+                            mock_remote_save.assert_called()
         assert len(vna_experiment.results.results) > 0
 
     @patch("qililab.execution.execution_manager.BusExecution.acquire_result")
@@ -397,12 +301,6 @@
                     mock_acq_res.return_value = VNAResult(i=np.array([1, 2]), q=np.array([3, 4]))
                     vna_experiment.run()
         assert hasattr(vna_experiment, "execution_manager")
-=======
-                            mock_run.assert_called()
-                            mock_acq_res.assert_called()
-                            mock_remote_save.assert_called()
-        assert len(vna_experiment.results.results) > 0
->>>>>>> c2e521b1
 
     def test_turn_on_instruments(self, connected_experiment: Experiment):
         """Test the ``turn_on_instruments`` method of the Experiment class."""
