""" Tests for the Remote API """


from unittest.mock import MagicMock, patch

import pytest
from qiboconnection.api import API
from requests import HTTPError

from qililab.remote_connection.remote_api import RemoteAPI


class TestRemoteAPI:
    """Unit tests checking the Experiment attributes and methods"""

    def test_remote_api_instance_with_connection_none(self):
        """Test remote api instance with no connection."""
        remote_api = RemoteAPI()
        assert isinstance(remote_api, RemoteAPI)
        assert remote_api._blocked_device is False  # pylint: disable=protected-access

    def test_remote_api_instance_with_mocked_api(self, mocked_api: API):
        """Test remote api instance with mocked api."""
        remote_api = RemoteAPI(connection=mocked_api)
        assert isinstance(remote_api, RemoteAPI)
        assert remote_api.connection is not None
        assert isinstance(remote_api.connection, API)

    @patch("qiboconnection.api.API.block_device_id", autospec=True)
    @patch("qiboconnection.api.API.release_device", autospec=True)
    def test_connection_is_blocked_when_block_and_release_method_device(
        self, mock_release_device: MagicMock, mock_block_device: MagicMock, mocked_remote_api: RemoteAPI
    ):
        """test connection is blocked when enter and relesed when exit"""
        mocked_remote_api.block_remote_device()
        assert mocked_remote_api._blocked_device is True  # pylint: disable=protected-access
        mock_block_device.assert_called_once()
        mocked_remote_api.release_remote_device()
        assert mocked_remote_api._blocked_device is False  # pylint: disable=protected-access
        mock_release_device.assert_called_once()

    @patch(
        "qiboconnection.api.API.block_device_id",
        autospec=True,
        side_effect=HTTPError("Device Galadriel Qblox rack is already busy"),
    )
    @patch("qiboconnection.api.API.release_device", autospec=True)
    def test_connection_does_not_release_device_when_is_already_blocked(
        self, mock_release_device: MagicMock, mock_block_device: MagicMock, mocked_remote_api: RemoteAPI
    ):
        """test connection does not release device when is already blocked"""
        with pytest.raises(HTTPError):
            mocked_remote_api.block_remote_device()
            mock_block_device.assert_called_once()
            assert mocked_remote_api._blocked_device is False  # pylint: disable=protected-access
            mock_release_device.assert_not_called()

    @patch("qiboconnection.api.API.block_device_id", autospec=True)
    @patch("qiboconnection.api.API.release_device", autospec=True)
    def test_override_avoids_calls_to_block_unblock(
        self, mock_release_device: MagicMock, mock_block_device: MagicMock, mocked_remote_api: RemoteAPI
    ):
        """test connection is blocked when enter and relesed when exit"""
<<<<<<< HEAD
        previous_status_block = mocked_remote_api._blocked_device
        mocked_remote_api.manual_override = True
        with mocked_remote_api:
            assert mocked_remote_api._blocked_device is previous_status_block  # pylint: disable=protected-access
            mock_block_device.assert_not_called()
        assert mocked_remote_api._blocked_device is previous_status_block  # pylint: disable=protected-access
=======
        previous_status_block = mocked_remote_api._blocked_device  # pylint: disable=protected-access
        mocked_remote_api.manual_override = True
        mocked_remote_api.block_remote_device()
        assert mocked_remote_api._blocked_device is previous_status_block  # pylint: disable=protected-access
        mock_block_device.assert_not_called()
>>>>>>> affc8670
        mock_release_device.assert_not_called()<|MERGE_RESOLUTION|>--- conflicted
+++ resolved
@@ -61,18 +61,9 @@
         self, mock_release_device: MagicMock, mock_block_device: MagicMock, mocked_remote_api: RemoteAPI
     ):
         """test connection is blocked when enter and relesed when exit"""
-<<<<<<< HEAD
-        previous_status_block = mocked_remote_api._blocked_device
-        mocked_remote_api.manual_override = True
-        with mocked_remote_api:
-            assert mocked_remote_api._blocked_device is previous_status_block  # pylint: disable=protected-access
-            mock_block_device.assert_not_called()
-        assert mocked_remote_api._blocked_device is previous_status_block  # pylint: disable=protected-access
-=======
         previous_status_block = mocked_remote_api._blocked_device  # pylint: disable=protected-access
         mocked_remote_api.manual_override = True
         mocked_remote_api.block_remote_device()
         assert mocked_remote_api._blocked_device is previous_status_block  # pylint: disable=protected-access
         mock_block_device.assert_not_called()
->>>>>>> affc8670
         mock_release_device.assert_not_called()