import qcodes.validators as vals
from qcodes.instrument import DelegateParameter, Instrument
from qcodes.tests.instrument_mocks import DummyInstrument

from qililab.drivers.instruments import RhodeSchwarzSGS100A
from qililab.drivers.interfaces import LocalOscillator


class MockInstrument(DummyInstrument):
    def __init__(self, name, address="test", **kwargs):
        super().__init__(name, **kwargs)

        self.add_parameter(
            name="frequency",
            label="Frequency",
            unit="Hz",
            get_cmd=None,
            set_cmd=None,
            get_parser=float,
            vals=vals.Numbers(0, 20e9),
        )


class TestRhodeSchwarzSGS100A:
<<<<<<< HEAD
    @classmethod
    def setup_class(cls):
        """Set up for all tests"""
        cls.old_lo_bases = RhodeSchwarzSGS100A.__bases__
=======
    """Unit tests for the RhodeSchwarzSGS100A driver. These tests mock the qcodes class to be able to instantiate the
    driver."""

    @classmethod
    def setup_class(cls):
        """Set up for all tests"""

        cls.old_era_synth_bases = RhodeSchwarzSGS100A.__bases__
>>>>>>> e64d72df
        RhodeSchwarzSGS100A.__bases__ = (MockInstrument, LocalOscillator)

    @classmethod
    def teardown_class(cls):
        """Tear down after all tests have been run"""
<<<<<<< HEAD
        Instrument.close_all()
        RhodeSchwarzSGS100A.__bases__ = cls.old_lo_bases

    def test_init(self):
        # Substitute base of the instrument by a mock instrument so that we can run tests without connecting
        # to the actual instrument
=======

        RhodeSchwarzSGS100A.__bases__ = cls.old_era_synth_bases

    def teardown_method(self):
        """Close all instruments after each test has been run"""

        Instrument.close_all()

    def test_init(self):
        """Test the init method of the RhodeSchwarzSGS100A class."""
>>>>>>> e64d72df
        rs = RhodeSchwarzSGS100A(name="dummy_SGS100A", address="none")
        assert isinstance(rs.parameters["lo_frequency"], DelegateParameter)
        # test set get with frequency and lo_frequency
        rs.set("frequency", 2)
        assert rs.get("lo_frequency") == 2
        assert rs.lo_frequency.label == "Delegated parameter for local oscillator frequency"<|MERGE_RESOLUTION|>--- conflicted
+++ resolved
@@ -22,12 +22,6 @@
 
 
 class TestRhodeSchwarzSGS100A:
-<<<<<<< HEAD
-    @classmethod
-    def setup_class(cls):
-        """Set up for all tests"""
-        cls.old_lo_bases = RhodeSchwarzSGS100A.__bases__
-=======
     """Unit tests for the RhodeSchwarzSGS100A driver. These tests mock the qcodes class to be able to instantiate the
     driver."""
 
@@ -36,20 +30,11 @@
         """Set up for all tests"""
 
         cls.old_era_synth_bases = RhodeSchwarzSGS100A.__bases__
->>>>>>> e64d72df
         RhodeSchwarzSGS100A.__bases__ = (MockInstrument, LocalOscillator)
 
     @classmethod
     def teardown_class(cls):
         """Tear down after all tests have been run"""
-<<<<<<< HEAD
-        Instrument.close_all()
-        RhodeSchwarzSGS100A.__bases__ = cls.old_lo_bases
-
-    def test_init(self):
-        # Substitute base of the instrument by a mock instrument so that we can run tests without connecting
-        # to the actual instrument
-=======
 
         RhodeSchwarzSGS100A.__bases__ = cls.old_era_synth_bases
 
@@ -60,7 +45,6 @@
 
     def test_init(self):
         """Test the init method of the RhodeSchwarzSGS100A class."""
->>>>>>> e64d72df
         rs = RhodeSchwarzSGS100A(name="dummy_SGS100A", address="none")
         assert isinstance(rs.parameters["lo_frequency"], DelegateParameter)
         # test set get with frequency and lo_frequency
