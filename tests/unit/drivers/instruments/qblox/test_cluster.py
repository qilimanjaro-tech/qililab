--- conflicted
+++ resolved
@@ -3,27 +3,17 @@
 import pytest
 from qblox_instruments.types import ClusterType
 from qcodes import Instrument
-<<<<<<< HEAD
+from qcodes import validators as vals
 from qcodes.instrument import DelegateParameter
+from qcodes.tests.instrument_mocks import DummyChannel, DummyInstrument
 
 from qililab.drivers import parameters
 from qililab.drivers.instruments.qblox.cluster import Cluster, QcmQrm, QcmQrmRfAtt, QcmQrmRfLo
-from qililab.drivers.instruments.qblox.sequencer import AWGSequencer
-from qililab.pulse import Gaussian, Pulse, PulseBusSchedule
-from qililab.pulse.pulse_event import PulseEvent
-
-from .mock_utils import MockCluster, MockQcmQrm, MockQCMRF, MockQRMRF
-
-=======
-from qcodes.tests.instrument_mocks import DummyChannel, DummyInstrument
-
-from qililab.drivers.instruments.qblox.cluster import Cluster, QcmQrm
 from qililab.drivers.instruments.qblox.sequencer_qcm import SequencerQCM
 from qililab.drivers.instruments.qblox.sequencer_qrm import SequencerQRM
 from qililab.pulse import Gaussian, Pulse, PulseBusSchedule
 from qililab.pulse.pulse_event import PulseEvent
 
->>>>>>> cc0f0dc9
 NUM_SLOTS = 20
 NUM_SEQUENCERS = 6
 DUMMY_CFG = {"1": ClusterType.CLUSTER_QCM_RF}
@@ -59,6 +49,66 @@
         """Mock start_sequencer method"""
 
         return None
+
+
+class MockQCMQRMRF(DummyInstrument):
+    is_rf_type = True
+
+    def __init__(self, name, qcm_qrm, parent=None, slot_idx=0):
+        super().__init__(name=name, gates=["dac1"])
+
+        # local oscillator parameters
+        lo_channels = ["out0_in0"] if qcm_qrm == "qrm" else ["out0", "out1"]
+        for channel in lo_channels:
+            self.add_parameter(
+                name=f"{channel}_lo_freq",
+                label="Frequency",
+                unit="Hz",
+                get_cmd=None,
+                set_cmd=None,
+                get_parser=float,
+                vals=vals.Numbers(0, 20e9),
+            )
+            self.add_parameter(
+                f"{channel}_lo_en",
+                label="Status",
+                vals=vals.Bool(),
+                set_parser=bool,
+                get_parser=bool,
+                set_cmd=None,
+                get_cmd=None,
+            )
+
+        # attenuator parameters
+        att_channels = ["out0", "in0"] if qcm_qrm == "qrm" else ["out0", "out1"]
+        for channel in att_channels:
+            self.add_parameter(
+                name=f"{channel}_att",
+                label="Attenuation",
+                unit="dB",
+                get_cmd=None,
+                set_cmd=None,
+                get_parser=float,
+                vals=vals.Numbers(0, 20e9),
+            )
+
+
+class MockQCMRF(MockQCMQRMRF):
+    is_rf_type = True
+    is_qrm_type = False
+    is_qcm_type = True
+
+    def __init__(self, name, parent=None, slot_idx=0):
+        super().__init__(name, qcm_qrm="qcm", parent=None, slot_idx=0)
+
+
+class MockQRMRF(MockQCMQRMRF):
+    is_rf_type = True
+    is_qrm_type = True
+    is_qcm_type = False
+
+    def __init__(self, name, parent=None, slot_idx=0):
+        super().__init__(name=name, qcm_qrm="qrm", parent=None, slot_idx=0)
 
 
 class MockCluster(DummyInstrument):
@@ -193,12 +243,30 @@
         registered_names = [submodules[seq_idx].name for seq_idx in seq_idxs]
 
         assert len(submodules) == NUM_SEQUENCERS
-<<<<<<< HEAD
-        assert all(isinstance(submodules[seq_idx], AWGSequencer) for seq_idx in seq_idxs)
+        assert all(isinstance(submodules[seq_idx], SequencerQRM) for seq_idx in seq_idxs)
         assert expected_names == registered_names
 
 
 class TestQcmQrmRF:
+    @classmethod
+    def setup_class(cls):
+        """Set up for all tests"""
+
+        cls.old_qcm_qrm_bases = QcmQrm.__bases__
+        cls.old_cluster_bases = Cluster.__bases__
+        # new bases are set at each parametrize
+
+    @classmethod
+    def teardown_class(cls):
+        """Tear down after all tests have been run"""
+
+        QcmQrm.__bases__ = cls.old_qcm_qrm_bases
+
+    def teardown_method(self):
+        """Close all instruments after each test has been run"""
+
+        Instrument.close_all()
+
     @pytest.mark.parametrize(
         ("qrm_qcm", "channels"),
         [
@@ -251,8 +319,4 @@
     att_parent.set(att_parameter, 2)
     assert att.get(attenuation) == 2
     assert att.attenuation.label == "Delegated parameter for attenuation"
-    att_parent.close()
-=======
-        assert all(isinstance(submodules[seq_idx], SequencerQRM) for seq_idx in seq_idxs)
-        assert expected_names == registered_names
->>>>>>> cc0f0dc9
+    att_parent.close()