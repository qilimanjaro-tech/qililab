"""Tests for the SystemControl class."""
<<<<<<< HEAD
import pytest

from qililab.instruments import Instrument
from qililab.platform import Platform
=======
from unittest.mock import MagicMock

import pytest
from qpysequence import Sequence

from qililab.instruments import AWG, Instrument
from qililab.platform import Platform
from qililab.pulse import PulseBusSchedule
>>>>>>> 704a739c
from qililab.system_control import SystemControl
from qililab.typings.enums import Category


<<<<<<< HEAD
@pytest.fixture(name="base_system_control")
def fixture_base_system_control(platform: Platform) -> SystemControl:
    """Load SystemControl.

    Returns:
        SystemControl: Instance of the ControlSystemControl class.
    """
    return platform.buses[0].system_control


class TestSystemControl:
    """Unit tests checking the SystemControl attributes and methods"""
=======
@pytest.fixture(name="system_control")
def fixture_system_control(platform: Platform):
    """Fixture that returns an instance of a SystemControl class."""
    settings = {
        "id_": 1,
        "category": "system_control",
        "instruments": ["QCM", "rs_1"],
    }
    return SystemControl(settings=settings, platform_instruments=platform.instruments)


@pytest.fixture(name="system_control_without_awg")
def fixture_system_control_without_awg(platform: Platform):
    """Fixture that returns an instance of a SystemControl class."""
    settings = {
        "id_": 1,
        "alias": "test_alias",
        "category": "system_control",
        "instruments": ["rs_1"],
    }
    return SystemControl(settings=settings, platform_instruments=platform.instruments)


class TestInitialization:
    """Unit tests checking the ``SystemControl`` initialization."""

    def test_init(self, system_control: SystemControl):
        """Test initialization."""
        assert isinstance(system_control.settings, SystemControl.SystemControlSettings)
        assert system_control.settings.id_ == 1
        assert system_control.settings.alias is None
        assert system_control.name.value == "system_control"
        assert isinstance(system_control.settings.category, Category)
        assert system_control.settings.category == Category.SYSTEM_CONTROL
        for instrument in system_control.settings.instruments:
            assert isinstance(instrument, Instrument)
        assert not hasattr(system_control.settings, "platform_instruments")


class TestMethods:
    """Unit tests checking the ``SystemControl`` methods."""
>>>>>>> 704a739c

    def test_iter_method(self, system_control: SystemControl):
        """Test __iter__ method."""
        for instrument in system_control:
            assert isinstance(instrument, Instrument)

    def test_compile_raises_error(self, system_control_without_awg: SystemControl):
        """Test that the ``compile`` method raises an error when the system control doesn't have an AWG."""
        with pytest.raises(
            AttributeError,
            match="The system control with alias test_alias doesn't have any AWG to compile the given pulse sequence",
        ):
            system_control_without_awg.compile("dummy_pulse_sequence", nshots=1000, repetition_duration=1000)

    def test_compile(self, system_control: SystemControl, pulse_bus_schedule: PulseBusSchedule):
        """Test the ``compile`` method of the ``SystemControl`` class."""
        sequences = system_control.compile(pulse_bus_schedule=pulse_bus_schedule, nshots=1000, repetition_duration=2000)
        assert isinstance(sequences, list)
        assert len(sequences) == 1
        assert isinstance(sequences[0], Sequence)
        assert sequences[0]._program.duration == 1000 * 2000 + 4

    def test_upload_raises_error(self, system_control_without_awg: SystemControl):
        """Test that the ``upload`` method raises an error when the system control doesn't have an AWG."""
        with pytest.raises(
            AttributeError,
            match="The system control with alias test_alias doesn't have any AWG to upload a program",
        ):
            system_control_without_awg.upload()

    def test_upload(self, system_control: SystemControl, pulse_bus_schedule: PulseBusSchedule):
        """Test upload method."""
        awg = system_control.instruments[0]
        assert isinstance(awg, AWG)
        awg.device = MagicMock()
        _ = system_control.compile(pulse_bus_schedule, nshots=1000, repetition_duration=2000)
        system_control.upload()
        for seq_idx in range(awg.num_sequencers):
            awg.device.sequencers[seq_idx].sequence.assert_called_once()

    def test_run_raises_error(self, system_control_without_awg: SystemControl):
        """Test that the ``run`` method raises an error when the system control doesn't have an AWG."""
        with pytest.raises(
            AttributeError,
            match="The system control with alias test_alias doesn't have any AWG to run a program",
        ):
            system_control_without_awg.run()


class TestProperties:
    """Unit tests checking the SystemControl attributes and methods"""

    def test_category_property(self, system_control: SystemControl):
        """Test category property."""
        assert system_control.category == system_control.settings.category

    def test_id_property(self, system_control: SystemControl):
        """Test id property."""
        assert system_control.id_ == system_control.settings.id_

    def test_instruments_property(self, system_control: SystemControl):
        """Test instruments property."""
        assert system_control.instruments == system_control.settings.instruments<|MERGE_RESOLUTION|>--- conflicted
+++ resolved
@@ -1,10 +1,4 @@
 """Tests for the SystemControl class."""
-<<<<<<< HEAD
-import pytest
-
-from qililab.instruments import Instrument
-from qililab.platform import Platform
-=======
 from unittest.mock import MagicMock
 
 import pytest
@@ -13,25 +7,10 @@
 from qililab.instruments import AWG, Instrument
 from qililab.platform import Platform
 from qililab.pulse import PulseBusSchedule
->>>>>>> 704a739c
 from qililab.system_control import SystemControl
 from qililab.typings.enums import Category
 
 
-<<<<<<< HEAD
-@pytest.fixture(name="base_system_control")
-def fixture_base_system_control(platform: Platform) -> SystemControl:
-    """Load SystemControl.
-
-    Returns:
-        SystemControl: Instance of the ControlSystemControl class.
-    """
-    return platform.buses[0].system_control
-
-
-class TestSystemControl:
-    """Unit tests checking the SystemControl attributes and methods"""
-=======
 @pytest.fixture(name="system_control")
 def fixture_system_control(platform: Platform):
     """Fixture that returns an instance of a SystemControl class."""
@@ -71,9 +50,18 @@
         assert not hasattr(system_control.settings, "platform_instruments")
 
 
+@pytest.fixture(name="base_system_control")
+def fixture_base_system_control(platform: Platform) -> SystemControl:
+    """Load SystemControl.
+
+    Returns:
+        SystemControl: Instance of the ControlSystemControl class.
+    """
+    return platform.buses[0].system_control
+
+
 class TestMethods:
     """Unit tests checking the ``SystemControl`` methods."""
->>>>>>> 704a739c
 
     def test_iter_method(self, system_control: SystemControl):
         """Test __iter__ method."""
