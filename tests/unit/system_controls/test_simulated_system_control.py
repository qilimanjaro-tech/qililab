"""Tests for the SimulatedSystemControl class."""
from unittest.mock import MagicMock

<<<<<<< HEAD
=======
import numpy as np
>>>>>>> 704a739c
import pytest
from qilisimulator.evolution import Evolution

from qililab.platform import Platform
from qililab.pulse import PulseBusSchedule
from qililab.result.simulator_result import SimulatorResult
from qililab.system_control import SimulatedSystemControl
from qililab.typings.enums import SystemControlName


@pytest.fixture(name="simulated_system_control")
<<<<<<< HEAD
def fixture_simulated_system_control(simulated_platform: Platform) -> SimulatedSystemControl:
    """Load SimulatedSystemControl.

    Returns:
        SimulatedSystemControl: Instance of the SimulatedSystemControl class.
    """
    return simulated_platform.buses[0].system_control
=======
def fixture_simulated_system_control():
    settings = {
        "id_": 0,
        "category": "system_control",
        "qubit": "csfq4jj",
        "qubit_params": {"n_cut": 10, "phi_x": 6.28318530718, "phi_z": -0.25132741228},
        "drive": "zport",
        "drive_params": {"dimension": 10},
        "resolution": 1,
        "store_states": False,
    }
    return SimulatedSystemControl(settings=settings, platform_instruments=None)
>>>>>>> 704a739c


class TestSimulatedSystemControl:
    """Unit tests checking the SimulatedSystemControl attributes and methods"""

    def test_init(self, simulated_system_control: SimulatedSystemControl):
        """Test initialization"""
        assert isinstance(simulated_system_control.settings, SimulatedSystemControl.SimulatedSystemControlSettings)
        assert isinstance(simulated_system_control._evo, Evolution)  # pylint: disable=protected-access

    def test_compile_method(
        self, simulated_system_control: SimulatedSystemControl, pulse_bus_schedule: PulseBusSchedule
    ):
        """Test compile method."""
        sequences = simulated_system_control.compile(pulse_bus_schedule=pulse_bus_schedule)
        assert isinstance(sequences, list)
        assert len(sequences) == 0
        assert isinstance(simulated_system_control.sequence, list)
        assert isinstance(simulated_system_control.sequence[0], np.ndarray)

    def test_upload_method(self, simulated_system_control: SimulatedSystemControl):
        """Test upload method."""
        simulated_system_control.upload()  # this method does nothing

    def test_run_method(self, simulated_system_control: SimulatedSystemControl, pulse_bus_schedule: PulseBusSchedule):
        """Test run method."""
        simulated_system_control._evo = MagicMock()
        simulated_system_control.compile(pulse_bus_schedule=pulse_bus_schedule)
        simulated_system_control.run()
        result = simulated_system_control.acquire_result()
        assert isinstance(result, SimulatorResult)

    def test_name_property(self, simulated_system_control: SimulatedSystemControl):
        """Test name property."""
        assert simulated_system_control.name == SystemControlName.SIMULATED_SYSTEM_CONTROL<|MERGE_RESOLUTION|>--- conflicted
+++ resolved
@@ -1,10 +1,7 @@
 """Tests for the SimulatedSystemControl class."""
 from unittest.mock import MagicMock
 
-<<<<<<< HEAD
-=======
 import numpy as np
->>>>>>> 704a739c
 import pytest
 from qilisimulator.evolution import Evolution
 
@@ -16,15 +13,6 @@
 
 
 @pytest.fixture(name="simulated_system_control")
-<<<<<<< HEAD
-def fixture_simulated_system_control(simulated_platform: Platform) -> SimulatedSystemControl:
-    """Load SimulatedSystemControl.
-
-    Returns:
-        SimulatedSystemControl: Instance of the SimulatedSystemControl class.
-    """
-    return simulated_platform.buses[0].system_control
-=======
 def fixture_simulated_system_control():
     settings = {
         "id_": 0,
@@ -37,7 +25,6 @@
         "store_states": False,
     }
     return SimulatedSystemControl(settings=settings, platform_instruments=None)
->>>>>>> 704a739c
 
 
 class TestSimulatedSystemControl:
