import re
from dataclasses import asdict

import pytest
<<<<<<< HEAD
from qibo.gates import CZ, RX, RY, U2, Gate, I, M, X, Y
=======
from qibo.gates import I, M, X, Y
>>>>>>> cf289d90

from qililab.constants import RUNCARD
from qililab.pulse.hardware_gates import HardwareGateFactory
from qililab.pulse.hardware_gates.hardware_gate import HardwareGate
from qililab.settings import RuncardSchema
<<<<<<< HEAD
from qililab.transpiler import Drag, Park
=======
>>>>>>> cf289d90


@pytest.fixture(name="platform_settings")
def fixture_platform_settings() -> RuncardSchema.PlatformSettings:
    """Fixture that returns an instance of a ``RuncardSchema.PlatformSettings`` class."""
    settings = {
        "id_": 0,
        "category": "platform",
        "name": "dummy",
        "device_id": 9,
        "minimum_clock_time": 4,
        "delay_between_pulses": 0,
        "delay_before_readout": 0,
        "reset_method": "passive",
        "passive_reset_duration": 100,
        "timings_calculation_method": "as_soon_as_possible",
        "operations": [],
        "gates": {
            0: [
                {"name": "I", "amplitude": 0, "phase": 0, "duration": 0, "shape": {"name": "rectangular"}},
                {"name": "M", "amplitude": 1, "phase": 0, "duration": 100, "shape": {"name": "rectangular"}},
                {
                    "name": "X",
                    "amplitude": 0.8,
                    "phase": 0,
                    "duration": 45,
                    "shape": {"name": "drag", "num_sigmas": 4, "drag_coefficient": 0},
                },
                {
                    "name": "Y",
                    "amplitude": 0.3,
                    "phase": 90,
                    "duration": 40,
                    "shape": {"name": "gaussian", "num_sigmas": 4},
                },
                {
                    "name": "Drag",
                    "amplitude": 0.3,
                    "phase": None,
                    "duration": 40,
                    "shape": {"name": "drag", "num_sigmas": 4, "drag_coefficient": 1},
                },
                {
                    "name": "Park",
                    "amplitude": 1.0,
                    "phase": None,
                    "duration": 40,
                    "shape": {
                        "name": "Park",
                        "amplitude": 1.0,
                        "phase": None,
                        "duration": 83,
                        "shape": {"name": "rectangular"},
                    },
                },
            ],
            1: [
                {"name": "I", "amplitude": 0, "phase": 0, "duration": 0, "shape": {"name": "rectangular"}},
                {"name": "M", "amplitude": 1, "phase": 0, "duration": 100, "shape": {"name": "rectangular"}},
                {
                    "name": "X",
                    "amplitude": 0.8,
                    "phase": 0,
                    "duration": 45,
                    "shape": {"name": "drag", "num_sigmas": 4, "drag_coefficient": 0},
                },
                {
                    "name": "Y",
                    "amplitude": 0.3,
                    "phase": 90,
                    "duration": 40,
                    "shape": {"name": "gaussian", "num_sigmas": 4},
                },
                {
                    "name": "Drag",
                    "amplitude": 0.3,
                    "phase": None,
                    "duration": 40,
                    "shape": {"name": "drag", "num_sigmas": 4, "drag_coefficient": 1},
                },
                {
                    "name": "Park",
                    "amplitude": 1.0,
                    "phase": None,
                    "duration": 40,
                    "shape": {
                        "name": "Park",
                        "amplitude": 1.0,
                        "phase": None,
                        "duration": 83,
                        "shape": {"name": "rectangular"},
                    },
                },
            ],
            (0, 1): [
                {
                    "name": "CZ",
                    "amplitude": 1,
                    "phase": None,
                    "duration": 40,
                    "shape": {"name": "snz", "b": 0.0, "t_phi": 1},
                },
            ],
        },
    }
    return RuncardSchema.PlatformSettings(**settings)  # type: ignore  # pylint: disable=unexpected-keyword-arg


@pytest.fixture(autouse=True)
def initialize_hardware_gates(platform_settings: RuncardSchema.PlatformSettings):
    for qubit, gate_settings_list in platform_settings.gates.items():
        for gate_settings in gate_settings_list:
            settings_dict = asdict(gate_settings)
            gate_class = HardwareGateFactory.get(name=settings_dict.pop(RUNCARD.NAME))
            if not hasattr(gate_class, "settings"):
                gate_class.settings = {}
            gate_class.settings[qubit] = gate_class.HardwareGateSettings(**settings_dict)


class TestHardwareGates:
    @pytest.mark.parametrize("qubit", [0, 1])
    @pytest.mark.parametrize("qibo_gate", [I, X, Y, M])
    def test_gate_settings_method(self, qubit: int, qibo_gate: str):
        settings = HardwareGateFactory.gate_settings(qibo_gate(qubit))  # type: ignore
        assert isinstance(settings, HardwareGate.HardwareGateSettings)<|MERGE_RESOLUTION|>--- conflicted
+++ resolved
@@ -2,20 +2,12 @@
 from dataclasses import asdict
 
 import pytest
-<<<<<<< HEAD
-from qibo.gates import CZ, RX, RY, U2, Gate, I, M, X, Y
-=======
 from qibo.gates import I, M, X, Y
->>>>>>> cf289d90
 
 from qililab.constants import RUNCARD
 from qililab.pulse.hardware_gates import HardwareGateFactory
 from qililab.pulse.hardware_gates.hardware_gate import HardwareGate
 from qililab.settings import RuncardSchema
-<<<<<<< HEAD
-from qililab.transpiler import Drag, Park
-=======
->>>>>>> cf289d90
 
 
 @pytest.fixture(name="platform_settings")
