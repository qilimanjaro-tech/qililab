from dataclasses import asdict

import pytest
from qibo.gates import RX, RY, U2, Gate, I, M, X, Y

from qililab.chip import Chip
from qililab.constants import RUNCARD
from qililab.pulse.hardware_gates import HardwareGateFactory
from qililab.pulse.hardware_gates.hardware_gate import HardwareGate
from qililab.settings import RuncardSchema
from qililab.transpiler import Drag


@pytest.fixture(name="platform_settings")
def fixture_platform_settings() -> RuncardSchema.PlatformSettings:
    """Fixture that returns an instance of a ``RuncardSchema.PlatformSettings`` class."""
    settings = {
        "id_": 0,
        "category": "platform",
        "name": "dummy",
        "device_id": 9,
        "minimum_clock_time": 4,
        "delay_between_pulses": 0,
        "delay_before_readout": 0,
        "master_amplitude_gate": 1,
        "master_duration_gate": 40,
        "reset_method": "passive",
        "passive_reset_duration": 100,
        "timings_calculation_method": "as_soon_as_possible",
        "operations": [],
        "gates": {
            0: [
                {"name": "I", "amplitude": 0, "phase": 0, "duration": 0, "shape": {"name": "rectangular"}},
                {"name": "M", "amplitude": 1, "phase": 0, "duration": 100, "shape": {"name": "rectangular"}},
                {
                    "name": "X",
                    "amplitude": 0.8,
                    "phase": 0,
                    "duration": 45,
                    "shape": {"name": "drag", "num_sigmas": 4, "drag_coefficient": 0},
                },
                {
                    "name": "Y",
                    "amplitude": 0.3,
                    "phase": 90,
                    "duration": 40,
                    "shape": {"name": "gaussian", "num_sigmas": 4},
                },
                {
                    "name": "Drag",
                    "amplitude": 0.3,
<<<<<<< HEAD
                    "phase": 90,
=======
                    "phase": None,
>>>>>>> 0dbd53aa
                    "duration": 40,
                    "shape": {"name": "drag", "num_sigmas": 4, "drag_coefficient": 1},
                },
            ],
            1: [
                {"name": "I", "amplitude": 0, "phase": 0, "duration": 0, "shape": {"name": "rectangular"}},
                {"name": "M", "amplitude": 1, "phase": 0, "duration": 100, "shape": {"name": "rectangular"}},
                {
                    "name": "X",
                    "amplitude": 0.8,
                    "phase": 0,
                    "duration": 45,
                    "shape": {"name": "drag", "num_sigmas": 4, "drag_coefficient": 0},
                },
                {
                    "name": "Y",
                    "amplitude": 0.3,
                    "phase": 90,
                    "duration": 40,
                    "shape": {"name": "gaussian", "num_sigmas": 4},
                },
                {
                    "name": "Drag",
                    "amplitude": 0.3,
<<<<<<< HEAD
                    "phase": 90,
=======
                    "phase": None,
>>>>>>> 0dbd53aa
                    "duration": 40,
                    "shape": {"name": "drag", "num_sigmas": 4, "drag_coefficient": 1},
                },
            ],
        },
    }
    return RuncardSchema.PlatformSettings(**settings)  # type: ignore  # pylint: disable=unexpected-keyword-arg


@pytest.fixture(autouse=True)
def initialize_hardware_gates(platform_settings: RuncardSchema.PlatformSettings):
    for qubit, gate_settings_list in platform_settings.gates.items():
        for gate_settings in gate_settings_list:
            settings_dict = asdict(gate_settings)
            gate_class = HardwareGateFactory.get(name=settings_dict.pop(RUNCARD.NAME))
            if not gate_class.settings:
                gate_class.settings = {}
            gate_class.settings[qubit] = gate_class.HardwareGateSettings(**settings_dict)


class TestHardwareGates:
    @pytest.mark.parametrize("qubit", [0, 1])
    @pytest.mark.parametrize("gate_name", ["I", "X", "Y", "Drag", "M"])
    def test_parameters_method(self, qubit: int, gate_name: str):
        gate = HardwareGateFactory.get(gate_name)
        settings = gate.parameters(qubits=qubit, master_amplitude_gate=1.0, master_duration_gate=40)
        assert isinstance(settings, HardwareGate.HardwareGateSettings)

    @pytest.mark.parametrize("gate_name", ["I", "X", "Y", "Drag", "M"])
    def test_parameters_method_raise_error_when_settings_for_qubit_not_set(self, gate_name: str):
        qubit = 123
        gate = HardwareGateFactory.get(gate_name)
        with pytest.raises(
            ValueError, match=f"Please specify the parameters of the {gate.name.value} gate for qubit {qubit}."
        ):
            gate.parameters(qubits=qubit, master_amplitude_gate=1.0, master_duration_gate=40)

    @pytest.mark.parametrize("qubit", [0, 1])
    @pytest.mark.parametrize("gate_name", ["RX", "RY", "XY"])
    def test_parameters_method_raise_error_when_settings_not_set(self, qubit: int, gate_name: str):
        gate = HardwareGateFactory.get(gate_name)
        with pytest.raises(ValueError, match=f"Please specify the parameters of the {gate.name.value} gate."):
            gate.parameters(qubits=qubit, master_amplitude_gate=1.0, master_duration_gate=40)

<<<<<<< HEAD
    @pytest.mark.parametrize("qibo_gate", [I(0), M(0), X(0), Y(0), RX(0, 90), RY(0, 90), U2(0, 90, 90)])
    def test_translate_method(self, qibo_gate: Gate):
        gate_settings = HardwareGateFactory.gate_settings(
            gate=qibo_gate, master_amplitude_gate=1.0, master_duration_gate=40
        )
        assert isinstance(gate_settings, HardwareGate.HardwareGateSettings)

    @pytest.mark.parametrize("native_gate", [Drag(0, 2, 1.4)])  # TODO: add cphase here
    def test_translate_method_native(self, native_gate: Gate):
        gate_settings = HardwareGateFactory.gate_settings(
            gate=native_gate, master_amplitude_gate=1.0, master_duration_gate=40
        )
=======
    @pytest.mark.parametrize("gate", [I(0), M(0), X(0), Y(0), RX(0, 90), RY(0, 90), U2(0, 90, 90), Drag(0, 2, 1.4)])
    def test_translate_method(self, gate: Gate):
        gate_settings = HardwareGateFactory.gate_settings(gate=gate, master_amplitude_gate=1.0, master_duration_gate=40)
>>>>>>> 0dbd53aa
        assert isinstance(gate_settings, HardwareGate.HardwareGateSettings)<|MERGE_RESOLUTION|>--- conflicted
+++ resolved
@@ -49,11 +49,7 @@
                 {
                     "name": "Drag",
                     "amplitude": 0.3,
-<<<<<<< HEAD
-                    "phase": 90,
-=======
                     "phase": None,
->>>>>>> 0dbd53aa
                     "duration": 40,
                     "shape": {"name": "drag", "num_sigmas": 4, "drag_coefficient": 1},
                 },
@@ -78,11 +74,7 @@
                 {
                     "name": "Drag",
                     "amplitude": 0.3,
-<<<<<<< HEAD
-                    "phase": 90,
-=======
                     "phase": None,
->>>>>>> 0dbd53aa
                     "duration": 40,
                     "shape": {"name": "drag", "num_sigmas": 4, "drag_coefficient": 1},
                 },
@@ -127,22 +119,7 @@
         with pytest.raises(ValueError, match=f"Please specify the parameters of the {gate.name.value} gate."):
             gate.parameters(qubits=qubit, master_amplitude_gate=1.0, master_duration_gate=40)
 
-<<<<<<< HEAD
-    @pytest.mark.parametrize("qibo_gate", [I(0), M(0), X(0), Y(0), RX(0, 90), RY(0, 90), U2(0, 90, 90)])
-    def test_translate_method(self, qibo_gate: Gate):
-        gate_settings = HardwareGateFactory.gate_settings(
-            gate=qibo_gate, master_amplitude_gate=1.0, master_duration_gate=40
-        )
-        assert isinstance(gate_settings, HardwareGate.HardwareGateSettings)
-
-    @pytest.mark.parametrize("native_gate", [Drag(0, 2, 1.4)])  # TODO: add cphase here
-    def test_translate_method_native(self, native_gate: Gate):
-        gate_settings = HardwareGateFactory.gate_settings(
-            gate=native_gate, master_amplitude_gate=1.0, master_duration_gate=40
-        )
-=======
     @pytest.mark.parametrize("gate", [I(0), M(0), X(0), Y(0), RX(0, 90), RY(0, 90), U2(0, 90, 90), Drag(0, 2, 1.4)])
     def test_translate_method(self, gate: Gate):
         gate_settings = HardwareGateFactory.gate_settings(gate=gate, master_amplitude_gate=1.0, master_duration_gate=40)
->>>>>>> 0dbd53aa
         assert isinstance(gate_settings, HardwareGate.HardwareGateSettings)