"""This file contains unit tests for the ``CircuitToPulses`` class."""
import re

import numpy as np
import pytest
from qibo.gates import CZ, M, X, Y
from qibo.models import Circuit

from qililab.chip import Chip
from qililab.pulse import CircuitToPulses, PulseSchedule, PulseShape
from qililab.pulse.hardware_gates import HardwareGate, HardwareGateFactory
from qililab.settings import RuncardSchema
from qililab.transpiler import Drag, Park
from qililab.typings import Parameter
from qililab.typings.enums import Line


@pytest.fixture(name="platform_settings")
def fixture_platform_settings() -> RuncardSchema.PlatformSettings:
    """Fixture that returns an instance of a ``RuncardSchema.PlatformSettings`` class."""
    settings = {
        "id_": 0,
        "category": "platform",
        "name": "dummy",
        "device_id": 9,
        "minimum_clock_time": 4,
        "delay_between_pulses": 0,
        "delay_before_readout": 0,
        "reset_method": "passive",
        "passive_reset_duration": 100,
        "timings_calculation_method": "as_soon_as_possible",
        "operations": [],
        "gates": {
            0: [
                {"name": "I", "amplitude": 0, "phase": 0, "duration": 0, "shape": {"name": "rectangular"}},
                {"name": "M", "amplitude": 1, "phase": 0, "duration": 100, "shape": {"name": "rectangular"}},
                {
                    "name": "X",
                    "amplitude": 0.8,
                    "phase": 0,
                    "duration": 45,
                    "shape": {"name": "drag", "num_sigmas": 4, "drag_coefficient": 0},
                },
                {
                    "name": "Y",
                    "amplitude": 0.3,
                    "phase": 90,
                    "duration": 40,
                    "shape": {"name": "gaussian", "num_sigmas": 4},
                },
                {
                    "name": "Drag",
                    "amplitude": 0.3,
                    "phase": None,
                    "duration": 40,
                    "shape": {"name": "drag", "num_sigmas": 4, "drag_coefficient": 1},
                },
                {
                    "name": "Park",
                    "amplitude": 0.8,
                    "phase": None,
                    "duration": 70,
                    "shape": {"name": "rectangular"},
                },
            ],
            1: [
                {"name": "I", "amplitude": 0, "phase": 0, "duration": 0, "shape": {"name": "rectangular"}},
                {"name": "M", "amplitude": 1, "phase": 0, "duration": 100, "shape": {"name": "rectangular"}},
                {
                    "name": "X",
                    "amplitude": 0.8,
                    "phase": 0,
                    "duration": 45,
                    "shape": {"name": "drag", "num_sigmas": 4, "drag_coefficient": 0},
                },
                {
                    "name": "Y",
                    "amplitude": 0.3,
                    "phase": 90,
                    "duration": 40,
                    "shape": {"name": "gaussian", "num_sigmas": 4},
                },
                {
                    "name": "Drag",
                    "amplitude": 0.3,
                    "phase": None,
                    "duration": 40,
                    "shape": {"name": "drag", "num_sigmas": 4, "drag_coefficient": 1},
                },
                {
                    "name": "Park",
                    "amplitude": 0.8,
                    "phase": None,
                    "duration": 70,
                    "shape": {"name": "rectangular"},
                },
            ],
            2: [
                {"name": "I", "amplitude": 0, "phase": 0, "duration": 0, "shape": {"name": "rectangular"}},
                {"name": "M", "amplitude": 1, "phase": 0, "duration": 100, "shape": {"name": "rectangular"}},
                {
                    "name": "X",
                    "amplitude": 0.8,
                    "phase": 0,
                    "duration": 45,
                    "shape": {"name": "drag", "num_sigmas": 4, "drag_coefficient": 0},
                },
                {
                    "name": "Y",
                    "amplitude": 0.3,
                    "phase": 90,
                    "duration": 40,
                    "shape": {"name": "gaussian", "num_sigmas": 4},
                },
                {
                    "name": "Drag",
                    "amplitude": 0.3,
                    "phase": None,
                    "duration": 40,
                    "shape": {"name": "drag", "num_sigmas": 4, "drag_coefficient": 1},
                },
                {
                    "name": "Park",
                    "amplitude": 0.8,
                    "phase": None,
                    "duration": 70,
                    "shape": {"name": "rectangular"},
                },
            ],
            (0, 1): [
                {
                    "name": "CZ",
                    "amplitude": 1,
                    "phase": None,
                    "duration": 30,
                    "shape": {"name": "snz", "b": 0.1, "t_phi": 1},
                },
            ],
            (1, 0): [
                {
                    "name": "CZ",
                    "amplitude": 1,
                    "phase": None,
                    "duration": 30,
                    "shape": {"name": "snz", "b": 0.1, "t_phi": 1},
                },
            ],
        },
    }
    return RuncardSchema.PlatformSettings(**settings)  # type: ignore  # pylint: disable=unexpected-keyword-arg


@pytest.fixture(name="chip")
def fixture_chip():
    """Fixture that returns an instance of a ``Chip`` class."""
    settings = {
        "id_": 0,
        "category": "chip",
        "nodes": [
            {"name": "port", "id_": 0, "line": Line.FLUX.value, "nodes": [11]},
            {"name": "port", "id_": 1, "line": Line.DRIVE.value, "nodes": [11]},
            {"name": "port", "id_": 2, "line": Line.FEEDLINE_INPUT.value, "nodes": [10]},
            {"name": "resonator", "alias": "resonator", "id_": 10, "frequency": 8072600000, "nodes": [2, 11]},
            {
                "name": "qubit",
                "alias": "qubit",
                "id_": 11,
                "qubit_index": 0,
                "frequency": 6532800000,
                "nodes": [0, 1, 10, 51],
            },
            {
                "name": "qubit",
                "alias": "qubit",
                "id_": 51,
                "qubit_index": 1,
                "frequency": 7532800000,
                "nodes": [0, 1, 10, 11, 53],
            },
            {
                "name": "qubit",
                "alias": "qubit",
                "id_": 53,
                "qubit_index": 2,
                "frequency": 6532800000,
                "nodes": [0, 1, 51],
            },
        ],
    }
    return Chip(**settings)


class TestInitialization:
    """Unit tests for the initialization of a ``CircuitToPulses`` class."""

    def test_gate_settings_are_set_during_instantiation(
        self, platform_settings: RuncardSchema.PlatformSettings, chip: Chip
    ):
        """Test that during initialization of the ``CircuitToPulses`` class we set the settings of all the hardware
        gates."""
        _ = CircuitToPulses(settings=platform_settings)

        for gate in HardwareGateFactory.pulsed_gates.values():
            if gate.name not in platform_settings.gate_names:
                assert not hasattr(gate, "settings")
                # Some gates derive from others (such as RY from Y), thus they have no settings
                continue
            # test CZ separately
            if gate.name == "CZ":
                for qubits in ((0, 1), (1, 0)):
                    # TODO remove duplicate code
                    settings = platform_settings.get_gate(name=gate.name, qubits=qubits)
                    assert isinstance(gate.settings[qubits], HardwareGate.HardwareGateSettings)
                    assert gate.settings[qubits].amplitude == settings.amplitude
                    assert gate.settings[qubits].duration == settings.duration
                    assert gate.settings[qubits].phase == settings.phase
                    assert isinstance(gate.settings[qubits].shape, dict)
                    assert gate.settings[qubits].shape == settings.shape
            else:
                for qubit in range(chip.num_qubits):
                    settings = platform_settings.get_gate(name=gate.name, qubits=qubit)
                    assert isinstance(gate.settings[qubit], HardwareGate.HardwareGateSettings)
                    assert gate.settings[qubit].amplitude == settings.amplitude
                    assert gate.settings[qubit].duration == settings.duration
                    assert gate.settings[qubit].phase == settings.phase
                    assert isinstance(gate.settings[qubit].shape, dict)
                    assert gate.settings[qubit].shape == settings.shape

    def test_gate_settings_are_updated_during_instantiation(self, platform_settings: RuncardSchema.PlatformSettings):
        """Test that gate settings are updated if the ``CircuitToPulses`` class is re-instantiated with
        different settings."""
        X = HardwareGateFactory.get(name="X")

        _ = CircuitToPulses(settings=platform_settings)

        assert X.settings[0].amplitude == 0.8

        platform_settings.set_parameter(alias="X(0)", parameter=Parameter.AMPLITUDE, value=123)

        _ = CircuitToPulses(settings=platform_settings)

        assert X.settings[0].amplitude == 123


class TestTranslation:
    """Unit tests for the ``translate`` method of the ``CircuitToPulses`` class."""

    def test_translate(self, platform_settings: RuncardSchema.PlatformSettings, chip: Chip):
        """Test the ``translate`` method of the ``CircuitToPulses`` class."""
        translator = CircuitToPulses(settings=platform_settings)

        circuit = Circuit(2)
        circuit.add(X(0))
        circuit.add(Y(0))
        circuit.add(Drag(0, 1, 0.5))  # 1 defines amplitude, 0.5 defines phase
        circuit.add(Park(0))
        circuit.add(CZ(0, 1))  # CZ(control, target)
        circuit.add(M(0))

        pulsed_gates = [
            platform_settings.get_gate(name="X", qubits=0),
            platform_settings.get_gate(name="Y", qubits=0),
            platform_settings.get_gate(name="Drag", qubits=0),
            platform_settings.get_gate(name="Park", qubits=0),
            platform_settings.get_gate(name="Park", qubits=(2)),
            platform_settings.get_gate(name="CZ", qubits=(0, 1)),
            platform_settings.get_gate(name="M", qubits=0),
        ]

        pulse_schedules = translator.translate(circuits=[circuit], chip=chip)

        assert isinstance(pulse_schedules, list)
        assert len(pulse_schedules) == 1
        assert isinstance(pulse_schedules[0], PulseSchedule)

        # test parking gates
        assert len(translator._get_parking_gates(CZ(0, 1), chip)) == 1

        pulse_schedule = pulse_schedules[0]

<<<<<<< HEAD
        assert len(pulse_schedule) == 3  # it contains pulses for 3 buses
=======
        assert len(pulse_schedule) == 3  # it contains pulses for 3 buses (control, flux and readout)
>>>>>>> 770bead5

        control_pulse_bus_schedule = pulse_schedule.elements[0]

        assert (
            control_pulse_bus_schedule.port == 1
        )  # it targets the qubit, which is connected to drive line with port 1
        assert len(control_pulse_bus_schedule.timeline) == 3  # it contains 3 gates

        flux_pulse_bus_schedule = pulse_schedule.elements[1]
<<<<<<< HEAD
        assert flux_pulse_bus_schedule.port == 0  # it targets the qubit, which is connected to flux line with port 0
        assert len(flux_pulse_bus_schedule.timeline) == 3  # it contains 2 gates (CZ, Park, Park for the CZ)
=======

        assert flux_pulse_bus_schedule.port == 0  # it targets the flux line, which is connected to port 0
        assert len(flux_pulse_bus_schedule.timeline) == 0
>>>>>>> 770bead5

        readout_pulse_bus_schedule = pulse_schedule.elements[2]

        assert (
            readout_pulse_bus_schedule.port == 2
        )  # it targets the resonator, which is connected to feedline input line with port 2
        assert len(readout_pulse_bus_schedule.timeline) == 1

        all_pulse_events = (
            control_pulse_bus_schedule.timeline + flux_pulse_bus_schedule.timeline + readout_pulse_bus_schedule.timeline
        )

        for pulse_event, gate_settings in zip(all_pulse_events, pulsed_gates):
            pulse = pulse_event.pulse
            # check duration
            if gate_settings.name == "CZ":
                assert pulse.duration == 2 * gate_settings.duration + 2 + gate_settings.shape["t_phi"]
            else:
                assert pulse.duration == gate_settings.duration

            if gate_settings.name == "Drag":
                # drag amplitude is defined by the first parameter, in this case 1
                drag_amplitude = (1 / np.pi) * gate_settings.amplitude
                assert pulse.amplitude == pytest.approx(drag_amplitude)
                # drag phase is defined by the second parameter, in this case 0.5
                assert pulse.phase == 0.5
            else:
                if gate_settings.name == "CZ" or gate_settings.name == "Park":
                    assert pulse.phase == 0
                else:
                    assert pulse.phase == gate_settings.phase
                assert pulse.amplitude == gate_settings.amplitude

            if gate_settings.name == "M":
                frequency = chip.get_node_from_alias(alias="resonator").frequency
            elif gate_settings.name == "CZ":
                frequency = chip.get_node_from_qubit_idx(idx=0, readout=False).frequency
            else:
                frequency = chip.get_node_from_alias(alias="qubit").frequency

            if gate_settings.name == "CZ" or gate_settings.name == "Park":
                assert pulse.frequency == 0
            else:
                assert pulse.frequency == frequency
            assert isinstance(pulse.pulse_shape, PulseShape)
            for name, value in gate_settings.shape.items():
                assert getattr(pulse.pulse_shape, name) == value

    def test_gate_duration_errors_raised_in_translate(
        self, platform_settings: RuncardSchema.PlatformSettings, chip: Chip
    ):
        """Test whether errors are raised correctly if gate values are not what is expected"""
        circuit = Circuit(1)
        circuit.add(Drag(0, 1, 0.5))  # 1 defines amplitude, 0.5 defines phase
        # test error raised when duration has decimal part
        platform_settings.get_gate(name="Drag", qubits=0).duration = 2.3
        error_string = "The settings of the gate drag have a non-integer duration \(2.3ns\). The gate duration must be an integer or a float with 0 decimal part"
        translator = CircuitToPulses(settings=platform_settings)
        with pytest.raises(ValueError, match=error_string):
            translator.translate(circuits=[circuit], chip=chip)

    def test_cz_errors_raised_in_translate(self, platform_settings: RuncardSchema.PlatformSettings, chip: Chip):
        circuit = Circuit(2)
        cz = CZ(1, 0)
        circuit.add(cz)
        translator = CircuitToPulses(settings=platform_settings)
        error_string = f"Attempting to perform {cz.name} on qubits {re.escape(str(cz.qubits))} by targeting qubit {cz.target_qubits[0]} which has lower frequency than {cz.control_qubits[0]}"
        with pytest.raises(ValueError, match=error_string):
            translator.translate(circuits=[circuit], chip=chip)

    def test_translate_pulses_with_duration_not_multiple_of_minimum_clock_time(
        self, platform_settings: RuncardSchema.PlatformSettings, chip: Chip
    ):
        """Test that when the duration of a pulse is not a multiple of the minimum clock time, the next pulse
        start time is delayed by ``pulse_time mod min_clock_time``."""
        translator = CircuitToPulses(settings=platform_settings)

        circuit = Circuit(2)
        circuit.add(X(0))
        circuit.add(Y(0))
        circuit.add(Park(0))
        circuit.add(Drag(0, 1, 0.5))
        circuit.add(CZ(0, 1))
        circuit.add(M(0))

        pulse_schedule = translator.translate(circuits=[circuit], chip=chip)[0]

        # minimum_clock_time is 4ns so every start time will be multiple of 4
        # the order respects drive-flux-resonator (line 337)
        # duration for CZ is 30*2+2+1
        expected_start_times = [0, 48, 160, 88, 200, 204, 272]  # TODO why not 264

        pulse_events = (
            pulse_schedule.elements[0].timeline
            + pulse_schedule.elements[1].timeline
            + pulse_schedule.elements[2].timeline
        )

        for pulse_event, expected_start_time in zip(pulse_events, expected_start_times):
            assert pulse_event.start_time == expected_start_time<|MERGE_RESOLUTION|>--- conflicted
+++ resolved
@@ -278,11 +278,7 @@
 
         pulse_schedule = pulse_schedules[0]
 
-<<<<<<< HEAD
-        assert len(pulse_schedule) == 3  # it contains pulses for 3 buses
-=======
         assert len(pulse_schedule) == 3  # it contains pulses for 3 buses (control, flux and readout)
->>>>>>> 770bead5
 
         control_pulse_bus_schedule = pulse_schedule.elements[0]
 
@@ -292,14 +288,8 @@
         assert len(control_pulse_bus_schedule.timeline) == 3  # it contains 3 gates
 
         flux_pulse_bus_schedule = pulse_schedule.elements[1]
-<<<<<<< HEAD
         assert flux_pulse_bus_schedule.port == 0  # it targets the qubit, which is connected to flux line with port 0
         assert len(flux_pulse_bus_schedule.timeline) == 3  # it contains 2 gates (CZ, Park, Park for the CZ)
-=======
-
-        assert flux_pulse_bus_schedule.port == 0  # it targets the flux line, which is connected to port 0
-        assert len(flux_pulse_bus_schedule.timeline) == 0
->>>>>>> 770bead5
 
         readout_pulse_bus_schedule = pulse_schedule.elements[2]
 
