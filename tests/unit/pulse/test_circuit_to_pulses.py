--- conflicted
+++ resolved
@@ -50,11 +50,7 @@
                 {
                     "name": "Drag",
                     "amplitude": 0.3,
-<<<<<<< HEAD
-                    "phase": 90,
-=======
                     "phase": None,
->>>>>>> 0dbd53aa
                     "duration": 40,
                     "shape": {"name": "drag", "num_sigmas": 4, "drag_coefficient": 1},
                 },
