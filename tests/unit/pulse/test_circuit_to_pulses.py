--- conflicted
+++ resolved
@@ -473,13 +473,8 @@
         gates."""
         _ = CircuitToPulses(platform=platform)
 
-<<<<<<< HEAD
-        for gate in {I, M, ParkGate, DragGate, CZ}:
+        for gate in [I, M, ParkGate, DragGate, CZ]:
             if gate.name not in platform.transpilation_settings.gate_names:
-=======
-        for gate in [I, M, ParkGate, DragGate, CZ]:
-            if gate.name not in platform.settings.gate_names:
->>>>>>> b40f57a2
                 # Some gates derive from others (such as RY from Y), thus they have no settings
                 assert not hasattr(gate, "settings")
                 continue
@@ -553,13 +548,8 @@
         circuit = Circuit(1)
         circuit.add(Drag(0, 1, 0.5))  # 1 defines amplitude, 0.5 defines phase
         # test error raised when duration has decimal part
-<<<<<<< HEAD
         platform.transpilation_settings.get_gate(name="Drag", qubits=0).duration = 2.3
-        error_string = "The settings of the gate drag have a non-integer duration \(2.3ns\). The gate duration must be an integer or a float with 0 decimal part"
-=======
-        platform.settings.get_gate(name="Drag", qubits=0).duration = 2.3
         error_string = r"The settings of the gate drag have a non-integer duration \(2.3ns\). The gate duration must be an integer or a float with 0 decimal part"
->>>>>>> b40f57a2
         translator = CircuitToPulses(platform=platform)
         with pytest.raises(ValueError, match=error_string):
             translator.translate(circuits=[circuit])
