--- conflicted
+++ resolved
@@ -194,18 +194,11 @@
         circuit.add(Drag(0, 1, 0.5))  # 1 defines amplitude, 0.5 defines phase
         # test error raised when drag phase != 0
         platform_settings.get_gate(name="Drag", qubits=0).phase = 2
-<<<<<<< HEAD
-        translator = CircuitToPulses(settings=platform_settings)
-=======
->>>>>>> bf5638c6
         with pytest.raises(
             ValueError,
             match="Drag gate should not have setting for phase since the phase depends only on circuit gate parameters",
         ):
-<<<<<<< HEAD
-=======
             translator = CircuitToPulses(settings=platform_settings)
->>>>>>> bf5638c6
             translator.translate(circuits=[circuit], chip=chip)
 
     def test_gate_duration_errors_raised_in_translate(
@@ -217,13 +210,8 @@
         # test error raised when duration has decimal part
         platform_settings.get_gate(name="Drag", qubits=0).duration = 2.3
         error_string = "The settings of the gate drag have a non-integer duration \(2.3ns\). The gate duration must be an integer or a float with 0 decimal part"
-<<<<<<< HEAD
-        translator = CircuitToPulses(settings=platform_settings)
-        with pytest.raises(ValueError, match=error_string):
-=======
         with pytest.raises(ValueError, match=error_string):
             translator = CircuitToPulses(settings=platform_settings)
->>>>>>> bf5638c6
             translator.translate(circuits=[circuit], chip=chip)
 
     def test_translate_pulses_with_duration_not_multiple_of_minimum_clock_time(
