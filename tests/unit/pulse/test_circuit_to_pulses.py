import re
from dataclasses import asdict

import numpy as np
import pytest
from qibo.gates import CZ, RZ, M, X
from qibo.models import Circuit

from qililab.chip import Chip
from qililab.platform import Bus, Buses, Platform
from qililab.pulse import PulseBusSchedule, PulseEvent, PulseSchedule
from qililab.pulse.circuit_to_pulses import CircuitToPulses
from qililab.pulse.pulse import Pulse
from qililab.pulse.pulse_shape import SNZ
from qililab.pulse.pulse_shape import Drag as Drag_pulse
from qililab.pulse.pulse_shape import Gaussian, Rectangular
from qililab.settings import RuncardSchema
from qililab.settings.gate_settings import GateEventSettings, GateSettings
from qililab.transpiler import Drag
from qililab.utils import Wait
from tests.data import Galadriel
from tests.utils import platform_db

platform_gates = {
    "M(0)": GateSettings(
        schedule=[
            {
                "bus": "feedline_bus",
                "pulse": {
                    "amplitude": 0.8,
                    "phase": 0,
                    "frequency": 3.0e6,
                    "duration": 200,
                    "shape": {"name": "rectangular"},
                },
            }
        ],
    ),
    "Drag(0)": GateSettings(
        schedule=[
            {
                "bus": "drive_line_q0_bus",
                "pulse": {
                    "amplitude": 0.8,
                    "phase": 0,
                    "frequency": 3.0e6,
                    "duration": 198,  # try some non-multiple of clock time (4)
                    "shape": {"name": "drag", "drag_coefficient": 0.8, "num_sigmas": 2},
                },
            }
        ],
    ),
    # random X schedule
    "X(0)": GateSettings(
        schedule=[
            {
                "bus": "drive_line_q0_bus",
                "pulse": {
                    "amplitude": 0.8,
                    "phase": 0,
                    "frequency": 3.0e6,
                    "duration": 200,
                    "shape": {"name": "drag", "drag_coefficient": 0.8, "num_sigmas": 2},
                },
            },
            {
                "bus": "flux_line_q0_bus",
                "wait_time": 30,
                "pulse": {
                    "amplitude": 0.8,
                    "phase": 0,
                    "frequency": 3.0e6,
                    "duration": 200,
                    "shape": {"name": "drag", "drag_coefficient": 0.8, "num_sigmas": 2},
                },
            },
            {
                "bus": "drive_line_q0_bus",
                "pulse": {
                    "amplitude": 0.8,
                    "phase": 0,
                    "frequency": 3.0e6,
                    "duration": 100,
                    "shape": {"name": "rectangular"},
                },
            },
            {
                "bus": "drive_line_q4_bus",
                "pulse": {
                    "amplitude": 0.8,
                    "phase": 0,
                    "frequency": 3.0e6,
                    "duration": 100,
                    "shape": {"name": "gaussian", "num_sigmas": 4},
                },
            },
        ]
    ),
    "M(1)": GateSettings(
        schedule=[
            {
                "bus": "feedline_bus",
                "pulse": {
                    "amplitude": 0.8,
                    "phase": 0,
                    "frequency": 3.0e6,
                    "duration": 200,
                    "shape": {"name": "rectangular"},
                },
            }
        ]
    ),
    "M(2)": GateSettings(
        schedule=[
            {
                "bus": "feedline_bus",
                "pulse": {
                    "amplitude": 0.8,
                    "phase": 0,
                    "frequency": 3.0e6,
                    "duration": 200,
                    "shape": {"name": "rectangular"},
                },
            }
        ]
    ),
    "M(3)": GateSettings(
        schedule=[
            {
                "bus": "feedline_bus",
                "pulse": {
                    "amplitude": 0.7,
                    "phase": 0.5,
                    "frequency": 2.0e6,
                    "duration": 100,
                    "shape": {"name": "gaussian", "num_sigmas": 2},
                },
            }
        ],
    ),
    "M(4)": GateSettings(
        schedule=[
            {
                "bus": "feedline_bus",
                "pulse": {
                    "amplitude": 0.7,
                    "phase": 0.5,
                    "frequency": 2.0e6,
                    "duration": 100,
                    "shape": {"name": "gaussian", "num_sigmas": 2},
                },
            }
        ],
    ),
    "CZ(2,3)": GateSettings(
        schedule=[
            {
                "bus": "flux_line_q2_bus",
                "wait_time": 10,
                "pulse": {
                    "amplitude": 0.7,
                    "phase": 0,
                    "frequency": 3.0e6,
                    "duration": 90,
                    "shape": {"name": "snz", "b": 0.5, "t_phi": 1},
                },
            },
            # park pulse
            {
                "bus": "flux_line_q0_bus",
                "pulse": {
                    "amplitude": 0.7,
                    "phase": 0,
                    "frequency": 3.0e6,
                    "duration": 100,
                    "shape": {"name": "rectangular"},
                },
            },
        ],
    ),
    # test couplers
    "CZ(4, 0)": GateSettings(
        schedule=[
            {
                "bus": "flux_line_c2_bus",
                "wait_time": 10,
                "pulse": {
                    "amplitude": 0.7,
                    "phase": 0,
                    "frequency": 3.0e6,
                    "duration": 90,
                    "shape": {"name": "snz", "b": 0.5, "t_phi": 1},
                },
            },
            {
                "bus": "flux_line_q0_bus",
                "pulse": {
                    "amplitude": 0.7,
                    "phase": 0,
                    "frequency": 3.0e6,
                    "duration": 100,
                    "shape": {"name": "rectangular"},
                },
            },
        ]
    ),
}


@pytest.fixture(name="chip")
def fixture_chip():
    """Fixture that returns an instance of a ``Chip`` class.


    Chip schema (qubit_id, GHz, id)

   3,4,5  4,4,7
     \   /
     2,5,4
     /   \
   0,6,3 1,3,6
    """
    settings = {
        "id_": 0,
        "category": "chip",
        "nodes": [
            {"name": "port", "line": "feedline_input", "id_": 0, "nodes": [18, 19, 20, 21, 22]},
            {
                "name": "qubit",
                "alias": "qubit",
                "id_": 3,
                "qubit_index": 0,
                "frequency": 6e9,
                "nodes": [4, 13, 8, 18],
            },
            {
                "name": "qubit",
                "alias": "qubit",
                "id_": 4,
                "qubit_index": 2,
                "frequency": 5e9,
                "nodes": [3, 5, 6, 7, 15, 10, 20],
            },
            {
                "name": "qubit",
                "alias": "qubit",
                "id_": 5,
                "qubit_index": 3,
                "frequency": 4e9,
                "nodes": [4, 16, 11, 21],
            },
            {
                "name": "qubit",
                "alias": "qubit",
                "id_": 6,
                "qubit_index": 1,
                "frequency": 3e9,
                "nodes": [4, 14, 9, 19],
            },
            {
                "name": "qubit",
                "alias": "qubit",
                "id_": 7,
                "qubit_index": 4,
                "frequency": 4e9,
                "nodes": [4, 17, 12, 22],
            },
            {
                "name": "port",
                "line": "drive",
                "id_": 8,
                "alias": "drive_line_q0",
                "nodes": [3],
            },
            {
                "name": "port",
                "line": "drive",
                "id_": 9,
                "alias": "drive_line_q1",
                "nodes": [6],
            },
            {
                "name": "port",
                "line": "drive",
                "id_": 10,
                "alias": "drive_line_q2",
                "nodes": [4],
            },
            {
                "name": "port",
                "line": "drive",
                "id_": 11,
                "alias": "drive_line_q3",
                "nodes": [5],
            },
            {
                "name": "port",
                "line": "drive",
                "id_": 12,
                "alias": "drive_line_q4",
                "nodes": [7],
            },
            {
                "name": "port",
                "line": "flux",
                "id_": 13,
                "alias": "flux_line_q0",
                "nodes": [3],
            },
            {
                "name": "port",
                "line": "flux",
                "id_": 14,
                "alias": "flux_line_q1",
                "nodes": [6],
            },
            {
                "name": "port",
                "line": "flux",
                "id_": 15,
                "alias": "flux_line_q2",
                "nodes": [4],
            },
            {
                "name": "port",
                "line": "flux",
                "id_": 16,
                "alias": "flux_line_q3",
                "nodes": [5],
            },
            {
                "name": "port",
                "line": "flux",
                "id_": 17,
                "alias": "flux_line_q4",
                "nodes": [7],
            },
            {"name": "port", "line": "flux", "id_": 43, "alias": "flux_line_c2", "nodes": [44]},
            {
                "name": "coupler",
                "alias": "coupler",
                "id_": 44,
                "frequency": 6e9,
                "nodes": [43],
            },
            {"name": "resonator", "alias": "resonator", "id_": 18, "frequency": 8072600000, "nodes": [3, 0]},
            {"name": "resonator", "alias": "resonator", "id_": 19, "frequency": 8072600000, "nodes": [4, 0]},
            {"name": "resonator", "alias": "resonator", "id_": 20, "frequency": 8072600000, "nodes": [5, 0]},
            {"name": "resonator", "alias": "resonator", "id_": 21, "frequency": 8072600000, "nodes": [6, 0]},
            {"name": "resonator", "alias": "resonator", "id_": 22, "frequency": 8072600000, "nodes": [7, 0]},
        ],
    }
    return Chip(**settings)


@pytest.fixture(name="platform")
def fixture_platform(chip: Chip) -> Platform:
    """Fixture that returns an instance of a ``RuncardSchema.PlatformSettings`` class."""
    settings = {
        "id_": 0,
        "category": "platform",
        "name": "dummy",
        "device_id": 9,
        "minimum_clock_time": 5,
        "delay_between_pulses": 0,
        "delay_before_readout": 0,
        "reset_method": "passive",
        "passive_reset_duration": 100,
        "timings_calculation_method": "as_soon_as_possible",
        "operations": [],
        "gates": {},
    }
    bus_settings = [
        {
            "id_": 0,
            "category": "bus",
            "alias": "feedline_bus",
            "system_control": {
                "id_": 0,
                "name": "readout_system_control",
                "category": "system_control",
                "instruments": ["QRM1", "rs_1"],
            },
            "port": 0,
            "distortions": [],
            "delay": 0,
        },
        {
            "id_": 20,
            "category": "bus",
            "alias": "drive_line_q0_bus",
            "system_control": {
                "id_": 20,
                "name": "system_control",
                "category": "system_control",
                "instruments": ["QCM-RF1"],
            },
            "port": 8,
            "distortions": [],
            "delay": 0,
        },
        {
            "id_": 30,
            "category": "bus",
            "alias": "flux_line_q0_bus",
            "system_control": {
                "id_": 30,
                "name": "system_control",
                "category": "system_control",
                "instruments": ["QCM1"],
            },
            "port": 13,
            "distortions": [],
            "delay": 0,
        },
        {
            "id_": 21,
            "category": "bus",
            "alias": "drive_line_q1_bus",
            "system_control": {
                "id_": 21,
                "name": "system_control",
                "category": "system_control",
                "instruments": ["QCM-RF1"],
            },
            "port": 9,
            "distortions": [],
            "delay": 0,
        },
        {
            "id_": 31,
            "category": "bus",
            "alias": "flux_line_q1_bus",
            "system_control": {
                "id_": 31,
                "name": "system_control",
                "category": "system_control",
                "instruments": ["QCM1"],
            },
            "port": 14,
            "distortions": [],
            "delay": 0,
        },
        {
            "id_": 22,
            "category": "bus",
            "alias": "drive_line_q2_bus",
            "system_control": {
                "id_": 22,
                "name": "system_control",
                "category": "system_control",
                "instruments": ["QCM-RF2"],
            },
            "port": 10,
            "distortions": [],
            "delay": 0,
        },
        {
            "id_": 32,
            "category": "bus",
            "alias": "flux_line_q2_bus",
            "system_control": {
                "id_": 32,
                "name": "system_control",
                "category": "system_control",
                "instruments": ["QCM2"],
            },
            "port": 15,
            "distortions": [],
            "delay": 0,
        },
        {
            "id_": 42,
            "category": "bus",
            "alias": "flux_line_c2_bus",  # c2 coupler
            "system_control": {
                "id_": 42,
                "name": "system_control",
                "category": "system_control",
                "instruments": ["QCM1"],
            },
            "port": 43,
            "distortions": [],
            "delay": 0,
        },
        {
            "id_": 23,
            "category": "bus",
            "alias": "drive_line_q3_bus",
            "system_control": {
                "id_": 23,
                "name": "system_control",
                "category": "system_control",
                "instruments": ["QCM-RF3"],
            },
            "port": 11,
            "distortions": [],
            "delay": 0,
        },
        {
            "id_": 33,
            "category": "bus",
            "alias": "flux_line_q3_bus",
            "system_control": {
                "id_": 33,
                "name": "system_control",
                "category": "system_control",
                "instruments": ["QCM1"],
            },
            "port": 16,
            "distortions": [],
            "delay": 0,
        },
        {
            "id_": 24,
            "category": "bus",
            "alias": "drive_line_q4_bus",
            "system_control": {
                "id_": 24,
                "name": "system_control",
                "category": "system_control",
                "instruments": ["QCM-RF3"],
            },
            "port": 12,
            "distortions": [],
            "delay": 0,
        },
        {
            "id_": 34,
            "category": "bus",
            "alias": "flux_line_q4_bus",
            "system_control": {
                "id_": 34,
                "name": "system_control",
                "category": "system_control",
                "instruments": ["QCM1"],
            },
            "port": 17,
            "distortions": [],
            "delay": 0,
        },
    ]
    settings = RuncardSchema.PlatformSettings(**settings)  # type: ignore  # pylint: disable=unexpected-keyword-arg
    platform = platform_db(runcard=Galadriel.runcard)
    platform.settings = settings  # type: ignore
    platform.schema.chip = chip
    buses = Buses(
        elements=[
            Bus(settings=bus, platform_instruments=platform.schema.instruments, chip=chip) for bus in bus_settings
        ]
    )
    platform.schema.buses = buses
    platform.settings.gates = platform_gates  # type: ignore
    return platform


<<<<<<< HEAD
class TestCircuitToPulses:
    def test_init(self, platform):
        circuit_to_pulses = CircuitToPulses(platform)
        assert circuit_to_pulses.platform.settings.gates == platform_gates
=======
@pytest.fixture(name="chip")
def fixture_chip():
    r"""Fixture that returns an instance of a ``Chip`` class.
>>>>>>> be23ff0b


class TestTranslation:
    """Unit tests for the ``translate`` method of the ``CircuitToPulses`` class."""

    def get_pulse0(self, time: int, qubit: int) -> PulseEvent:
        return PulseEvent(
            pulse=Pulse(
                amplitude=0.8,
                phase=0,
                duration=200,
                frequency=3.0e6,
                pulse_shape=Rectangular(),
            ),
            start_time=time,
            pulse_distortions=[],
            qubit=qubit,
        )

    def get_bus_schedule(self, pulse_bus_schedule: dict, port: int) -> list[dict]:
        return [
            {**asdict(schedule)["pulse"], "start_time": schedule.start_time, "qubit": schedule.qubit}
            for schedule in pulse_bus_schedule[port]
        ]

    def test_translate(self, platform):
        translator = CircuitToPulses(platform=platform)
        # test circuit
        circuit = Circuit(5)
        circuit.add(X(0))
        circuit.add(Drag(0, 1, 0.5))
        circuit.add(CZ(3, 2))
        circuit.add(M(0))
        circuit.add(CZ(2, 3))
        circuit.add(CZ(4, 0))
        circuit.add(M(*range(4)))
        circuit.add(Wait(0, t=10))
        circuit.add(Drag(0, 2, 0.5))

        pulse_schedules = translator.translate(circuits=[circuit])

        # test general properties of the pulse schedule
        assert isinstance(pulse_schedules, list)
        assert len(pulse_schedules) == 1
        assert isinstance(pulse_schedules[0], PulseSchedule)

        pulse_schedule = pulse_schedules[0]
        assert len(pulse_schedule) == 6  # there are 6 different buses

        # extract pulse events per bus and separate measurement pulses
        pulse_bus_schedule = {
            pulse_bus_schedule.port: pulse_bus_schedule.timeline for pulse_bus_schedule in pulse_schedule
        }
        m_schedule = pulse_bus_schedule[0]  # port 0 is the readout

        # check measurement gates
        assert len(m_schedule) == 5

        m_pulse1 = PulseEvent(
            pulse=Pulse(
                amplitude=0.7,
                phase=0.5,
                duration=100,
                frequency=2.0e6,
                pulse_shape=Gaussian(num_sigmas=2),
            ),
            start_time=930,
            pulse_distortions=[],
            qubit=3,
        )

        assert all(
            pulse == self.get_pulse0(time, qubit)
            for pulse, time, qubit in zip(m_schedule[:-1], [530, 930, 930, 930], [0, 0, 1, 2])
        )
        assert m_schedule[-1] == m_pulse1

        # assert wait gate delayed drive pulse at port 8 for 10ns (time should be 930+200+10=1140)
        assert pulse_bus_schedule[8][-1].start_time == 1140

        # test actions for control gates

        # data
        drive_q0 = [
            {
                "amplitude": 0.8,
                "phase": 0,
                "frequency": 3.0e6,
                "duration": 200,
                "start_time": 0,
                "qubit": 0,
                "pulse_shape": asdict(Drag_pulse(drag_coefficient=0.8, num_sigmas=2)),
            },
            {
                "amplitude": 0.8,
                "phase": 0,
                "frequency": 3.0e6,
                "duration": 100,
                "start_time": 0,
                "qubit": 0,
                "pulse_shape": asdict(Rectangular()),
            },
            {
                "amplitude": 0.8 / np.pi,
                "phase": 0.5,
                "frequency": 3.0e6,
                "duration": 198,
                "start_time": 230,
                "qubit": 0,
                "pulse_shape": asdict(Drag_pulse(drag_coefficient=0.8, num_sigmas=2)),
            },
            {
                "amplitude": 2 * 0.8 / np.pi,
                "phase": 0.5,
                "frequency": 3.0e6,
                "duration": 198,
                "start_time": 1140,
                "qubit": 0,
                "pulse_shape": asdict(Drag_pulse(drag_coefficient=0.8, num_sigmas=2)),
            },
        ]

        drive_q4 = [
            {
                "amplitude": 0.8,
                "phase": 0,
                "frequency": 3.0e6,
                "duration": 100,
                "start_time": 0,
                "qubit": 4,
                "pulse_shape": asdict(Gaussian(num_sigmas=4)),
            }
        ]

        flux_q0 = [
            {
                "amplitude": 0.8,
                "phase": 0,
                "frequency": 3.0e6,
                "duration": 200,
                "start_time": 30,
                "qubit": 0,
                "pulse_shape": asdict(Drag_pulse(drag_coefficient=0.8, num_sigmas=2)),
            },
            {
                "amplitude": 0.7,
                "phase": 0,
                "frequency": 3.0e6,
                "duration": 100,
                "start_time": 430,
                "qubit": 0,
                "pulse_shape": asdict(Rectangular()),
            },
            {
                "amplitude": 0.7,
                "phase": 0,
                "frequency": 3.0e6,
                "duration": 100,
                "start_time": 730,
                "qubit": 0,
                "pulse_shape": asdict(Rectangular()),
            },
        ]

        flux_q2 = [
            {
                "amplitude": 0.7,
                "phase": 0,
                "frequency": 3.0e6,
                "duration": 90,
                "start_time": 440,
                "qubit": 2,
                "pulse_shape": asdict(SNZ(b=0.5, t_phi=1)),
            },
            {
                "amplitude": 0.7,
                "phase": 0,
                "frequency": 3.0e6,
                "duration": 90,
                "start_time": 740,
                "qubit": 2,
                "pulse_shape": asdict(SNZ(b=0.5, t_phi=1)),
            },
<<<<<<< HEAD
        ]
=======
            {"name": "resonator", "alias": "resonator", "id_": 18, "frequency": 8072600000, "nodes": [3, 0]},
            {"name": "resonator", "alias": "resonator", "id_": 19, "frequency": 8072600000, "nodes": [4, 0]},
            {"name": "resonator", "alias": "resonator", "id_": 20, "frequency": 8072600000, "nodes": [5, 0]},
            {"name": "resonator", "alias": "resonator", "id_": 21, "frequency": 8072600000, "nodes": [6, 0]},
            {"name": "resonator", "alias": "resonator", "id_": 22, "frequency": 8072600000, "nodes": [7, 0]},
        ],
    }
    return Chip(**settings)


class TestInitialization:
    """Unit tests for the initialization of a ``CircuitToPulses`` class."""

    def test_gate_settings_are_set_during_instantiation(self, platform: Platform):
        """Test that during initialization of the ``CircuitToPulses`` class we set the settings of all the hardware
        gates."""
        _ = CircuitToPulses(platform=platform)

        for gate in [I, M, ParkGate, DragGate, CZ]:
            if gate.name not in platform.settings.gate_names:
                # Some gates derive from others (such as RY from Y), thus they have no settings
                assert not hasattr(gate, "settings")
                continue
            # test CZ separately
            if gate.name == "CZ":
                for qubits in ((2, 0), (1, 2)):
                    # TODO remove duplicate code
                    settings = platform.settings.get_gate(name=gate.name, qubits=qubits)
                    assert isinstance(gate.settings[qubits], HardwareGate.HardwareGateSettings)
                    assert gate.settings[qubits].amplitude == settings.amplitude
                    assert gate.settings[qubits].duration == settings.duration
                    assert gate.settings[qubits].phase == settings.phase
                    assert isinstance(gate.settings[qubits].shape, dict)
                    assert gate.settings[qubits].shape == settings.shape
            else:
                for qubit in range(platform.chip.num_qubits):
                    settings = platform.settings.get_gate(name=gate.name, qubits=qubit)
                    assert isinstance(gate.settings[qubit], HardwareGate.HardwareGateSettings)
                    assert gate.settings[qubit].amplitude == settings.amplitude
                    assert gate.settings[qubit].duration == settings.duration
                    assert gate.settings[qubit].phase == settings.phase
                    assert isinstance(gate.settings[qubit].shape, dict)
                    assert gate.settings[qubit].shape == settings.shape

    def test_gate_settings_are_updated_during_instantiation(self, platform: Platform):
        """Test that gate settings are updated if the ``CircuitToPulses`` class is re-instantiated with
        different settings."""
        X = HardwareGateFactory.get(name="X")

        _ = CircuitToPulses(platform=platform)

        assert X.settings[0].amplitude == 0.8

        platform.settings.set_parameter(alias="X(0)", parameter=Parameter.AMPLITUDE, value=123)

        _ = CircuitToPulses(platform=platform)

        assert X.settings[0].amplitude == 123


class TestTranslation:
    """Unit tests for the ``translate`` method of the ``CircuitToPulses`` class."""

    def test_translate(self, platform: Platform):
        """Test the ``translate`` method of the ``CircuitToPulses`` class."""
        translator = CircuitToPulses(platform=platform)

        circuit = Circuit(5)
        circuit.add(gates.X(0))
        circuit.add(gates.Y(0))
        circuit.add(Drag(0, 1, 0.5))  # 1 defines amplitude, 0.5 defines phase
        circuit.add(Park(0))
        circuit.add(gates.CZ(3, 2))  # CZ(control, target)
        circuit.add(gates.M(0))

        pulse_schedules = translator.translate(circuits=[circuit])

        assert isinstance(pulse_schedules, list)
        assert len(pulse_schedules) == 1
        assert isinstance(pulse_schedules[0], PulseSchedule)

        # test parking gates
        assert len(translator._get_parking_gates(gates.CZ(3, 2), platform.chip)) == 2

        pulse_schedule = pulse_schedules[0]

        assert len(pulse_schedule) == 7  # it contains pulses for 7 buses (control, flux and readout)

    def test_gate_duration_errors_raised_in_translate(self, platform: Platform):
        """Test whether errors are raised correctly if gate values are not what is expected"""
        circuit = Circuit(1)
        circuit.add(Drag(0, 1, 0.5))  # 1 defines amplitude, 0.5 defines phase
        # test error raised when duration has decimal part
        platform.settings.get_gate(name="Drag", qubits=0).duration = 2.3
        error_string = r"The settings of the gate drag have a non-integer duration \(2.3ns\). The gate duration must be an integer or a float with 0 decimal part"
        translator = CircuitToPulses(platform=platform)
        with pytest.raises(ValueError, match=error_string):
            translator.translate(circuits=[circuit])
>>>>>>> be23ff0b

        flux_c2 = [
            {
                "amplitude": 0.7,
                "phase": 0,
                "frequency": 3.0e6,
                "duration": 90,
                "start_time": 840,
                "qubit": None,
                "pulse_shape": asdict(SNZ(b=0.5, t_phi=1)),
            }
        ]

<<<<<<< HEAD
        # port 8 (drive q0)
        port_8 = self.get_bus_schedule(pulse_bus_schedule, 8)
        assert all(i == k for i, k in zip(port_8, drive_q0))
        # port 13 (flux q0)
        port_13 = self.get_bus_schedule(pulse_bus_schedule, 13)
        assert all(i == k for i, k in zip(port_13, flux_q0))
        # port 12 (drive 14)
        port_12 = self.get_bus_schedule(pulse_bus_schedule, 12)
        assert all(i == k for i, k in zip(port_12, drive_q4))

        # port 15 (flux q2)
        port_15 = self.get_bus_schedule(pulse_bus_schedule, 15)
        assert all(i == k for i, k in zip(port_15, flux_q2))

        # port 43 (flux c2)
        port_43 = self.get_bus_schedule(pulse_bus_schedule, 43)
        assert all(i == k for i, k in zip(port_43, flux_c2))

    def test_drag_schedule_error(self, platform: Platform):
        # test error is raised if len(drag schedule) > 1
        # append schedule of M(0) to Drag(0) so that Drag(0)'s gate schedule has 2 elements
        platform.settings.gates["Drag(0)"].schedule.append(platform.settings.gates["M(0)"].schedule[0])
        gate_schedule = platform.settings.gates["Drag(0)"].schedule
        error_string = re.escape(
            f"Schedule for the drag gate is expected to have only 1 pulse but instead found {len(gate_schedule)} pulses"
        )
        circuit = Circuit(1)
        circuit.add(Drag(0, 1, 1))
=======
    def test_bus_error_is_raised(self, platform: Platform):
        circuit = Circuit(1)
        circuit.add(Drag(0, 1, 1))
        # create platform without buses for qubit 0
        buses = Buses(elements=[platform.buses[3], platform.buses[4]])
        platform.schema.buses = buses
        translator = CircuitToPulses(platform=platform)
        error_string = "bus cannot be None to get the distortions"
        with pytest.raises(TypeError, match=error_string):
            translator.translate(circuits=[circuit])

    def test_no_park_raises_warning(self, caplog, platform: Platform):
        cz = gates.CZ(1, 2)
        park_qubit = 3
        circuit = Circuit(3)
        circuit.add(cz)

        # delete parking gate for q3
        del platform.settings.gates[park_qubit][3]
        translator = CircuitToPulses(platform=platform)
        caplog.set_level(logging.WARNING)
        translator.translate(circuits=[circuit])
        warning_string = f"Found parking candidate qubit {park_qubit} for {cz.name} at qubits {cz.qubits} but did not find settings for parking gate at qubit {park_qubit}"
        assert warning_string in caplog.text

    def test_error_on_pad_time_negative(  # pylint: disable=unused-argument
        self, caplog, platform: Platform, chip: Chip
    ):
        cz = gates.CZ(1, 2)
        circuit = Circuit(3)
        circuit.add(cz)

        # decrease park time for gate for q3, q4
        pad_time = (10 - 83) / 2
        platform.settings.gates[3][3].duration = 10
        platform.settings.gates[4][3].duration = 10
>>>>>>> be23ff0b
        translator = CircuitToPulses(platform=platform)
        with pytest.raises(ValueError, match=error_string):
<<<<<<< HEAD
            translator.translate(circuits=[circuit])
=======
            translator.translate(circuits=[circuit])

    # pylint: disable=too-many-locals
    def test_translate_pulses_with_duration_not_multiple_of_minimum_clock_time(self, platform: Platform):
        """Test that when the duration of a pulse is not a multiple of the minimum clock time, the next pulse
        start time is delayed by ``pulse_time mod min_clock_time``."""
        translator = CircuitToPulses(platform=platform)

        circuit = Circuit(5)
        circuit.add(gates.X(0))
        circuit.add(gates.Y(0))
        circuit.add(Park(0))
        circuit.add(Drag(0, 1, 0.5))
        circuit.add(Wait(1, 17))  # wait on q1 which will be parked by CZ(3,2)
        circuit.add(gates.CZ(3, 2))
        circuit.add(gates.M(0))

        pulse_schedule = translator.translate(circuits=[circuit])[0]

        # minimum_clock_time is 5ns so every start time will be multiple of 5
        # the order respects drive-flux-resonator (line 337)
        # duration for CZ is 30*2+2+1
        bus0_start_times = [220]
        bus8_start_times = [0, 45, 180]
        bus13_start_times = [85]
        bus14_start_times = [20]
        bus15_start_times = [25]  # padding (5) + wait (20)
        bus17_start_times = [20]

        expected_start_times = (
            bus0_start_times
            + bus8_start_times
            + bus13_start_times
            + bus14_start_times
            + bus15_start_times
            + bus17_start_times
        )

        sorted_bus_schedules = sorted(pulse_schedule.elements, key=lambda element: element.port)
        pulse_events: list[PulseEvent] = sum((element.timeline for element in sorted_bus_schedules), [])

        for pulse_event, expected_start_time in zip(pulse_events, expected_start_times):
            assert pulse_event.start_time == expected_start_time


@pytest.mark.parametrize(
    "circuit_gates, expected",
    [
        (
            [Drag(0, 1, 1), Wait(0, 40), gates.M(*range(5))],
            {
                "gates": [Drag(0, 1, 1), Wait(0, 40), gates.M(0), gates.M(1), gates.M(2), gates.M(3), gates.M(4)],
                "pulse_times": [0, 0, 80, 0, 0, 0],
                "pulse_name": ["drag", "rectangular", "rectangular", "rectangular", "rectangular", "rectangular"],
                "nodes": [8, 0, 0, 0, 0, 0],
            },
        ),
        (
            [gates.CZ(3, 2), gates.M(*range(5)), Drag(3, np.pi, np.pi / 2)],
            {
                "pulse_events": [
                    gates.CZ(2, 3),
                    Park(1),
                    Park(4),
                    gates.M(0),
                    gates.M(1),
                    gates.M(2),
                    gates.M(3),
                    gates.M(4),
                    Drag(3, np.pi, np.pi / 2),
                ],
                "pulse_times": [5, 0, 0, 0, 95, 95, 95, 85, 195],
                "pulse_name": [
                    "snz",
                    "rectangular",
                    "rectangular",
                    "rectangular",
                    "rectangular",
                    "rectangular",
                    "rectangular",
                    "rectangular",
                    "drag",
                ],
                "nodes": [15, 14, 17, 0, 0, 0, 0, 0, 11],
            },
        ),
        (
            [Drag(4, np.pi, 3 * np.pi / 2), gates.CZ(0, 2), gates.M(2)],
            {
                "pulse_events": [Drag(4, np.pi, 3 * np.pi / 2), gates.CZ(0, 2), gates.M(2)],
                "pulse_times": [0, 0, 85],
                "pulse_name": ["drag", "snz", "rectangular"],
                "nodes": [12, 13, 0],
            },
        ),
        (
            [Drag(2, 1, 1), Drag(4, 2, 1), gates.CZ(0, 2), gates.M(1)],
            {
                "pulse_events": [Drag(2, 1, 1), Drag(4, 2, 1), gates.CZ(0, 2), gates.M(1)],
                "pulse_times": [0, 0, 40, 0],
                "pulse_name": ["drag", "drag", "snz", "rectangular"],
                "nodes": [10, 12, 13, 0],
            },
        ),
        (
            [
                Drag(1, 1, 1),
                Drag(2, 1, 1),
                Wait(2, 10),
                gates.CZ(2, 3),
                Wait(2, 10),
                Drag(0, 1, 0),
                Drag(3, 2, 2),
                gates.M(0),
                Wait(1, 4),
                gates.M(2),
                gates.CZ(4, 2),
                gates.CZ(2, 3),
                gates.M(4),
            ],
            {
                "pulse_events": [
                    Drag(1, 1, 1),
                    Drag(2, 1, 1),
                    Wait(2, 10),
                    gates.CZ(2, 3),
                    Wait(2, 10),
                    Park(1),
                    Park(4),
                    Drag(0, 1, 0),
                    Drag(3, 2, 2),
                    gates.M(0),
                    Wait(1, 4),
                    gates.M(2),
                    gates.CZ(4, 2),
                    Park(1),
                    Park(3),
                    gates.CZ(2, 3),
                    Park(1),
                    Park(4),
                    gates.M(4),
                ],
                "pulse_times": [0, 0, 55, 50, 50, 0, 145, 40, 155, 260, 255, 255, 355, 350, 350, 435],
                "pulse_name": [
                    "drag",
                    "drag",
                    "snz",
                    "rectangular",
                    "rectangular",
                    "drag",
                    "drag",
                    "rectangular",
                    "rectangular",
                    "rectangular",
                    "rectangular",
                    "rectangular",
                    "snz",
                    "rectangular",
                    "rectangular",
                    "rectangular",
                ],
                "nodes": [9, 10, 15, 14, 17, 8, 11, 0, 0, 15, 14, 16, 15, 14, 17, 0],
            },
        ),
    ],
)
class TestIntegration:
    def test_native_circuit_to_pulse(
        self, circuit_gates: list[gates.Gate], platform: Platform, expected: dict[str, list]
    ):
        platform.settings.gates.pop((2, 3))
        c = Circuit(5)
        c.add(circuit_gates)
        translator = CircuitToPulses(platform=platform)
        pulse_schedules = translator.translate(circuits=[c])

        # TODO if resonator is missing then M gate is not added but no error is raised
        pulse_schedule = pulse_schedules[0]

        events: list[tuple] = []
        for pulse_bus_schedule in pulse_schedule.elements:
            events.extend(
                (pulse_bus_schedule.port, pulse_event.pulse.pulse_shape.name.value, pulse_event.start_time)
                for pulse_event in pulse_bus_schedule.timeline
            )
        assert len(events) == len(expected["nodes"])
        pulse_values = list(zip(expected["nodes"], expected["pulse_name"], expected["pulse_times"]))
        assert sorted(pulse_values) == sorted(events)
>>>>>>> be23ff0b
<|MERGE_RESOLUTION|>--- conflicted
+++ resolved
@@ -209,7 +209,7 @@
 
 @pytest.fixture(name="chip")
 def fixture_chip():
-    """Fixture that returns an instance of a ``Chip`` class.
+    r"""Fixture that returns an instance of a ``Chip`` class.
 
 
     Chip schema (qubit_id, GHz, id)
@@ -554,16 +554,10 @@
     return platform
 
 
-<<<<<<< HEAD
 class TestCircuitToPulses:
     def test_init(self, platform):
         circuit_to_pulses = CircuitToPulses(platform)
         assert circuit_to_pulses.platform.settings.gates == platform_gates
-=======
-@pytest.fixture(name="chip")
-def fixture_chip():
-    r"""Fixture that returns an instance of a ``Chip`` class.
->>>>>>> be23ff0b
 
 
 class TestTranslation:
@@ -747,108 +741,7 @@
                 "qubit": 2,
                 "pulse_shape": asdict(SNZ(b=0.5, t_phi=1)),
             },
-<<<<<<< HEAD
-        ]
-=======
-            {"name": "resonator", "alias": "resonator", "id_": 18, "frequency": 8072600000, "nodes": [3, 0]},
-            {"name": "resonator", "alias": "resonator", "id_": 19, "frequency": 8072600000, "nodes": [4, 0]},
-            {"name": "resonator", "alias": "resonator", "id_": 20, "frequency": 8072600000, "nodes": [5, 0]},
-            {"name": "resonator", "alias": "resonator", "id_": 21, "frequency": 8072600000, "nodes": [6, 0]},
-            {"name": "resonator", "alias": "resonator", "id_": 22, "frequency": 8072600000, "nodes": [7, 0]},
-        ],
-    }
-    return Chip(**settings)
-
-
-class TestInitialization:
-    """Unit tests for the initialization of a ``CircuitToPulses`` class."""
-
-    def test_gate_settings_are_set_during_instantiation(self, platform: Platform):
-        """Test that during initialization of the ``CircuitToPulses`` class we set the settings of all the hardware
-        gates."""
-        _ = CircuitToPulses(platform=platform)
-
-        for gate in [I, M, ParkGate, DragGate, CZ]:
-            if gate.name not in platform.settings.gate_names:
-                # Some gates derive from others (such as RY from Y), thus they have no settings
-                assert not hasattr(gate, "settings")
-                continue
-            # test CZ separately
-            if gate.name == "CZ":
-                for qubits in ((2, 0), (1, 2)):
-                    # TODO remove duplicate code
-                    settings = platform.settings.get_gate(name=gate.name, qubits=qubits)
-                    assert isinstance(gate.settings[qubits], HardwareGate.HardwareGateSettings)
-                    assert gate.settings[qubits].amplitude == settings.amplitude
-                    assert gate.settings[qubits].duration == settings.duration
-                    assert gate.settings[qubits].phase == settings.phase
-                    assert isinstance(gate.settings[qubits].shape, dict)
-                    assert gate.settings[qubits].shape == settings.shape
-            else:
-                for qubit in range(platform.chip.num_qubits):
-                    settings = platform.settings.get_gate(name=gate.name, qubits=qubit)
-                    assert isinstance(gate.settings[qubit], HardwareGate.HardwareGateSettings)
-                    assert gate.settings[qubit].amplitude == settings.amplitude
-                    assert gate.settings[qubit].duration == settings.duration
-                    assert gate.settings[qubit].phase == settings.phase
-                    assert isinstance(gate.settings[qubit].shape, dict)
-                    assert gate.settings[qubit].shape == settings.shape
-
-    def test_gate_settings_are_updated_during_instantiation(self, platform: Platform):
-        """Test that gate settings are updated if the ``CircuitToPulses`` class is re-instantiated with
-        different settings."""
-        X = HardwareGateFactory.get(name="X")
-
-        _ = CircuitToPulses(platform=platform)
-
-        assert X.settings[0].amplitude == 0.8
-
-        platform.settings.set_parameter(alias="X(0)", parameter=Parameter.AMPLITUDE, value=123)
-
-        _ = CircuitToPulses(platform=platform)
-
-        assert X.settings[0].amplitude == 123
-
-
-class TestTranslation:
-    """Unit tests for the ``translate`` method of the ``CircuitToPulses`` class."""
-
-    def test_translate(self, platform: Platform):
-        """Test the ``translate`` method of the ``CircuitToPulses`` class."""
-        translator = CircuitToPulses(platform=platform)
-
-        circuit = Circuit(5)
-        circuit.add(gates.X(0))
-        circuit.add(gates.Y(0))
-        circuit.add(Drag(0, 1, 0.5))  # 1 defines amplitude, 0.5 defines phase
-        circuit.add(Park(0))
-        circuit.add(gates.CZ(3, 2))  # CZ(control, target)
-        circuit.add(gates.M(0))
-
-        pulse_schedules = translator.translate(circuits=[circuit])
-
-        assert isinstance(pulse_schedules, list)
-        assert len(pulse_schedules) == 1
-        assert isinstance(pulse_schedules[0], PulseSchedule)
-
-        # test parking gates
-        assert len(translator._get_parking_gates(gates.CZ(3, 2), platform.chip)) == 2
-
-        pulse_schedule = pulse_schedules[0]
-
-        assert len(pulse_schedule) == 7  # it contains pulses for 7 buses (control, flux and readout)
-
-    def test_gate_duration_errors_raised_in_translate(self, platform: Platform):
-        """Test whether errors are raised correctly if gate values are not what is expected"""
-        circuit = Circuit(1)
-        circuit.add(Drag(0, 1, 0.5))  # 1 defines amplitude, 0.5 defines phase
-        # test error raised when duration has decimal part
-        platform.settings.get_gate(name="Drag", qubits=0).duration = 2.3
-        error_string = r"The settings of the gate drag have a non-integer duration \(2.3ns\). The gate duration must be an integer or a float with 0 decimal part"
-        translator = CircuitToPulses(platform=platform)
-        with pytest.raises(ValueError, match=error_string):
-            translator.translate(circuits=[circuit])
->>>>>>> be23ff0b
+        ]
 
         flux_c2 = [
             {
@@ -862,7 +755,6 @@
             }
         ]
 
-<<<<<<< HEAD
         # port 8 (drive q0)
         port_8 = self.get_bus_schedule(pulse_bus_schedule, 8)
         assert all(i == k for i, k in zip(port_8, drive_q0))
@@ -891,235 +783,6 @@
         )
         circuit = Circuit(1)
         circuit.add(Drag(0, 1, 1))
-=======
-    def test_bus_error_is_raised(self, platform: Platform):
-        circuit = Circuit(1)
-        circuit.add(Drag(0, 1, 1))
-        # create platform without buses for qubit 0
-        buses = Buses(elements=[platform.buses[3], platform.buses[4]])
-        platform.schema.buses = buses
-        translator = CircuitToPulses(platform=platform)
-        error_string = "bus cannot be None to get the distortions"
-        with pytest.raises(TypeError, match=error_string):
-            translator.translate(circuits=[circuit])
-
-    def test_no_park_raises_warning(self, caplog, platform: Platform):
-        cz = gates.CZ(1, 2)
-        park_qubit = 3
-        circuit = Circuit(3)
-        circuit.add(cz)
-
-        # delete parking gate for q3
-        del platform.settings.gates[park_qubit][3]
-        translator = CircuitToPulses(platform=platform)
-        caplog.set_level(logging.WARNING)
-        translator.translate(circuits=[circuit])
-        warning_string = f"Found parking candidate qubit {park_qubit} for {cz.name} at qubits {cz.qubits} but did not find settings for parking gate at qubit {park_qubit}"
-        assert warning_string in caplog.text
-
-    def test_error_on_pad_time_negative(  # pylint: disable=unused-argument
-        self, caplog, platform: Platform, chip: Chip
-    ):
-        cz = gates.CZ(1, 2)
-        circuit = Circuit(3)
-        circuit.add(cz)
-
-        # decrease park time for gate for q3, q4
-        pad_time = (10 - 83) / 2
-        platform.settings.gates[3][3].duration = 10
-        platform.settings.gates[4][3].duration = 10
->>>>>>> be23ff0b
         translator = CircuitToPulses(platform=platform)
         with pytest.raises(ValueError, match=error_string):
-<<<<<<< HEAD
-            translator.translate(circuits=[circuit])
-=======
-            translator.translate(circuits=[circuit])
-
-    # pylint: disable=too-many-locals
-    def test_translate_pulses_with_duration_not_multiple_of_minimum_clock_time(self, platform: Platform):
-        """Test that when the duration of a pulse is not a multiple of the minimum clock time, the next pulse
-        start time is delayed by ``pulse_time mod min_clock_time``."""
-        translator = CircuitToPulses(platform=platform)
-
-        circuit = Circuit(5)
-        circuit.add(gates.X(0))
-        circuit.add(gates.Y(0))
-        circuit.add(Park(0))
-        circuit.add(Drag(0, 1, 0.5))
-        circuit.add(Wait(1, 17))  # wait on q1 which will be parked by CZ(3,2)
-        circuit.add(gates.CZ(3, 2))
-        circuit.add(gates.M(0))
-
-        pulse_schedule = translator.translate(circuits=[circuit])[0]
-
-        # minimum_clock_time is 5ns so every start time will be multiple of 5
-        # the order respects drive-flux-resonator (line 337)
-        # duration for CZ is 30*2+2+1
-        bus0_start_times = [220]
-        bus8_start_times = [0, 45, 180]
-        bus13_start_times = [85]
-        bus14_start_times = [20]
-        bus15_start_times = [25]  # padding (5) + wait (20)
-        bus17_start_times = [20]
-
-        expected_start_times = (
-            bus0_start_times
-            + bus8_start_times
-            + bus13_start_times
-            + bus14_start_times
-            + bus15_start_times
-            + bus17_start_times
-        )
-
-        sorted_bus_schedules = sorted(pulse_schedule.elements, key=lambda element: element.port)
-        pulse_events: list[PulseEvent] = sum((element.timeline for element in sorted_bus_schedules), [])
-
-        for pulse_event, expected_start_time in zip(pulse_events, expected_start_times):
-            assert pulse_event.start_time == expected_start_time
-
-
-@pytest.mark.parametrize(
-    "circuit_gates, expected",
-    [
-        (
-            [Drag(0, 1, 1), Wait(0, 40), gates.M(*range(5))],
-            {
-                "gates": [Drag(0, 1, 1), Wait(0, 40), gates.M(0), gates.M(1), gates.M(2), gates.M(3), gates.M(4)],
-                "pulse_times": [0, 0, 80, 0, 0, 0],
-                "pulse_name": ["drag", "rectangular", "rectangular", "rectangular", "rectangular", "rectangular"],
-                "nodes": [8, 0, 0, 0, 0, 0],
-            },
-        ),
-        (
-            [gates.CZ(3, 2), gates.M(*range(5)), Drag(3, np.pi, np.pi / 2)],
-            {
-                "pulse_events": [
-                    gates.CZ(2, 3),
-                    Park(1),
-                    Park(4),
-                    gates.M(0),
-                    gates.M(1),
-                    gates.M(2),
-                    gates.M(3),
-                    gates.M(4),
-                    Drag(3, np.pi, np.pi / 2),
-                ],
-                "pulse_times": [5, 0, 0, 0, 95, 95, 95, 85, 195],
-                "pulse_name": [
-                    "snz",
-                    "rectangular",
-                    "rectangular",
-                    "rectangular",
-                    "rectangular",
-                    "rectangular",
-                    "rectangular",
-                    "rectangular",
-                    "drag",
-                ],
-                "nodes": [15, 14, 17, 0, 0, 0, 0, 0, 11],
-            },
-        ),
-        (
-            [Drag(4, np.pi, 3 * np.pi / 2), gates.CZ(0, 2), gates.M(2)],
-            {
-                "pulse_events": [Drag(4, np.pi, 3 * np.pi / 2), gates.CZ(0, 2), gates.M(2)],
-                "pulse_times": [0, 0, 85],
-                "pulse_name": ["drag", "snz", "rectangular"],
-                "nodes": [12, 13, 0],
-            },
-        ),
-        (
-            [Drag(2, 1, 1), Drag(4, 2, 1), gates.CZ(0, 2), gates.M(1)],
-            {
-                "pulse_events": [Drag(2, 1, 1), Drag(4, 2, 1), gates.CZ(0, 2), gates.M(1)],
-                "pulse_times": [0, 0, 40, 0],
-                "pulse_name": ["drag", "drag", "snz", "rectangular"],
-                "nodes": [10, 12, 13, 0],
-            },
-        ),
-        (
-            [
-                Drag(1, 1, 1),
-                Drag(2, 1, 1),
-                Wait(2, 10),
-                gates.CZ(2, 3),
-                Wait(2, 10),
-                Drag(0, 1, 0),
-                Drag(3, 2, 2),
-                gates.M(0),
-                Wait(1, 4),
-                gates.M(2),
-                gates.CZ(4, 2),
-                gates.CZ(2, 3),
-                gates.M(4),
-            ],
-            {
-                "pulse_events": [
-                    Drag(1, 1, 1),
-                    Drag(2, 1, 1),
-                    Wait(2, 10),
-                    gates.CZ(2, 3),
-                    Wait(2, 10),
-                    Park(1),
-                    Park(4),
-                    Drag(0, 1, 0),
-                    Drag(3, 2, 2),
-                    gates.M(0),
-                    Wait(1, 4),
-                    gates.M(2),
-                    gates.CZ(4, 2),
-                    Park(1),
-                    Park(3),
-                    gates.CZ(2, 3),
-                    Park(1),
-                    Park(4),
-                    gates.M(4),
-                ],
-                "pulse_times": [0, 0, 55, 50, 50, 0, 145, 40, 155, 260, 255, 255, 355, 350, 350, 435],
-                "pulse_name": [
-                    "drag",
-                    "drag",
-                    "snz",
-                    "rectangular",
-                    "rectangular",
-                    "drag",
-                    "drag",
-                    "rectangular",
-                    "rectangular",
-                    "rectangular",
-                    "rectangular",
-                    "rectangular",
-                    "snz",
-                    "rectangular",
-                    "rectangular",
-                    "rectangular",
-                ],
-                "nodes": [9, 10, 15, 14, 17, 8, 11, 0, 0, 15, 14, 16, 15, 14, 17, 0],
-            },
-        ),
-    ],
-)
-class TestIntegration:
-    def test_native_circuit_to_pulse(
-        self, circuit_gates: list[gates.Gate], platform: Platform, expected: dict[str, list]
-    ):
-        platform.settings.gates.pop((2, 3))
-        c = Circuit(5)
-        c.add(circuit_gates)
-        translator = CircuitToPulses(platform=platform)
-        pulse_schedules = translator.translate(circuits=[c])
-
-        # TODO if resonator is missing then M gate is not added but no error is raised
-        pulse_schedule = pulse_schedules[0]
-
-        events: list[tuple] = []
-        for pulse_bus_schedule in pulse_schedule.elements:
-            events.extend(
-                (pulse_bus_schedule.port, pulse_event.pulse.pulse_shape.name.value, pulse_event.start_time)
-                for pulse_event in pulse_bus_schedule.timeline
-            )
-        assert len(events) == len(expected["nodes"])
-        pulse_values = list(zip(expected["nodes"], expected["pulse_name"], expected["pulse_times"]))
-        assert sorted(pulse_values) == sorted(events)
->>>>>>> be23ff0b
+            translator.translate(circuits=[circuit])