"""Tests for the PulseShape class."""
import numpy as np
import pytest

from qililab.constants import RUNCARD
<<<<<<< HEAD
from qililab.pulse.pulse_shape import SNZ, Drag, Gaussian, PulseShape, Rectangular
=======
from qililab.pulse.pulse_shape import Cosine, Drag, Gaussian, PulseShape, Rectangular
>>>>>>> cf289d90
from qililab.typings.enums import PulseShapeSettingsName
from qililab.utils import Factory


@pytest.fixture(
    name="pulse_shape",
<<<<<<< HEAD
    params=[Rectangular(), Gaussian(num_sigmas=4), Drag(num_sigmas=4, drag_coefficient=1.0), SNZ(b=0.1, t_phi=2)],
=======
    params=[Rectangular(), Cosine(), Gaussian(num_sigmas=4), Drag(num_sigmas=4, drag_coefficient=1.0)],
>>>>>>> cf289d90
)
def fixture_pulse_shape(request: pytest.FixtureRequest) -> PulseShape:
    """Return Rectangular object."""
    return request.param  # type: ignore


class TestPulseShape:
    """Unit tests checking the PulseShape attributes and methods"""

    def test_envelope_method(self, pulse_shape: PulseShape):
        """Test envelope method"""
<<<<<<< HEAD
        if isinstance(pulse_shape, SNZ):
            # SNZ does not take resolution != 1
            # SNZ duration is always even + 2 + t_phi
            envelope = pulse_shape.envelope(duration=50, amplitude=1.0, resolution=1)
            envelope2 = pulse_shape.envelope(duration=40, amplitude=1.0, resolution=1)
        else:
            envelope = pulse_shape.envelope(duration=50, amplitude=1.0, resolution=0.1)
            envelope2 = pulse_shape.envelope(duration=25, amplitude=1.0, resolution=1)

        envelope3 = pulse_shape.envelope(duration=500, amplitude=2.0, resolution=1)
=======
        small_resolution = 0.1
        big_resolution = 1.0

        envelope = pulse_shape.envelope(duration=50, amplitude=1.0, resolution=small_resolution)
        envelope2 = pulse_shape.envelope(duration=25, amplitude=1.0, resolution=big_resolution)
        envelope3 = pulse_shape.envelope(duration=500, amplitude=2.0, resolution=big_resolution)
>>>>>>> cf289d90

        for env in [envelope, envelope2, envelope3]:
            assert env is not None
            assert isinstance(env, np.ndarray)

        assert round(np.max(np.real(envelope)), int(np.sqrt(1 / small_resolution))) == 1.0
        assert round(np.max(np.real(envelope2)), int(np.sqrt(1 / big_resolution))) == 1.0
        assert round(np.max(np.real(envelope3)), int(np.sqrt(1 / big_resolution))) == 2.0

        if isinstance(pulse_shape, SNZ):
            assert len(envelope) * 10 == len(envelope2) * 12.5 == len(envelope3)
        else:
            assert len(envelope) == len(envelope2) * 20 == len(envelope3)

        if isinstance(pulse_shape, Rectangular):
            assert np.max(envelope) == np.min(envelope)

        if isinstance(pulse_shape, Cosine):
            assert np.max(envelope) == envelope[len(envelope) // 2]
            assert np.min(envelope) == envelope[0]

        if isinstance(pulse_shape, Gaussian):
            assert np.max(envelope) == envelope[len(envelope) // 2]
            assert np.max(envelope) / 2 < envelope[len(envelope) // 4]
            assert np.min(envelope) == envelope[0]

        if isinstance(pulse_shape, Drag):
            assert np.max(np.real(envelope)) == np.real(envelope[len(envelope) // 2])
            assert np.max(np.real(envelope)) / 2 < np.real(envelope[len(envelope) // 4])
            assert np.min(np.real(envelope)) == np.real(envelope[0])

    def test_from_dict(self, pulse_shape: PulseShape):
        """Test for the to_dict method."""
        dictionary = pulse_shape.to_dict()
        pulse_shape2: PulseShape = Factory.get(name=pulse_shape.name).from_dict(dictionary)

        dictionary2 = pulse_shape2.to_dict()
        pulse_shape3: PulseShape = Factory.get(name=pulse_shape2.name).from_dict(dictionary2)

        for shape in [pulse_shape2, pulse_shape3]:
            assert shape is not None
            assert isinstance(shape, PulseShape)
            assert isinstance(shape, Factory.get(name=pulse_shape.name))

        assert pulse_shape == pulse_shape2 == pulse_shape3

    def test_to_dict_method(self, pulse_shape: PulseShape):
        """Test to_dict method"""
        dictionary = pulse_shape.to_dict()

        pulse_shape2: PulseShape = Factory.get(name=pulse_shape.name).from_dict(dictionary)
        dictionary2 = pulse_shape2.to_dict()

        for dict_ in [dictionary, dictionary2]:
            assert dict_ is not None
            assert isinstance(dict_, dict)

        if isinstance(pulse_shape, (Rectangular, Cosine)):
            assert (
                dictionary
                == dictionary2
                == {
                    RUNCARD.NAME: pulse_shape.name.value,
                }
            )

        if isinstance(pulse_shape, Gaussian):
            assert (
                dictionary
                == dictionary2
                == {
                    RUNCARD.NAME: pulse_shape.name.value,
                    PulseShapeSettingsName.NUM_SIGMAS.value: pulse_shape.num_sigmas,
                }
            )

        if isinstance(pulse_shape, Drag):
            assert (
                dictionary
                == dictionary2
                == {
                    RUNCARD.NAME: pulse_shape.name.value,
                    PulseShapeSettingsName.NUM_SIGMAS.value: pulse_shape.num_sigmas,
                    PulseShapeSettingsName.DRAG_COEFFICIENT.value: pulse_shape.drag_coefficient,
                }
            )
        if isinstance(pulse_shape, SNZ):
            assert (
                dictionary
                == dictionary2
                == {
                    RUNCARD.NAME: pulse_shape.name.value,
                    PulseShapeSettingsName.B.value: pulse_shape.b,
                    PulseShapeSettingsName.T_PHI.value: pulse_shape.t_phi,
                }
            )<|MERGE_RESOLUTION|>--- conflicted
+++ resolved
@@ -3,22 +3,20 @@
 import pytest
 
 from qililab.constants import RUNCARD
-<<<<<<< HEAD
-from qililab.pulse.pulse_shape import SNZ, Drag, Gaussian, PulseShape, Rectangular
-=======
-from qililab.pulse.pulse_shape import Cosine, Drag, Gaussian, PulseShape, Rectangular
->>>>>>> cf289d90
+from qililab.pulse.pulse_shape import SNZ, Cosine, Drag, Gaussian, PulseShape, Rectangular
 from qililab.typings.enums import PulseShapeSettingsName
 from qililab.utils import Factory
 
 
 @pytest.fixture(
     name="pulse_shape",
-<<<<<<< HEAD
-    params=[Rectangular(), Gaussian(num_sigmas=4), Drag(num_sigmas=4, drag_coefficient=1.0), SNZ(b=0.1, t_phi=2)],
-=======
-    params=[Rectangular(), Cosine(), Gaussian(num_sigmas=4), Drag(num_sigmas=4, drag_coefficient=1.0)],
->>>>>>> cf289d90
+    params=[
+        Rectangular(),
+        Cosine(),
+        Gaussian(num_sigmas=4),
+        Drag(num_sigmas=4, drag_coefficient=1.0),
+        SNZ(b=0.1, t_phi=2),
+    ],
 )
 def fixture_pulse_shape(request: pytest.FixtureRequest) -> PulseShape:
     """Return Rectangular object."""
@@ -30,7 +28,6 @@
 
     def test_envelope_method(self, pulse_shape: PulseShape):
         """Test envelope method"""
-<<<<<<< HEAD
         if isinstance(pulse_shape, SNZ):
             # SNZ does not take resolution != 1
             # SNZ duration is always even + 2 + t_phi
@@ -41,22 +38,14 @@
             envelope2 = pulse_shape.envelope(duration=25, amplitude=1.0, resolution=1)
 
         envelope3 = pulse_shape.envelope(duration=500, amplitude=2.0, resolution=1)
-=======
-        small_resolution = 0.1
-        big_resolution = 1.0
-
-        envelope = pulse_shape.envelope(duration=50, amplitude=1.0, resolution=small_resolution)
-        envelope2 = pulse_shape.envelope(duration=25, amplitude=1.0, resolution=big_resolution)
-        envelope3 = pulse_shape.envelope(duration=500, amplitude=2.0, resolution=big_resolution)
->>>>>>> cf289d90
 
         for env in [envelope, envelope2, envelope3]:
             assert env is not None
             assert isinstance(env, np.ndarray)
 
-        assert round(np.max(np.real(envelope)), int(np.sqrt(1 / small_resolution))) == 1.0
-        assert round(np.max(np.real(envelope2)), int(np.sqrt(1 / big_resolution))) == 1.0
-        assert round(np.max(np.real(envelope3)), int(np.sqrt(1 / big_resolution))) == 2.0
+        assert round(np.max(np.real(envelope)), int(np.sqrt(10))) == 1.0
+        assert round(np.max(np.real(envelope2)), int(np.sqrt(1))) == 1.0
+        assert round(np.max(np.real(envelope3)), int(np.sqrt(1))) == 2.0
 
         if isinstance(pulse_shape, SNZ):
             assert len(envelope) * 10 == len(envelope2) * 12.5 == len(envelope3)
