"""Tests for the PulseSequences class."""
<<<<<<< HEAD
from qililab.pulse import Pulse, PulseBusSchedule, PulseEvent, PulseSchedule
=======
import pytest

from qililab.pulse import Gaussian, Pulse, PulseBusSchedule, PulseEvent, PulseSchedule, ReadoutEvent, ReadoutPulse


@pytest.fixture(name="readout_pulse")
def fixture_readout_pulse() -> ReadoutPulse:
    """Load ReadoutPulse.

    Returns:
        ReadoutPulse: Instance of the ReadoutPulse class.
    """
    pulse_shape = Gaussian(num_sigmas=4)
    return ReadoutPulse(amplitude=1, phase=0, duration=50, frequency=1e9, pulse_shape=pulse_shape)
>>>>>>> 7ced5e9b


class TestPulseSequences:
    """Unit tests checking the PulseSequences attributes and methods"""

    def test_add_event_method(self, pulse_schedule: PulseSchedule, pulse_event: PulseEvent):
        """Tead add_event method."""
        pulse_schedule.add_event(pulse_event=pulse_event, port=0)

    def test_to_dict_method(self, pulse_schedule: PulseSchedule):
        """Test to_dict method"""
        dictionary = pulse_schedule.to_dict()
        assert isinstance(dictionary, dict)

    def test_from_dict_method(self, pulse_schedule: PulseSchedule):
        """Test from_dict method"""
        dictionary = pulse_schedule.to_dict()
        pulse_schedule_2 = PulseSchedule.from_dict(dictionary=dictionary)
        assert isinstance(pulse_schedule_2, PulseSchedule)

    def test_iter_method(self, pulse_schedule: PulseSchedule):
        """Test __iter__ method."""
        for pulse_bus_schedule in pulse_schedule:
            assert isinstance(pulse_bus_schedule, PulseBusSchedule)<|MERGE_RESOLUTION|>--- conflicted
+++ resolved
@@ -1,22 +1,5 @@
 """Tests for the PulseSequences class."""
-<<<<<<< HEAD
-from qililab.pulse import Pulse, PulseBusSchedule, PulseEvent, PulseSchedule
-=======
 import pytest
-
-from qililab.pulse import Gaussian, Pulse, PulseBusSchedule, PulseEvent, PulseSchedule, ReadoutEvent, ReadoutPulse
-
-
-@pytest.fixture(name="readout_pulse")
-def fixture_readout_pulse() -> ReadoutPulse:
-    """Load ReadoutPulse.
-
-    Returns:
-        ReadoutPulse: Instance of the ReadoutPulse class.
-    """
-    pulse_shape = Gaussian(num_sigmas=4)
-    return ReadoutPulse(amplitude=1, phase=0, duration=50, frequency=1e9, pulse_shape=pulse_shape)
->>>>>>> 7ced5e9b
 
 
 class TestPulseSequences:
