--- conflicted
+++ resolved
@@ -163,20 +163,7 @@
             assert dict_ is not None
             assert isinstance(dict_, dict)
 
-<<<<<<< HEAD
         assert dictionary == dictionary2
-=======
-        assert (
-            dictionary
-            == dictionary2
-            == {
-                PULSEEVENT.PULSE: pulse_event.pulse.to_dict(),
-                PULSEEVENT.START_TIME: pulse_event.start_time,
-                PULSEEVENT.PULSE_DISTORTIONS: [distortion.to_dict() for distortion in pulse_event.pulse_distortions],
-                "qubit": None,
-            }
-        )
->>>>>>> fb73dd12
 
     def test_end_time(self, pulse: Pulse, pulse_distortions: list[PulseDistortion]):
         """Test end_time property."""
