--- conflicted
+++ resolved
@@ -4,10 +4,7 @@
 import numpy as np
 import pytest
 
-<<<<<<< HEAD
 from qililab.circuit import DRAGPulse, GaussianPulse, SquarePulse
-from qililab.pulse import Drag, Gaussian, Pulse, PulseEvent, Rectangular
-=======
 from qililab.constants import PULSEEVENT
 from qililab.pulse import (
     BiasTeeCorrection,
@@ -19,7 +16,6 @@
     PulseEvent,
     Rectangular,
 )
->>>>>>> c62c43e0
 from qililab.utils import Waveforms
 
 # Parameters for the different Pulses
@@ -64,18 +60,6 @@
 def fixture_pulse_distortions(request: pytest.FixtureRequest) -> ExponentialCorrection:
     """Fixture for the pulse distortion class."""
     return request.param
-
-
-@pytest.fixture(name="pulse_event")
-def fixture_pulse_event() -> PulseEvent:
-    """Load PulseEvent.
-
-    Returns:
-        PulseEvent: Instance of the PulseEvent class.
-    """
-    pulse_shape = Gaussian(num_sigmas=4)
-    pulse = Pulse(amplitude=1, phase=0, duration=50, frequency=1e9, pulse_shape=pulse_shape)
-    return PulseEvent(pulse=pulse, start_time=0)
 
 
 @pytest.fixture(
@@ -142,16 +126,6 @@
         dictionary2 = pulse_event2.to_dict()
         pulse_event3 = PulseEvent.from_dict(dictionary2)
 
-<<<<<<< HEAD
-    def test_from_dict_method(self, pulse_event: PulseEvent):
-        """Test from_dict method"""
-        dictionary = pulse_event.to_dict()
-        new_pulse_event = PulseEvent.from_dict(dictionary=dictionary)
-        assert isinstance(new_pulse_event, PulseEvent)
-        assert new_pulse_event == pulse_event
-
-    def test_end_time(self, pulse_event: PulseEvent):
-=======
         for event in [pulse_event2, pulse_event3]:
             assert event is not None
             assert isinstance(event, PulseEvent)
@@ -181,7 +155,6 @@
         )
 
     def test_end_time(self, pulse: Pulse, pulse_distortions: list[PulseDistortion]):
->>>>>>> c62c43e0
         """Test end_time property."""
         pulse_event = PulseEvent(pulse=pulse, start_time=0, pulse_distortions=pulse_distortions)
         duration = pulse_event.duration
