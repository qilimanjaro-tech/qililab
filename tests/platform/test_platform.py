--- conflicted
+++ resolved
@@ -50,25 +50,6 @@
 class TestPlatform:
     """Unit tests checking the Platform class."""
 
-<<<<<<< HEAD
-    def test_name_property(self, platform: Platform):
-        """Test name property."""
-        assert platform.name == platform.gate_settings.name
-
-=======
-    def test_id_property(self, platform: Platform):
-        """Test id property."""
-        assert platform.id_ == platform.gates_settings.id_
-
-    def test_category_property(self, platform: Platform):
-        """Test category property."""
-        assert platform.category == platform.gates_settings.category
-
-    def test_num_qubits_property(self, platform: Platform):
-        """Test num_qubits property."""
-        assert platform.num_qubits == platform.chip.num_qubits
-
->>>>>>> 9fcb2e59
     def test_platform_name(self, platform: Platform):
         """Test platform name."""
         assert platform.name == DEFAULT_PLATFORM_NAME
