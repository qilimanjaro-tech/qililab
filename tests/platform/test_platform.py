"""Tests for the Platform class."""
from unittest.mock import MagicMock, patch

import pytest

from qililab import save_platform
from qililab.chip import Chip, Qubit
from qililab.constants import DEFAULT_PLATFORM_NAME
from qililab.instrument_controllers import InstrumentControllers
from qililab.instruments import AWG, AWGAnalogDigitalConverter, SignalGenerator
from qililab.instruments.instruments import Instruments
from qililab.platform import Bus, Buses, Platform
from qililab.settings import Runcard
from qililab.settings.gate_event_settings import GateEventSettings
from qililab.system_control import ReadoutSystemControl
from qililab.typings.enums import InstrumentName
from qililab.typings.yaml_type import yaml
from tests.data import Galadriel
from tests.test_utils import platform_db, platform_yaml


@pytest.mark.parametrize("runcard", [Runcard(**Galadriel.runcard)])
class TestPlatformInitialization:
    """Unit tests for the Platform class initialization"""

    def test_init_method(self, runcard):
        """Test initialization of the class"""
        platform = Platform(runcard=runcard)

        assert platform.gate_settings == runcard.gate_settings
        assert isinstance(platform.gate_settings, Runcard.GateSettings)
        assert isinstance(platform.instruments, Instruments)
        assert isinstance(platform.instrument_controllers, InstrumentControllers)
        assert isinstance(platform.chip, Chip)
        assert isinstance(platform.buses, Buses)
        assert platform.connection is None
        assert platform._connected_to_instruments is False


@pytest.mark.parametrize("platform", [platform_db(runcard=Galadriel.runcard), platform_yaml(runcard=Galadriel.runcard)])
class TestPlatform:
    """Unit tests checking the Platform class."""

<<<<<<< HEAD
=======
    def test_id_property(self, platform: Platform):
        """Test id property."""
        assert platform.id_ == platform.gate_settings.id_

>>>>>>> 45694d6a
    def test_name_property(self, platform: Platform):
        """Test name property."""
        assert platform.name == platform.gate_settings.name

<<<<<<< HEAD
=======
    def test_category_property(self, platform: Platform):
        """Test category property."""
        assert platform.category == platform.gate_settings.category

>>>>>>> 45694d6a
    def test_num_qubits_property(self, platform: Platform):
        """Test num_qubits property."""
        assert platform.num_qubits == platform.chip.num_qubits

    def test_platform_name(self, platform: Platform):
        """Test platform name."""
        assert platform.name == DEFAULT_PLATFORM_NAME

    def test_get_element_method_unknown_returns_none(self, platform: Platform):
        """Test get_element method with unknown element."""
        element = platform.get_element(alias="ABC")
        assert element is None

    def test_get_element_with_gate(self, platform: Platform):
        """Test the get_element method with a gate alias."""
        gates = platform.gate_settings.gates.keys()
        all(isinstance(event, GateEventSettings) for gate in gates for event in platform.get_element(alias=gate))

    def test_str_magic_method(self, platform: Platform):
        """Test __str__ magic method."""
        str(platform)

    def test_gate_settings_instance(self, platform: Platform):
        """Test settings instance."""
        assert isinstance(platform.gate_settings, Runcard.GateSettings)

    def test_buses_instance(self, platform: Platform):
        """Test buses instance."""
        assert isinstance(platform.buses, Buses)

    def test_bus_0_signal_generator_instance(self, platform: Platform):
        """Test bus 0 signal generator instance."""
        element = platform.get_element(alias="rs_0")
        assert isinstance(element, SignalGenerator)

    def test_qubit_0_instance(self, platform: Platform):
        """Test qubit 1 instance."""
        element = platform.get_element(alias="q0")
        assert isinstance(element, Qubit)

    def test_bus_0_awg_instance(self, platform: Platform):
        """Test bus 0 qubit control instance."""
        element = platform.get_element(alias=InstrumentName.QBLOX_QCM.value)
        assert isinstance(element, AWG)

    def test_bus_1_awg_instance(self, platform: Platform):
        """Test bus 1 qubit readout instance."""
        element = platform.get_element(alias=InstrumentName.QBLOX_QRM.value)
        assert isinstance(element, AWGAnalogDigitalConverter)

    @patch("qililab.platform.platform_manager.yaml.dump")
    def test_platform_manager_dump_method(self, mock_dump: MagicMock, platform: Platform):
        """Test PlatformManager dump method."""
        save_platform(platform=platform)
        with pytest.raises(NotImplementedError):
            save_platform(platform=platform, database=True)
        mock_dump.assert_called()

    def test_get_bus_by_qubit_index(self, platform: Platform):
        """Test get_bus_by_qubit_index method."""
        _, control_bus, readout_bus = platform.get_bus_by_qubit_index(0)
        assert isinstance(control_bus, Bus)
        assert isinstance(readout_bus, Bus)
        assert not isinstance(control_bus.system_control, ReadoutSystemControl)
        assert isinstance(readout_bus.system_control, ReadoutSystemControl)

    def test_get_bus_by_qubit_index_raises_error(self, platform: Platform):
        """Test that the get_bus_by_qubit_index method raises an error when there is no bus connected to the port
        of the given qubit."""
        platform.buses[0].settings.port = 100
        with pytest.raises(ValueError, match="Could not find buses for qubit 0 connected to the ports"):
            platform.get_bus_by_qubit_index(0)
        platform.buses[0].settings.port = 0  # Setting it back to normal to not disrupt future tests

    @pytest.mark.parametrize("alias", ["drive_line_bus", "feedline_input_output_bus", "foobar"])
    def test_get_bus_by_alias(self, platform: Platform, alias):
        """Test get_bus_by_alias method"""
        bus = platform.get_bus_by_alias(alias)
        if alias == "foobar":
            assert bus is None
        if bus is not None:
            assert bus in platform.buses

    def test_print_platform(self, platform: Platform):
        """Test print platform."""
        assert str(platform) == str(yaml.dump(platform.to_dict(), sort_keys=False))

    # I'm leaving this test here, because there is no test_instruments.py, but should be moved there when created
    def test_print_instruments(self, platform: Platform):
        """Test print instruments."""
        assert str(platform.instruments) == str(yaml.dump(platform.instruments._short_dict(), sort_keys=False))

    def test_serialization(self, platform: Platform):
        """Test that a serialization of the Platform is possible"""
        runcard_dict = platform.to_dict()
        assert isinstance(runcard_dict, dict)

        new_platform = Platform(runcard=Runcard(**Galadriel.runcard))
        assert isinstance(new_platform, Platform)
        assert str(new_platform) == str(platform)
        assert str(new_platform.buses) == str(platform.buses)
        assert str(new_platform.chip) == str(platform.chip)
        assert str(new_platform.instruments) == str(platform.instruments)
        assert str(new_platform.instrument_controllers) == str(platform.instrument_controllers)

        new_runcard_dict = new_platform.to_dict()
        assert isinstance(new_runcard_dict, dict)
        assert new_runcard_dict == runcard_dict

        newest_platform = Platform(runcard=Runcard(**Galadriel.runcard))
        assert isinstance(newest_platform, Platform)
        assert str(newest_platform) == str(new_platform)
        assert str(newest_platform.buses) == str(new_platform.buses)
        assert str(newest_platform.chip) == str(new_platform.chip)
        assert str(newest_platform.instruments) == str(new_platform.instruments)
        assert str(newest_platform.instrument_controllers) == str(new_platform.instrument_controllers)<|MERGE_RESOLUTION|>--- conflicted
+++ resolved
@@ -41,27 +41,9 @@
 class TestPlatform:
     """Unit tests checking the Platform class."""
 
-<<<<<<< HEAD
-=======
-    def test_id_property(self, platform: Platform):
-        """Test id property."""
-        assert platform.id_ == platform.gate_settings.id_
-
->>>>>>> 45694d6a
     def test_name_property(self, platform: Platform):
         """Test name property."""
         assert platform.name == platform.gate_settings.name
-
-<<<<<<< HEAD
-=======
-    def test_category_property(self, platform: Platform):
-        """Test category property."""
-        assert platform.category == platform.gate_settings.category
-
->>>>>>> 45694d6a
-    def test_num_qubits_property(self, platform: Platform):
-        """Test num_qubits property."""
-        assert platform.num_qubits == platform.chip.num_qubits
 
     def test_platform_name(self, platform: Platform):
         """Test platform name."""
