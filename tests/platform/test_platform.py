--- conflicted
+++ resolved
@@ -15,8 +15,6 @@
 from qibo.models import Circuit
 from qpysequence import Sequence, Waveforms
 from ruamel.yaml import YAML
-from tests.data import Galadriel, SauronQDevil, SauronQuantumMachines, SauronSpiRack, SauronYokogawa
-from tests.test_utils import build_platform
 
 from qililab import Arbitrary, save_platform
 from qililab.constants import DEFAULT_PLATFORM_NAME
@@ -39,6 +37,8 @@
 from qililab.settings.digital.gate_event_settings import GateEventSettings
 from qililab.typings.enums import InstrumentName, Parameter
 from qililab.waveforms import Chained, IQPair, Ramp, Square
+from tests.data import Galadriel, SauronQDevil, SauronQuantumMachines, SauronSpiRack, SauronYokogawa
+from tests.test_utils import build_platform
 
 
 @pytest.fixture(name="platform")
@@ -1312,54 +1312,4 @@
 
             # check that each element of the result list of the parallel execution is the same as the regular execution for each respective qprograms
             assert result_parallel[0].results == non_parallel_results1.results
-<<<<<<< HEAD
-            assert result_parallel[1].results == non_parallel_results2.results
-
-    def test_calibrate_mixers(self, platform: Platform):
-        """Test calibrating the Qblox mixers."""
-        channel_id = 0
-        cal_type = "lo"
-        alias_drive_bus = "drive_line_q1_bus"
-        alias_readout_bus = "feedline_input_output_bus_1"
-        drive_bus = platform.get_element(alias=alias_drive_bus)
-        readout_bus = platform.get_element(alias=alias_readout_bus)
-        qcm_rf = drive_bus.instruments[0]
-        qrm_rf = readout_bus.instruments[0]
-
-        qcm_rf.calibrate_mixers = MagicMock()
-        qrm_rf.calibrate_mixers = MagicMock()
-
-        platform.calibrate_mixers(alias=alias_drive_bus, cal_type=cal_type, channel_id=channel_id)
-        qcm_rf.calibrate_mixers.assert_called_with(cal_type, channel_id)
-
-        platform.calibrate_mixers(alias=alias_readout_bus, cal_type=cal_type, channel_id=channel_id)
-        qrm_rf.calibrate_mixers.assert_called_with(cal_type, channel_id)
-
-        cal_type = "lo_and_sidebands"
-
-        platform.calibrate_mixers(alias=alias_drive_bus, cal_type=cal_type, channel_id=channel_id)
-        qcm_rf.calibrate_mixers.assert_called_with(cal_type, channel_id)
-
-        platform.calibrate_mixers(alias=alias_readout_bus, cal_type=cal_type, channel_id=channel_id)
-        qrm_rf.calibrate_mixers.assert_called_with(cal_type, channel_id)
-
-        cal_type = "lo"
-        non_rf_drive_bus = "drive_line_q0_bus"
-        non_rf_readout_bus = "feedline_input_output_bus"
-
-        with pytest.raises(AttributeError, match="Mixers calibration not implemented for this instrument."):
-            platform.calibrate_mixers(alias=non_rf_drive_bus, cal_type=cal_type, channel_id=channel_id)
-
-        with pytest.raises(AttributeError, match="Mixers calibration not implemented for this instrument."):
-            platform.calibrate_mixers(alias=non_rf_readout_bus, cal_type=cal_type, channel_id=channel_id)
-
-        cal_type = "lo_and_sidebands"
-
-        with pytest.raises(AttributeError, match="Mixers calibration not implemented for this instrument."):
-            platform.calibrate_mixers(alias=non_rf_drive_bus, cal_type=cal_type, channel_id=channel_id)
-
-        with pytest.raises(AttributeError, match="Mixers calibration not implemented for this instrument."):
-            platform.calibrate_mixers(alias=non_rf_readout_bus, cal_type=cal_type, channel_id=channel_id)
-=======
-            assert result_parallel[1].results == non_parallel_results2.results
->>>>>>> e7bf76b7
+            assert result_parallel[1].results == non_parallel_results2.results