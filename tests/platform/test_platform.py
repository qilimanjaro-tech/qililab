"""Tests for the Platform class."""

import copy
import io
import re
import warnings
from pathlib import Path
from queue import Queue
from types import MethodType
from unittest.mock import MagicMock, create_autospec, patch
import logging

import numpy as np
import pytest
from qibo import gates
from qibo.models import Circuit
from qpysequence import Sequence, Waveforms
from ruamel.yaml import YAML
from tests.data import Galadriel, SauronQDevil, SauronQuantumMachines, SauronSpiRack, SauronYokogawa
from tests.test_utils import build_platform

from qililab import Arbitrary, save_platform
from qililab.constants import DEFAULT_PLATFORM_NAME
from qililab.digital import DigitalTranspilationConfig
from qililab.exceptions import ExceptionGroup
from qililab.extra.quantum_machines import (
    QuantumMachinesCluster,
    QuantumMachinesMeasurementResult,
)
from qililab.instrument_controllers import InstrumentControllers
from qililab.instruments import SGS100A
from qililab.instruments.instruments import Instruments
from qililab.instruments.qblox import QbloxModule
from qililab.platform import Bus, Buses, Platform
from qililab.pulse import Drag, Pulse, PulseEvent, PulseSchedule, Rectangular
from qililab.qprogram import Calibration, Domain, Experiment, QProgram
from qililab.qprogram.crosstalk_matrix import CrosstalkMatrix
from qililab.result.database import get_db_manager
from qililab.result.qblox_results import QbloxResult
from qililab.result.qprogram.qprogram_results import QProgramResults
from qililab.result.qprogram.qblox_measurement_result import QbloxMeasurementResult
from qililab.settings import AnalogCompilationSettings, DigitalCompilationSettings, Runcard
from qililab.settings.analog.flux_control_topology import FluxControlTopology
from qililab.settings.digital.gate_event_settings import GateEventSettings
from qililab.typings.enums import InstrumentName, Parameter
from qililab.waveforms import Chained, IQPair, Ramp, Square


@pytest.fixture(name="platform")
def fixture_platform():
    return build_platform(runcard=Galadriel.runcard)


@pytest.fixture(name="platform_quantum_machines")
def fixture_platform_quantum_machines():
    return build_platform(runcard=SauronQuantumMachines.runcard)


@pytest.fixture(name="platform_spi")
def fixture_platform_spi():
    return build_platform(runcard=SauronSpiRack.runcard)


@pytest.fixture(name="platform_qdevil")
def fixture_platform_qdevil():
    return build_platform(runcard=SauronQDevil.runcard)


@pytest.fixture(name="platform_yokogawa")
def fixture_platform_yokogawa():
    return build_platform(runcard=SauronYokogawa.runcard)


@pytest.fixture(name="runcard")
def fixture_runcard():
    return Runcard(**copy.deepcopy(Galadriel.runcard))


@pytest.fixture(name="platform_with_orphan_digital_bus")
def fixture_platform_with_orphan_digital_bus():
    """
    Platform fixture where a bus alias is defined in runcard.digital.buses
    but not in the main runcard.buses list.
    The input 'runcard' is a deepcopy from Galadriel.runcard.
    """
    # Start from base Galadriel runcard
    runcard = copy.deepcopy(Galadriel.runcard)

    # Adding an orphan digital flux bus to the platform
    # Notice the need to be flux, since those are the ones that get always loaded when compiling.
    orphan_alias = "orphan_digital_q2_flux_bus_that_does_not_exist_in_main_buses"
    runcard["digital"]["buses"][orphan_alias] = {
        "line": "flux",
        "qubits": [2],
        "delay": 0,
        "distortions": [],
    }

    # Ensure the orphan_alias is NOT in the main runcard.buses list.
    # For Galadriel.runcard, a unique name like this won't exist in the main buses.
    return build_platform(runcard)

@pytest.fixture(name="platform_galadriel_no_filter")
def fixture_platform_galadriel_no_filter():
    """
    Platform fixture where a bus alias is defined in runcard.digital.buses
    but not in the main runcard.buses list.
    The input 'runcard' is a deepcopy from Galadriel.runcard.
    """
    # Start from base Galadriel runcard
    runcard = copy.deepcopy(Galadriel.runcard)
    del runcard["instruments"][0]["filters"]

    return build_platform(runcard)

@pytest.fixture(name="qblox_results")
def fixture_qblox_results():
    return [
        {
            "scope": {
                "path0": {"data": [], "out-of-range": False, "avg_cnt": 0},
                "path1": {"data": [], "out-of-range": False, "avg_cnt": 0},
            },
            "bins": {
                "integration": {"path0": [1], "path1": [1]},
                "threshold": [0],
                "avg_cnt": [1],
            },
            "qubit": 0,
            "measurement": 0,
        },
        {
            "scope": {
                "path0": {"data": [], "out-of-range": False, "avg_cnt": 0},
                "path1": {"data": [], "out-of-range": False, "avg_cnt": 0},
            },
            "bins": {
                "integration": {"path0": [1], "path1": [1]},
                "threshold": [1],
                "avg_cnt": [1],
            },
            "qubit": 0,
            "measurement": 1,
        },
        {
            "scope": {
                "path0": {"data": [], "out-of-range": False, "avg_cnt": 0},
                "path1": {"data": [], "out-of-range": False, "avg_cnt": 0},
            },
            "bins": {
                "integration": {"path0": [1], "path1": [1]},
                "threshold": [2],
                "avg_cnt": [1],
            },
            "qubit": 1,
            "measurement": 0,
        },
        {
            "scope": {
                "path0": {"data": [], "out-of-range": False, "avg_cnt": 0},
                "path1": {"data": [], "out-of-range": False, "avg_cnt": 0},
            },
            "bins": {
                "integration": {"path0": [1], "path1": [1]},
                "threshold": [3],
                "avg_cnt": [1],
            },
            "qubit": 1,
            "measurement": 1,
        },
    ]

@pytest.fixture(name="raw_measurement_data_intertwined")
def fixture_raw_measurement_data_intertwined() -> dict:
    """Dictionary of raw measurement data as returned from QRM instruments."""
    return {"bins": {"integration": {"path0": [1, 2, 3, 4], "path1": [5, 6, 7, 8]}, "threshold": [0.1, 0.2, 0.3, 0.4], "avg_cnt":[]}, "scope": {"path0":{"data": []}, "path1":{"data": []}}}


@pytest.fixture(name="raw_measurement_data_intertwined_scope")
def fixture_raw_measurement_data_intertwinescope() -> dict:
    """Dictionary of raw measurement data as returned from QRM instruments."""
    return {"bins": {"integration": {"path0": [], "path1": []}, "threshold": [], "avg_cnt":[]}, "scope": {"path0":{"data": [1, 2, 3, 4]}, "path1":{"data": [5, 6, 7, 8]}}}

@pytest.fixture(name="flux_to_bus_topology")
def get_flux_to_bus_topology():
    flux_control_topology_dict = [
        {"flux": "phix_q0", "bus": "flux_line_phix_q0"},
        {"flux": "phiz_q0", "bus": "flux_line_phiz_q0"},
        {"flux": "phix_q1", "bus": "flux_line_phix_q1"},
        {"flux": "phiz_q1", "bus": "flux_line_phiz_q1"},
        {"flux": "phix_c0_1", "bus": "flux_line_phix_c0_1"},
        {"flux": "phiz_c0_1", "bus": "flux_line_phiz_c0_1"},
    ]
    return [FluxControlTopology(**flux_control) for flux_control in flux_control_topology_dict]


@pytest.fixture(name="calibration")
def get_calibration():
    readout_duration = 2000
    readout_amplitude = 1.0
    r_wf_I = Square(amplitude=readout_amplitude, duration=readout_duration)
    r_wf_Q = Square(amplitude=0.0, duration=readout_duration)
    readout_waveform = IQPair(I=r_wf_I, Q=r_wf_Q)
    weights_shape = Square(amplitude=1, duration=readout_duration)
    weights = IQPair(I=weights_shape, Q=weights_shape)

    measurement_qp = QProgram()
    measurement_qp.measure(bus="readout_bus", waveform=readout_waveform, weights=weights)

    calibration = Calibration()
    calibration.add_block(name="measurement", block=measurement_qp.body)

    return calibration


@pytest.fixture(name="calibration_with_preparation_block")
def get_calibration_with_preparation_block():
    readout_duration = 2000
    readout_amplitude = 1.0
    r_wf_I = Square(amplitude=readout_amplitude, duration=readout_duration)
    r_wf_Q = Square(amplitude=0.0, duration=readout_duration)
    readout_waveform = IQPair(I=r_wf_I, Q=r_wf_Q)
    weights_shape = Square(amplitude=1, duration=readout_duration)
    weights = IQPair(I=weights_shape, Q=weights_shape)

    preparation_wf = Chained(
        waveforms=[Ramp(from_amplitude=0.0, to_amplitude=1.0, duration=100), Square(amplitude=1.0, duration=200)]
    )
    preparation_qp = QProgram()
    preparation_qp.play(bus="flux_line_phix_q0", waveform=preparation_wf)
    preparation_qp.play(bus="flux_line_phiz_q0", waveform=preparation_wf)

    measurement_qp = QProgram()
    measurement_qp.measure(bus="readout_bus", waveform=readout_waveform, weights=weights)

    calibration = Calibration()
    calibration.add_block(name="preparation", block=preparation_qp.body)
    calibration.add_block(name="measurement", block=measurement_qp.body)

    return calibration


@pytest.fixture(name="anneal_qprogram")
def get_anneal_qprogram(runcard, flux_to_bus_topology):
    platform = Platform(runcard=runcard)
    platform.analog_compilation_settings = flux_to_bus_topology
    anneal_waveforms = {
        next(element.bus for element in platform.analog_compilation_settings if element.flux == "phix_q0"): Arbitrary(
            np.array([0.0, 0.0, 0.0, 1.0])
        ),
        next(element.bus for element in platform.analog_compilation_settings if element.flux == "phiz_q0"): Arbitrary(
            np.array([0.0, 0.0, 0.0, 2.0])
        ),
    }
    num_averages = 2
    num_shots = 1
    readout_duration = 2000
    readout_amplitude = 1.0
    r_wf_I = Square(amplitude=readout_amplitude, duration=readout_duration)
    r_wf_Q = Square(amplitude=0.0, duration=readout_duration)
    readout_waveform = IQPair(I=r_wf_I, Q=r_wf_Q)
    weights_shape = Square(amplitude=1, duration=readout_duration)
    weights = IQPair(I=weights_shape, Q=weights_shape)

    qp_anneal = QProgram()
    shots_variable = qp_anneal.variable("num_shots", Domain.Scalar, int)
    with qp_anneal.for_loop(variable=shots_variable, start=0, stop=num_shots, step=1):
        with qp_anneal.average(num_averages):
            for bus, waveform in anneal_waveforms.items():
                qp_anneal.play(bus=bus, waveform=waveform)
            qp_anneal.sync()
            with qp_anneal.block():
                qp_anneal.measure(bus="readout_bus", waveform=readout_waveform, weights=weights)
    return qp_anneal


@pytest.fixture(name="anneal_qprogram_with_preparation")
def get_anneal_qprogram_with_preparation(runcard, flux_to_bus_topology):
    platform = Platform(runcard=runcard)
    platform.analog_compilation_settings = flux_to_bus_topology
    anneal_waveforms = {
        next(element.bus for element in platform.analog_compilation_settings if element.flux == "phix_q0"): Arbitrary(
            np.array([0.0, 0.0, 0.0, 1.0])
        ),
        next(element.bus for element in platform.analog_compilation_settings if element.flux == "phiz_q0"): Arbitrary(
            np.array([0.0, 0.0, 0.0, 2.0])
        ),
    }
    num_averages = 2
    num_shots = 1
    readout_duration = 2000
    readout_amplitude = 1.0
    r_wf_I = Square(amplitude=readout_amplitude, duration=readout_duration)
    r_wf_Q = Square(amplitude=0.0, duration=readout_duration)
    readout_waveform = IQPair(I=r_wf_I, Q=r_wf_Q)
    weights_shape = Square(amplitude=1, duration=readout_duration)
    weights = IQPair(I=weights_shape, Q=weights_shape)
    preparation_wf = Chained(
        waveforms=[Ramp(from_amplitude=0.0, to_amplitude=1.0, duration=100), Square(amplitude=1.0, duration=200)]
    )

    qp_anneal = QProgram()
    shots_variable = qp_anneal.variable("num_shots", Domain.Scalar, int)
    with qp_anneal.for_loop(variable=shots_variable, start=0, stop=num_shots, step=1):
        with qp_anneal.average(num_averages):
            with qp_anneal.block():
                qp_anneal.play(bus="flux_line_phix_q0", waveform=preparation_wf)
                qp_anneal.play(bus="flux_line_phiz_q0", waveform=preparation_wf)
            qp_anneal.sync()
            for bus, waveform in anneal_waveforms.items():
                qp_anneal.play(bus=bus, waveform=waveform)
            qp_anneal.sync()
            with qp_anneal.block():
                qp_anneal.measure(bus="readout_bus", waveform=readout_waveform, weights=weights)
    return qp_anneal


class TestPlatformInitialization:
    """Unit tests for the Platform class initialization"""

    def test_init_method(self, runcard):
        """Test initialization of the class"""
        platform = Platform(runcard=runcard)

        assert platform.name == runcard.name
        assert isinstance(platform.name, str)
        assert isinstance(platform.digital_compilation_settings, DigitalCompilationSettings)
        assert isinstance(platform.analog_compilation_settings, AnalogCompilationSettings)
        assert isinstance(platform.instruments, Instruments)
        assert isinstance(platform.instrument_controllers, InstrumentControllers)
        assert isinstance(platform.buses, Buses)
        assert isinstance(platform.qblox_active_filter_exponential, list)
        assert isinstance(platform.qblox_active_filter_fir, bool)
        assert isinstance(platform.qblox_alias_module, list)
        assert platform._connected_to_instruments is False


class TestPlatform:
    """Unit tests checking the Platform class."""

    def test_platform_name(self, platform: Platform):
        """Test platform name."""
        assert platform.name == DEFAULT_PLATFORM_NAME

    def test_initial_setup_no_instrument_connection(self, platform: Platform):
        """Test platform raises and error if no instrument connection."""
        platform._connected_to_instruments = False
        with pytest.raises(
            AttributeError, match="Can not do initial_setup without being connected to the instruments."
        ):
            platform.initial_setup()

    @patch("qililab.typings.Parameter")
    def test_set_flux_parameter_qblox_channel0(self, mock_parameter, platform: Platform):
        """Test platform raises and error if no instrument connection."""
        platform.set_crosstalk(CrosstalkMatrix.from_buses(buses={"flux_line_q0_bus": {"flux_line_q0_bus": 0.1}}))
        platform.set_parameter(alias="flux_line_q0_bus", parameter=Parameter.FLUX, value=0.14)
        assert mock_parameter.OFFSET_OUT0.called_once()
        platform.set_crosstalk(CrosstalkMatrix.from_buses(buses={"flux_line_q1_bus": {"flux_line_q1_bus": 0.1}}))
        platform.set_parameter(alias="flux_line_q1_bus", parameter=Parameter.FLUX, value=0.14)
        assert mock_parameter.OFFSET_OUT1.called_once()
        platform.set_crosstalk(CrosstalkMatrix.from_buses(buses={"flux_line_q2_bus": {"flux_line_q2_bus": 0.1}}))
        platform.set_parameter(alias="flux_line_q2_bus", parameter=Parameter.FLUX, value=0.14)
        assert mock_parameter.OFFSET_OUT2.called_once()
        platform.set_crosstalk(CrosstalkMatrix.from_buses(buses={"flux_line_q3_bus": {"flux_line_q3_bus": 0.1}}))
        platform.set_parameter(alias="flux_line_q3_bus", parameter=Parameter.FLUX, value=0.14)
        assert mock_parameter.OFFSET_OUT3.called_once()

    @patch("qililab.typings.Parameter")
    def test_set_flux_parameter_spi(self, mock_parameter, platform_spi: Platform):
        """Test platform raises and error if no instrument connection."""
        platform_spi.set_crosstalk(CrosstalkMatrix.from_buses(buses={"spi_bus": {"spi_bus": 0.1}}))
        platform_spi.set_parameter(alias="spi_bus", parameter=Parameter.FLUX, value=0.14)
        assert mock_parameter.CURRENT.called_once()

    @patch("qililab.typings.Parameter")
    def test_set_flux_parameter_qdevil(self, mock_parameter, platform_qdevil: Platform):
        """Test platform raises and error if no instrument connection."""
        platform_qdevil.set_crosstalk(CrosstalkMatrix.from_buses(buses={"qdac_bus": {"qdac_bus": 0.1}}))
        platform_qdevil.set_parameter(alias="qdac_bus", parameter=Parameter.FLUX, value=0.14)
        assert mock_parameter.VOLTAGE.called_once()

    def test_set_flux_parameter_with_set_crosstalk(self, platform: Platform):
        """Test platform set FLUX parameter when crosstalk is given."""
        crosstalk_matrix = CrosstalkMatrix.from_buses(buses={"drive_line_q0_bus": {"drive_line_q0_bus": 0.1}})
        platform.set_crosstalk(crosstalk_matrix)
        platform.set_parameter(alias="drive_line_q0_bus", parameter=Parameter.FLUX, value=0.14, channel_id=0)
        assert crosstalk_matrix == platform.crosstalk
        assert platform.get_parameter(alias="drive_line_q0_bus", parameter=Parameter.FLUX, channel_id=0) == 0.14

    def test_set_flux_parameter_with_wrong_bus_raises_error(self, platform: Platform):
        """Test error raising when platform set FLUX alias is the wrong bus."""
        alias = "drive_line_q1_bus"
        crosstalk_matrix = CrosstalkMatrix.from_buses(buses={"drive_line_q0_bus": {"drive_line_q0_bus": 0.1}})
        error_string = f"{alias} not inside crosstalk matrix\n{crosstalk_matrix}"
        platform.set_crosstalk(crosstalk_matrix)
        with pytest.raises(ValueError, match=error_string):
            platform.set_parameter(alias=alias, parameter=Parameter.FLUX, value=0.14, channel_id=0)

    def test_set_flux_parameter_without_crosstalk_matrix_raises_error(self, platform: Platform):
        """Test error raised when the crostalk is not set"""
        error_string = "Crosstalk matrix has not been set"
        with pytest.raises(ValueError, match=error_string):
            platform.set_parameter(alias="drive_line_q0_bus", parameter=Parameter.FLUX, value=0.14, channel_id=0)

    def test_set_flux_parameter_without_instruments_raises_error(self, platform_yokogawa: Platform):
        """Test error raised when the instruments do not match the flux parameter"""
        error_string = "Flux bus must have one of these instruments:\nQCM, QRM, QRM-RF, QCM-RF, D5a, S4g, quantum_machines_cluster, qdevil_qdac2"
        with pytest.raises(ReferenceError, match=error_string):
            crosstalk_matrix = CrosstalkMatrix.from_buses(
                buses={"yokogawa_gs200_current_bus": {"yokogawa_gs200_current_bus": 0.1}}
            )
            platform_yokogawa.set_crosstalk(crosstalk=crosstalk_matrix)
            platform_yokogawa.set_parameter(
                alias="yokogawa_gs200_current_bus",
                parameter=Parameter.FLUX,
                value=0.14,
                channel_id=0,
            )

    def test_set_flux_parameter_too_many_instruments_raises_error(self, platform: Platform):
        """Test error raised when there is more than one instrument affected by the flux"""
        error_string = "Flux bus must not have more than one of these instruments:\nQCM, QRM, QRM-RF, QCM-RF, D5a, S4g, quantum_machines_cluster, qdevil_qdac2"
        with pytest.raises(NotImplementedError, match=error_string):
            crosstalk_matrix = CrosstalkMatrix.from_buses(
                buses={"flux_line_too_many_instr": {"flux_line_too_many_instr": 0.1}}
            )
            platform.set_crosstalk(crosstalk=crosstalk_matrix)
            platform.set_parameter(
                alias="flux_line_too_many_instr",
                parameter=Parameter.FLUX,
                value=0.14,
                channel_id=0,
            )

    def test_set_flux_to_zero(self, platform: Platform):
        """Test set_flux_to_zero function."""
        crosstalk_matrix = CrosstalkMatrix.from_buses(buses={"drive_line_q0_bus": {"drive_line_q0_bus": 0.1}})
        platform.set_crosstalk(crosstalk_matrix)
        platform.set_flux_to_zero()
        assert platform.get_parameter(alias="drive_line_q0_bus", parameter=Parameter.FLUX) == 0.0

    def test_set_flux_to_zero_without_crosstalk_raises_error(self, platform: Platform):
        """Test set_flux_to_zero function error without crosstalk."""
        error_string = "Crosstalk matrix has not been set"
        with pytest.raises(ValueError, match=error_string):
            platform.set_flux_to_zero()

    def test_set_bias_to_zero(self, platform: Platform):
        """Test set_bias_to_zero function."""
        crosstalk_matrix = CrosstalkMatrix.from_buses(buses={"drive_line_q0_bus": {"drive_line_q0_bus": 0.1}})
        platform.set_crosstalk(crosstalk_matrix)
        platform.set_bias_to_zero()
        assert platform.get_parameter(alias="drive_line_q0_bus", parameter=Parameter.OFFSET_OUT0) == 0.0

    def test_set_bias_to_zero_without_crosstalk_raises_error(self, platform: Platform):
        """Test set_bias_to_zero function error without crosstalk."""
        error_string = "Crosstalk matrix has not been set"
        with pytest.raises(ValueError, match=error_string):
            platform.set_bias_to_zero()

    def test_set_parameter_no_instrument_connection_QBLOX(self, platform: Platform):
        """Test platform raises and error if no instrument connection."""
        platform._connected_to_instruments = False
        platform.set_parameter(alias="drive_line_q0_bus", parameter=Parameter.IF, value=0.14e6, channel_id=0)
        assert platform.get_parameter(alias="drive_line_q0_bus", parameter=Parameter.IF, channel_id=0) == 0.14e6

        platform.set_crosstalk(CrosstalkMatrix.from_buses(buses={"drive_line_q0_bus": {"drive_line_q0_bus": 0.1}}))
        platform.set_parameter(alias="drive_line_q0_bus", parameter=Parameter.FLUX, value=0.14, channel_id=0)
        assert platform.get_parameter(alias="drive_line_q0_bus", parameter=Parameter.FLUX, channel_id=0) == 0.14

    @pytest.mark.parametrize(
        "bus, parameter, value",
        [
            ("drive_q0_rf", Parameter.LO_FREQUENCY, 5e9),
            ("drive_q0_rf", Parameter.IF, 14e6),
            ("drive_q0_rf", Parameter.GAIN, 0.001),
            ("readout_q0_rf", Parameter.LO_FREQUENCY, 8e9),
            ("readout_q0_rf", Parameter.IF, 16e6),
            ("readout_q0_rf", Parameter.GAIN, 0.002),
            ("drive_q0", Parameter.IF, 13e6),
            ("flux_q0", Parameter.FLUX, 0.5),
        ],
    )
    @pytest.mark.qm
    def test_set_parameter_no_instrument_connection_QM(self, bus: str, parameter: Parameter, value: float | str | bool):
        """Test platform raises and error if no instrument connection."""
        # Overwrite platform to use Quantum Machines:
        platform = build_platform(runcard=SauronQuantumMachines.runcard)
        platform._connected_to_instruments = False

        platform.set_crosstalk(CrosstalkMatrix.from_buses(buses={bus: {bus: 1}}))
        platform.set_parameter(alias=bus, parameter=parameter, value=value)
        assert platform.get_parameter(alias=bus, parameter=parameter) == value

    def test_connect_logger(self, platform: Platform):
        platform._connected_to_instruments = True
        platform.instrument_controllers = MagicMock()
        with patch("qililab.platform.platform.logger", autospec=True) as mock_logger:
            platform.connect()
        mock_logger.info.assert_called_once_with("Already connected to the instruments")

    def test_disconnect_logger(self, platform: Platform):
        platform._connected_to_instruments = True
        platform.instrument_controllers = MagicMock()
        with patch("qililab.platform.platform.logger", autospec=True) as mock_logger:
            platform.disconnect()
        mock_logger.info.assert_called_once_with("Disconnected from instruments")

    def test_disconnect_fail_logger(self, platform: Platform):
        platform._connected_to_instruments = False
        platform.instrument_controllers = MagicMock()
        with patch("qililab.platform.platform.logger", autospec=True) as mock_logger:
            platform.disconnect()
        mock_logger.info.assert_called_once_with("Already disconnected from the instruments")

    def test_get_element_method_unknown_returns_none(self, platform: Platform):
        """Test get_element method with unknown element."""
        element = platform.get_element(alias="ABC")
        assert element is None

    def test_get_element_with_gate(self, platform: Platform):
        """Test the get_element method with a gate alias."""
        p_gates = platform.digital_compilation_settings.gates.keys()
        all(isinstance(event, GateEventSettings) for gate in p_gates for event in platform.get_element(alias=gate))

    def test_str_magic_method(self, platform: Platform):
        """Test __str__ magic method."""
        str(platform)

    def test_gates_settings_instance(self, platform: Platform):
        """Test settings instance."""
        assert isinstance(platform.digital_compilation_settings, DigitalCompilationSettings)

    def test_buses_instance(self, platform: Platform):
        """Test buses instance."""
        assert isinstance(platform.buses, Buses)

    def test_bus_0_signal_generator_instance(self, platform: Platform):
        """Test bus 0 signal generator instance."""
        element = platform.get_element(alias="rs_0")
        assert isinstance(element, SGS100A)

    def test_bus_1_awg_instance(self, platform: Platform):
        """Test bus 1 qubit readout instance."""
        element = platform.get_element(alias=f"{InstrumentName.QBLOX_QRM.value}_0")
        assert isinstance(element, QbloxModule)

    @patch("qililab.data_management.open")
    @patch("qililab.data_management.YAML.dump")
    def test_platform_manager_dump_method(self, mock_dump: MagicMock, mock_open: MagicMock, platform: Platform):
        """Test PlatformManager dump method."""
        save_platform(path="runcard.yml", platform=platform)
        mock_open.assert_called_once_with(file=Path("runcard.yml"), mode="w", encoding="utf-8")
        mock_dump.assert_called_once()

    @pytest.mark.parametrize("alias", ["drive_line_q0_bus", "drive_line_q1_bus", "feedline_input_output_bus", "foobar"])
    def test_get_bus_by_alias(self, platform: Platform, alias):
        """Test get_bus_by_alias method"""
        bus = platform._get_bus_by_alias(alias)
        if alias == "foobar":
            assert bus is None
        else:
            assert bus in platform.buses

    def test_get_filter(self, platform: Platform):
        """Test Get filters"""
        #  Check that the parameters can be retrieved by bus and by module
        assert platform.get_parameter(alias="drive_line_q0_bus", parameter=Parameter.EXPONENTIAL_AMPLITUDE_0, output_id=0) == 0.7
        assert platform.get_parameter(alias="QCM", parameter=Parameter.EXPONENTIAL_AMPLITUDE_0, output_id=0) == 0.7
        assert platform.get_parameter(alias="drive_line_q0_bus", parameter=Parameter.EXPONENTIAL_TIME_CONSTANT_0, output_id=0) == 200
        assert platform.get_parameter(alias="drive_line_q0_bus", parameter=Parameter.EXPONENTIAL_STATE_0, output_id=0) == "enabled"
        assert platform.get_parameter(alias="drive_line_q0_bus", parameter=Parameter.FIR_COEFF, output_id=0)== [0.4, 0.4, 0.4, 0.4, 0.4, 0.4, 0.4, 0.4, 0.4, 0.4, 0.4, 0.4, 0.4, 0.4, 0.4, 0.4, 0.4, 0.4, 0.4, 0.4, 0.4, 0.4, 0.4, 0.4, 0.4, 0.4, 0.4, 0.4, 0.4, 0.4, 0.4, 0.4]
        
        #  Check that filters marked as delay_comp in the runcard have not been changed
        assert platform.get_parameter(alias="flux_line_q3_bus", parameter=Parameter.EXPONENTIAL_STATE_0, output_id=3) == "delay_comp"
        assert platform.get_parameter(alias="flux_line_q3_bus", parameter=Parameter.EXPONENTIAL_STATE_0) == "delay_comp"

        #  Check that the state of the filters have been updated to delaycomp as needed (even for modules without filters in the runcard)
        assert platform.get_parameter(alias="flux_line_q1_bus", parameter=Parameter.EXPONENTIAL_STATE_0, output_id=1) == "delay_comp"
        assert platform.get_parameter(alias="flux_line_q2_bus", parameter=Parameter.EXPONENTIAL_STATE_0, output_id=2) == "delay_comp"
        assert platform.get_parameter(alias="QRM_0", parameter=Parameter.EXPONENTIAL_STATE_0, output_id=0) == "delay_comp"
        assert platform.get_parameter(alias="QRM_0", parameter=Parameter.FIR_STATE, output_id=0) == "delay_comp"
        assert platform.get_parameter(alias="QRM-RF", parameter=Parameter.EXPONENTIAL_STATE_0, output_id=0) == "delay_comp"
        assert platform.get_parameter(alias="QRM-RF", parameter=Parameter.FIR_STATE, output_id=0) == "delay_comp"
        assert platform.get_parameter(alias="QCM-RF", parameter=Parameter.FIR_STATE, output_id=1) == "delay_comp"
        assert platform.get_parameter(alias="QCM-RF", parameter=Parameter.EXPONENTIAL_STATE_0, output_id=1) == "delay_comp"

    def test_set_filter(self, platform: Platform):
        """Test Set filters"""
        #  Check that the parameters can be set
        platform.set_parameter(alias="drive_line_q0_bus", parameter=Parameter.EXPONENTIAL_STATE_3, value = True, output_id=0)
        assert platform.get_parameter(alias="drive_line_q0_bus", parameter=Parameter.EXPONENTIAL_STATE_3, output_id=0) == "enabled"

        print(platform)

        platform.set_parameter(alias="drive_line_q0_bus", parameter=Parameter.EXPONENTIAL_STATE_2, value = False, output_id=0)
        assert platform.get_parameter(alias="drive_line_q0_bus", parameter=Parameter.EXPONENTIAL_STATE_2, output_id=0) == "bypassed"

        platform.set_parameter(alias="drive_line_q0_bus", parameter=Parameter.FIR_STATE, value = True, output_id=0)
        assert platform.get_parameter(alias="drive_line_q0_bus", parameter=Parameter.FIR_STATE, output_id=0) == "enabled"

    def test_update_qblox_filter_state_fir(self, platform_galadriel_no_filter: Platform):
        """Test that the filter is created if needed"""
        platform_galadriel_no_filter.set_parameter(alias="drive_line_q0_bus", parameter=Parameter.FIR_STATE, value = True, output_id=0)
        assert platform_galadriel_no_filter.get_parameter(alias="drive_line_q0_bus", parameter=Parameter.FIR_STATE, output_id=0) == "enabled"
        

    def test_setting_filter_bypassed_give_warning(self, caplog, platform: Platform):
        #  Check that setting a filter as bypassed will actually put/leave it as delay_comp if needed
        platform.set_parameter(alias="QCM", parameter=Parameter.EXPONENTIAL_STATE_0, value="bypassed", output_id=1)
        with caplog.at_level(logging.WARNING):
            platform.get_parameter(alias="QCM", parameter=Parameter.EXPONENTIAL_STATE_0, output_id=1)
            assert ("Another exponential filter is marked as active hence it is not possible to disable this filter otherwise this would cause a delay with the other sequencers."
                in caplog.text)
        assert platform.get_parameter(alias="QCM", parameter=Parameter.EXPONENTIAL_STATE_0, output_id=1) == "delay_comp"

        platform.set_parameter(alias="QCM", parameter=Parameter.FIR_STATE, value="bypassed", output_id=0)
        with caplog.at_level(logging.WARNING):
            platform.get_parameter(alias="QCM", parameter=Parameter.FIR_STATE, output_id=0)
            assert ("Another FIR filter is marked as active hence it is not possible to disable this filter otherwise this would cause a delay with the other sequencers."
                in caplog.text)
        assert platform.get_parameter(alias="QCM", parameter=Parameter.FIR_STATE, output_id=0) == "delay_comp"

    def test_filter_parameter_with_wrong_output_id_raises_exception(self, platform: Platform):
        """Test that setting a filter parameter with an output_id>max_output of the instrument raises an Exception."""
        output_id = 10
        with pytest.raises(IndexError, match=f"Output {output_id} exceeds the maximum number of outputs of this QBlox module."):
            platform.set_parameter(alias="QCM", parameter=Parameter.EXPONENTIAL_STATE_0, value="bypassed", output_id=output_id)

        with pytest.raises(IndexError, match=f"Output {output_id} exceeds the maximum number of outputs of this QBlox module."):
            platform.set_parameter(alias="QCM", parameter=Parameter.FIR_STATE, value="bypassed", output_id=output_id)

    def test_print_platform(self, platform: Platform):
        """Test print platform."""
        assert str(platform) == str(YAML().dump(platform.to_dict(), io.BytesIO()))

    # I'm leaving this test here, because there is no test_instruments.py, but should be moved there when created
    def test_print_instruments(self, platform: Platform):
        """Test print instruments."""
        assert str(platform.instruments) == str(YAML().dump(platform.instruments._short_dict(), io.BytesIO()))

    def test_serialization(self, platform: Platform):
        """Test that a serialization of the Platform is possible"""
        runcard_dict = platform.to_dict()
        assert isinstance(runcard_dict, dict)

        new_platform = Platform(runcard=Runcard(**runcard_dict))
        assert isinstance(new_platform, Platform)
        assert str(new_platform) == str(platform)
        assert str(new_platform.name) == str(platform.name)
        assert str(new_platform.buses) == str(platform.buses)
        assert str(new_platform.instruments) == str(platform.instruments)
        assert str(new_platform.instrument_controllers) == str(platform.instrument_controllers)

        new_runcard_dict = new_platform.to_dict()
        assert isinstance(new_runcard_dict, dict)
        assert new_runcard_dict == runcard_dict

        newest_platform = Platform(runcard=Runcard(**new_runcard_dict))
        assert isinstance(newest_platform, Platform)
        assert str(newest_platform) == str(new_platform)
        assert str(newest_platform.name) == str(new_platform.name)
        assert str(newest_platform.buses) == str(new_platform.buses)
        assert str(newest_platform.instruments) == str(new_platform.instruments)
        assert str(newest_platform.instrument_controllers) == str(new_platform.instrument_controllers)


class TestMethods:
    """Unit tests for the methods of the Platform class."""

    def test_session_success(self):
        """Test the session method when everything works successfully."""
        # Create an autospec of the Platform class
        platform = create_autospec(Platform, instance=True)

        # Manually set the session method to the real one
        platform.session = Platform.session.__get__(platform, Platform)

        # Run the session successfully
        with platform.session():
            pass  # Simulate a successful experiment execution

        # Ensure methods were called in the correct order
        platform.connect.assert_called_once()
        platform.initial_setup.assert_called_once()
        platform.turn_on_instruments.assert_called_once()

        # Ensure cleanup is called in reverse order
        platform.turn_off_instruments.assert_called_once()
        platform.disconnect.assert_called_once()

    def test_session_with_exception(self):
        """Test the session method when an exception occurs during execution."""
        # Create an autospec of the Platform class
        platform = create_autospec(Platform, instance=True)

        # Manually set the session method to the real one
        platform.session = Platform.session.__get__(platform, Platform)

        # Simulate an exception during the experiment
        with pytest.raises(AttributeError, match="Test Error"):
            with platform.session():
                raise AttributeError("Test Error")

        # Ensure methods were called in the correct order before the exception
        platform.connect.assert_called_once()
        platform.initial_setup.assert_called_once()
        platform.turn_on_instruments.assert_called_once()

        # Ensure cleanup is still called in reverse order even after the exception
        platform.turn_off_instruments.assert_called_once()
        platform.disconnect.assert_called_once()

    def test_session_with_exception_in_setup(self):
        """Test the session method when an error occurs before turning on instruments."""
        # Create an autospec of the Platform class
        platform = create_autospec(Platform, instance=True)

        # Manually set the session method to the real one
        platform.session = Platform.session.__get__(platform, Platform)

        # Raise an exception after connect() and initial_setup() but before turn_on_instruments()
        platform.turn_on_instruments.side_effect = Exception("Instrument failure")

        # Simulate an error after connect() and initial_setup() but before turn_on_instruments()
        with pytest.raises(Exception, match="Instrument failure"):
            with platform.session():
                pass  # The exception will occur inside the context

        # Ensure methods were called until the point of failure
        platform.connect.assert_called_once()
        platform.initial_setup.assert_called_once()
        platform.turn_on_instruments.assert_called_once()

        # Ensure turn_off_instruments is not called, but disconnect is called
        platform.turn_off_instruments.assert_not_called()
        platform.disconnect.assert_called_once()

    def test_session_with_exception_in_cleanup(self):
        """Test the session method when an exception occurs during cleanup."""
        # Create an autospec of the Platform class
        platform = create_autospec(Platform, instance=True)

        # Manually set the session method to the real one
        platform.session = Platform.session.__get__(platform, Platform)

        # Simulate turn_off_instruments failing
        platform.turn_off_instruments.side_effect = Exception("Turn off instruments error")

        # Simulate no exception during the experiment, but failure during cleanup
        with pytest.raises(Exception, match="Turn off instruments error"):
            with platform.session():
                pass  # No exception during the experiment

        # Ensure methods were called in the correct order
        platform.connect.assert_called_once()
        platform.initial_setup.assert_called_once()
        platform.turn_on_instruments.assert_called_once()

        # Ensure the exception is raised in cleanup
        platform.turn_off_instruments.assert_called_once()
        platform.disconnect.assert_called_once()

    def test_session_with_multiple_exceptions_in_cleanup(self):
        """Test the session method when multiple exceptions occur during cleanup."""
        # Create an autospec of the Platform class
        platform = create_autospec(Platform, instance=True)

        # Manually set the session method to the real one
        platform.session = Platform.session.__get__(platform, Platform)

        # Simulate turn_off_instruments and disconnect failing
        platform.turn_off_instruments.side_effect = Exception("Turn off instruments error")
        platform.disconnect.side_effect = Exception("Disconnect error")

        with pytest.raises(ExceptionGroup) as exc_info:
            with platform.session():
                pass

        # Ensure ExceptionGroup has captured all exceptions
        assert len(exc_info.value.exceptions) == 2
        assert str(exc_info.value.exceptions[0]) == "Turn off instruments error"
        assert str(exc_info.value.exceptions[1]) == "Disconnect error"

        # Ensure methods were called in the correct order
        platform.connect.assert_called_once()
        platform.initial_setup.assert_called_once()
        platform.turn_on_instruments.assert_called_once()
        platform.turn_off_instruments.assert_called_once()
        platform.disconnect.assert_called_once()

    @pytest.mark.parametrize("optimize", [True, False])
    def test_compile_circuit(self, optimize: bool, platform: Platform):
        """Test the compilation of a qibo Circuit."""
        circuit = Circuit(3)
        circuit.add(gates.X(0))
        circuit.add(gates.X(1))
        circuit.add(gates.Y(0))
        circuit.add(gates.Y(1))
        circuit.add(gates.M(0, 1, 2))

        self._compile_and_assert(platform, circuit, 6, optimize=optimize)

    def test_compile_circuit_raises_error_if_digital_settings_missing(self, platform: Platform):
        """Test the compilation of a qibo Circuit."""
        circuit = Circuit(3)
        circuit.add(gates.X(0))
        circuit.add(gates.X(1))
        circuit.add(gates.Y(0))
        circuit.add(gates.Y(1))
        circuit.add(gates.M(0, 1, 2))

        platform.digital_compilation_settings = None

        with pytest.raises(ValueError):
            _ = platform.compile(program=circuit, num_avg=1000, repetition_duration=200_000, num_bins=1)

    def test_compile_raises_error_if_digital_bus_not_in_main_buses(self, platform_with_orphan_digital_bus: Platform):
        """
        Test that platform.compile() raises a ValueError if a bus alias defined
        in runcard.digital.buses is not present in the main runcard.buses list.
        """
        platform = platform_with_orphan_digital_bus
        circuit = Circuit(1)
        circuit.add(gates.X(0))
        circuit.add(gates.M(0))

        # This is the expected error message format. Adjust if your PR has a different one.
        # The alias used in the fixture is "orphan_digital_q2_flux_bus_that_does_not_exist_in_main_buses"
        expected_error_message = "Bus with alias 'orphan_digital_q2_flux_bus_that_does_not_exist_in_main_buses' defined in Digital/Buses section of the Runcard, not found in main Buses section of the same Runcard."

        with pytest.raises(ValueError, match=re.escape(expected_error_message)):
            platform.compile(program=circuit, num_avg=1000, repetition_duration=200_000, num_bins=1)

    def test_compile_pulse_schedule(self, platform: Platform):
        """Test the compilation of a qibo Circuit."""
        pulse_schedule = PulseSchedule()
        drag_pulse = Pulse(
            amplitude=1, phase=0.5, duration=200, frequency=1e9, pulse_shape=Drag(num_sigmas=4, drag_coefficient=0.5)
        )
        readout_pulse = Pulse(amplitude=1, phase=0.5, duration=1500, frequency=1e9, pulse_shape=Rectangular())
        pulse_schedule.add_event(PulseEvent(pulse=drag_pulse, start_time=0), bus_alias="drive_line_q0_bus", delay=0)
        pulse_schedule.add_event(
            PulseEvent(pulse=readout_pulse, start_time=200, qubit=0), bus_alias="feedline_input_output_bus", delay=0
        )

        self._compile_and_assert(platform, pulse_schedule, 2)

    def _compile_and_assert(
        self, platform: Platform, program: Circuit | PulseSchedule, len_sequences: int, optimize: bool = False
    ):
        sequences_w_alias, _ = platform.compile(
            program=program,
            num_avg=1000,
            repetition_duration=200_000,
            num_bins=1,
            transpilation_config=DigitalTranspilationConfig(optimize=optimize),
        )
        assert isinstance(sequences_w_alias, dict)
        if not optimize:
            assert len(sequences_w_alias) == len_sequences
        else:
            assert len(sequences_w_alias) < len_sequences
        for alias, sequences in sequences_w_alias.items():
            assert alias in {bus.alias for bus in platform.buses}
            assert isinstance(sequences, list)
            assert all(isinstance(sequence, Sequence) for sequence in sequences)
            assert sequences[0]._program.duration == 200_000 * 1000 + 4 + 4 + 4

    @pytest.mark.parametrize(
        "qprogram_fixture, calibration_fixture",
        [
            ("anneal_qprogram", "calibration"),
            ("anneal_qprogram_with_preparation", "calibration_with_preparation_block"),
        ],
    )
    def test_execute_anneal_program(
        self,
        platform: Platform,
        qprogram_fixture: str,
        flux_to_bus_topology: list[FluxControlTopology],
        calibration_fixture: str,
        request,
    ):
        anneal_qprogram = request.getfixturevalue(qprogram_fixture)
        calibration = request.getfixturevalue(calibration_fixture)

        mock_execute_qprogram = MagicMock()
        mock_execute_qprogram.return_value = QProgramResults()
        platform.execute_qprogram = mock_execute_qprogram  # type: ignore[method-assign]
        platform.analog_compilation_settings.flux_control_topology = flux_to_bus_topology
        transpiler = MagicMock()
        transpiler.return_value = (1, 2)

        results = platform.execute_annealing_program(
            annealing_program_dict=[{"qubit_0": {"sigma_x": 0.1, "sigma_z": 0.2}}],
            transpiler=transpiler,
            calibration=calibration,
            num_averages=2,
            num_shots=1,
        )
        qprogram = mock_execute_qprogram.call_args[1]["qprogram"].with_calibration(calibration)
        assert str(anneal_qprogram) == str(qprogram)
        assert isinstance(results, QProgramResults)

    def test_execute_anneal_program_no_measurement_raises_error(self, platform: Platform, calibration):
        mock_execute_qprogram = MagicMock()
        platform.execute_qprogram = mock_execute_qprogram  # type: ignore[method-assign]
        transpiler = MagicMock()
        transpiler.return_value = (1, 2)
        error_string = "The calibrated measurement is not present in the calibration file."
        with pytest.raises(ValueError, match=error_string):
            platform.execute_annealing_program(
                annealing_program_dict=[{"qubit_0": {"sigma_x": 0.1, "sigma_z": 0.2}}],
                transpiler=transpiler,
                calibration=calibration,
                num_averages=2,
                num_shots=1,
                measurement_block="whatever",
            )

    def test_execute_experiment(self):
        """Test the execute_experiment method of the Platform class."""
        # Create an autospec of the Platform class
        platform = create_autospec(Platform, instance=True)

        # Manually set the execute_experiment method to the real one
        platform.execute_experiment = MethodType(Platform.execute_experiment, platform)

        # Mock database manager
        mock_database = MagicMock()
        platform.db_manager = mock_database
        platform.save_experiment_results_in_database = True

        # Create an autospec of the Experiment class and Calibration class
        mock_experiment = create_autospec(Experiment)

        expected_results_path = "mock/results/path/data.h5"

        # Mock the ExperimentExecutor to ensure it's used correctly
        with patch("qililab.platform.platform.ExperimentExecutor") as MockExecutor:
            mock_executor_instance = MockExecutor.return_value  # Mock instance of ExperimentExecutor
            mock_executor_instance.execute.return_value = expected_results_path

            # Call the method under test
            platform.db_manager = None
            results_path = platform.execute_experiment(experiment=mock_experiment)

            # Check that ExperimentExecutor was instantiated with the correct arguments
            MockExecutor.assert_called_once_with(
                platform=platform,
                experiment=mock_experiment,
                live_plot=False,
                slurm_execution=True,
                port_number=None,
            )

            # Ensure the execute method was called on the ExperimentExecutor instance
            mock_executor_instance.execute.assert_called_once()

            # Ensure that execute_experiment returns the correct value
            assert results_path == expected_results_path

    def test_execute_experiment_raises_reference_error(self):
        """Test that execute() raises ReferenceError when get_db_manager() fails."""

        # Create an autospec of the Platform class
        platform = create_autospec(Platform, instance=True)

        # Manually set the execute_experiment method to the real one
        platform.execute_experiment = MethodType(Platform.execute_experiment, platform)

        platform.db_manager = None
        platform.save_experiment_results_in_database = True

        # Create an autospec of the Experiment class and Calibration class
        mock_experiment = create_autospec(Experiment)

        expected_results_path = "mock/results/path/data.h5"

        with patch.object(platform, "load_db_manager", side_effect=ReferenceError):
            with pytest.raises(
                ReferenceError, match="Missing initialization information at the desired database '.ini' path."
            ):
                # Mock the ExperimentExecutor to ensure it's used correctly
                with patch("qililab.platform.platform.ExperimentExecutor") as MockExecutor:
                    mock_executor_instance = MockExecutor.return_value  # Mock instance of ExperimentExecutor
                    mock_executor_instance.execute.return_value = expected_results_path

                    platform.execute_experiment(experiment=mock_experiment)

    def test_execute_qprogram_with_qblox(self, platform: Platform):
        """Test that the execute method compiles the qprogram, calls the buses to run and return the results."""
        drive_wf = IQPair(I=Square(amplitude=1.0, duration=40), Q=Square(amplitude=0.0, duration=40))
        readout_wf = IQPair(I=Square(amplitude=1.0, duration=120), Q=Square(amplitude=0.0, duration=120))
        weights_wf = IQPair(I=Square(amplitude=1.0, duration=2000), Q=Square(amplitude=0.0, duration=2000))
        qprogram = QProgram()
        qprogram.play(bus="drive_line_q0_bus", waveform=drive_wf)
        qprogram.play(bus="drive_line_q1_bus", waveform=drive_wf)
        qprogram.sync()
        qprogram.play(bus="feedline_input_output_bus", waveform=readout_wf)
        qprogram.play(bus="feedline_input_output_bus_1", waveform=readout_wf)
        qprogram.qblox.acquire(bus="feedline_input_output_bus", weights=weights_wf)
        qprogram.qblox.acquire(bus="feedline_input_output_bus_1", weights=weights_wf)

        with (
            patch("builtins.open") as patched_open,
            patch.object(Bus, "upload_qpysequence") as upload,
            patch.object(Bus, "run") as run,
            patch.object(Bus, "acquire_qprogram_results") as acquire_qprogram_results,
            patch.object(QbloxModule, "sync_sequencer") as sync_sequencer,
            patch.object(QbloxModule, "desync_sequencer") as desync_sequencer,
        ):
            acquire_qprogram_results.return_value = [123]
            first_execution_results = platform.execute_qprogram(qprogram=qprogram)

            acquire_qprogram_results.return_value = [456]
            second_execution_results = platform.execute_qprogram(qprogram=qprogram)

            _ = platform.execute_qprogram(qprogram=qprogram, debug=True)

        # assert upload executed only once (2 because there are 2 buses)
        assert upload.call_count == 4

        # assert run executed all three times (6 because there are 2 buses)
        assert run.call_count == 12
        assert acquire_qprogram_results.call_count == 6  # only readout buses
        assert sync_sequencer.call_count == 12  # called as many times as run
        assert desync_sequencer.call_count == 12
        assert first_execution_results.results["feedline_input_output_bus"] == [123]
        assert first_execution_results.results["feedline_input_output_bus_1"] == [123]
        assert second_execution_results.results["feedline_input_output_bus"] == [456]
        assert second_execution_results.results["feedline_input_output_bus_1"] == [456]

        # assure only one debug was called
        assert patched_open.call_count == 1

    def test_execute_qprogram_with_qblox_distortions(self, platform: Platform):
        drive_wf = Square(amplitude=1.0, duration=4)
        qprogram = QProgram()
        qprogram.play(bus="drive_line_q0_bus", waveform=drive_wf)

        test_waveforms_q0 = Waveforms()
        test_waveforms_q0.add(array=[0.5, 1.0, 0.5, 0.0], index=0)
        test_waveforms_q0.add(array=[0.0, 0.0, 0.0, 0.0], index=1)

        with (
            patch("builtins.open"),
            patch.object(Bus, "upload_qpysequence") as upload,
            patch.object(Bus, "run"),
            patch.object(Bus, "acquire_qprogram_results"),
            patch.object(QbloxModule, "sync_sequencer"),
            patch.object(QbloxModule, "desync_sequencer"),
        ):
            _ = platform.execute_qprogram(qprogram=qprogram)
            assert test_waveforms_q0.to_dict() == upload.call_args_list[0].kwargs["qpysequence"]._waveforms.to_dict()
    
    @pytest.mark.qm
    def test_execute_qprogram_with_quantum_machines(self, platform_quantum_machines: Platform):
        """Test that the execute_qprogram method executes the qprogram for Quantum Machines correctly"""
        drive_wf = IQPair(I=Square(amplitude=1.0, duration=40), Q=Square(amplitude=0.0, duration=40))
        readout_wf = IQPair(I=Square(amplitude=1.0, duration=120), Q=Square(amplitude=0.0, duration=120))
        weights_wf = IQPair(I=Square(amplitude=1.0, duration=2000), Q=Square(amplitude=0.0, duration=2000))
        qprogram = QProgram()
        qprogram.play(bus="drive_q0_rf", waveform=drive_wf)
        qprogram.sync()
        qprogram.play(bus="readout_q0_rf", waveform=readout_wf)
        qprogram.measure(bus="readout_q0_rf", waveform=readout_wf, weights=weights_wf)

        with (
            patch("builtins.open") as patched_open,
            patch("qililab.platform.platform.generate_qua_script", return_value=None) as generate_qua,
            patch.object(QuantumMachinesCluster, "config") as config,
            patch.object(QuantumMachinesCluster, "append_configuration") as append_configuration,
            patch.object(QuantumMachinesCluster, "compile") as compile_program,
            patch.object(QuantumMachinesCluster, "run_compiled_program") as run_compiled_program,
            patch.object(QuantumMachinesCluster, "get_acquisitions") as get_acquisitions,
        ):
            cluster = platform_quantum_machines.get_element("qmm")
            config.return_value = cluster.settings.to_qua_config()

            get_acquisitions.return_value = {"I_0": np.array([1, 2, 3]), "Q_0": np.array([4, 5, 6])}
            first_execution_results = platform_quantum_machines.execute_qprogram(qprogram=qprogram)

            get_acquisitions.return_value = {"I_0": np.array([3, 2, 1]), "Q_0": np.array([6, 5, 4])}
            second_execution_results = platform_quantum_machines.execute_qprogram(qprogram=qprogram)

            _ = platform_quantum_machines.execute_qprogram(qprogram=qprogram, debug=True)

        assert compile_program.call_count == 3
        assert append_configuration.call_count == 3
        assert run_compiled_program.call_count == 3
        assert get_acquisitions.call_count == 3

        assert "readout_q0_rf" in first_execution_results.results
        assert len(first_execution_results.results["readout_q0_rf"]) == 1
        assert isinstance(first_execution_results.results["readout_q0_rf"][0], QuantumMachinesMeasurementResult)
        np.testing.assert_array_equal(first_execution_results.results["readout_q0_rf"][0].I, np.array([1, 2, 3]))
        np.testing.assert_array_equal(first_execution_results.results["readout_q0_rf"][0].Q, np.array([4, 5, 6]))

        assert "readout_q0_rf" in second_execution_results.results
        assert len(second_execution_results.results["readout_q0_rf"]) == 1
        assert isinstance(second_execution_results.results["readout_q0_rf"][0], QuantumMachinesMeasurementResult)
        np.testing.assert_array_equal(second_execution_results.results["readout_q0_rf"][0].I, np.array([3, 2, 1]))
        np.testing.assert_array_equal(second_execution_results.results["readout_q0_rf"][0].Q, np.array([6, 5, 4]))

        # assure only one debug was called
        assert patched_open.call_count == 1
        assert generate_qua.call_count == 1

    @pytest.mark.qm
    def test_execute_qprogram_with_quantum_machines_raises_error(self, platform_quantum_machines: Platform):
        """Test that the execute_qprogram method raises the exception if the qprogram failes"""

        error_string = "The QM `config` dictionary does not exist. Please run `initial_setup()` first."
        escaped_error_str = re.escape(error_string)
        platform_quantum_machines.compile = MagicMock()  # type: ignore # don't care about compilation
        platform_quantum_machines.compile.return_value = Exception(escaped_error_str)

        drive_wf = IQPair(I=Square(amplitude=1.0, duration=40), Q=Square(amplitude=0.0, duration=40))
        readout_wf = IQPair(I=Square(amplitude=1.0, duration=120), Q=Square(amplitude=0.0, duration=120))
        weights_wf = IQPair(I=Square(amplitude=1.0, duration=2000), Q=Square(amplitude=0.0, duration=2000))
        qprogram = QProgram()
        qprogram.play(bus="drive_q0_rf", waveform=drive_wf)
        qprogram.sync()
        qprogram.play(bus="readout_q0_rf", waveform=readout_wf)
        qprogram.measure(bus="readout_q0_rf", waveform=readout_wf, weights=weights_wf)

        with patch.object(QuantumMachinesCluster, "turn_off") as turn_off:
            with pytest.raises(ValueError, match=escaped_error_str):
                _ = platform_quantum_machines.execute_qprogram(qprogram=qprogram, debug=True)

        turn_off.assert_called_once_with()

    def test_execute(self, platform: Platform, qblox_results: list[dict]):
        """Test that the execute method calls the buses to run and return the results."""
        # Define pulse schedule
        pulse_schedule = PulseSchedule()
        drag_pulse = Pulse(
            amplitude=1, phase=0.5, duration=200, frequency=1e9, pulse_shape=Drag(num_sigmas=4, drag_coefficient=0.5)
        )
        readout_pulse = Pulse(amplitude=1, phase=0.5, duration=1500, frequency=1e9, pulse_shape=Rectangular())
        pulse_schedule.add_event(PulseEvent(pulse=drag_pulse, start_time=0), bus_alias="drive_line_q0_bus", delay=0)
        pulse_schedule.add_event(
            PulseEvent(pulse=readout_pulse, start_time=200, qubit=0), bus_alias="feedline_input_output_bus", delay=0
        )
        qblox_result = QbloxResult(qblox_raw_results=qblox_results, integration_lengths=[1, 1, 1, 1])
        with patch.object(Bus, "upload") as upload:
            with patch.object(Bus, "run") as run:
                with patch.object(Bus, "acquire_result") as acquire_result:
                    with patch.object(QbloxModule, "desync_sequencers") as desync:
                        acquire_result.return_value = qblox_result
                        result = platform.execute(
                            program=pulse_schedule, num_avg=1000, repetition_duration=2000, num_bins=1
                        )

        assert upload.call_count == len(pulse_schedule.elements)
        assert run.call_count == len(pulse_schedule.elements)
        acquire_result.assert_called_once_with()
        assert result == qblox_result
        desync.assert_called()

    def test_execute_with_queue(self, platform: Platform, qblox_results: list[dict]):
        """Test that the execute method adds the obtained results to the given queue."""
        queue: Queue = Queue()
        pulse_schedule = PulseSchedule()
        pulse_schedule.add_event(
            PulseEvent(
                pulse=Pulse(amplitude=1, phase=0.5, duration=1500, frequency=1e9, pulse_shape=Rectangular()),
                start_time=200,
                qubit=0,
            ),
            bus_alias="feedline_input_output_bus",
            delay=0,
        )
        qblox_result = QbloxResult(qblox_raw_results=qblox_results, integration_lengths=[1, 1, 1, 1])
        with patch.object(Bus, "upload"):
            with patch.object(Bus, "run"):
                with patch.object(Bus, "acquire_result") as acquire_result:
                    with patch.object(QbloxModule, "desync_sequencers") as desync:
                        acquire_result.return_value = qblox_result
                        _ = platform.execute(
                            program=pulse_schedule, num_avg=1000, repetition_duration=2000, num_bins=1, queue=queue
                        )

        assert len(queue.queue) == 1
        assert queue.get() == qblox_result
        desync.assert_called()

    def test_execute_returns_ordered_measurements(self, platform: Platform, qblox_results: list[dict]):
        """Test that executing with some circuit returns acquisitions with multiple measurements in same order
        as they appear in circuit"""

        # Define circuit
        c = Circuit(2)
        c.add([gates.M(1), gates.M(0), gates.M(0, 1)])  # without ordering, these are retrieved for each sequencer, so
        # the order from qblox qrm will be M(0),M(0),M(1),M(1)

        for idx, final_layout in enumerate([{0: 0, 1: 1}, {0: 1, 1: 0}]):
            platform.compile = MagicMock()  # type: ignore # don't care about compilation
            platform.compile.return_value = {"feedline_input_output_bus": None}, final_layout
            with patch.object(Bus, "upload"):
                with patch.object(Bus, "run"):
                    with patch.object(Bus, "acquire_result") as acquire_result:
                        with patch.object(QbloxModule, "desync_sequencers"):
                            acquire_result.return_value = QbloxResult(
                                qblox_raw_results=qblox_results, integration_lengths=[1, 1, 1, 1]
                            )
                            result = platform.execute(program=c, num_avg=1000, repetition_duration=2000, num_bins=1)

            # check that the order of #measurement # qubit is the same as in the circuit
            order_measurement_qubit = [(result["qubit"], result["measurement"]) for result in result.qblox_raw_results]  # type: ignore

            # Change the qubit mappings, given the final_layout:
            assert (
                order_measurement_qubit == [(1, 0), (0, 0), (0, 1), (1, 1)]
                if idx == 0
                else [(0, 0), (1, 0), (1, 1), (0, 1)]
            )

    def test_execute_no_readout_raises_error(self, platform: Platform, qblox_results: list[dict]):
        """Test that executing with some circuit returns acquisitions with multiple measurements in same order
        as they appear in circuit"""

        # Define circuit
        c = Circuit(2)
        c.add([gates.M(1), gates.M(0), gates.M(0, 1)])  # without ordering, these are retrieved for each sequencer, so
        # the order from qblox qrm will be M(0),M(0),M(1),M(1)

        # compile will return nothing and thus
        # readout_buses = [
        #     bus for bus in self.buses if isinstance(bus.system_control, ReadoutSystemControl) and bus.alias in programs
        # ]
        # in platform will be empty
        platform.compile = MagicMock()  # type: ignore # don't care about compilation
        platform.compile.return_value = {"drive_line_q0_bus": None}, {"q0": 0}
        with patch.object(Bus, "upload"):
            with patch.object(Bus, "run"):
                with patch.object(Bus, "acquire_result") as acquire_result:
                    with patch.object(QbloxModule, "desync_sequencers"):
                        acquire_result.return_value = QbloxResult(
                            qblox_raw_results=qblox_results, integration_lengths=[1, 1, 1, 1]
                        )
                        error_string = "There are no readout buses in the platform."
                        with pytest.raises(ValueError, match=error_string):
                            _ = platform.execute(program=c, num_avg=1000, repetition_duration=20_000, num_bins=1)

    def test_order_results_circuit_M_neq_acquisitions(self, platform: Platform, qblox_results: list[dict]):
        """Test that executing with some circuit returns acquisitions with multiple measurements in same order
        as they appear in circuit"""

        # Define circuit
        c = Circuit(2)
        c.add([gates.M(1), gates.M(0, 1)])  # without ordering, these are retrieved for each sequencer, so
        # the order from qblox qrm will be M(0),M(1),M(1)
        n_m = len([qubit for gate in c.queue for qubit in gate.qubits if isinstance(gate, gates.M)])

        platform.compile = MagicMock()  # type: ignore[method-assign] # don't care about compilation
        platform.compile.return_value = {"feedline_input_output_bus": None}, {"q0": 0}
        with patch.object(Bus, "upload"):
            with patch.object(Bus, "run"):
                with patch.object(Bus, "acquire_result") as acquire_result:
                    with patch.object(QbloxModule, "desync_sequencers"):
                        acquire_result.return_value = QbloxResult(
                            qblox_raw_results=qblox_results, integration_lengths=[1, 1, 1, 1]
                        )
                        error_string = f"Number of measurements in the circuit {n_m} does not match number of acquisitions {len(qblox_results)}"
                        with pytest.raises(ValueError, match=error_string):
                            _ = platform.execute(program=c, num_avg=1000, repetition_duration=2000, num_bins=1)

    def test_execute_raises_error_if_program_type_wrong(self, platform: Platform):
        """Test that `Platform.execute` raises an error if the program sent is not a Circuit or a PulseSchedule."""
        c = Circuit(1)
        c.add(gates.M(0))
        program = [c, c]
        with pytest.raises(
            ValueError,
            match=re.escape(
                f"Program to execute can only be either a single circuit or a pulse schedule. Got program of type {type(program)} instead"
            ),
        ):
            platform.execute(program=program, num_avg=1000, repetition_duration=2000, num_bins=1)

    def test_execute_stack_2qrm(self, platform: Platform):
        """Test that the execute stacks results when more than one qrm is called."""
        # build mock qblox results
        qblox_raw_results = QbloxResult(
            integration_lengths=[20],
            qblox_raw_results=[
                {
                    "scope": {
                        "path0": {"data": [1, 1, 1, 1, 1, 1, 1, 1], "out-of-range": False, "avg_cnt": 1000},
                        "path1": {"data": [0, 0, 0, 0, 0, 0, 0, 0], "out-of-range": False, "avg_cnt": 1000},
                    },
                    "bins": {
                        "integration": {"path0": [1, 1, 1, 1], "path1": [0, 0, 0, 0]},
                        "threshold": [0.5, 0.5, 0.5, 0.5],
                        "avg_cnt": [1000, 1000, 1000, 1000],
                    },
                    "qubit": 0,
                    "measurement": 0,
                }
            ],
        )
        pulse_schedule = PulseSchedule()
        # mock compile method
        platform.compile = MagicMock()  # type: ignore[method-assign]
        platform.compile.return_value = (
            {"feedline_input_output_bus": None, "feedline_input_output_bus_2": None},
            {"q0": 0},
        )
        # mock execution
        with patch.object(Bus, "upload"):
            with patch.object(Bus, "run"):
                with patch.object(Bus, "acquire_result") as acquire_result:
                    with patch.object(QbloxModule, "desync_sequencers"):
                        acquire_result.return_value = qblox_raw_results
                        result = platform.execute(
                            program=pulse_schedule, num_avg=1000, repetition_duration=2000, num_bins=1
                        )
        assert len(result.qblox_raw_results) == 2  # type: ignore[attr-defined]
        assert qblox_raw_results.qblox_raw_results[0] == result.qblox_raw_results[0]  # type: ignore[attr-defined]
        assert qblox_raw_results.qblox_raw_results[0] == result.qblox_raw_results[1]  # type: ignore[attr-defined]

    @pytest.mark.parametrize("parameter", [Parameter.AMPLITUDE, Parameter.DURATION, Parameter.PHASE])
    @pytest.mark.parametrize("gate", ["I(0)", "X(0)", "Y(0)"])
    @pytest.mark.parametrize("value", [1.0, 100, 0.0])
    def test_set_parameter_of_gates(self, parameter, gate, value, platform: Platform):
        """Test the ``get_parameter`` method with gates."""
        platform.set_parameter(parameter=parameter, alias=gate, value=value)
        gate_settings = platform.digital_compilation_settings.gates[gate][0]
        assert getattr(gate_settings.pulse, parameter.value) == value

        platform.digital_compilation_settings = None
        with pytest.raises(ValueError):
            platform.set_parameter(parameter=parameter, alias=gate, value=value)

    @pytest.mark.parametrize("parameter", [Parameter.AMPLITUDE, Parameter.DURATION, Parameter.PHASE])
    @pytest.mark.parametrize("gate", ["I(0)", "X(0)", "Y(0)"])
    def test_get_parameter_of_gates(self, parameter, gate, platform: Platform):
        """Test the ``get_parameter`` method with gates."""
        gate_settings = platform.digital_compilation_settings.gates[gate][0]
        assert platform.get_parameter(parameter=parameter, alias=gate) == getattr(gate_settings.pulse, parameter.value)

        platform.digital_compilation_settings = None
        with pytest.raises(ValueError):
            platform.get_parameter(parameter=parameter, alias=gate)

    @pytest.mark.parametrize("parameter", [Parameter.DRAG_COEFFICIENT, Parameter.NUM_SIGMAS])
    @pytest.mark.parametrize("gate", ["X(0)", "Y(0)"])
    def test_get_parameter_of_pulse_shapes(self, parameter, gate, platform: Platform):
        """Test the ``get_parameter`` method with gates."""
        gate_settings = platform.digital_compilation_settings.gates[gate][0]
        assert platform.get_parameter(parameter=parameter, alias=gate) == gate_settings.pulse.shape[parameter.value]

    def test_get_parameter_of_gates_raises_error(self, platform: Platform):
        """Test that the ``get_parameter`` method with gates raises an error when a gate is not found."""
        with pytest.raises(KeyError, match="Gate Drag for qubits 3 not found in settings"):
            platform.get_parameter(parameter=Parameter.AMPLITUDE, alias="Drag(3)")

    @pytest.mark.parametrize("parameter", [Parameter.DELAY_BEFORE_READOUT])
    def test_get_parameter_of_platform(self, parameter, platform: Platform):
        """Test the ``get_parameter`` method with platform parameters."""
        value = platform.get_parameter(parameter=parameter, alias="platform")
        assert value == 0

    @pytest.mark.parametrize("parameter", [Parameter.FLUX])
    def test_get_flux_parameter(self, parameter, platform: Platform):
        """Test the ``get_parameter`` method with platform flux parameters. The default as 0 is created"""
        value = platform.get_parameter(parameter=parameter, alias="flux_line_phix_q0")
        assert value == 0

    def test_get_parameter_with_delay(self, platform: Platform):
        """Test the ``get_parameter`` method with the delay of a bus."""
        value = platform.get_parameter(parameter=Parameter.DELAY, alias="drive_line_q0_bus")
        assert value == 0

    @pytest.mark.parametrize(
        "parameter",
        [Parameter.IF, Parameter.GAIN, Parameter.LO_FREQUENCY, Parameter.OFFSET_OUT0, Parameter.OFFSET_OUT2],
    )
    def test_get_parameter_of_bus(self, parameter, platform: Platform):
        """Test the ``get_parameter`` method with the parameters of a bus."""
        CHANNEL_ID = 0
        bus = platform._get_bus_by_alias(alias="drive_line_q0_bus")
        assert bus is not None
        assert bus.get_parameter(parameter=parameter, channel_id=CHANNEL_ID) == platform.get_parameter(
            parameter=parameter, alias="drive_line_q0_bus", channel_id=CHANNEL_ID
        )

    def test_no_bus_to_flux_raises_error(self, platform: Platform):
        """Test that if flux to bus topology is not specified an error is raised"""
        platform.analog_compilation_settings = None
        error_string = "Flux to bus topology not given in the runcard"
        with pytest.raises(ValueError, match=error_string):
            platform.execute_annealing_program(
                annealing_program_dict=[{}],
                calibration=MagicMock(),
                transpiler=MagicMock(),
                num_averages=2,
                num_shots=1,
            )

    def test_get_element_flux(self, platform: Platform):
        """Get the bus from a flux using get_element"""
        for flux in ["phiz_q0", "phix_c0_1"]:
            bus = platform.get_element(flux)
            assert bus.alias == next(
                flux_bus.bus
                for flux_bus in platform.analog_compilation_settings.flux_control_topology
                if flux_bus.flux == flux
            )

    def test_parallelisation_same_bus_raises_error_qblox(self, platform: Platform):
        """Test that if parallelisation is attempted on qprograms using at least one bus in common, an error will be raised"""
        error_string = "QPrograms cannot be executed in parallel."
        qp1 = QProgram()
        qp2 = QProgram()
        qp3 = QProgram()
        qp1.play(bus="drive_line_q0_bus", waveform=Square(amplitude=1, duration=5))
        qp2.play(bus="drive_line_q1_bus", waveform=Square(amplitude=1, duration=25))
        qp2.play(bus="drive_line_q0_bus", waveform=Square(amplitude=0.5, duration=35))
        qp3.play(bus="feedline_input_output_bus_1", waveform=Square(amplitude=0.5, duration=15))

        with (
            patch("builtins.open") as patched_open,
            patch.object(Bus, "upload_qpysequence") as upload,
            patch.object(Bus, "run") as run,
            patch.object(Bus, "acquire_qprogram_results") as acquire_qprogram_results,
            patch.object(QbloxModule, "sync_sequencer") as sync_sequencer,
            patch.object(QbloxModule, "desync_sequencer") as desync_sequencer,
        ):
            qp_list = [qp1, qp2, qp3]
            with pytest.raises(ValueError, match=error_string):
                platform.execute_qprograms_parallel(qp_list, debug=True)

    @pytest.mark.qm
    def test_parallelisation_execute_quantum_machine_not_supported(self, platform_quantum_machines: Platform):
        error_string = "Parallel execution is not supported in Quantum Machines."
        qp1 = QProgram()
        qp2 = QProgram()
        qp3 = QProgram()
        qp1.play(bus="drive_q0", waveform=Square(amplitude=1, duration=5))
        qp2.play(bus="flux_q0", waveform=Square(amplitude=1, duration=25))

        with (
            patch("builtins.open") as patched_open,
            patch.object(Bus, "upload_qpysequence") as upload,
            patch.object(Bus, "run") as run,
            patch.object(Bus, "acquire_qprogram_results") as acquire_qprogram_results,
            patch.object(QbloxModule, "sync_sequencer") as sync_sequencer,
            patch.object(QbloxModule, "desync_sequencer") as desync_sequencer,
        ):
            qp_list = [qp1, qp2, qp3]
            with pytest.raises(ValueError, match=error_string):
                platform_quantum_machines.execute_qprograms_parallel(qp_list)

    def test_normalize_bus_mappings(self, platform: Platform):
        """Test the normalization of bus mappings"""
        n = 3
        bus_mappings = None
        
        none_mapping = platform._normalize_bus_mappings(bus_mappings=bus_mappings, n=n)
        assert isinstance(none_mapping, list)
        assert len(none_mapping)==n
        assert none_mapping==[None]*n
        
        bus_mappings = {'readout':'readout_q0_bus'}
        one_mapping = platform._normalize_bus_mappings(bus_mappings=bus_mappings, n=n)
        assert isinstance(one_mapping, list)
        assert len(one_mapping)==n
        for mapping in one_mapping:
            assert mapping==bus_mappings
            
        bus_mappings = [{'readout':'readout_q0_bus'}, None, {'readout':'readout_q2_bus'}]
        mappings = platform._normalize_bus_mappings(bus_mappings=bus_mappings, n=n)
        assert isinstance(mappings, list)
        assert len(mappings)==n
        assert mappings==bus_mappings
        
        bus_mappings = [{'readout':'readout_q0_bus'}, {'readout':'readout_q2_bus'}]
        with pytest.raises(ValueError, match=re.escape(f"len(bus_mappings)={len(bus_mappings)} != len(qprograms)={n}")):
            platform._normalize_bus_mappings(bus_mappings=bus_mappings, n=n)
    
    def test_normalize_calibrations(self, platform: Platform, calibration: Calibration, calibration_with_preparation_block: Calibration):
        """Test the normalization of calibrations"""
        n = 3
        calibrations = None
        
        none_calibration = platform._normalize_calibrations(calibrations=calibrations, n=n)
        assert isinstance(none_calibration, list)
        assert len(none_calibration)==n
        assert none_calibration==[None]*n
        
        one_calibration = platform._normalize_calibrations(calibrations=calibration, n=n)
        assert isinstance(one_calibration, list)
        assert len(one_calibration)==n
        for calibration_instance in one_calibration:
            assert calibration_instance==calibration
            
        calibrations = [calibration, None, calibration_with_preparation_block]
        calibrations_normalized = platform._normalize_calibrations(calibrations=calibrations, n=n)
        assert isinstance(calibrations_normalized, list)
        assert len(calibrations_normalized)==n
        assert calibrations_normalized==calibrations
        
        calibrations = [calibration, calibration_with_preparation_block]
        with pytest.raises(ValueError, match=re.escape(f"len(calibrations)={len(calibrations)} != len(qprograms)={n}")):
            platform._normalize_calibrations(calibrations=calibrations, n=n)

    def test_mapped_buses(self, platform: Platform):
        """Test the mappings of buses"""
        qp_buses = set({'readout', 'drive'})
        mapping = None
        
        mapped_buses = platform._mapped_buses(qp_buses=qp_buses, mapping=mapping)
        assert mapped_buses==qp_buses

        mapping = {'readout': 'readout_q0_bus', 'drive': 'drive_q0_bus'}
        mapped_buses = platform._mapped_buses(qp_buses=qp_buses, mapping=mapping)
        assert len(mapped_buses)==len(mapping)
        assert 'readout_q0_bus' in mapped_buses
        assert 'drive_q0_bus' in mapped_buses
        
    def test_parallelisation_execute_qblox(self, platform: Platform):
        """Test that the execute parallelisation returns the same result per qprogram as the regular excute method"""

        drive_wf = IQPair(I=Square(amplitude=1.0, duration=40), Q=Square(amplitude=0.0, duration=40))
        readout_wf = IQPair(I=Square(amplitude=1.0, duration=120), Q=Square(amplitude=0.0, duration=120))
        weights_wf = IQPair(I=Square(amplitude=1.0, duration=2000), Q=Square(amplitude=0.0, duration=2000))
        drive_wf2 = IQPair(I=Square(amplitude=1.0, duration=80), Q=Square(amplitude=0.0, duration=80))
        readout_wf2 = IQPair(I=Square(amplitude=1.0, duration=150), Q=Square(amplitude=0.0, duration=150))
        weights_wf2 = IQPair(I=Square(amplitude=1.0, duration=2200), Q=Square(amplitude=0.0, duration=2200))

        qprogram1 = QProgram()
        qprogram1.play(bus="drive_line_q0_bus", waveform=drive_wf)
        qprogram1.play(bus="drive_line_q1_bus", waveform=drive_wf)
        qprogram1.sync()
        qprogram1.play(bus="feedline_input_output_bus", waveform=readout_wf)
        qprogram1.play(bus="feedline_input_output_bus_1", waveform=readout_wf)
        qprogram1.qblox.acquire(bus="feedline_input_output_bus", weights=weights_wf)

        qprogram2 = QProgram()
        qprogram2.play(bus="flux_line_q0_bus", waveform=drive_wf2)
        qprogram2.sync()
        qprogram2.play(bus="feedline_input_output_bus_2", waveform=readout_wf2)
        qprogram2.qblox.acquire(bus="feedline_input_output_bus_2", weights=weights_wf2)

        with (
            patch("builtins.open") as patched_open,
            patch.object(Bus, "upload_qpysequence") as upload,
            patch.object(Bus, "run") as run,
            patch.object(Bus, "acquire_qprogram_results") as acquire_qprogram_results,
            patch.object(QbloxModule, "sync_sequencer") as sync_sequencer,
            patch.object(QbloxModule, "desync_sequencer") as desync_sequencer,
        ):
            acquire_qprogram_results.return_value = [123]
            qp_list = [qprogram1, qprogram2]
            result_parallel = platform.execute_qprograms_parallel(qp_list, debug=True)
            non_parallel_results1 = platform.execute_qprogram(qprogram=qprogram1, debug=True)
            non_parallel_results2 = platform.execute_qprogram(qprogram=qprogram2, debug=True)
            no_qprograms = platform.execute_qprograms_parallel(qprograms=None)

            # check that each element of the result list of the parallel execution is the same as the regular execution for each respective qprograms
            assert result_parallel[0].results == non_parallel_results1.results
            assert result_parallel[1].results == non_parallel_results2.results
            assert []==no_qprograms

    def test_calibrate_mixers(self, platform: Platform):
        """Test calibrating the Qblox mixers."""
        channel_id = 0
        cal_type = "lo"
        alias_drive_bus = "drive_line_q1_bus"
        alias_readout_bus = "feedline_input_output_bus_1"
        drive_bus = platform.get_element(alias=alias_drive_bus)
        readout_bus = platform.get_element(alias=alias_readout_bus)
        qcm_rf = drive_bus.instruments[0]
        qrm_rf = readout_bus.instruments[0]

        qcm_rf.calibrate_mixers = MagicMock()
        qrm_rf.calibrate_mixers = MagicMock()

        platform.calibrate_mixers(alias=alias_drive_bus, cal_type=cal_type, channel_id=channel_id)
        qcm_rf.calibrate_mixers.assert_called_with(cal_type, channel_id)

        platform.calibrate_mixers(alias=alias_readout_bus, cal_type=cal_type, channel_id=channel_id)
        qrm_rf.calibrate_mixers.assert_called_with(cal_type, channel_id)

        cal_type = "lo_and_sidebands"

        platform.calibrate_mixers(alias=alias_drive_bus, cal_type=cal_type, channel_id=channel_id)
        qcm_rf.calibrate_mixers.assert_called_with(cal_type, channel_id)

        platform.calibrate_mixers(alias=alias_readout_bus, cal_type=cal_type, channel_id=channel_id)
        qrm_rf.calibrate_mixers.assert_called_with(cal_type, channel_id)

        cal_type = "lo"
        non_rf_drive_bus = "drive_line_q0_bus"
        non_rf_readout_bus = "feedline_input_output_bus"

        with pytest.raises(AttributeError, match="Mixers calibration not implemented for this instrument."):
            platform.calibrate_mixers(alias=non_rf_drive_bus, cal_type=cal_type, channel_id=channel_id)

        with pytest.raises(AttributeError, match="Mixers calibration not implemented for this instrument."):
            platform.calibrate_mixers(alias=non_rf_readout_bus, cal_type=cal_type, channel_id=channel_id)

        cal_type = "lo_and_sidebands"

        with pytest.raises(AttributeError, match="Mixers calibration not implemented for this instrument."):
            platform.calibrate_mixers(alias=non_rf_drive_bus, cal_type=cal_type, channel_id=channel_id)

        with pytest.raises(AttributeError, match="Mixers calibration not implemented for this instrument."):
            platform.calibrate_mixers(alias=non_rf_readout_bus, cal_type=cal_type, channel_id=channel_id)

    @patch("qililab.platform.platform.get_db_manager")
    @patch("qililab.result.database._load_config")
    def test_load_db_manager(self, mock_load_config, mock_get_db_manager, platform: Platform):
        """Test load_db_manager createing a database from a given path"""
        path = "~/database_test.ini"

        mock_load_config.return_value = {
            "host": "localhost",
            "user": "user",
            "passwd": "pass",
            "port": "5432",
            "database": "testdb",
            "base_path_local": "base_path_local",
            "base_path_shared": "base_path_shared",
            "data_write_folder": "data_write_folder",
        }
        mock_get_db_manager.return_value = get_db_manager(path)

        _ = platform.load_db_manager(path)

        mock_get_db_manager.assert_called_once_with(path)

    @patch("qililab.platform.platform.get_db_manager")
    @patch("qililab.result.database._load_config")
    def test_load_db_manager_no_path(self, mock_load_config, mock_get_db_manager, platform: Platform):
        """Test load_db_manager createing a database without a given path"""
        mock_load_config.return_value = {
            "host": "localhost",
            "user": "user",
            "passwd": "pass",
            "port": "5432",
            "database": "testdb",
            "base_path_local": "base_path_local",
            "base_path_shared": "base_path_shared",
            "data_write_folder": "data_write_folder",
        }
        mock_get_db_manager.return_value = get_db_manager()

        _ = platform.load_db_manager()

        mock_get_db_manager.assert_called_once_with()

    def test_db_real_time_saving(self, platform: Platform):
        """Test db_real_time_saving function to save database from platform"""

        shape = (2, 2)
        loops = {"test_amp_loop": np.arange(0, 2)}
        experiment_name = "test_db_real_time_saving"
        mock_database = MagicMock()
        platform.db_manager = mock_database
        description = "description"

        drive_wf = IQPair(I=Square(amplitude=1.0, duration=40), Q=Square(amplitude=0.0, duration=40))
        qprogram = QProgram()
        qprogram.play(bus="drive_line_q0_bus", waveform=drive_wf)

        db_real_time_saving = platform.db_real_time_saving(shape, loops, experiment_name, qprogram, description)

        assert db_real_time_saving.loops == loops
        assert db_real_time_saving.optional_identifier == description
        assert db_real_time_saving.platform == platform
        assert db_real_time_saving.qprogram == qprogram
        assert db_real_time_saving.db_manager == mock_database
        assert db_real_time_saving.experiment_name == experiment_name

    @patch("h5py.File")
    def test_db_save_results(self, mock_h5file, platform: Platform):
        """Test db_save_results functionto save from database from Platform"""

        experiment_name = "experiment_name"
        loops = {"test_amp_loop": np.arange(0, 1)}
        results = np.array([[1.0, 1.0], [1.0, 1.0]])

        mock_database = MagicMock()
        platform.db_manager = mock_database
        description = "description"

        drive_wf = IQPair(I=Square(amplitude=1.0, duration=40), Q=Square(amplitude=0.0, duration=40))
        qprogram = QProgram()
        qprogram.play(bus="drive_line_q0_bus", waveform=drive_wf)

        platform.db_save_results(experiment_name, results, loops, qprogram, description)

        assert mock_h5file.called

    @patch("h5py.File")
    def test_db_save_results_raises_error(self, mock_h5file, platform: Platform):
        """Test db_save_results function raises an error when no database is created"""

        experiment_name = "experiment_name"
        loops = {"test_amp_loop": np.arange(0, 1)}
        results = np.array([[1.0, 1.0], [1.0, 1.0]])

        description = "description"

        drive_wf = IQPair(I=Square(amplitude=1.0, duration=40), Q=Square(amplitude=0.0, duration=40))
        qprogram = QProgram()
        qprogram.play(bus="drive_line_q0_bus", waveform=drive_wf)

        error_string = "Missing db_manager, try using platform.load_db_manager()."
        with pytest.raises(ReferenceError, match=error_string):
            platform.db_save_results(experiment_name, results, loops, qprogram, description)

    @patch("h5py.File")
    def test_db_save_results_loop_dict(self, mock_h5file, platform: Platform):
        """Test db_save_results functionto save from database from Platform"""

        experiment_name = "experiment_name"
        loops = {
            "test_amp_loop": {"bus": "readout", "units": "V", "parameter": Parameter.VOLTAGE, "array": np.arange(0, 1)}
        }
        results = np.array([[1.0, 1.0], [1.0, 1.0]])

        mock_database = MagicMock()
        platform.db_manager = mock_database
        description = "description"

        drive_wf = IQPair(I=Square(amplitude=1.0, duration=40), Q=Square(amplitude=0.0, duration=40))
        qprogram = QProgram()
        qprogram.play(bus="drive_line_q0_bus", waveform=drive_wf)

        platform.db_save_results(experiment_name, results, loops, qprogram, description)

        assert mock_h5file.called

    @patch("h5py.File")
    def test_db_save_results_raise_error_incorrect_loops(self, mock_h5file, platform: Platform):
        """Test db_save_results functionto save from database from Platform"""

        experiment_name = "experiment_name"
        loops = {"test_amp_loop": np.arange(0, 1), "test_freq_loop": np.arange(0, 1e6, 1e6)}
        results = np.array([[1.0, 1.0], [1.0, 1.0]])

        mock_database = MagicMock()
        platform.db_manager = mock_database
        description = "description"

        drive_wf = IQPair(I=Square(amplitude=1.0, duration=40), Q=Square(amplitude=0.0, duration=40))
        qprogram = QProgram()
        qprogram.play(bus="drive_line_q0_bus", waveform=drive_wf)

        error_string = "Number of loops must be the same as the number of dimensions of the results except for IQ"
        with pytest.raises(ValueError, match=error_string):
            platform.db_save_results(experiment_name, results, loops, qprogram, description)

    @patch("h5py.File")
    def test_db_save_results_raise_error_incorrect_loops_size(self, mock_h5file, platform: Platform):
        """Test db_save_results functionto save from database from Platform"""

        experiment_name = "experiment_name"
        loops = {"test_amp_loop": np.arange(0, 4)}
        results = np.array([[1.0, 1.0], [1.0, 1.0]])

        mock_database = MagicMock()
        platform.db_manager = mock_database
        description = "description"

        drive_wf = IQPair(I=Square(amplitude=1.0, duration=40), Q=Square(amplitude=0.0, duration=40))
        qprogram = QProgram()
        qprogram.play(bus="drive_line_q0_bus", waveform=drive_wf)

        error_string = "Loops dimensions must be the same than the array instroduced, test_amp_loop as 4 != 2"
        with pytest.raises(ValueError, match=error_string):
            platform.db_save_results(experiment_name, results, loops, qprogram, description)

<<<<<<< HEAD

    def test_qblox_intertwined_results(self, raw_measurement_data_intertwined: dict, platform: Platform):
        """Test that the results get unintertwined."""

        bus_result = QbloxMeasurementResult(bus="drive", raw_measurement_data=raw_measurement_data_intertwined)
        intertwined = 2

        unintertwined_results = platform._unintertwined_qblox_results(bus_result, intertwined)

        assert len(unintertwined_results)==intertwined

        assert unintertwined_results[0].raw_measurement_data == {"bins": {"integration": {"path0": [1, 3], "path1": [5, 7]}, "threshold": [0.1, 0.3], "avg_cnt":[]}, "scope": {"path0":{"data": []}, "path1":{"data": []}}}
        assert unintertwined_results[1].raw_measurement_data == {"bins": {"integration": {"path0": [2, 4], "path1": [6, 8]}, "threshold": [0.2, 0.4], "avg_cnt":[]}, "scope": {"path0":{"data": []}, "path1":{"data": []}}}


    def test_qblox_intertwined_results_scope(self, raw_measurement_data_intertwined_scope: dict, platform: Platform):
        """Test that the scope results get unintertwined."""

        bus_result = QbloxMeasurementResult(bus="drive", raw_measurement_data=raw_measurement_data_intertwined_scope)
        intertwined = 2

        unintertwined_results = platform._unintertwined_qblox_results(bus_result, intertwined)

        assert len(unintertwined_results)==intertwined

        assert unintertwined_results[0].raw_measurement_data == {"bins": {"integration": {"path0": [], "path1": []}, "threshold": [], "avg_cnt":[]}, "scope": {"path0":{"data": [1, 3]}, "path1":{"data": [5, 7]}}}
        assert unintertwined_results[1].raw_measurement_data == {"bins": {"integration": {"path0": [], "path1": []}, "threshold": [], "avg_cnt":[]}, "scope": {"path0":{"data": [2, 4]}, "path1":{"data": [6, 8]}}}
=======
    def test_setting_getting_filter_bus_error_raised(self, platform: Platform):
        #  Check that setting/getting a filter through a bus incorrectly raises the adequate error
        output_id = 1
        bus_alias = "drive_line_q0_bus"
        with pytest.raises(Exception, match=f"OutputID {output_id} is not linked to bus with alias {bus_alias}"):
            platform.set_parameter(alias="drive_line_q0_bus", parameter=Parameter.EXPONENTIAL_STATE_0, value="bypassed", output_id=output_id)

        with pytest.raises(Exception, match="Filter parameters are controlled using output_id and not channel_id"):
            platform.set_parameter(alias="drive_line_q0_bus", parameter=Parameter.EXPONENTIAL_STATE_0, value="bypassed", channel_id=output_id)
            
        with pytest.raises(Exception, match=f"OutputID {output_id} is not linked to bus with alias {bus_alias}"):
            platform.get_parameter(alias="drive_line_q0_bus", parameter=Parameter.EXPONENTIAL_STATE_0, output_id=output_id)

        with pytest.raises(Exception, match="Filter parameters are controlled using output_id and not channel_id"):
            platform.get_parameter(alias="drive_line_q0_bus", parameter=Parameter.EXPONENTIAL_STATE_0, channel_id=output_id)

    def test_setting_getting_filter_parameter_no_output_id_given(self, platform: Platform):
        old_value = 200
        new_value = 100

        time_constant = platform.get_parameter(alias="drive_line_q0_bus", parameter=Parameter.EXPONENTIAL_TIME_CONSTANT_0,output_id=0)
        assert time_constant == old_value

        platform.set_parameter(alias="drive_line_q0_bus", parameter=Parameter.EXPONENTIAL_TIME_CONSTANT_0, value = new_value)
        time_constant = platform.get_parameter(alias="drive_line_q0_bus", parameter=Parameter.EXPONENTIAL_TIME_CONSTANT_0)
        assert time_constant == new_value

    def test_setting_getting_non_filter_parameter_error_raised(self, platform: Platform):
        sequencer = 3
        bus_alias = "drive_line_q0_bus"
        with pytest.raises(Exception, match="Only QBlox Filter parameters are controlled using output_id and not channel_id"):
            platform.set_parameter(alias="drive_line_q0_bus", parameter=Parameter.IF, value=100e6, output_id=sequencer)

        with pytest.raises(Exception, match="Only QBlox Filter parameters are controlled using output_id and not channel_id"):
            platform.get_parameter(alias="drive_line_q0_bus", parameter=Parameter.IF, output_id=sequencer)

        with pytest.raises(Exception, match=f"ChannelID {sequencer} is not linked to bus with alias {bus_alias}"):
            platform.set_parameter(alias="drive_line_q0_bus", parameter=Parameter.IF, value=100e6, channel_id=sequencer)

        with pytest.raises(Exception, match=f"ChannelID {sequencer} is not linked to bus with alias {bus_alias}"):
            platform.get_parameter(alias="drive_line_q0_bus", parameter=Parameter.IF, channel_id=sequencer)
>>>>>>> 072f28fe
<|MERGE_RESOLUTION|>--- conflicted
+++ resolved
@@ -1778,8 +1778,6 @@
         with pytest.raises(ValueError, match=error_string):
             platform.db_save_results(experiment_name, results, loops, qprogram, description)
 
-<<<<<<< HEAD
-
     def test_qblox_intertwined_results(self, raw_measurement_data_intertwined: dict, platform: Platform):
         """Test that the results get unintertwined."""
 
@@ -1806,7 +1804,7 @@
 
         assert unintertwined_results[0].raw_measurement_data == {"bins": {"integration": {"path0": [], "path1": []}, "threshold": [], "avg_cnt":[]}, "scope": {"path0":{"data": [1, 3]}, "path1":{"data": [5, 7]}}}
         assert unintertwined_results[1].raw_measurement_data == {"bins": {"integration": {"path0": [], "path1": []}, "threshold": [], "avg_cnt":[]}, "scope": {"path0":{"data": [2, 4]}, "path1":{"data": [6, 8]}}}
-=======
+
     def test_setting_getting_filter_bus_error_raised(self, platform: Platform):
         #  Check that setting/getting a filter through a bus incorrectly raises the adequate error
         output_id = 1
@@ -1848,4 +1846,3 @@
 
         with pytest.raises(Exception, match=f"ChannelID {sequencer} is not linked to bus with alias {bus_alias}"):
             platform.get_parameter(alias="drive_line_q0_bus", parameter=Parameter.IF, channel_id=sequencer)
->>>>>>> 072f28fe
