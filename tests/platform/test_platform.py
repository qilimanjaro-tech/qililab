--- conflicted
+++ resolved
@@ -1,10 +1,7 @@
 """Tests for the Platform class."""
 import copy
-<<<<<<< HEAD
 from pathlib import Path
-=======
 from queue import Queue
->>>>>>> 7d8faa04
 from unittest.mock import MagicMock, patch
 
 import pytest
