"""Tests for the Platform class."""
import copy
import io
import re
from pathlib import Path
from queue import Queue
from unittest.mock import MagicMock, patch

import pytest
from qibo import gates
from qibo.models import Circuit
from qpysequence import Sequence
from ruamel.yaml import YAML

from qililab import save_platform
from qililab.chip import Chip, Qubit
from qililab.constants import DEFAULT_PLATFORM_NAME
from qililab.instrument_controllers import InstrumentControllers
from qililab.instruments import AWG, AWGAnalogDigitalConverter, SignalGenerator
from qililab.instruments.instruments import Instruments
from qililab.instruments.qblox import QbloxModule
from qililab.platform import Bus, Buses, Platform
from qililab.pulse import Drag, Pulse, PulseEvent, PulseSchedule, Rectangular
from qililab.qprogram import QProgram
from qililab.settings import Runcard
from qililab.settings.gate_event_settings import GateEventSettings
from qililab.system_control import ReadoutSystemControl
from qililab.typings.enums import InstrumentName, Parameter
from qililab.waveforms import IQPair, Square
from tests.data import Galadriel
from tests.test_utils import build_platform


@pytest.fixture(name="platform")
def fixture_platform():
    return build_platform(runcard=Galadriel.runcard)


@pytest.fixture(name="runcard")
def fixture_runcard():
    return Runcard(**copy.deepcopy(Galadriel.runcard))


class TestPlatformInitialization:
    """Unit tests for the Platform class initialization"""

    def test_init_method(self, runcard):
        """Test initialization of the class"""
        platform = Platform(runcard=runcard)

        assert platform.name == runcard.name
        assert isinstance(platform.name, str)
        assert platform.device_id == runcard.device_id
        assert isinstance(platform.device_id, int)
        assert platform.gates_settings == runcard.gates_settings
        assert isinstance(platform.gates_settings, Runcard.GatesSettings)
        assert isinstance(platform.instruments, Instruments)
        assert isinstance(platform.instrument_controllers, InstrumentControllers)
        assert isinstance(platform.chip, Chip)
        assert isinstance(platform.buses, Buses)
        assert platform.connection is None
        assert platform._connected_to_instruments is False


class TestPlatform:
    """Unit tests checking the Platform class."""

    def test_platform_name(self, platform: Platform):
        """Test platform name."""
        assert platform.name == DEFAULT_PLATFORM_NAME

    def test_connect_logger(self, platform: Platform):
        platform._connected_to_instruments = True
        platform.instrument_controllers = MagicMock()
        with patch("qililab.platform.platform.logger", autospec=True) as mock_logger:
            platform.connect()
        mock_logger.info.assert_called_once_with("Already connected to the instruments")

    def test_disconnect_logger(self, platform: Platform):
        platform._connected_to_instruments = False
        platform.instrument_controllers = MagicMock()
        with patch("qililab.platform.platform.logger", autospec=True) as mock_logger:
            platform.disconnect()
        mock_logger.info.assert_called_once_with("Already disconnected from the instruments")

    def test_get_element_method_unknown_returns_none(self, platform: Platform):
        """Test get_element method with unknown element."""
        element = platform.get_element(alias="ABC")
        assert element is None

    def test_get_element_with_gate(self, platform: Platform):
        """Test the get_element method with a gate alias."""
        p_gates = platform.gates_settings.gates.keys()
        all(isinstance(event, GateEventSettings) for gate in p_gates for event in platform.get_element(alias=gate))

    def test_str_magic_method(self, platform: Platform):
        """Test __str__ magic method."""
        str(platform)

    def test_gates_settings_instance(self, platform: Platform):
        """Test settings instance."""
        assert isinstance(platform.gates_settings, Runcard.GatesSettings)

    def test_buses_instance(self, platform: Platform):
        """Test buses instance."""
        assert isinstance(platform.buses, Buses)

    def test_bus_0_signal_generator_instance(self, platform: Platform):
        """Test bus 0 signal generator instance."""
        element = platform.get_element(alias="rs_0")
        assert isinstance(element, SignalGenerator)

    def test_qubit_0_instance(self, platform: Platform):
        """Test qubit 0 instance."""
        element = platform.get_element(alias="q0")
        assert isinstance(element, Qubit)

    def test_bus_0_awg_instance(self, platform: Platform):
        """Test bus 0 qubit control instance."""
        element = platform.get_element(alias=InstrumentName.QBLOX_QCM.value)
        assert isinstance(element, AWG)

    def test_bus_1_awg_instance(self, platform: Platform):
        """Test bus 1 qubit readout instance."""
        element = platform.get_element(alias=InstrumentName.QBLOX_QRM.value)
        assert isinstance(element, AWGAnalogDigitalConverter)

    @patch("qililab.data_management.open")
    @patch("qililab.data_management.YAML.dump")
    def test_platform_manager_dump_method(self, mock_dump: MagicMock, mock_open: MagicMock, platform: Platform):
        """Test PlatformManager dump method."""
        save_platform(path="runcard.yml", platform=platform)
        mock_open.assert_called_once_with(file=Path("runcard.yml"), mode="w", encoding="utf-8")
        mock_dump.assert_called_once()

    def test_get_bus_by_qubit_index(self, platform: Platform):
        """Test get_bus_by_qubit_index method."""
        _, control_bus, readout_bus = platform._get_bus_by_qubit_index(0)
        assert isinstance(control_bus, Bus)
        assert isinstance(readout_bus, Bus)
        assert not isinstance(control_bus.system_control, ReadoutSystemControl)
        assert isinstance(readout_bus.system_control, ReadoutSystemControl)

    def test_get_bus_by_qubit_index_raises_error(self, platform: Platform):
        """Test that the get_bus_by_qubit_index method raises an error when there is no bus connected to the port
        of the given qubit."""
        platform.buses[0].settings.port = 100
        with pytest.raises(
            ValueError,
            match="There can only be one bus connected to a port. There are 0 buses connected to port drive_q0",
        ):
            platform._get_bus_by_qubit_index(0)
        platform.buses[0].settings.port = 0  # Setting it back to normal to not disrupt future tests

    @pytest.mark.parametrize("alias", ["drive_line_bus", "feedline_input_output_bus", "foobar"])
    def test_get_bus_by_alias(self, platform: Platform, alias):
        """Test get_bus_by_alias method"""
        bus = platform._get_bus_by_alias(alias)
        if alias == "foobar":
            assert bus is None
        if bus is not None:
            assert bus in platform.buses

    def test_print_platform(self, platform: Platform):
        """Test print platform."""
        assert str(platform) == str(YAML().dump(platform.to_dict(), io.BytesIO()))

    # I'm leaving this test here, because there is no test_instruments.py, but should be moved there when created
    def test_print_instruments(self, platform: Platform):
        """Test print instruments."""
        assert str(platform.instruments) == str(YAML().dump(platform.instruments._short_dict(), io.BytesIO()))

    def test_serialization(self, platform: Platform):
        """Test that a serialization of the Platform is possible"""
        runcard_dict = platform.to_dict()
        assert isinstance(runcard_dict, dict)

        new_platform = Platform(runcard=Runcard(**runcard_dict))
        assert isinstance(new_platform, Platform)
        assert str(new_platform) == str(platform)
        assert str(new_platform.name) == str(platform.name)
        assert str(new_platform.device_id) == str(platform.device_id)
        assert str(new_platform.buses) == str(platform.buses)
        assert str(new_platform.chip) == str(platform.chip)
        assert str(new_platform.instruments) == str(platform.instruments)
        assert str(new_platform.instrument_controllers) == str(platform.instrument_controllers)

        new_runcard_dict = new_platform.to_dict()
        assert isinstance(new_runcard_dict, dict)
        assert new_runcard_dict == runcard_dict

        newest_platform = Platform(runcard=Runcard(**new_runcard_dict))
        assert isinstance(newest_platform, Platform)
        assert str(newest_platform) == str(new_platform)
        assert str(newest_platform.name) == str(new_platform.name)
        assert str(newest_platform.device_id) == str(new_platform.device_id)
        assert str(newest_platform.buses) == str(new_platform.buses)
        assert str(newest_platform.chip) == str(new_platform.chip)
        assert str(newest_platform.instruments) == str(new_platform.instruments)
        assert str(newest_platform.instrument_controllers) == str(new_platform.instrument_controllers)


class TestMethods:
    """Unit tests for the methods of the Platform class."""

    def test_compile_circuit(self, platform: Platform):
        """Test the compilation of a qibo Circuit."""
        circuit = Circuit(1)
        circuit.add(gates.X(0))
        circuit.add(gates.Y(0))
        circuit.add(gates.M(0))

        self._compile_and_assert(platform, circuit, 3)

    def test_compile_pulse_schedule(self, platform: Platform):
        """Test the compilation of a qibo Circuit."""
        pulse_schedule = PulseSchedule()
        drag_pulse = Pulse(
            amplitude=1, phase=0.5, duration=200, frequency=1e9, pulse_shape=Drag(num_sigmas=4, drag_coefficient=0.5)
        )
        readout_pulse = Pulse(amplitude=1, phase=0.5, duration=1500, frequency=1e9, pulse_shape=Rectangular())
        pulse_schedule.add_event(PulseEvent(pulse=drag_pulse, start_time=0), port="drive_q0", port_delay=0)
        pulse_schedule.add_event(
            PulseEvent(pulse=readout_pulse, start_time=200, qubit=0), port="feedline_input", port_delay=0
        )

        self._compile_and_assert(platform, pulse_schedule, 2)

    def _compile_and_assert(self, platform: Platform, program: Circuit | PulseSchedule, len_sequences: int):
        sequences = platform.compile(program=program, num_avg=1000, repetition_duration=200_000, num_bins=1)
        assert isinstance(sequences, dict)
        assert len(sequences) == len_sequences
        for alias, sequences in sequences.items():
            assert alias in {bus.alias for bus in platform.buses}
            assert isinstance(sequences, list)
            assert len(sequences) == 1
            assert isinstance(sequences[0], Sequence)
            assert sequences[0]._program.duration == 200_000 * 1000 + 4

    def test_execute_qprogram(self, platform: Platform):
        """Test that the execute method compiles the qprogram, calls the buses to run and return the results."""
        drive_wf = IQPair(I=Square(amplitude=1.0, duration=40), Q=Square(amplitude=0.0, duration=40))
        readout_wf = IQPair(I=Square(amplitude=1.0, duration=120), Q=Square(amplitude=0.0, duration=120))
        weights_wf = IQPair(I=Square(amplitude=1.0, duration=2000), Q=Square(amplitude=0.0, duration=2000))
        qprogram = QProgram()
        qprogram.play(bus="drive_line_q0_bus", waveform=drive_wf)
        qprogram.sync()
        qprogram.play(bus="feedline_input_output_bus", waveform=readout_wf)
        qprogram.acquire(bus="feedline_input_output_bus", weights=weights_wf)

        with patch.object(Bus, "upload_qpysequence") as upload:
            with patch.object(Bus, "run") as run:
                with patch.object(Bus, "acquire_qprogram_results") as acquire_qprogram_results:
                    with patch.object(QbloxModule, "desync_sequencers") as desync:
                        acquire_qprogram_results.return_value = 123
                        results = platform.execute_qprogram(qprogram=qprogram)

        assert upload.call_count == 2
        assert run.call_count == 2
        acquire_qprogram_results.assert_called_once()
        assert results == {"feedline_input_output_bus": 123}
        desync.assert_called()

    def test_execute(self, platform: Platform):
        """Test that the execute method calls the buses to run and return the results."""
        # Define pulse schedule
        pulse_schedule = PulseSchedule()
        drag_pulse = Pulse(
            amplitude=1, phase=0.5, duration=200, frequency=1e9, pulse_shape=Drag(num_sigmas=4, drag_coefficient=0.5)
        )
        readout_pulse = Pulse(amplitude=1, phase=0.5, duration=1500, frequency=1e9, pulse_shape=Rectangular())
        pulse_schedule.add_event(PulseEvent(pulse=drag_pulse, start_time=0), port="drive_q0", port_delay=0)
        pulse_schedule.add_event(
            PulseEvent(pulse=readout_pulse, start_time=200, qubit=0), port="feedline_input", port_delay=0
        )
        with patch.object(Bus, "upload") as upload:
            with patch.object(Bus, "run") as run:
                with patch.object(Bus, "acquire_result") as acquire_result:
                    with patch.object(QbloxModule, "desync_sequencers") as desync:
                        acquire_result.return_value = 123
                        result = platform.execute(
                            program=pulse_schedule, num_avg=1000, repetition_duration=2000, num_bins=1
                        )

        assert upload.call_count == len(pulse_schedule.elements)
        assert run.call_count == len(pulse_schedule.elements)
        acquire_result.assert_called_once_with()
        assert result == 123
        desync.assert_called()

    def test_error_circuit_gt_repetition_duration(self, platform: Platform):
        c = Circuit(1)
        c.add([gates.X(0)] * 1000)
        c.add(gates.M(0))
        error_string = "Circuit execution time cannnot be longer than repetition duration but found circuit time 51998 > 2000 for qubit 0"
        with pytest.raises(ValueError, match=error_string):
            platform.compile(program=c, num_avg=1000, repetition_duration=2000, num_bins=1)

    def test_execute_with_queue(self, platform: Platform):
        """Test that the execute method adds the obtained results to the given queue."""
        queue: Queue = Queue()
        pulse_schedule = PulseSchedule()
        pulse_schedule.add_event(
            PulseEvent(pulse= Pulse(amplitude=1, phase=0.5, duration=1500, frequency=1e9, pulse_shape=Rectangular()), start_time=200, qubit=0), port="feedline_input", port_delay=0
        )
        with patch.object(Bus, "upload"):
            with patch.object(Bus, "run"):
                with patch.object(Bus, "acquire_result") as acquire_result:
                    with patch.object(QbloxModule, "desync_sequencers") as desync:
                        acquire_result.return_value = 123
                        _ = platform.execute(
                            program=pulse_schedule, num_avg=1000, repetition_duration=2000, num_bins=1, queue=queue
                        )

        assert len(queue.queue) == 1
        assert queue.get() == 123
        desync.assert_called()

<<<<<<< HEAD
=======
    def test_execute_raises_error_if_no_readout_buses_present(self, platform: Platform):
        """Test that `Platform.execute` raises an error when the platform contains more than one readout bus."""
        platform.buses.elements = []
        with pytest.raises(ValueError, match="There are no readout buses in the platform."):
            with patch.object(QbloxModule, "desync_sequencers") as desync:
                platform.execute(program=PulseSchedule(), num_avg=1000, repetition_duration=2000, num_bins=1)
            desync.assert_called()

    def test_execute_raises_error_if_program_type_wrong(self, platform: Platform):
        """Test that `Platform.execute` raises an error if the program sent is not a Circuit or a PulseSchedule."""
        c = Circuit(1)
        c.add(gates.M(0))
        program = [c, c]
        with pytest.raises(
            ValueError,
            match=re.escape(
                f"Program to execute can only be either a single circuit or a pulse schedule. Got program of type {type(program)} instead"
            ),
        ):
            platform.execute(program=program, num_avg=1000, repetition_duration=2000, num_bins=1)

    def test_execute_raises_error_if_more_than_one_readout_bus_present(self, platform: Platform):
        """Test that `Platform.execute` raises an error when the platform contains more than one readout bus."""
        platform.buses.add(
            Bus(
                settings=copy.deepcopy(Galadriel.buses[1]),
                platform_instruments=platform.instruments,
                chip=platform.chip,
            )
        )

        with patch.object(Bus, "upload"):
            with patch.object(Bus, "run"):
                with patch.object(Bus, "acquire_result"):
                    with patch("qililab.platform.platform.logger") as mock_logger:
                        with patch.object(QbloxModule, "desync_sequencers") as desync:
                            _ = platform.execute(
                                program=PulseSchedule(), num_avg=1000, repetition_duration=2000, num_bins=1
                            )

        mock_logger.error.assert_called_once_with("Only One Readout Bus allowed. Reading only from the first one.")
        desync.assert_called()

>>>>>>> 4ac50183
    @pytest.mark.parametrize("parameter", [Parameter.AMPLITUDE, Parameter.DURATION, Parameter.PHASE])
    @pytest.mark.parametrize("gate", ["I(0)", "X(0)", "Y(0)"])
    def test_get_parameter_of_gates(self, parameter, gate, platform: Platform):
        """Test the ``get_parameter`` method with gates."""
        gate_settings = platform.gates_settings.gates[gate][0]
        assert platform.get_parameter(parameter=parameter, alias=gate) == getattr(gate_settings.pulse, parameter.value)

    @pytest.mark.parametrize("parameter", [Parameter.DRAG_COEFFICIENT, Parameter.NUM_SIGMAS])
    @pytest.mark.parametrize("gate", ["X(0)", "Y(0)"])
    def test_get_parameter_of_pulse_shapes(self, parameter, gate, platform: Platform):
        """Test the ``get_parameter`` method with gates."""
        gate_settings = platform.gates_settings.gates[gate][0]
        assert platform.get_parameter(parameter=parameter, alias=gate) == gate_settings.pulse.shape[parameter.value]

    def test_get_parameter_of_gates_raises_error(self, platform: Platform):
        """Test that the ``get_parameter`` method with gates raises an error when a gate is not found."""
        with pytest.raises(KeyError, match="Gate Drag for qubits 3 not found in settings"):
            platform.get_parameter(parameter=Parameter.AMPLITUDE, alias="Drag(3)")

    @pytest.mark.parametrize("parameter", [Parameter.DELAY_BETWEEN_PULSES, Parameter.DELAY_BEFORE_READOUT])
    def test_get_parameter_of_platform(self, parameter, platform: Platform):
        """Test the ``get_parameter`` method with platform parameters."""
        value = getattr(platform.gates_settings, parameter.value)
        assert value == platform.get_parameter(parameter=parameter, alias="platform")

    def test_get_parameter_with_delay(self, platform: Platform):
        """Test the ``get_parameter`` method with the delay of a bus."""
        bus = platform._get_bus_by_alias(alias="drive_line_q0_bus")
        assert bus is not None
        assert bus.delay == platform.get_parameter(parameter=Parameter.DELAY, alias="drive_line_q0_bus")

    @pytest.mark.parametrize(
        "parameter",
        [Parameter.IF, Parameter.GAIN, Parameter.LO_FREQUENCY, Parameter.OFFSET_OUT0, Parameter.OFFSET_OUT2],
    )
    def test_get_parameter_of_bus(self, parameter, platform: Platform):
        """Test the ``get_parameter`` method with the parameters of a bus."""
        CHANNEL_ID = 0
        bus = platform._get_bus_by_alias(alias="drive_line_q0_bus")
        assert bus is not None
        assert bus.get_parameter(parameter=parameter, channel_id=CHANNEL_ID) == platform.get_parameter(
            parameter=parameter, alias="drive_line_q0_bus", channel_id=CHANNEL_ID
        )

    def test_get_parameter_of_qblox_module_without_channel_id(self, platform: Platform):
        """Test that getting a parameter of a ``QbloxModule`` with multiple sequencers without specifying a channel
        id still works."""
        bus = platform._get_bus_by_alias(alias="drive_line_q0_bus")
        awg = bus.system_control.instruments[0]
        assert isinstance(awg, QbloxModule)
        sequencer = awg.get_sequencers_from_chip_port_id(bus.port)[0]
        assert (sequencer.gain_i, sequencer.gain_q) == platform.get_parameter(
            parameter=Parameter.GAIN, alias="drive_line_q0_bus"
        )

    def test_get_parameter_of_qblox_module_without_channel_id_and_1_sequencer(self, platform: Platform):
        """Test that we can get a parameter of a ``QbloxModule`` with one sequencers without specifying a channel
        id."""
        bus = platform._get_bus_by_alias(alias="drive_line_q0_bus")
        assert isinstance(bus, Bus)
        qblox_module = bus.system_control.instruments[0]
        assert isinstance(qblox_module, QbloxModule)
        qblox_module.settings.num_sequencers = 1
        assert platform.get_parameter(parameter=Parameter.GAIN, alias="drive_line_q0_bus") == bus.get_parameter(
            parameter=Parameter.GAIN
        )<|MERGE_RESOLUTION|>--- conflicted
+++ resolved
@@ -301,7 +301,13 @@
         queue: Queue = Queue()
         pulse_schedule = PulseSchedule()
         pulse_schedule.add_event(
-            PulseEvent(pulse= Pulse(amplitude=1, phase=0.5, duration=1500, frequency=1e9, pulse_shape=Rectangular()), start_time=200, qubit=0), port="feedline_input", port_delay=0
+            PulseEvent(
+                pulse=Pulse(amplitude=1, phase=0.5, duration=1500, frequency=1e9, pulse_shape=Rectangular()),
+                start_time=200,
+                qubit=0,
+            ),
+            port="feedline_input",
+            port_delay=0,
         )
         with patch.object(Bus, "upload"):
             with patch.object(Bus, "run"):
@@ -316,8 +322,6 @@
         assert queue.get() == 123
         desync.assert_called()
 
-<<<<<<< HEAD
-=======
     def test_execute_raises_error_if_no_readout_buses_present(self, platform: Platform):
         """Test that `Platform.execute` raises an error when the platform contains more than one readout bus."""
         platform.buses.elements = []
@@ -361,7 +365,6 @@
         mock_logger.error.assert_called_once_with("Only One Readout Bus allowed. Reading only from the first one.")
         desync.assert_called()
 
->>>>>>> 4ac50183
     @pytest.mark.parametrize("parameter", [Parameter.AMPLITUDE, Parameter.DURATION, Parameter.PHASE])
     @pytest.mark.parametrize("gate", ["I(0)", "X(0)", "Y(0)"])
     def test_get_parameter_of_gates(self, parameter, gate, platform: Platform):
