--- conflicted
+++ resolved
@@ -15,10 +15,6 @@
 from ruamel.yaml import YAML
 
 from qililab import Arbitrary, save_platform
-<<<<<<< HEAD
-from qililab import Arbitrary, save_platform
-=======
->>>>>>> d2a3522b
 from qililab.chip import Chip, Qubit
 from qililab.constants import DEFAULT_PLATFORM_NAME
 from qililab.instrument_controllers import InstrumentControllers
@@ -113,7 +109,6 @@
     ]
 
 
-<<<<<<< HEAD
 @pytest.fixture(name="calibration")
 def get_calibration():
     readout_duration = 2000
@@ -130,9 +125,6 @@
 
     return calibration
 
-
-=======
->>>>>>> d2a3522b
 @pytest.fixture(name="anneal_qprogram")
 def get_anneal_qprogram(runcard):
     platform = Platform(runcard=runcard)
@@ -151,7 +143,6 @@
         ),
     }
     averages = 2
-<<<<<<< HEAD
     readout_duration = 2000
     readout_amplitude = 1.0
     r_wf_I = Square(amplitude=readout_amplitude, duration=readout_duration)
@@ -159,16 +150,11 @@
     readout_waveform = IQPair(I=r_wf_I, Q=r_wf_Q)
     weights_shape = Square(amplitude=1, duration=readout_duration)
     weights = IQPair(I=weights_shape, Q=weights_shape)
-=======
->>>>>>> d2a3522b
     qp_anneal = QProgram()
     with qp_anneal.average(averages):
         for bus, waveform in anneal_waveforms.values():
             qp_anneal.play(bus=bus.alias, waveform=waveform)
-<<<<<<< HEAD
             qp_anneal.measure(bus="readout_bus", waveform=readout_waveform, weights=weights)
-=======
->>>>>>> d2a3522b
     return qp_anneal
 
 
@@ -413,16 +399,13 @@
             assert all(isinstance(sequence, Sequence) for sequence in sequences_list)
             assert sequences_list[0]._program.duration == 200_000 * 1000 + 4 + 4 + 4
 
-<<<<<<< HEAD
+
     def test_execute_anneal_program(self, platform: Platform, anneal_qprogram, calibration):
-=======
-    def test_execute_anneal_program(self, platform: Platform, anneal_qprogram):
->>>>>>> d2a3522b
         mock_execute_qprogram = MagicMock()
         platform.execute_qprogram = mock_execute_qprogram  # type: ignore[method-assign]
         transpiler = MagicMock()
         transpiler.return_value = (1, 2)
-<<<<<<< HEAD
+
         platform.execute_anneal_program(
             annealing_program_dict=[{"qubit_0": {"sigma_x": 0.1, "sigma_z": 0.2}}],
             transpiler=transpiler,
@@ -462,13 +445,7 @@
                 readout_bus="readout_bus",
                 measurement_name="readout",
             )
-=======
-        # with patch(qililab.analog.annealing_program, "AnnealingProgram") as dummy_anneal_program:
-        platform.execute_anneal_program(
-            annealing_program_dict=[{"qubit_0": {"sigma_x": 0.1, "sigma_z": 0.2}}], transpiler=transpiler, averages=2
-        )
-        assert str(anneal_qprogram) == str(mock_execute_qprogram.call_args[1]["qprogram"])
->>>>>>> d2a3522b
+
 
     def test_execute_qprogram_with_qblox(self, platform: Platform):
         """Test that the execute method compiles the qprogram, calls the buses to run and return the results."""
