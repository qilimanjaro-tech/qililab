"""Tests for the Platform class."""

import copy
import io
import re
from pathlib import Path
from queue import Queue
from unittest.mock import MagicMock, patch

import numpy as np
import pytest
from qibo import gates
from qibo.models import Circuit
from qpysequence import Sequence
from ruamel.yaml import YAML

from qililab import Arbitrary, save_platform
from qililab.chip import Chip, Qubit
from qililab.constants import DEFAULT_PLATFORM_NAME
from qililab.instrument_controllers import InstrumentControllers
from qililab.instruments import AWG, AWGAnalogDigitalConverter, SignalGenerator
from qililab.instruments.instruments import Instruments
from qililab.instruments.qblox import QbloxModule
from qililab.instruments.quantum_machines import QuantumMachinesCluster
from qililab.platform import Bus, Buses, Platform
from qililab.pulse import Drag, Pulse, PulseEvent, PulseSchedule, Rectangular
from qililab.qprogram import Calibration, QProgram
from qililab.result.qblox_results import QbloxResult
from qililab.result.qprogram.qprogram_results import QProgramResults
from qililab.result.qprogram.quantum_machines_measurement_result import QuantumMachinesMeasurementResult
from qililab.settings import Runcard
from qililab.settings.gate_event_settings import GateEventSettings
from qililab.system_control import ReadoutSystemControl
from qililab.typings.enums import InstrumentName, Parameter
from qililab.waveforms import IQPair, Square
from tests.data import Galadriel, SauronQuantumMachines
from tests.test_utils import build_platform


@pytest.fixture(name="platform")
def fixture_platform():
    return build_platform(runcard=Galadriel.runcard)


@pytest.fixture(name="platform_quantum_machines")
def fixture_platform_quantum_machines():
    return build_platform(runcard=SauronQuantumMachines.runcard)


@pytest.fixture(name="runcard")
def fixture_runcard():
    return Runcard(**copy.deepcopy(Galadriel.runcard))


@pytest.fixture(name="qblox_results")
def fixture_qblox_results():
    return [
        {
            "scope": {
                "path0": {"data": [], "out-of-range": False, "avg_cnt": 0},
                "path1": {"data": [], "out-of-range": False, "avg_cnt": 0},
            },
            "bins": {
                "integration": {"path0": [1], "path1": [1]},
                "threshold": [0],
                "avg_cnt": [1],
            },
            "qubit": 0,
            "measurement": 0,
        },
        {
            "scope": {
                "path0": {"data": [], "out-of-range": False, "avg_cnt": 0},
                "path1": {"data": [], "out-of-range": False, "avg_cnt": 0},
            },
            "bins": {
                "integration": {"path0": [1], "path1": [1]},
                "threshold": [1],
                "avg_cnt": [1],
            },
            "qubit": 0,
            "measurement": 1,
        },
        {
            "scope": {
                "path0": {"data": [], "out-of-range": False, "avg_cnt": 0},
                "path1": {"data": [], "out-of-range": False, "avg_cnt": 0},
            },
            "bins": {
                "integration": {"path0": [1], "path1": [1]},
                "threshold": [2],
                "avg_cnt": [1],
            },
            "qubit": 1,
            "measurement": 0,
        },
        {
            "scope": {
                "path0": {"data": [], "out-of-range": False, "avg_cnt": 0},
                "path1": {"data": [], "out-of-range": False, "avg_cnt": 0},
            },
            "bins": {
                "integration": {"path0": [1], "path1": [1]},
                "threshold": [3],
                "avg_cnt": [1],
            },
            "qubit": 1,
            "measurement": 1,
        },
    ]


<<<<<<< HEAD
@pytest.fixture(name="flux_to_bus_topology")
def get_flux_to_bus_topology():
    flux_control_topology_dict = [
        {"flux": "phix_q0", "bus": "flux_line_phix_q0"},
        {"flux": "phiz_q0", "bus": "flux_line_phiz_q0"},
        {"flux": "phix_q1", "bus": "flux_line_phix_q1"},
        {"flux": "phiz_q1", "bus": "flux_line_phiz_q1"},
        {"flux": "phix_c0_1", "bus": "flux_line_phix_c0_1"},
        {"flux": "phiz_c0_1", "bus": "flux_line_phiz_c0_1"},
    ]
    return [Runcard.FluxControlTopology(**flux_control) for flux_control in flux_control_topology_dict]
=======
@pytest.fixture(name="calibration")
def get_calibration():
    readout_duration = 2000
    readout_amplitude = 1.0
    r_wf_I = Square(amplitude=readout_amplitude, duration=readout_duration)
    r_wf_Q = Square(amplitude=0.0, duration=readout_duration)
    readout_waveform = IQPair(I=r_wf_I, Q=r_wf_Q)
    weights_shape = Square(amplitude=1, duration=readout_duration)
    weights = IQPair(I=weights_shape, Q=weights_shape)

    calibration = Calibration()
    calibration.add_waveform(bus="readout_bus", name="readout", waveform=readout_waveform)
    calibration.add_weights(bus="readout_bus", name="optimal_weights", weights=weights)

    return calibration
>>>>>>> 10449242


@pytest.fixture(name="anneal_qprogram")
def get_anneal_qprogram(runcard, flux_to_bus_topology):
    platform = Platform(runcard=runcard)
    platform.flux_to_bus_topology = flux_to_bus_topology
    anneal_waveforms = {
        next(element.bus for element in platform.flux_to_bus_topology if element.flux == "phix_q0"): Arbitrary(
            np.array([1])
        ),
        next(element.bus for element in platform.flux_to_bus_topology if element.flux == "phiz_q0"): Arbitrary(
            np.array([2])
        ),
    }
    averages = 2
    readout_duration = 2000
    readout_amplitude = 1.0
    r_wf_I = Square(amplitude=readout_amplitude, duration=readout_duration)
    r_wf_Q = Square(amplitude=0.0, duration=readout_duration)
    readout_waveform = IQPair(I=r_wf_I, Q=r_wf_Q)
    weights_shape = Square(amplitude=1, duration=readout_duration)
    weights = IQPair(I=weights_shape, Q=weights_shape)
    qp_anneal = QProgram()
    with qp_anneal.average(averages):
<<<<<<< HEAD
        for bus, waveform in anneal_waveforms.items():
            qp_anneal.play(bus=bus, waveform=waveform)
=======
        for bus, waveform in anneal_waveforms.values():
            qp_anneal.play(bus=bus.alias, waveform=waveform)
        qp_anneal.sync()
        qp_anneal.measure(bus="readout_bus", waveform=readout_waveform, weights=weights)
>>>>>>> 10449242
    return qp_anneal


class TestPlatformInitialization:
    """Unit tests for the Platform class initialization"""

    def test_init_method(self, runcard):
        """Test initialization of the class"""
        platform = Platform(runcard=runcard)

        assert platform.name == runcard.name
        assert isinstance(platform.name, str)
        assert platform.gates_settings == runcard.gates_settings
        assert isinstance(platform.gates_settings, Runcard.GatesSettings)
        assert isinstance(platform.instruments, Instruments)
        assert isinstance(platform.instrument_controllers, InstrumentControllers)
        assert isinstance(platform.chip, Chip)
        assert isinstance(platform.buses, Buses)
        assert platform._connected_to_instruments is False


class TestPlatform:
    """Unit tests checking the Platform class."""

    def test_platform_name(self, platform: Platform):
        """Test platform name."""
        assert platform.name == DEFAULT_PLATFORM_NAME

    def test_initial_setup_no_instrument_connection(self, platform: Platform):
        """Test platform raises and error if no instrument connection."""
        platform._connected_to_instruments = False
        with pytest.raises(
            AttributeError, match="Can not do initial_setup without being connected to the instruments."
        ):
            platform.initial_setup()

    def test_set_parameter_no_instrument_connection_QBLOX(self, platform: Platform):
        """Test platform raises and error if no instrument connection."""
        platform._connected_to_instruments = False
        platform.set_parameter(alias="drive_line_q0_bus", parameter=Parameter.IF, value=0.14, channel_id=0)
        assert platform.get_parameter(alias="drive_line_q0_bus", parameter=Parameter.IF, channel_id=0) == 0.14

    @pytest.mark.parametrize(
        "bus, parameter, value",
        [
            ("drive_q0_rf", Parameter.LO_FREQUENCY, 5e9),
            ("drive_q0_rf", Parameter.IF, 14e6),
            ("drive_q0_rf", Parameter.GAIN, 0.001),
            ("readout_q0_rf", Parameter.LO_FREQUENCY, 8e9),
            ("readout_q0_rf", Parameter.IF, 16e6),
            ("readout_q0_rf", Parameter.GAIN, 0.002),
            ("drive_q0", Parameter.IF, 13e6),
        ],
    )
    def test_set_parameter_no_instrument_connection_QM(self, bus: str, parameter: Parameter, value: float | str | bool):
        """Test platform raises and error if no instrument connection."""
        # Overwrite platform to use Quantum Machines:
        platform = build_platform(runcard=SauronQuantumMachines.runcard)
        platform._connected_to_instruments = False

        platform.set_parameter(alias=bus, parameter=parameter, value=value)
        assert platform.get_parameter(alias=bus, parameter=parameter) == value

    def test_connect_logger(self, platform: Platform):
        platform._connected_to_instruments = True
        platform.instrument_controllers = MagicMock()
        with patch("qililab.platform.platform.logger", autospec=True) as mock_logger:
            platform.connect()
        mock_logger.info.assert_called_once_with("Already connected to the instruments")

    def test_disconnect_logger(self, platform: Platform):
        platform._connected_to_instruments = False
        platform.instrument_controllers = MagicMock()
        with patch("qililab.platform.platform.logger", autospec=True) as mock_logger:
            platform.disconnect()
        mock_logger.info.assert_called_once_with("Already disconnected from the instruments")

    @pytest.mark.parametrize("alias", ["feedline_input_output_bus", "drive_line_q0_bus"])
    def test_get_ch_id_from_qubit_and_bus(self, alias: str, platform: Platform):
        """Test that get_ch_id_from_qubits gets the channel id it should get from the runcard"""
        channel_id = platform.get_ch_id_from_qubit_and_bus(alias=alias, qubit_index=0)
        assert channel_id == 0

    def test_get_ch_id_from_qubit_and_bus_error_no_bus(self, platform: Platform):
        """Test that the method raises an error if the alias is not in the buses returned."""
        alias = "dummy"
        qubit_id = 0
        error_string = f"Could not find bus with alias {alias} for qubit {qubit_id}"
        with pytest.raises(ValueError, match=re.escape(error_string)):
            platform.get_ch_id_from_qubit_and_bus(alias=alias, qubit_index=qubit_id)

    def test_get_element_method_unknown_returns_none(self, platform: Platform):
        """Test get_element method with unknown element."""
        element = platform.get_element(alias="ABC")
        assert element is None

    def test_get_element_with_gate(self, platform: Platform):
        """Test the get_element method with a gate alias."""
        p_gates = platform.gates_settings.gates.keys()
        all(isinstance(event, GateEventSettings) for gate in p_gates for event in platform.get_element(alias=gate))

    def test_str_magic_method(self, platform: Platform):
        """Test __str__ magic method."""
        str(platform)

    def test_gates_settings_instance(self, platform: Platform):
        """Test settings instance."""
        assert isinstance(platform.gates_settings, Runcard.GatesSettings)

    def test_buses_instance(self, platform: Platform):
        """Test buses instance."""
        assert isinstance(platform.buses, Buses)

    def test_bus_0_signal_generator_instance(self, platform: Platform):
        """Test bus 0 signal generator instance."""
        element = platform.get_element(alias="rs_0")
        assert isinstance(element, SignalGenerator)

    def test_qubit_0_instance(self, platform: Platform):
        """Test qubit 0 instance."""
        element = platform.get_element(alias="q0")
        assert isinstance(element, Qubit)

    def test_bus_0_awg_instance(self, platform: Platform):
        """Test bus 0 qubit control instance."""
        element = platform.get_element(alias=InstrumentName.QBLOX_QCM.value)
        assert isinstance(element, AWG)

    def test_bus_1_awg_instance(self, platform: Platform):
        """Test bus 1 qubit readout instance."""
        element = platform.get_element(alias=f"{InstrumentName.QBLOX_QRM.value}_0")
        assert isinstance(element, AWGAnalogDigitalConverter)

    @patch("qililab.data_management.open")
    @patch("qililab.data_management.YAML.dump")
    def test_platform_manager_dump_method(self, mock_dump: MagicMock, mock_open: MagicMock, platform: Platform):
        """Test PlatformManager dump method."""
        save_platform(path="runcard.yml", platform=platform)
        mock_open.assert_called_once_with(file=Path("runcard.yml"), mode="w", encoding="utf-8")
        mock_dump.assert_called_once()

    def test_get_bus_by_qubit_index(self, platform: Platform):
        """Test get_bus_by_qubit_index method."""
        _, control_bus, readout_bus = platform._get_bus_by_qubit_index(0)
        assert isinstance(control_bus, Bus)
        assert isinstance(readout_bus, Bus)
        assert not isinstance(control_bus.system_control, ReadoutSystemControl)
        assert isinstance(readout_bus.system_control, ReadoutSystemControl)

    def test_get_bus_by_qubit_index_raises_error(self, platform: Platform):
        """Test that the get_bus_by_qubit_index method raises an error when there is no bus connected to the port
        of the given qubit."""
        platform.buses[0].settings.port = 100
        with pytest.raises(
            ValueError,
            match="There can only be one bus connected to a port. There are 0 buses connected to port drive_q0",
        ):
            platform._get_bus_by_qubit_index(0)
        platform.buses[0].settings.port = 0  # Setting it back to normal to not disrupt future tests

    @pytest.mark.parametrize("alias", ["drive_line_bus", "feedline_input_output_bus", "foobar"])
    def test_get_bus_by_alias(self, platform: Platform, alias):
        """Test get_bus_by_alias method"""
        bus = platform._get_bus_by_alias(alias)
        if alias == "foobar":
            assert bus is None
        if bus is not None:
            assert bus in platform.buses

    def test_print_platform(self, platform: Platform):
        """Test print platform."""
        assert str(platform) == str(YAML().dump(platform.to_dict(), io.BytesIO()))

    # I'm leaving this test here, because there is no test_instruments.py, but should be moved there when created
    def test_print_instruments(self, platform: Platform):
        """Test print instruments."""
        assert str(platform.instruments) == str(YAML().dump(platform.instruments._short_dict(), io.BytesIO()))

    def test_serialization(self, platform: Platform):
        """Test that a serialization of the Platform is possible"""
        runcard_dict = platform.to_dict()
        assert isinstance(runcard_dict, dict)

        new_platform = Platform(runcard=Runcard(**runcard_dict))
        assert isinstance(new_platform, Platform)
        assert str(new_platform) == str(platform)
        assert str(new_platform.name) == str(platform.name)
        assert str(new_platform.buses) == str(platform.buses)
        assert str(new_platform.chip) == str(platform.chip)
        assert str(new_platform.instruments) == str(platform.instruments)
        assert str(new_platform.instrument_controllers) == str(platform.instrument_controllers)

        new_runcard_dict = new_platform.to_dict()
        assert isinstance(new_runcard_dict, dict)
        assert new_runcard_dict == runcard_dict

        newest_platform = Platform(runcard=Runcard(**new_runcard_dict))
        assert isinstance(newest_platform, Platform)
        assert str(newest_platform) == str(new_platform)
        assert str(newest_platform.name) == str(new_platform.name)
        assert str(newest_platform.buses) == str(new_platform.buses)
        assert str(newest_platform.chip) == str(new_platform.chip)
        assert str(newest_platform.instruments) == str(new_platform.instruments)
        assert str(newest_platform.instrument_controllers) == str(new_platform.instrument_controllers)


class TestMethods:
    """Unit tests for the methods of the Platform class."""

    def test_compile_circuit(self, platform: Platform):
        """Test the compilation of a qibo Circuit."""
        circuit = Circuit(3)
        circuit.add(gates.X(0))
        circuit.add(gates.X(1))
        circuit.add(gates.Y(0))
        circuit.add(gates.Y(1))
        circuit.add(gates.M(0, 1, 2))

        self._compile_and_assert(platform, circuit, 5)

    def test_compile_pulse_schedule(self, platform: Platform):
        """Test the compilation of a qibo Circuit."""
        pulse_schedule = PulseSchedule()
        drag_pulse = Pulse(
            amplitude=1, phase=0.5, duration=200, frequency=1e9, pulse_shape=Drag(num_sigmas=4, drag_coefficient=0.5)
        )
        readout_pulse = Pulse(amplitude=1, phase=0.5, duration=1500, frequency=1e9, pulse_shape=Rectangular())
        pulse_schedule.add_event(PulseEvent(pulse=drag_pulse, start_time=0), port="drive_q0", port_delay=0)
        pulse_schedule.add_event(
            PulseEvent(pulse=readout_pulse, start_time=200, qubit=0), port="feedline_input", port_delay=0
        )

        self._compile_and_assert(platform, pulse_schedule, 2)

    def _compile_and_assert(self, platform: Platform, program: Circuit | PulseSchedule, len_sequences: int):
        sequences = platform.compile(program=program, num_avg=1000, repetition_duration=200_000, num_bins=1)
        assert isinstance(sequences, dict)
        assert len(sequences) == len_sequences
        for alias, sequences_list in sequences.items():
            assert alias in {bus.alias for bus in platform.buses}
            assert isinstance(sequences_list, list)
            assert all(isinstance(sequence, Sequence) for sequence in sequences_list)
            assert sequences_list[0]._program.duration == 200_000 * 1000 + 4 + 4 + 4

<<<<<<< HEAD
    def test_execute_anneal_program(self, platform: Platform, anneal_qprogram, flux_to_bus_topology):
=======
    def test_execute_anneal_program(self, platform: Platform, anneal_qprogram, calibration):
>>>>>>> 10449242
        mock_execute_qprogram = MagicMock()
        mock_execute_qprogram.return_value = QProgramResults()
        platform.execute_qprogram = mock_execute_qprogram  # type: ignore[method-assign]
        platform.flux_to_bus_topology = flux_to_bus_topology
        transpiler = MagicMock()
        transpiler.return_value = (1, 2)
<<<<<<< HEAD
        platform.execute_anneal_program(
            annealing_program_dict=[{"qubit_0": {"sigma_x": 0.1, "sigma_z": 0.2}}],
            transpiler=transpiler,
            averages=2,
            correct_xtalk=False,
=======

        results = platform.execute_anneal_program(
            annealing_program_dict=[{"qubit_0": {"sigma_x": 0.1, "sigma_z": 0.2}}],
            transpiler=transpiler,
            averages=2,
            readout_bus="readout_bus",
            measurement_name="readout",
            weights="optimal_weights",
            calibration=calibration,
        )
        qprogram = mock_execute_qprogram.call_args[1]["qprogram"].with_calibration(calibration)
        assert str(anneal_qprogram) == str(qprogram)
        assert isinstance(results, QProgramResults)

        results = platform.execute_anneal_program(
            annealing_program_dict=[{"qubit_0": {"sigma_x": 0.1, "sigma_z": 0.2}}],
            transpiler=transpiler,
            averages=2,
            readout_bus="readout_bus",
            measurement_name="readout",
            calibration=calibration,
>>>>>>> 10449242
        )
        qprogram = mock_execute_qprogram.call_args[1]["qprogram"].with_calibration(calibration)
        assert str(anneal_qprogram) == str(qprogram)
        assert isinstance(results, QProgramResults)

    def test_execute_anneal_program_no_measurement_raises_error(self, platform: Platform, calibration):
        mock_execute_qprogram = MagicMock()
        platform.execute_qprogram = mock_execute_qprogram  # type: ignore[method-assign]
        transpiler = MagicMock()
        transpiler.return_value = (1, 2)
        error_string = "The calibrated measurement is not present in the calibration file."
        with pytest.raises(ValueError, match=error_string):
            platform.execute_anneal_program(
                annealing_program_dict=[{"qubit_0": {"sigma_x": 0.1, "sigma_z": 0.2}}],
                transpiler=transpiler,
                averages=2,
                readout_bus="readout_bus",
                measurement_name="whatever",
                calibration=calibration,
            )

    def test_execute_qprogram_with_qblox(self, platform: Platform):
        """Test that the execute method compiles the qprogram, calls the buses to run and return the results."""
        drive_wf = IQPair(I=Square(amplitude=1.0, duration=40), Q=Square(amplitude=0.0, duration=40))
        readout_wf = IQPair(I=Square(amplitude=1.0, duration=120), Q=Square(amplitude=0.0, duration=120))
        weights_wf = IQPair(I=Square(amplitude=1.0, duration=2000), Q=Square(amplitude=0.0, duration=2000))
        qprogram = QProgram()
        qprogram.play(bus="drive_line_q0_bus", waveform=drive_wf)
        qprogram.play(bus="drive_line_q1_bus", waveform=drive_wf)
        qprogram.sync()
        qprogram.play(bus="feedline_input_output_bus", waveform=readout_wf)
        qprogram.play(bus="feedline_input_output_bus_1", waveform=readout_wf)
        qprogram.qblox.acquire(bus="feedline_input_output_bus", weights=weights_wf)
        qprogram.qblox.acquire(bus="feedline_input_output_bus_1", weights=weights_wf)

        with (
            patch("builtins.open") as patched_open,
            patch.object(Bus, "upload_qpysequence") as upload,
            patch.object(Bus, "run") as run,
            patch.object(Bus, "acquire_qprogram_results") as acquire_qprogram_results,
            patch.object(QbloxModule, "sync_by_port") as sync_port,
            patch.object(QbloxModule, "desync_by_port") as desync_port,
        ):
            acquire_qprogram_results.return_value = [123]
            first_execution_results = platform.execute_qprogram(qprogram=qprogram)

            acquire_qprogram_results.return_value = [456]
            second_execution_results = platform.execute_qprogram(qprogram=qprogram)

            _ = platform.execute_qprogram(qprogram=qprogram, debug=True)

        # assert upload executed only once (2 because there are 2 buses)
        assert upload.call_count == 4

        # assert run executed all three times (6 because there are 2 buses)
        assert run.call_count == 12
        assert acquire_qprogram_results.call_count == 6  # only readout buses
        assert sync_port.call_count == 12  # called as many times as run
        assert desync_port.call_count == 12
        assert first_execution_results.results["feedline_input_output_bus"] == [123]
        assert first_execution_results.results["feedline_input_output_bus_1"] == [123]
        assert second_execution_results.results["feedline_input_output_bus"] == [456]
        assert second_execution_results.results["feedline_input_output_bus_1"] == [456]

        # assure only one debug was called
        assert patched_open.call_count == 1

    def test_execute_qprogram_with_quantum_machines(
        self, platform_quantum_machines: Platform
    ):  # pylint: disable=too-many-locals
        """Test that the execute_qprogram method executes the qprogram for Quantum Machines correctly"""
        drive_wf = IQPair(I=Square(amplitude=1.0, duration=40), Q=Square(amplitude=0.0, duration=40))
        readout_wf = IQPair(I=Square(amplitude=1.0, duration=120), Q=Square(amplitude=0.0, duration=120))
        weights_wf = IQPair(I=Square(amplitude=1.0, duration=2000), Q=Square(amplitude=0.0, duration=2000))
        qprogram = QProgram()
        qprogram.play(bus="drive_q0_rf", waveform=drive_wf)
        qprogram.sync()
        qprogram.play(bus="readout_q0_rf", waveform=readout_wf)
        qprogram.measure(bus="readout_q0_rf", waveform=readout_wf, weights=weights_wf)

        with (
            patch("builtins.open") as patched_open,
            patch("qililab.platform.platform.generate_qua_script", return_value=None) as generate_qua,
            patch.object(QuantumMachinesCluster, "config") as config,
            patch.object(QuantumMachinesCluster, "append_configuration") as append_configuration,
            patch.object(QuantumMachinesCluster, "compile") as compile_program,
            patch.object(QuantumMachinesCluster, "run_compiled_program") as run_compiled_program,
            patch.object(QuantumMachinesCluster, "get_acquisitions") as get_acquisitions,
        ):
            cluster = platform_quantum_machines.get_element("qmm")
            config.return_value = cluster.settings.to_qua_config()

            get_acquisitions.return_value = {"I_0": np.array([1, 2, 3]), "Q_0": np.array([4, 5, 6])}
            first_execution_results = platform_quantum_machines.execute_qprogram(qprogram=qprogram)

            get_acquisitions.return_value = {"I_0": np.array([3, 2, 1]), "Q_0": np.array([6, 5, 4])}
            second_execution_results = platform_quantum_machines.execute_qprogram(qprogram=qprogram)

            _ = platform_quantum_machines.execute_qprogram(qprogram=qprogram, debug=True)

        assert compile_program.call_count == 3
        assert append_configuration.call_count == 3
        assert run_compiled_program.call_count == 3
        assert get_acquisitions.call_count == 3

        assert "readout_q0_rf" in first_execution_results.results
        assert len(first_execution_results.results["readout_q0_rf"]) == 1
        assert isinstance(first_execution_results.results["readout_q0_rf"][0], QuantumMachinesMeasurementResult)
        np.testing.assert_array_equal(first_execution_results.results["readout_q0_rf"][0].I, np.array([1, 2, 3]))
        np.testing.assert_array_equal(first_execution_results.results["readout_q0_rf"][0].Q, np.array([4, 5, 6]))

        assert "readout_q0_rf" in second_execution_results.results
        assert len(second_execution_results.results["readout_q0_rf"]) == 1
        assert isinstance(second_execution_results.results["readout_q0_rf"][0], QuantumMachinesMeasurementResult)
        np.testing.assert_array_equal(second_execution_results.results["readout_q0_rf"][0].I, np.array([3, 2, 1]))
        np.testing.assert_array_equal(second_execution_results.results["readout_q0_rf"][0].Q, np.array([6, 5, 4]))

        # assure only one debug was called
        assert patched_open.call_count == 1
        assert generate_qua.call_count == 1

    def test_execute_qprogram_with_quantum_machines_raises_error(
        self, platform_quantum_machines: Platform
    ):  # pylint: disable=too-many-locals
        """Test that the execute_qprogram method raises the exception if the qprogram failes"""

        error_string = "The QM `config` dictionary does not exist. Please run `initial_setup()` first."
        escaped_error_str = re.escape(error_string)
        platform_quantum_machines.compile = MagicMock()  # type: ignore # don't care about compilation
        platform_quantum_machines.compile.return_value = Exception(escaped_error_str)

        drive_wf = IQPair(I=Square(amplitude=1.0, duration=40), Q=Square(amplitude=0.0, duration=40))
        readout_wf = IQPair(I=Square(amplitude=1.0, duration=120), Q=Square(amplitude=0.0, duration=120))
        weights_wf = IQPair(I=Square(amplitude=1.0, duration=2000), Q=Square(amplitude=0.0, duration=2000))
        qprogram = QProgram()
        qprogram.play(bus="drive_q0_rf", waveform=drive_wf)
        qprogram.sync()
        qprogram.play(bus="readout_q0_rf", waveform=readout_wf)
        qprogram.measure(bus="readout_q0_rf", waveform=readout_wf, weights=weights_wf)

        with patch.object(QuantumMachinesCluster, "turn_off") as turn_off:
            with pytest.raises(ValueError, match=escaped_error_str):
                _ = platform_quantum_machines.execute_qprogram(qprogram=qprogram, debug=True)

        turn_off.assert_called_once_with()

    def test_execute(self, platform: Platform, qblox_results: list[dict]):
        """Test that the execute method calls the buses to run and return the results."""
        # Define pulse schedule
        pulse_schedule = PulseSchedule()
        drag_pulse = Pulse(
            amplitude=1, phase=0.5, duration=200, frequency=1e9, pulse_shape=Drag(num_sigmas=4, drag_coefficient=0.5)
        )
        readout_pulse = Pulse(amplitude=1, phase=0.5, duration=1500, frequency=1e9, pulse_shape=Rectangular())
        pulse_schedule.add_event(PulseEvent(pulse=drag_pulse, start_time=0), port="drive_q0", port_delay=0)
        pulse_schedule.add_event(
            PulseEvent(pulse=readout_pulse, start_time=200, qubit=0), port="feedline_input", port_delay=0
        )
        qblox_result = QbloxResult(qblox_raw_results=qblox_results, integration_lengths=[1, 1, 1, 1])
        with patch.object(Bus, "upload") as upload:
            with patch.object(Bus, "run") as run:
                with patch.object(Bus, "acquire_result") as acquire_result:
                    with patch.object(QbloxModule, "desync_sequencers") as desync:
                        acquire_result.return_value = qblox_result
                        result = platform.execute(
                            program=pulse_schedule, num_avg=1000, repetition_duration=2000, num_bins=1
                        )

        assert upload.call_count == len(pulse_schedule.elements)
        assert run.call_count == len(pulse_schedule.elements)
        acquire_result.assert_called_once_with()
        assert result == qblox_result
        desync.assert_called()

    def test_execute_with_queue(self, platform: Platform, qblox_results: list[dict]):
        """Test that the execute method adds the obtained results to the given queue."""
        queue: Queue = Queue()
        pulse_schedule = PulseSchedule()
        pulse_schedule.add_event(
            PulseEvent(
                pulse=Pulse(amplitude=1, phase=0.5, duration=1500, frequency=1e9, pulse_shape=Rectangular()),
                start_time=200,
                qubit=0,
            ),
            port="feedline_input",
            port_delay=0,
        )
        qblox_result = QbloxResult(qblox_raw_results=qblox_results, integration_lengths=[1, 1, 1, 1])
        with patch.object(Bus, "upload"):
            with patch.object(Bus, "run"):
                with patch.object(Bus, "acquire_result") as acquire_result:
                    with patch.object(QbloxModule, "desync_sequencers") as desync:
                        acquire_result.return_value = qblox_result
                        _ = platform.execute(
                            program=pulse_schedule, num_avg=1000, repetition_duration=2000, num_bins=1, queue=queue
                        )

        assert len(queue.queue) == 1
        assert queue.get() == qblox_result
        desync.assert_called()

    def test_execute_returns_ordered_measurements(self, platform: Platform, qblox_results: list[dict]):
        """Test that executing with some circuit returns acquisitions with multiple measurements in same order
        as they appear in circuit"""

        # Define circuit
        c = Circuit(2)
        c.add([gates.M(1), gates.M(0), gates.M(0, 1)])  # without ordering, these are retrieved for each sequencer, so
        # the order from qblox qrm will be M(0),M(0),M(1),M(1)

        platform.compile = MagicMock()  # type: ignore # don't care about compilation
        platform.compile.return_value = {"feedline_input_output_bus": None}
        with patch.object(Bus, "upload"):
            with patch.object(Bus, "run"):
                with patch.object(Bus, "acquire_result") as acquire_result:
                    with patch.object(QbloxModule, "desync_sequencers"):
                        acquire_result.return_value = QbloxResult(
                            qblox_raw_results=qblox_results, integration_lengths=[1, 1, 1, 1]
                        )
                        result = platform.execute(program=c, num_avg=1000, repetition_duration=2000, num_bins=1)

        # check that the order of #measurement # qubit is the same as in the circuit
        assert [(result["measurement"], result["qubit"]) for result in result.qblox_raw_results] == [  # type: ignore
            (0, 1),
            (0, 0),
            (1, 0),
            (1, 1),
        ]

    def test_execute_no_readout_raises_error(self, platform: Platform, qblox_results: list[dict]):
        """Test that executing with some circuit returns acquisitions with multiple measurements in same order
        as they appear in circuit"""

        # Define circuit
        c = Circuit(2)
        c.add([gates.M(1), gates.M(0), gates.M(0, 1)])  # without ordering, these are retrieved for each sequencer, so
        # the order from qblox qrm will be M(0),M(0),M(1),M(1)

        # compile will return nothing and thus
        # readout_buses = [
        #     bus for bus in self.buses if isinstance(bus.system_control, ReadoutSystemControl) and bus.alias in programs
        # ]
        # in platform will be empty
        platform.compile = MagicMock()  # type: ignore # don't care about compilation
        platform.compile.return_value = {"drive_line_q0_bus": None}
        with patch.object(Bus, "upload"):
            with patch.object(Bus, "run"):
                with patch.object(Bus, "acquire_result") as acquire_result:
                    with patch.object(QbloxModule, "desync_sequencers"):
                        acquire_result.return_value = QbloxResult(
                            qblox_raw_results=qblox_results, integration_lengths=[1, 1, 1, 1]
                        )
                        error_string = "There are no readout buses in the platform."
                        with pytest.raises(ValueError, match=error_string):
                            _ = platform.execute(program=c, num_avg=1000, repetition_duration=20_000, num_bins=1)

    def test_order_results_circuit_M_neq_acquisitions(self, platform: Platform, qblox_results: list[dict]):
        """Test that executing with some circuit returns acquisitions with multiple measurements in same order
        as they appear in circuit"""

        # Define circuit
        c = Circuit(2)
        c.add([gates.M(1), gates.M(0, 1)])  # without ordering, these are retrieved for each sequencer, so
        # the order from qblox qrm will be M(0),M(1),M(1)
        n_m = len([qubit for gate in c.queue for qubit in gate.qubits if isinstance(gate, gates.M)])

        platform.compile = MagicMock()  # type: ignore[method-assign] # don't care about compilation
        platform.compile.return_value = {"feedline_input_output_bus": None}
        with patch.object(Bus, "upload"):
            with patch.object(Bus, "run"):
                with patch.object(Bus, "acquire_result") as acquire_result:
                    with patch.object(QbloxModule, "desync_sequencers"):
                        acquire_result.return_value = QbloxResult(
                            qblox_raw_results=qblox_results, integration_lengths=[1, 1, 1, 1]
                        )
                        error_string = f"Number of measurements in the circuit {n_m} does not match number of acquisitions {len(qblox_results)}"
                        with pytest.raises(ValueError, match=error_string):
                            _ = platform.execute(program=c, num_avg=1000, repetition_duration=2000, num_bins=1)

    def test_execute_raises_error_if_program_type_wrong(self, platform: Platform):
        """Test that `Platform.execute` raises an error if the program sent is not a Circuit or a PulseSchedule."""
        c = Circuit(1)
        c.add(gates.M(0))
        program = [c, c]
        with pytest.raises(
            ValueError,
            match=re.escape(
                f"Program to execute can only be either a single circuit or a pulse schedule. Got program of type {type(program)} instead"
            ),
        ):
            platform.execute(program=program, num_avg=1000, repetition_duration=2000, num_bins=1)

    def test_execute_stack_2qrm(self, platform: Platform):
        """Test that the execute stacks results when more than one qrm is called."""
        # build mock qblox results
        qblox_raw_results = QbloxResult(
            integration_lengths=[20],
            qblox_raw_results=[
                {
                    "scope": {
                        "path0": {"data": [1, 1, 1, 1, 1, 1, 1, 1], "out-of-range": False, "avg_cnt": 1000},
                        "path1": {"data": [0, 0, 0, 0, 0, 0, 0, 0], "out-of-range": False, "avg_cnt": 1000},
                    },
                    "bins": {
                        "integration": {"path0": [1, 1, 1, 1], "path1": [0, 0, 0, 0]},
                        "threshold": [0.5, 0.5, 0.5, 0.5],
                        "avg_cnt": [1000, 1000, 1000, 1000],
                    },
                    "qubit": 0,
                    "measurement": 0,
                }
            ],
        )
        pulse_schedule = PulseSchedule()
        # mock compile method
        platform.compile = MagicMock()  # type: ignore[method-assign]
        platform.compile.return_value = {"feedline_input_output_bus": None, "feedline_input_output_bus_2": None}
        # mock execution
        with patch.object(Bus, "upload"):
            with patch.object(Bus, "run"):
                with patch.object(Bus, "acquire_result") as acquire_result:
                    with patch.object(QbloxModule, "desync_sequencers"):
                        acquire_result.return_value = qblox_raw_results
                        result = platform.execute(
                            program=pulse_schedule, num_avg=1000, repetition_duration=2000, num_bins=1
                        )
        assert len(result.qblox_raw_results) == 2  # type: ignore[attr-defined]
        assert qblox_raw_results.qblox_raw_results[0] == result.qblox_raw_results[0]  # type: ignore[attr-defined]
        assert qblox_raw_results.qblox_raw_results[0] == result.qblox_raw_results[1]  # type: ignore[attr-defined]

    @pytest.mark.parametrize("parameter", [Parameter.AMPLITUDE, Parameter.DURATION, Parameter.PHASE])
    @pytest.mark.parametrize("gate", ["I(0)", "X(0)", "Y(0)"])
    def test_get_parameter_of_gates(self, parameter, gate, platform: Platform):
        """Test the ``get_parameter`` method with gates."""
        gate_settings = platform.gates_settings.gates[gate][0]
        assert platform.get_parameter(parameter=parameter, alias=gate) == getattr(gate_settings.pulse, parameter.value)

    @pytest.mark.parametrize("parameter", [Parameter.DRAG_COEFFICIENT, Parameter.NUM_SIGMAS])
    @pytest.mark.parametrize("gate", ["X(0)", "Y(0)"])
    def test_get_parameter_of_pulse_shapes(self, parameter, gate, platform: Platform):
        """Test the ``get_parameter`` method with gates."""
        gate_settings = platform.gates_settings.gates[gate][0]
        assert platform.get_parameter(parameter=parameter, alias=gate) == gate_settings.pulse.shape[parameter.value]

    def test_get_parameter_of_gates_raises_error(self, platform: Platform):
        """Test that the ``get_parameter`` method with gates raises an error when a gate is not found."""
        with pytest.raises(KeyError, match="Gate Drag for qubits 3 not found in settings"):
            platform.get_parameter(parameter=Parameter.AMPLITUDE, alias="Drag(3)")

    @pytest.mark.parametrize("parameter", [Parameter.DELAY_BETWEEN_PULSES, Parameter.DELAY_BEFORE_READOUT])
    def test_get_parameter_of_platform(self, parameter, platform: Platform):
        """Test the ``get_parameter`` method with platform parameters."""
        value = getattr(platform.gates_settings, parameter.value)
        assert value == platform.get_parameter(parameter=parameter, alias="platform")

    def test_get_parameter_with_delay(self, platform: Platform):
        """Test the ``get_parameter`` method with the delay of a bus."""
        bus = platform._get_bus_by_alias(alias="drive_line_q0_bus")
        assert bus is not None
        assert bus.delay == platform.get_parameter(parameter=Parameter.DELAY, alias="drive_line_q0_bus")

    @pytest.mark.parametrize(
        "parameter",
        [Parameter.IF, Parameter.GAIN, Parameter.LO_FREQUENCY, Parameter.OFFSET_OUT0, Parameter.OFFSET_OUT2],
    )
    def test_get_parameter_of_bus(self, parameter, platform: Platform):
        """Test the ``get_parameter`` method with the parameters of a bus."""
        CHANNEL_ID = 0
        bus = platform._get_bus_by_alias(alias="drive_line_q0_bus")
        assert bus is not None
        assert bus.get_parameter(parameter=parameter, channel_id=CHANNEL_ID) == platform.get_parameter(
            parameter=parameter, alias="drive_line_q0_bus", channel_id=CHANNEL_ID
        )

    def test_get_parameter_of_qblox_module_without_channel_id(self, platform: Platform):
        """Test that getting a parameter of a ``QbloxModule`` with multiple sequencers without specifying a channel
        id still works."""
        bus = platform._get_bus_by_alias(alias="drive_line_q0_bus")
        awg = bus.system_control.instruments[0]
        assert isinstance(awg, QbloxModule)
        sequencer = awg.get_sequencers_from_chip_port_id(bus.port)[0]
        assert (sequencer.gain_i, sequencer.gain_q) == platform.get_parameter(
            parameter=Parameter.GAIN, alias="drive_line_q0_bus"
        )

    def test_get_parameter_of_qblox_module_without_channel_id_and_1_sequencer(self, platform: Platform):
        """Test that we can get a parameter of a ``QbloxModule`` with one sequencers without specifying a channel
        id."""
        bus = platform._get_bus_by_alias(alias="drive_line_q0_bus")
        assert isinstance(bus, Bus)
        qblox_module = bus.system_control.instruments[0]
        assert isinstance(qblox_module, QbloxModule)
        qblox_module.settings.num_sequencers = 1
        assert platform.get_parameter(parameter=Parameter.GAIN, alias="drive_line_q0_bus") == bus.get_parameter(
            parameter=Parameter.GAIN
        )<|MERGE_RESOLUTION|>--- conflicted
+++ resolved
@@ -110,7 +110,6 @@
     ]
 
 
-<<<<<<< HEAD
 @pytest.fixture(name="flux_to_bus_topology")
 def get_flux_to_bus_topology():
     flux_control_topology_dict = [
@@ -122,7 +121,8 @@
         {"flux": "phiz_c0_1", "bus": "flux_line_phiz_c0_1"},
     ]
     return [Runcard.FluxControlTopology(**flux_control) for flux_control in flux_control_topology_dict]
-=======
+
+
 @pytest.fixture(name="calibration")
 def get_calibration():
     readout_duration = 2000
@@ -138,7 +138,6 @@
     calibration.add_weights(bus="readout_bus", name="optimal_weights", weights=weights)
 
     return calibration
->>>>>>> 10449242
 
 
 @pytest.fixture(name="anneal_qprogram")
@@ -163,15 +162,10 @@
     weights = IQPair(I=weights_shape, Q=weights_shape)
     qp_anneal = QProgram()
     with qp_anneal.average(averages):
-<<<<<<< HEAD
         for bus, waveform in anneal_waveforms.items():
             qp_anneal.play(bus=bus, waveform=waveform)
-=======
-        for bus, waveform in anneal_waveforms.values():
-            qp_anneal.play(bus=bus.alias, waveform=waveform)
         qp_anneal.sync()
         qp_anneal.measure(bus="readout_bus", waveform=readout_waveform, weights=weights)
->>>>>>> 10449242
     return qp_anneal
 
 
@@ -416,24 +410,13 @@
             assert all(isinstance(sequence, Sequence) for sequence in sequences_list)
             assert sequences_list[0]._program.duration == 200_000 * 1000 + 4 + 4 + 4
 
-<<<<<<< HEAD
-    def test_execute_anneal_program(self, platform: Platform, anneal_qprogram, flux_to_bus_topology):
-=======
-    def test_execute_anneal_program(self, platform: Platform, anneal_qprogram, calibration):
->>>>>>> 10449242
+    def test_execute_anneal_program(self, platform: Platform, anneal_qprogram, flux_to_bus_topology, calibration):
         mock_execute_qprogram = MagicMock()
         mock_execute_qprogram.return_value = QProgramResults()
         platform.execute_qprogram = mock_execute_qprogram  # type: ignore[method-assign]
         platform.flux_to_bus_topology = flux_to_bus_topology
         transpiler = MagicMock()
         transpiler.return_value = (1, 2)
-<<<<<<< HEAD
-        platform.execute_anneal_program(
-            annealing_program_dict=[{"qubit_0": {"sigma_x": 0.1, "sigma_z": 0.2}}],
-            transpiler=transpiler,
-            averages=2,
-            correct_xtalk=False,
-=======
 
         results = platform.execute_anneal_program(
             annealing_program_dict=[{"qubit_0": {"sigma_x": 0.1, "sigma_z": 0.2}}],
@@ -443,6 +426,7 @@
             measurement_name="readout",
             weights="optimal_weights",
             calibration=calibration,
+            correct_xtalk=False,
         )
         qprogram = mock_execute_qprogram.call_args[1]["qprogram"].with_calibration(calibration)
         assert str(anneal_qprogram) == str(qprogram)
@@ -455,7 +439,7 @@
             readout_bus="readout_bus",
             measurement_name="readout",
             calibration=calibration,
->>>>>>> 10449242
+            correct_xtalk=False,
         )
         qprogram = mock_execute_qprogram.call_args[1]["qprogram"].with_calibration(calibration)
         assert str(anneal_qprogram) == str(qprogram)
