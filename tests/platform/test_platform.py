--- conflicted
+++ resolved
@@ -2012,7 +2012,6 @@
         with pytest.raises(ValueError, match=error_string):
             platform.db_save_results(experiment_name, results, loops, qprogram, description)
 
-<<<<<<< HEAD
     def test_platform_draw_quantum_machine_raises_error(
         self, qp_quantum_machine: QProgram, platform_quantum_machines: Platform
     ):
@@ -2021,7 +2020,7 @@
             platform_quantum_machines.draw(qp_quantum_machine)
     
         assert str(exc_info.value) == "The drawing feature is currently only supported for QBlox."
-=======
+
     def test_trigger_network_setup_and_reset(self, platform):
         # Build a fake compilation output with one bus “b” → trigger 5
         qp = QProgram()
@@ -2044,7 +2043,6 @@
         # Verify the two lines ran
         fake_bus._setup_trigger_network.assert_called_once_with(trigger_address=5)
         controller.device.reset_trigger_monitor_count.assert_called_once_with(address=5)
->>>>>>> bc609645
 
     def test_qblox_intertwined_results(self, raw_measurement_data_intertwined: dict, platform: Platform):
         """Test that the results get unintertwined."""
