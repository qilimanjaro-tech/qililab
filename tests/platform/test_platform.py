"""Tests for the Platform class."""

import copy
import io
import re
from pathlib import Path
from queue import Queue
from unittest.mock import MagicMock, patch

import numpy as np
import pytest
from qibo import gates
from qibo.models import Circuit
from qpysequence import Sequence
from ruamel.yaml import YAML

from qililab import Arbitrary, save_platform
from qililab.chip import Chip, Qubit
from qililab.constants import DEFAULT_PLATFORM_NAME
from qililab.instrument_controllers import InstrumentControllers
from qililab.instruments import AWG, AWGAnalogDigitalConverter, SignalGenerator
from qililab.instruments.instruments import Instruments
from qililab.instruments.qblox import QbloxModule
from qililab.instruments.quantum_machines import QuantumMachinesCluster
from qililab.platform import Bus, Buses, Platform
from qililab.pulse import Drag, Pulse, PulseEvent, PulseSchedule, Rectangular
from qililab.qprogram import Calibration, QProgram
from qililab.result.qblox_results import QbloxResult
from qililab.result.qprogram.qprogram_results import QProgramResults
from qililab.result.qprogram.quantum_machines_measurement_result import QuantumMachinesMeasurementResult
from qililab.settings import Runcard
from qililab.settings.gate_event_settings import GateEventSettings
from qililab.system_control import ReadoutSystemControl
from qililab.typings.enums import InstrumentName, Parameter
from qililab.waveforms import IQPair, Square
from tests.data import Galadriel, SauronQuantumMachines
from tests.test_utils import build_platform


@pytest.fixture(name="platform")
def fixture_platform():
    return build_platform(runcard=Galadriel.runcard)


@pytest.fixture(name="platform_quantum_machines")
def fixture_platform_quantum_machines():
    return build_platform(runcard=SauronQuantumMachines.runcard)


@pytest.fixture(name="runcard")
def fixture_runcard():
    return Runcard(**copy.deepcopy(Galadriel.runcard))


@pytest.fixture(name="qblox_results")
def fixture_qblox_results():
    return [
        {
            "scope": {
                "path0": {"data": [], "out-of-range": False, "avg_cnt": 0},
                "path1": {"data": [], "out-of-range": False, "avg_cnt": 0},
            },
            "bins": {
                "integration": {"path0": [1], "path1": [1]},
                "threshold": [0],
                "avg_cnt": [1],
            },
            "qubit": 0,
            "measurement": 0,
        },
        {
            "scope": {
                "path0": {"data": [], "out-of-range": False, "avg_cnt": 0},
                "path1": {"data": [], "out-of-range": False, "avg_cnt": 0},
            },
            "bins": {
                "integration": {"path0": [1], "path1": [1]},
                "threshold": [1],
                "avg_cnt": [1],
            },
            "qubit": 0,
            "measurement": 1,
        },
        {
            "scope": {
                "path0": {"data": [], "out-of-range": False, "avg_cnt": 0},
                "path1": {"data": [], "out-of-range": False, "avg_cnt": 0},
            },
            "bins": {
                "integration": {"path0": [1], "path1": [1]},
                "threshold": [2],
                "avg_cnt": [1],
            },
            "qubit": 1,
            "measurement": 0,
        },
        {
            "scope": {
                "path0": {"data": [], "out-of-range": False, "avg_cnt": 0},
                "path1": {"data": [], "out-of-range": False, "avg_cnt": 0},
            },
            "bins": {
                "integration": {"path0": [1], "path1": [1]},
                "threshold": [3],
                "avg_cnt": [1],
            },
            "qubit": 1,
            "measurement": 1,
        },
    ]


@pytest.fixture(name="flux_to_bus_topology")
def get_flux_to_bus_topology():
    flux_control_topology_dict = [
        {"flux": "phix_q0", "bus": "flux_line_phix_q0"},
        {"flux": "phiz_q0", "bus": "flux_line_phiz_q0"},
        {"flux": "phix_q1", "bus": "flux_line_phix_q1"},
        {"flux": "phiz_q1", "bus": "flux_line_phiz_q1"},
        {"flux": "phix_c0_1", "bus": "flux_line_phix_c0_1"},
        {"flux": "phiz_c0_1", "bus": "flux_line_phiz_c0_1"},
    ]
    return [Runcard.FluxControlTopology(**flux_control) for flux_control in flux_control_topology_dict]


@pytest.fixture(name="calibration")
def get_calibration():
    readout_duration = 2000
    readout_amplitude = 1.0
    r_wf_I = Square(amplitude=readout_amplitude, duration=readout_duration)
    r_wf_Q = Square(amplitude=0.0, duration=readout_duration)
    readout_waveform = IQPair(I=r_wf_I, Q=r_wf_Q)
    weights_shape = Square(amplitude=1, duration=readout_duration)
    weights = IQPair(I=weights_shape, Q=weights_shape)

    calibration = Calibration()
    calibration.add_waveform(bus="readout_bus", name="readout", waveform=readout_waveform)
    calibration.add_weights(bus="readout_bus", name="optimal_weights", weights=weights)

    return calibration


@pytest.fixture(name="anneal_qprogram")
def get_anneal_qprogram(runcard, flux_to_bus_topology):
    platform = Platform(runcard=runcard)
    platform.flux_to_bus_topology = flux_to_bus_topology
    anneal_waveforms = {
        next(element.bus for element in platform.flux_to_bus_topology if element.flux == "phix_q0"): Arbitrary(
            np.array([1])
        ),
        next(element.bus for element in platform.flux_to_bus_topology if element.flux == "phiz_q0"): Arbitrary(
            np.array([2])
        ),
    }
    averages = 2
    readout_duration = 2000
    readout_amplitude = 1.0
    r_wf_I = Square(amplitude=readout_amplitude, duration=readout_duration)
    r_wf_Q = Square(amplitude=0.0, duration=readout_duration)
    readout_waveform = IQPair(I=r_wf_I, Q=r_wf_Q)
    weights_shape = Square(amplitude=1, duration=readout_duration)
    weights = IQPair(I=weights_shape, Q=weights_shape)
    qp_anneal = QProgram()
    with qp_anneal.average(averages):
        for bus, waveform in anneal_waveforms.items():
            qp_anneal.play(bus=bus, waveform=waveform)
        qp_anneal.sync()
        qp_anneal.measure(bus="readout_bus", waveform=readout_waveform, weights=weights)
    return qp_anneal


class TestPlatformInitialization:
    """Unit tests for the Platform class initialization"""

    def test_init_method(self, runcard):
        """Test initialization of the class"""
        platform = Platform(runcard=runcard)

        assert platform.name == runcard.name
        assert isinstance(platform.name, str)
        assert platform.gates_settings == runcard.gates_settings
        assert isinstance(platform.gates_settings, Runcard.GatesSettings)
        assert isinstance(platform.instruments, Instruments)
        assert isinstance(platform.instrument_controllers, InstrumentControllers)
        assert isinstance(platform.chip, Chip)
        assert isinstance(platform.buses, Buses)
        assert platform._connected_to_instruments is False


class TestPlatform:
    """Unit tests checking the Platform class."""

    def test_platform_name(self, platform: Platform):
        """Test platform name."""
        assert platform.name == DEFAULT_PLATFORM_NAME

    def test_initial_setup_no_instrument_connection(self, platform: Platform):
        """Test platform raises and error if no instrument connection."""
        platform._connected_to_instruments = False
        with pytest.raises(
            AttributeError, match="Can not do initial_setup without being connected to the instruments."
        ):
            platform.initial_setup()

    def test_set_parameter_no_instrument_connection_QBLOX(self, platform: Platform):
        """Test platform raises and error if no instrument connection."""
        platform._connected_to_instruments = False
        platform.set_parameter(alias="drive_line_q0_bus", parameter=Parameter.IF, value=0.14, channel_id=0)
        assert platform.get_parameter(alias="drive_line_q0_bus", parameter=Parameter.IF, channel_id=0) == 0.14

    @pytest.mark.parametrize(
        "bus, parameter, value",
        [
            ("drive_q0_rf", Parameter.LO_FREQUENCY, 5e9),
            ("drive_q0_rf", Parameter.IF, 14e6),
            ("drive_q0_rf", Parameter.GAIN, 0.001),
            ("readout_q0_rf", Parameter.LO_FREQUENCY, 8e9),
            ("readout_q0_rf", Parameter.IF, 16e6),
            ("readout_q0_rf", Parameter.GAIN, 0.002),
            ("drive_q0", Parameter.IF, 13e6),
        ],
    )
    def test_set_parameter_no_instrument_connection_QM(self, bus: str, parameter: Parameter, value: float | str | bool):
        """Test platform raises and error if no instrument connection."""
        # Overwrite platform to use Quantum Machines:
        platform = build_platform(runcard=SauronQuantumMachines.runcard)
        platform._connected_to_instruments = False

        platform.set_parameter(alias=bus, parameter=parameter, value=value)
        assert platform.get_parameter(alias=bus, parameter=parameter) == value

    def test_connect_logger(self, platform: Platform):
        platform._connected_to_instruments = True
        platform.instrument_controllers = MagicMock()
        with patch("qililab.platform.platform.logger", autospec=True) as mock_logger:
            platform.connect()
        mock_logger.info.assert_called_once_with("Already connected to the instruments")

    def test_disconnect_logger(self, platform: Platform):
        platform._connected_to_instruments = False
        platform.instrument_controllers = MagicMock()
        with patch("qililab.platform.platform.logger", autospec=True) as mock_logger:
            platform.disconnect()
        mock_logger.info.assert_called_once_with("Already disconnected from the instruments")

    @pytest.mark.parametrize("alias", ["feedline_input_output_bus", "drive_line_q0_bus"])
    def test_get_ch_id_from_qubit_and_bus(self, alias: str, platform: Platform):
        """Test that get_ch_id_from_qubits gets the channel id it should get from the runcard"""
        channel_id = platform.get_ch_id_from_qubit_and_bus(alias=alias, qubit_index=0)
        assert channel_id == 0

    def test_get_ch_id_from_qubit_and_bus_error_no_bus(self, platform: Platform):
        """Test that the method raises an error if the alias is not in the buses returned."""
        alias = "dummy"
        qubit_id = 0
        error_string = f"Could not find bus with alias {alias} for qubit {qubit_id}"
        with pytest.raises(ValueError, match=re.escape(error_string)):
            platform.get_ch_id_from_qubit_and_bus(alias=alias, qubit_index=qubit_id)

    def test_get_element_method_unknown_returns_none(self, platform: Platform):
        """Test get_element method with unknown element."""
        element = platform.get_element(alias="ABC")
        assert element is None

    def test_get_element_with_gate(self, platform: Platform):
        """Test the get_element method with a gate alias."""
        p_gates = platform.gates_settings.gates.keys()
        all(isinstance(event, GateEventSettings) for gate in p_gates for event in platform.get_element(alias=gate))

    def test_str_magic_method(self, platform: Platform):
        """Test __str__ magic method."""
        str(platform)

    def test_gates_settings_instance(self, platform: Platform):
        """Test settings instance."""
        assert isinstance(platform.gates_settings, Runcard.GatesSettings)

    def test_buses_instance(self, platform: Platform):
        """Test buses instance."""
        assert isinstance(platform.buses, Buses)

    def test_bus_0_signal_generator_instance(self, platform: Platform):
        """Test bus 0 signal generator instance."""
        element = platform.get_element(alias="rs_0")
        assert isinstance(element, SignalGenerator)

    def test_qubit_0_instance(self, platform: Platform):
        """Test qubit 0 instance."""
        element = platform.get_element(alias="q0")
        assert isinstance(element, Qubit)

    def test_bus_0_awg_instance(self, platform: Platform):
        """Test bus 0 qubit control instance."""
        element = platform.get_element(alias=InstrumentName.QBLOX_QCM.value)
        assert isinstance(element, AWG)

    def test_bus_1_awg_instance(self, platform: Platform):
        """Test bus 1 qubit readout instance."""
        element = platform.get_element(alias=f"{InstrumentName.QBLOX_QRM.value}_0")
        assert isinstance(element, AWGAnalogDigitalConverter)

    @patch("qililab.data_management.open")
    @patch("qililab.data_management.YAML.dump")
    def test_platform_manager_dump_method(self, mock_dump: MagicMock, mock_open: MagicMock, platform: Platform):
        """Test PlatformManager dump method."""
        save_platform(path="runcard.yml", platform=platform)
        mock_open.assert_called_once_with(file=Path("runcard.yml"), mode="w", encoding="utf-8")
        mock_dump.assert_called_once()

    def test_get_bus_by_qubit_index(self, platform: Platform):
        """Test get_bus_by_qubit_index method."""
        _, control_bus, readout_bus = platform._get_bus_by_qubit_index(0)
        assert isinstance(control_bus, Bus)
        assert isinstance(readout_bus, Bus)
        assert not isinstance(control_bus.system_control, ReadoutSystemControl)
        assert isinstance(readout_bus.system_control, ReadoutSystemControl)

    def test_get_bus_by_qubit_index_raises_error(self, platform: Platform):
        """Test that the get_bus_by_qubit_index method raises an error when there is no bus connected to the port
        of the given qubit."""
        platform.buses[0].settings.port = 100
        with pytest.raises(
            ValueError,
            match="There can only be one bus connected to a port. There are 0 buses connected to port drive_q0",
        ):
            platform._get_bus_by_qubit_index(0)
        platform.buses[0].settings.port = 0  # Setting it back to normal to not disrupt future tests

    @pytest.mark.parametrize("alias", ["drive_line_bus", "feedline_input_output_bus", "foobar"])
    def test_get_bus_by_alias(self, platform: Platform, alias):
        """Test get_bus_by_alias method"""
        bus = platform._get_bus_by_alias(alias)
        if alias == "foobar":
            assert bus is None
        if bus is not None:
            assert bus in platform.buses

    def test_print_platform(self, platform: Platform):
        """Test print platform."""
        assert str(platform) == str(YAML().dump(platform.to_dict(), io.BytesIO()))

    # I'm leaving this test here, because there is no test_instruments.py, but should be moved there when created
    def test_print_instruments(self, platform: Platform):
        """Test print instruments."""
        assert str(platform.instruments) == str(YAML().dump(platform.instruments._short_dict(), io.BytesIO()))

    def test_serialization(self, platform: Platform):
        """Test that a serialization of the Platform is possible"""
        runcard_dict = platform.to_dict()
        assert isinstance(runcard_dict, dict)

        new_platform = Platform(runcard=Runcard(**runcard_dict))
        assert isinstance(new_platform, Platform)
        assert str(new_platform) == str(platform)
        assert str(new_platform.name) == str(platform.name)
        assert str(new_platform.buses) == str(platform.buses)
        assert str(new_platform.chip) == str(platform.chip)
        assert str(new_platform.instruments) == str(platform.instruments)
        assert str(new_platform.instrument_controllers) == str(platform.instrument_controllers)

        new_runcard_dict = new_platform.to_dict()
        assert isinstance(new_runcard_dict, dict)
        assert new_runcard_dict == runcard_dict

        newest_platform = Platform(runcard=Runcard(**new_runcard_dict))
        assert isinstance(newest_platform, Platform)
        assert str(newest_platform) == str(new_platform)
        assert str(newest_platform.name) == str(new_platform.name)
        assert str(newest_platform.buses) == str(new_platform.buses)
        assert str(newest_platform.chip) == str(new_platform.chip)
        assert str(newest_platform.instruments) == str(new_platform.instruments)
        assert str(newest_platform.instrument_controllers) == str(new_platform.instrument_controllers)


class TestMethods:
    """Unit tests for the methods of the Platform class."""

    def test_compile_circuit(self, platform: Platform):
        """Test the compilation of a qibo Circuit."""
        circuit = Circuit(3)
        circuit.add(gates.X(0))
        circuit.add(gates.X(1))
        circuit.add(gates.Y(0))
        circuit.add(gates.Y(1))
        circuit.add(gates.M(0, 1, 2))

        self._compile_and_assert(platform, circuit, 5)

    def test_compile_pulse_schedule(self, platform: Platform):
        """Test the compilation of a qibo Circuit."""
        pulse_schedule = PulseSchedule()
        drag_pulse = Pulse(
            amplitude=1, phase=0.5, duration=200, frequency=1e9, pulse_shape=Drag(num_sigmas=4, drag_coefficient=0.5)
        )
        readout_pulse = Pulse(amplitude=1, phase=0.5, duration=1500, frequency=1e9, pulse_shape=Rectangular())
        pulse_schedule.add_event(PulseEvent(pulse=drag_pulse, start_time=0), port="drive_q0", port_delay=0)
        pulse_schedule.add_event(
            PulseEvent(pulse=readout_pulse, start_time=200, qubit=0), port="feedline_input", port_delay=0
        )

        self._compile_and_assert(platform, pulse_schedule, 2)

    def _compile_and_assert(self, platform: Platform, program: Circuit | PulseSchedule, len_sequences: int):
        sequences = platform.compile(program=program, num_avg=1000, repetition_duration=200_000, num_bins=1)
        assert isinstance(sequences, dict)
        assert len(sequences) == len_sequences
        for alias, sequences_list in sequences.items():
            assert alias in {bus.alias for bus in platform.buses}
            assert isinstance(sequences_list, list)
            assert all(isinstance(sequence, Sequence) for sequence in sequences_list)
            assert sequences_list[0]._program.duration == 200_000 * 1000 + 4 + 4 + 4

    def test_execute_anneal_program(self, platform: Platform, anneal_qprogram, flux_to_bus_topology, calibration):
        mock_execute_qprogram = MagicMock()
        mock_execute_qprogram.return_value = QProgramResults()
        platform.execute_qprogram = mock_execute_qprogram  # type: ignore[method-assign]
        platform.flux_to_bus_topology = flux_to_bus_topology
        transpiler = MagicMock()
        transpiler.return_value = (1, 2)

        results = platform.execute_anneal_program(
            annealing_program_dict=[{"qubit_0": {"sigma_x": 0.1, "sigma_z": 0.2}}],
            transpiler=transpiler,
            averages=2,
            readout_bus="readout_bus",
            measurement_name="readout",
            weights="optimal_weights",
            calibration=calibration,
        )
        qprogram = mock_execute_qprogram.call_args[1]["qprogram"].with_calibration(calibration)
        assert str(anneal_qprogram) == str(qprogram)
        assert isinstance(results, QProgramResults)

        results = platform.execute_anneal_program(
            annealing_program_dict=[{"qubit_0": {"sigma_x": 0.1, "sigma_z": 0.2}}],
            transpiler=transpiler,
            averages=2,
            readout_bus="readout_bus",
            measurement_name="readout",
            calibration=calibration,
        )
        qprogram = mock_execute_qprogram.call_args[1]["qprogram"].with_calibration(calibration)
        assert str(anneal_qprogram) == str(qprogram)
        assert isinstance(results, QProgramResults)

    def test_execute_anneal_program_no_measurement_raises_error(self, platform: Platform, calibration):
        mock_execute_qprogram = MagicMock()
        platform.execute_qprogram = mock_execute_qprogram  # type: ignore[method-assign]
        transpiler = MagicMock()
        transpiler.return_value = (1, 2)
        error_string = "The calibrated measurement is not present in the calibration file."
        with pytest.raises(ValueError, match=error_string):
            platform.execute_anneal_program(
                annealing_program_dict=[{"qubit_0": {"sigma_x": 0.1, "sigma_z": 0.2}}],
                transpiler=transpiler,
                averages=2,
                readout_bus="readout_bus",
                measurement_name="whatever",
                calibration=calibration,
            )

    def test_execute_qprogram_with_qblox(self, platform: Platform):
        """Test that the execute method compiles the qprogram, calls the buses to run and return the results."""
        drive_wf = IQPair(I=Square(amplitude=1.0, duration=40), Q=Square(amplitude=0.0, duration=40))
        readout_wf = IQPair(I=Square(amplitude=1.0, duration=120), Q=Square(amplitude=0.0, duration=120))
        weights_wf = IQPair(I=Square(amplitude=1.0, duration=2000), Q=Square(amplitude=0.0, duration=2000))
        qprogram = QProgram()
        qprogram.play(bus="drive_line_q0_bus", waveform=drive_wf)
        qprogram.play(bus="drive_line_q1_bus", waveform=drive_wf)
        qprogram.sync()
        qprogram.play(bus="feedline_input_output_bus", waveform=readout_wf)
        qprogram.play(bus="feedline_input_output_bus_1", waveform=readout_wf)
        qprogram.qblox.acquire(bus="feedline_input_output_bus", weights=weights_wf)
        qprogram.qblox.acquire(bus="feedline_input_output_bus_1", weights=weights_wf)

        with (
            patch("builtins.open") as patched_open,
            patch.object(Bus, "upload_qpysequence") as upload,
            patch.object(Bus, "run") as run,
            patch.object(Bus, "acquire_qprogram_results") as acquire_qprogram_results,
            patch.object(QbloxModule, "sync_by_port") as sync_port,
            patch.object(QbloxModule, "desync_by_port") as desync_port,
        ):
            acquire_qprogram_results.return_value = [123]
            first_execution_results = platform.execute_qprogram(qprogram=qprogram)

            acquire_qprogram_results.return_value = [456]
            second_execution_results = platform.execute_qprogram(qprogram=qprogram)

            _ = platform.execute_qprogram(qprogram=qprogram, debug=True)

        # assert upload executed only once (2 because there are 2 buses)
        assert upload.call_count == 4

        # assert run executed all three times (6 because there are 2 buses)
        assert run.call_count == 12
        assert acquire_qprogram_results.call_count == 6  # only readout buses
        assert sync_port.call_count == 12  # called as many times as run
        assert desync_port.call_count == 12
        assert first_execution_results.results["feedline_input_output_bus"] == [123]
        assert first_execution_results.results["feedline_input_output_bus_1"] == [123]
        assert second_execution_results.results["feedline_input_output_bus"] == [456]
        assert second_execution_results.results["feedline_input_output_bus_1"] == [456]

        # assure only one debug was called
        assert patched_open.call_count == 1

    def test_execute_qprogram_with_quantum_machines(
        self, platform_quantum_machines: Platform
    ):  # pylint: disable=too-many-locals
        """Test that the execute_qprogram method executes the qprogram for Quantum Machines correctly"""
        drive_wf = IQPair(I=Square(amplitude=1.0, duration=40), Q=Square(amplitude=0.0, duration=40))
        readout_wf = IQPair(I=Square(amplitude=1.0, duration=120), Q=Square(amplitude=0.0, duration=120))
        weights_wf = IQPair(I=Square(amplitude=1.0, duration=2000), Q=Square(amplitude=0.0, duration=2000))
        qprogram = QProgram()
        qprogram.play(bus="drive_q0_rf", waveform=drive_wf)
        qprogram.sync()
        qprogram.play(bus="readout_q0_rf", waveform=readout_wf)
        qprogram.measure(bus="readout_q0_rf", waveform=readout_wf, weights=weights_wf)

        with (
            patch("builtins.open") as patched_open,
            patch("qililab.platform.platform.generate_qua_script", return_value=None) as generate_qua,
            patch.object(QuantumMachinesCluster, "config") as config,
            patch.object(QuantumMachinesCluster, "append_configuration") as append_configuration,
            patch.object(QuantumMachinesCluster, "compile") as compile_program,
            patch.object(QuantumMachinesCluster, "run_compiled_program") as run_compiled_program,
            patch.object(QuantumMachinesCluster, "get_acquisitions") as get_acquisitions,
        ):
            cluster = platform_quantum_machines.get_element("qmm")
            config.return_value = cluster.settings.to_qua_config()

            get_acquisitions.return_value = {"I_0": np.array([1, 2, 3]), "Q_0": np.array([4, 5, 6])}
            first_execution_results = platform_quantum_machines.execute_qprogram(qprogram=qprogram)

            get_acquisitions.return_value = {"I_0": np.array([3, 2, 1]), "Q_0": np.array([6, 5, 4])}
            second_execution_results = platform_quantum_machines.execute_qprogram(qprogram=qprogram)

            _ = platform_quantum_machines.execute_qprogram(qprogram=qprogram, debug=True)

        assert compile_program.call_count == 3
        assert append_configuration.call_count == 3
        assert run_compiled_program.call_count == 3
        assert get_acquisitions.call_count == 3

        assert "readout_q0_rf" in first_execution_results.results
        assert len(first_execution_results.results["readout_q0_rf"]) == 1
        assert isinstance(first_execution_results.results["readout_q0_rf"][0], QuantumMachinesMeasurementResult)
        np.testing.assert_array_equal(first_execution_results.results["readout_q0_rf"][0].I, np.array([1, 2, 3]))
        np.testing.assert_array_equal(first_execution_results.results["readout_q0_rf"][0].Q, np.array([4, 5, 6]))

        assert "readout_q0_rf" in second_execution_results.results
        assert len(second_execution_results.results["readout_q0_rf"]) == 1
        assert isinstance(second_execution_results.results["readout_q0_rf"][0], QuantumMachinesMeasurementResult)
        np.testing.assert_array_equal(second_execution_results.results["readout_q0_rf"][0].I, np.array([3, 2, 1]))
        np.testing.assert_array_equal(second_execution_results.results["readout_q0_rf"][0].Q, np.array([6, 5, 4]))

        # assure only one debug was called
        assert patched_open.call_count == 1
        assert generate_qua.call_count == 1

    def test_execute_qprogram_with_quantum_machines_raises_error(
        self, platform_quantum_machines: Platform
    ):  # pylint: disable=too-many-locals
        """Test that the execute_qprogram method raises the exception if the qprogram failes"""

        error_string = "The QM `config` dictionary does not exist. Please run `initial_setup()` first."
        escaped_error_str = re.escape(error_string)
        platform_quantum_machines.compile = MagicMock()  # type: ignore # don't care about compilation
        platform_quantum_machines.compile.return_value = Exception(escaped_error_str)

        drive_wf = IQPair(I=Square(amplitude=1.0, duration=40), Q=Square(amplitude=0.0, duration=40))
        readout_wf = IQPair(I=Square(amplitude=1.0, duration=120), Q=Square(amplitude=0.0, duration=120))
        weights_wf = IQPair(I=Square(amplitude=1.0, duration=2000), Q=Square(amplitude=0.0, duration=2000))
        qprogram = QProgram()
        qprogram.play(bus="drive_q0_rf", waveform=drive_wf)
        qprogram.sync()
        qprogram.play(bus="readout_q0_rf", waveform=readout_wf)
        qprogram.measure(bus="readout_q0_rf", waveform=readout_wf, weights=weights_wf)

        with patch.object(QuantumMachinesCluster, "turn_off") as turn_off:
            with pytest.raises(ValueError, match=escaped_error_str):
                _ = platform_quantum_machines.execute_qprogram(qprogram=qprogram, debug=True)

        turn_off.assert_called_once_with()

    def test_execute(self, platform: Platform, qblox_results: list[dict]):
        """Test that the execute method calls the buses to run and return the results."""
        # Define pulse schedule
        pulse_schedule = PulseSchedule()
        drag_pulse = Pulse(
            amplitude=1, phase=0.5, duration=200, frequency=1e9, pulse_shape=Drag(num_sigmas=4, drag_coefficient=0.5)
        )
        readout_pulse = Pulse(amplitude=1, phase=0.5, duration=1500, frequency=1e9, pulse_shape=Rectangular())
        pulse_schedule.add_event(PulseEvent(pulse=drag_pulse, start_time=0), port="drive_q0", port_delay=0)
        pulse_schedule.add_event(
            PulseEvent(pulse=readout_pulse, start_time=200, qubit=0), port="feedline_input", port_delay=0
        )
        qblox_result = QbloxResult(qblox_raw_results=qblox_results, integration_lengths=[1, 1, 1, 1])
        with patch.object(Bus, "upload") as upload:
            with patch.object(Bus, "run") as run:
                with patch.object(Bus, "acquire_result") as acquire_result:
                    with patch.object(QbloxModule, "desync_sequencers") as desync:
                        acquire_result.return_value = qblox_result
                        result = platform.execute(
                            program=pulse_schedule, num_avg=1000, repetition_duration=2000, num_bins=1
                        )

        assert upload.call_count == len(pulse_schedule.elements)
        assert run.call_count == len(pulse_schedule.elements)
        acquire_result.assert_called_once_with()
        assert result == qblox_result
        desync.assert_called()

    def test_execute_with_queue(self, platform: Platform, qblox_results: list[dict]):
        """Test that the execute method adds the obtained results to the given queue."""
        queue: Queue = Queue()
        pulse_schedule = PulseSchedule()
        pulse_schedule.add_event(
            PulseEvent(
                pulse=Pulse(amplitude=1, phase=0.5, duration=1500, frequency=1e9, pulse_shape=Rectangular()),
                start_time=200,
                qubit=0,
            ),
            port="feedline_input",
            port_delay=0,
        )
        qblox_result = QbloxResult(qblox_raw_results=qblox_results, integration_lengths=[1, 1, 1, 1])
        with patch.object(Bus, "upload"):
            with patch.object(Bus, "run"):
                with patch.object(Bus, "acquire_result") as acquire_result:
                    with patch.object(QbloxModule, "desync_sequencers") as desync:
                        acquire_result.return_value = qblox_result
                        _ = platform.execute(
                            program=pulse_schedule, num_avg=1000, repetition_duration=2000, num_bins=1, queue=queue
                        )

        assert len(queue.queue) == 1
        assert queue.get() == qblox_result
        desync.assert_called()

    def test_execute_returns_ordered_measurements(self, platform: Platform, qblox_results: list[dict]):
        """Test that executing with some circuit returns acquisitions with multiple measurements in same order
        as they appear in circuit"""

        # Define circuit
        c = Circuit(2)
        c.add([gates.M(1), gates.M(0), gates.M(0, 1)])  # without ordering, these are retrieved for each sequencer, so
        # the order from qblox qrm will be M(0),M(0),M(1),M(1)

        platform.compile = MagicMock()  # type: ignore # don't care about compilation
        platform.compile.return_value = {"feedline_input_output_bus": None}
        with patch.object(Bus, "upload"):
            with patch.object(Bus, "run"):
                with patch.object(Bus, "acquire_result") as acquire_result:
                    with patch.object(QbloxModule, "desync_sequencers"):
                        acquire_result.return_value = QbloxResult(
                            qblox_raw_results=qblox_results, integration_lengths=[1, 1, 1, 1]
                        )
                        result = platform.execute(program=c, num_avg=1000, repetition_duration=2000, num_bins=1)

        # check that the order of #measurement # qubit is the same as in the circuit
        assert [(result["measurement"], result["qubit"]) for result in result.qblox_raw_results] == [  # type: ignore
            (0, 1),
            (0, 0),
            (1, 0),
            (1, 1),
        ]

    def test_execute_no_readout_raises_error(self, platform: Platform, qblox_results: list[dict]):
        """Test that executing with some circuit returns acquisitions with multiple measurements in same order
        as they appear in circuit"""

        # Define circuit
        c = Circuit(2)
        c.add([gates.M(1), gates.M(0), gates.M(0, 1)])  # without ordering, these are retrieved for each sequencer, so
        # the order from qblox qrm will be M(0),M(0),M(1),M(1)

        # compile will return nothing and thus
        # readout_buses = [
        #     bus for bus in self.buses if isinstance(bus.system_control, ReadoutSystemControl) and bus.alias in programs
        # ]
        # in platform will be empty
        platform.compile = MagicMock()  # type: ignore # don't care about compilation
        platform.compile.return_value = {"drive_line_q0_bus": None}
        with patch.object(Bus, "upload"):
            with patch.object(Bus, "run"):
                with patch.object(Bus, "acquire_result") as acquire_result:
                    with patch.object(QbloxModule, "desync_sequencers"):
                        acquire_result.return_value = QbloxResult(
                            qblox_raw_results=qblox_results, integration_lengths=[1, 1, 1, 1]
                        )
                        error_string = "There are no readout buses in the platform."
                        with pytest.raises(ValueError, match=error_string):
                            _ = platform.execute(program=c, num_avg=1000, repetition_duration=20_000, num_bins=1)

    def test_order_results_circuit_M_neq_acquisitions(self, platform: Platform, qblox_results: list[dict]):
        """Test that executing with some circuit returns acquisitions with multiple measurements in same order
        as they appear in circuit"""

        # Define circuit
        c = Circuit(2)
        c.add([gates.M(1), gates.M(0, 1)])  # without ordering, these are retrieved for each sequencer, so
        # the order from qblox qrm will be M(0),M(1),M(1)
        n_m = len([qubit for gate in c.queue for qubit in gate.qubits if isinstance(gate, gates.M)])

        platform.compile = MagicMock()  # type: ignore[method-assign] # don't care about compilation
        platform.compile.return_value = {"feedline_input_output_bus": None}
        with patch.object(Bus, "upload"):
            with patch.object(Bus, "run"):
                with patch.object(Bus, "acquire_result") as acquire_result:
                    with patch.object(QbloxModule, "desync_sequencers"):
                        acquire_result.return_value = QbloxResult(
                            qblox_raw_results=qblox_results, integration_lengths=[1, 1, 1, 1]
                        )
                        error_string = f"Number of measurements in the circuit {n_m} does not match number of acquisitions {len(qblox_results)}"
                        with pytest.raises(ValueError, match=error_string):
                            _ = platform.execute(program=c, num_avg=1000, repetition_duration=2000, num_bins=1)

    def test_execute_raises_error_if_program_type_wrong(self, platform: Platform):
        """Test that `Platform.execute` raises an error if the program sent is not a Circuit or a PulseSchedule."""
        c = Circuit(1)
        c.add(gates.M(0))
        program = [c, c]
        with pytest.raises(
            ValueError,
            match=re.escape(
                f"Program to execute can only be either a single circuit or a pulse schedule. Got program of type {type(program)} instead"
            ),
        ):
            platform.execute(program=program, num_avg=1000, repetition_duration=2000, num_bins=1)

    def test_execute_stack_2qrm(self, platform: Platform):
        """Test that the execute stacks results when more than one qrm is called."""
        # build mock qblox results
        qblox_raw_results = QbloxResult(
            integration_lengths=[20],
            qblox_raw_results=[
                {
                    "scope": {
                        "path0": {"data": [1, 1, 1, 1, 1, 1, 1, 1], "out-of-range": False, "avg_cnt": 1000},
                        "path1": {"data": [0, 0, 0, 0, 0, 0, 0, 0], "out-of-range": False, "avg_cnt": 1000},
                    },
                    "bins": {
                        "integration": {"path0": [1, 1, 1, 1], "path1": [0, 0, 0, 0]},
                        "threshold": [0.5, 0.5, 0.5, 0.5],
                        "avg_cnt": [1000, 1000, 1000, 1000],
                    },
                    "qubit": 0,
                    "measurement": 0,
                }
            ],
        )
        pulse_schedule = PulseSchedule()
        # mock compile method
        platform.compile = MagicMock()  # type: ignore[method-assign]
        platform.compile.return_value = {"feedline_input_output_bus": None, "feedline_input_output_bus_2": None}
        # mock execution
        with patch.object(Bus, "upload"):
            with patch.object(Bus, "run"):
                with patch.object(Bus, "acquire_result") as acquire_result:
                    with patch.object(QbloxModule, "desync_sequencers"):
                        acquire_result.return_value = qblox_raw_results
                        result = platform.execute(
                            program=pulse_schedule, num_avg=1000, repetition_duration=2000, num_bins=1
                        )
        assert len(result.qblox_raw_results) == 2  # type: ignore[attr-defined]
        assert qblox_raw_results.qblox_raw_results[0] == result.qblox_raw_results[0]  # type: ignore[attr-defined]
        assert qblox_raw_results.qblox_raw_results[0] == result.qblox_raw_results[1]  # type: ignore[attr-defined]

    @pytest.mark.parametrize("parameter", [Parameter.AMPLITUDE, Parameter.DURATION, Parameter.PHASE])
    @pytest.mark.parametrize("gate", ["I(0)", "X(0)", "Y(0)"])
    def test_get_parameter_of_gates(self, parameter, gate, platform: Platform):
        """Test the ``get_parameter`` method with gates."""
        gate_settings = platform.gates_settings.gates[gate][0]
        assert platform.get_parameter(parameter=parameter, alias=gate) == getattr(gate_settings.pulse, parameter.value)

    @pytest.mark.parametrize("parameter", [Parameter.DRAG_COEFFICIENT, Parameter.NUM_SIGMAS])
    @pytest.mark.parametrize("gate", ["X(0)", "Y(0)"])
    def test_get_parameter_of_pulse_shapes(self, parameter, gate, platform: Platform):
        """Test the ``get_parameter`` method with gates."""
        gate_settings = platform.gates_settings.gates[gate][0]
        assert platform.get_parameter(parameter=parameter, alias=gate) == gate_settings.pulse.shape[parameter.value]

    def test_get_parameter_of_gates_raises_error(self, platform: Platform):
        """Test that the ``get_parameter`` method with gates raises an error when a gate is not found."""
        with pytest.raises(KeyError, match="Gate Drag for qubits 3 not found in settings"):
            platform.get_parameter(parameter=Parameter.AMPLITUDE, alias="Drag(3)")

    @pytest.mark.parametrize("parameter", [Parameter.DELAY_BETWEEN_PULSES, Parameter.DELAY_BEFORE_READOUT])
    def test_get_parameter_of_platform(self, parameter, platform: Platform):
        """Test the ``get_parameter`` method with platform parameters."""
        value = getattr(platform.gates_settings, parameter.value)
        assert value == platform.get_parameter(parameter=parameter, alias="platform")

    def test_get_parameter_with_delay(self, platform: Platform):
        """Test the ``get_parameter`` method with the delay of a bus."""
        bus = platform._get_bus_by_alias(alias="drive_line_q0_bus")
        assert bus is not None
        assert bus.delay == platform.get_parameter(parameter=Parameter.DELAY, alias="drive_line_q0_bus")

    @pytest.mark.parametrize(
        "parameter",
        [Parameter.IF, Parameter.GAIN, Parameter.LO_FREQUENCY, Parameter.OFFSET_OUT0, Parameter.OFFSET_OUT2],
    )
    def test_get_parameter_of_bus(self, parameter, platform: Platform):
        """Test the ``get_parameter`` method with the parameters of a bus."""
        CHANNEL_ID = 0
        bus = platform._get_bus_by_alias(alias="drive_line_q0_bus")
        assert bus is not None
        assert bus.get_parameter(parameter=parameter, channel_id=CHANNEL_ID) == platform.get_parameter(
            parameter=parameter, alias="drive_line_q0_bus", channel_id=CHANNEL_ID
        )

    def test_get_parameter_of_qblox_module_without_channel_id(self, platform: Platform):
        """Test that getting a parameter of a ``QbloxModule`` with multiple sequencers without specifying a channel
        id still works."""
        bus = platform._get_bus_by_alias(alias="drive_line_q0_bus")
        awg = bus.system_control.instruments[0]
        assert isinstance(awg, QbloxModule)
        sequencer = awg.get_sequencers_from_chip_port_id(bus.port)[0]
        assert (sequencer.gain_i, sequencer.gain_q) == platform.get_parameter(
            parameter=Parameter.GAIN, alias="drive_line_q0_bus"
        )

    def test_get_parameter_of_qblox_module_without_channel_id_and_1_sequencer(self, platform: Platform):
        """Test that we can get a parameter of a ``QbloxModule`` with one sequencers without specifying a channel
        id."""
        bus = platform._get_bus_by_alias(alias="drive_line_q0_bus")
        assert isinstance(bus, Bus)
        qblox_module = bus.system_control.instruments[0]
        assert isinstance(qblox_module, QbloxModule)
        qblox_module.settings.num_sequencers = 1
        assert platform.get_parameter(parameter=Parameter.GAIN, alias="drive_line_q0_bus") == bus.get_parameter(
            parameter=Parameter.GAIN
        )

    def test_no_bus_to_flux_raises_error(self, platform: Platform):
        """Test that if flux to bus topology is not specified an error is raised"""
        platform.flux_to_bus_topology = None
        error_string = "Flux to bus topology not given in the runcard"
        with pytest.raises(ValueError, match=error_string):
            platform.execute_anneal_program(
                annealing_program_dict=[{}],
                calibration=MagicMock(),
                readout_bus="readout",
                measurement_name="measurement",
                transpiler=MagicMock(),
                averages=1,
<<<<<<< HEAD
            )
=======
            )

    def test_get_element_flux(self, platform: Platform):
        """Get the bus from a flux using get_element"""
        fluxes = ["phiz_q0", "phix_c0_1"]
        assert sum(
            platform.get_element(flux).alias
            == next(flux_bus.bus for flux_bus in platform.flux_to_bus_topology if flux_bus.flux == flux)
            for flux in fluxes
        ) == len(fluxes)
>>>>>>> db09f0df
<|MERGE_RESOLUTION|>--- conflicted
+++ resolved
@@ -847,9 +847,6 @@
                 measurement_name="measurement",
                 transpiler=MagicMock(),
                 averages=1,
-<<<<<<< HEAD
-            )
-=======
             )
 
     def test_get_element_flux(self, platform: Platform):
@@ -860,4 +857,3 @@
             == next(flux_bus.bus for flux_bus in platform.flux_to_bus_topology if flux_bus.flux == flux)
             for flux in fluxes
         ) == len(fluxes)
->>>>>>> db09f0df
