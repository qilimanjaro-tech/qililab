"""Tests for the Platform class."""

import copy
import io
import re
import warnings
from pathlib import Path
from queue import Queue
from types import MethodType
from unittest.mock import MagicMock, create_autospec, patch

import numpy as np
import pytest
from qibo import gates
from qibo.models import Circuit
from qpysequence import Sequence, Waveforms
from ruamel.yaml import YAML
from tests.data import Galadriel, SauronQDevil, SauronQuantumMachines, SauronSpiRack, SauronYokogawa
from tests.test_utils import build_platform

from qililab import Arbitrary, save_platform
from qililab.constants import DEFAULT_PLATFORM_NAME
from qililab.digital import DigitalTranspilationConfig
from qililab.exceptions import ExceptionGroup
from qililab.instrument_controllers import InstrumentControllers
from qililab.instruments import SGS100A
from qililab.instruments.instruments import Instruments
from qililab.instruments.qblox import QbloxModule
from qililab.instruments.quantum_machines import QuantumMachinesCluster
from qililab.platform import Bus, Buses, Platform
from qililab.pulse import Drag, Pulse, PulseEvent, PulseSchedule, Rectangular
from qililab.qprogram import Calibration, Domain, Experiment, QProgram
from qililab.qprogram.crosstalk_matrix import CrosstalkMatrix
from qililab.result.database import get_db_manager
from qililab.result.qblox_results import QbloxResult
from qililab.result.qprogram.qprogram_results import QProgramResults
from qililab.result.qprogram.quantum_machines_measurement_result import QuantumMachinesMeasurementResult
from qililab.settings import AnalogCompilationSettings, DigitalCompilationSettings, Runcard
from qililab.settings.analog.flux_control_topology import FluxControlTopology
from qililab.settings.digital.gate_event_settings import GateEventSettings
from qililab.typings.enums import InstrumentName, Parameter
from qililab.waveforms import Chained, IQPair, Ramp, Square


@pytest.fixture(name="platform")
def fixture_platform():
    return build_platform(runcard=Galadriel.runcard)


@pytest.fixture(name="platform_quantum_machines")
def fixture_platform_quantum_machines():
    return build_platform(runcard=SauronQuantumMachines.runcard)


@pytest.fixture(name="platform_spi")
def fixture_platform_spi():
    return build_platform(runcard=SauronSpiRack.runcard)


@pytest.fixture(name="platform_qdevil")
def fixture_platform_qdevil():
    return build_platform(runcard=SauronQDevil.runcard)


@pytest.fixture(name="platform_yokogawa")
def fixture_platform_yokogawa():
    return build_platform(runcard=SauronYokogawa.runcard)


@pytest.fixture(name="runcard")
def fixture_runcard():
    return Runcard(**copy.deepcopy(Galadriel.runcard))


@pytest.fixture(name="platform_with_orphan_digital_bus")
def fixture_platform_with_orphan_digital_bus():
    """
    Platform fixture where a bus alias is defined in runcard.digital.buses
    but not in the main runcard.buses list.
    The input 'runcard' is a deepcopy from Galadriel.runcard.
    """
    # Start from base Galadriel runcard
    runcard = copy.deepcopy(Galadriel.runcard)

    # Adding an orphan digital flux bus to the platform
    # Notice the need to be flux, since those are the ones that get always loaded when compiling.
    orphan_alias = "orphan_digital_q2_flux_bus_that_does_not_exist_in_main_buses"
    runcard["digital"]["buses"][orphan_alias] = {
        "line": "flux",
        "qubits": [2],
        "delay": 0,
        "distortions": [],
    }

    # Ensure the orphan_alias is NOT in the main runcard.buses list.
    # For Galadriel.runcard, a unique name like this won't exist in the main buses.
    return build_platform(runcard)


@pytest.fixture(name="qblox_results")
def fixture_qblox_results():
    return [
        {
            "scope": {
                "path0": {"data": [], "out-of-range": False, "avg_cnt": 0},
                "path1": {"data": [], "out-of-range": False, "avg_cnt": 0},
            },
            "bins": {
                "integration": {"path0": [1], "path1": [1]},
                "threshold": [0],
                "avg_cnt": [1],
            },
            "qubit": 0,
            "measurement": 0,
        },
        {
            "scope": {
                "path0": {"data": [], "out-of-range": False, "avg_cnt": 0},
                "path1": {"data": [], "out-of-range": False, "avg_cnt": 0},
            },
            "bins": {
                "integration": {"path0": [1], "path1": [1]},
                "threshold": [1],
                "avg_cnt": [1],
            },
            "qubit": 0,
            "measurement": 1,
        },
        {
            "scope": {
                "path0": {"data": [], "out-of-range": False, "avg_cnt": 0},
                "path1": {"data": [], "out-of-range": False, "avg_cnt": 0},
            },
            "bins": {
                "integration": {"path0": [1], "path1": [1]},
                "threshold": [2],
                "avg_cnt": [1],
            },
            "qubit": 1,
            "measurement": 0,
        },
        {
            "scope": {
                "path0": {"data": [], "out-of-range": False, "avg_cnt": 0},
                "path1": {"data": [], "out-of-range": False, "avg_cnt": 0},
            },
            "bins": {
                "integration": {"path0": [1], "path1": [1]},
                "threshold": [3],
                "avg_cnt": [1],
            },
            "qubit": 1,
            "measurement": 1,
        },
    ]


@pytest.fixture(name="flux_to_bus_topology")
def get_flux_to_bus_topology():
    flux_control_topology_dict = [
        {"flux": "phix_q0", "bus": "flux_line_phix_q0"},
        {"flux": "phiz_q0", "bus": "flux_line_phiz_q0"},
        {"flux": "phix_q1", "bus": "flux_line_phix_q1"},
        {"flux": "phiz_q1", "bus": "flux_line_phiz_q1"},
        {"flux": "phix_c0_1", "bus": "flux_line_phix_c0_1"},
        {"flux": "phiz_c0_1", "bus": "flux_line_phiz_c0_1"},
    ]
    return [FluxControlTopology(**flux_control) for flux_control in flux_control_topology_dict]


@pytest.fixture(name="calibration")
def get_calibration():
    readout_duration = 2000
    readout_amplitude = 1.0
    r_wf_I = Square(amplitude=readout_amplitude, duration=readout_duration)
    r_wf_Q = Square(amplitude=0.0, duration=readout_duration)
    readout_waveform = IQPair(I=r_wf_I, Q=r_wf_Q)
    weights_shape = Square(amplitude=1, duration=readout_duration)
    weights = IQPair(I=weights_shape, Q=weights_shape)

    measurement_qp = QProgram()
    measurement_qp.measure(bus="readout_bus", waveform=readout_waveform, weights=weights)

    calibration = Calibration()
    calibration.add_block(name="measurement", block=measurement_qp.body)

    return calibration


@pytest.fixture(name="calibration_with_preparation_block")
def get_calibration_with_preparation_block():
    readout_duration = 2000
    readout_amplitude = 1.0
    r_wf_I = Square(amplitude=readout_amplitude, duration=readout_duration)
    r_wf_Q = Square(amplitude=0.0, duration=readout_duration)
    readout_waveform = IQPair(I=r_wf_I, Q=r_wf_Q)
    weights_shape = Square(amplitude=1, duration=readout_duration)
    weights = IQPair(I=weights_shape, Q=weights_shape)

    preparation_wf = Chained(
        waveforms=[Ramp(from_amplitude=0.0, to_amplitude=1.0, duration=100), Square(amplitude=1.0, duration=200)]
    )
    preparation_qp = QProgram()
    preparation_qp.play(bus="flux_line_phix_q0", waveform=preparation_wf)
    preparation_qp.play(bus="flux_line_phiz_q0", waveform=preparation_wf)

    measurement_qp = QProgram()
    measurement_qp.measure(bus="readout_bus", waveform=readout_waveform, weights=weights)

    calibration = Calibration()
    calibration.add_block(name="preparation", block=preparation_qp.body)
    calibration.add_block(name="measurement", block=measurement_qp.body)

    return calibration


@pytest.fixture(name="anneal_qprogram")
def get_anneal_qprogram(runcard, flux_to_bus_topology):
    platform = Platform(runcard=runcard)
    platform.analog_compilation_settings = flux_to_bus_topology
    anneal_waveforms = {
        next(element.bus for element in platform.analog_compilation_settings if element.flux == "phix_q0"): Arbitrary(
            np.array([0.0, 0.0, 0.0, 1.0])
        ),
        next(element.bus for element in platform.analog_compilation_settings if element.flux == "phiz_q0"): Arbitrary(
            np.array([0.0, 0.0, 0.0, 2.0])
        ),
    }
    num_averages = 2
    num_shots = 1
    readout_duration = 2000
    readout_amplitude = 1.0
    r_wf_I = Square(amplitude=readout_amplitude, duration=readout_duration)
    r_wf_Q = Square(amplitude=0.0, duration=readout_duration)
    readout_waveform = IQPair(I=r_wf_I, Q=r_wf_Q)
    weights_shape = Square(amplitude=1, duration=readout_duration)
    weights = IQPair(I=weights_shape, Q=weights_shape)

    qp_anneal = QProgram()
    shots_variable = qp_anneal.variable("num_shots", Domain.Scalar, int)
    with qp_anneal.for_loop(variable=shots_variable, start=0, stop=num_shots, step=1):
        with qp_anneal.average(num_averages):
            for bus, waveform in anneal_waveforms.items():
                qp_anneal.play(bus=bus, waveform=waveform)
            qp_anneal.sync()
            with qp_anneal.block():
                qp_anneal.measure(bus="readout_bus", waveform=readout_waveform, weights=weights)
    return qp_anneal


@pytest.fixture(name="anneal_qprogram_with_preparation")
def get_anneal_qprogram_with_preparation(runcard, flux_to_bus_topology):
    platform = Platform(runcard=runcard)
    platform.analog_compilation_settings = flux_to_bus_topology
    anneal_waveforms = {
        next(element.bus for element in platform.analog_compilation_settings if element.flux == "phix_q0"): Arbitrary(
            np.array([0.0, 0.0, 0.0, 1.0])
        ),
        next(element.bus for element in platform.analog_compilation_settings if element.flux == "phiz_q0"): Arbitrary(
            np.array([0.0, 0.0, 0.0, 2.0])
        ),
    }
    num_averages = 2
    num_shots = 1
    readout_duration = 2000
    readout_amplitude = 1.0
    r_wf_I = Square(amplitude=readout_amplitude, duration=readout_duration)
    r_wf_Q = Square(amplitude=0.0, duration=readout_duration)
    readout_waveform = IQPair(I=r_wf_I, Q=r_wf_Q)
    weights_shape = Square(amplitude=1, duration=readout_duration)
    weights = IQPair(I=weights_shape, Q=weights_shape)
    preparation_wf = Chained(
        waveforms=[Ramp(from_amplitude=0.0, to_amplitude=1.0, duration=100), Square(amplitude=1.0, duration=200)]
    )

    qp_anneal = QProgram()
    shots_variable = qp_anneal.variable("num_shots", Domain.Scalar, int)
    with qp_anneal.for_loop(variable=shots_variable, start=0, stop=num_shots, step=1):
        with qp_anneal.average(num_averages):
            with qp_anneal.block():
                qp_anneal.play(bus="flux_line_phix_q0", waveform=preparation_wf)
                qp_anneal.play(bus="flux_line_phiz_q0", waveform=preparation_wf)
            qp_anneal.sync()
            for bus, waveform in anneal_waveforms.items():
                qp_anneal.play(bus=bus, waveform=waveform)
            qp_anneal.sync()
            with qp_anneal.block():
                qp_anneal.measure(bus="readout_bus", waveform=readout_waveform, weights=weights)
    return qp_anneal


class TestPlatformInitialization:
    """Unit tests for the Platform class initialization"""

    def test_init_method(self, runcard):
        """Test initialization of the class"""
        platform = Platform(runcard=runcard)

        assert platform.name == runcard.name
        assert isinstance(platform.name, str)
        assert isinstance(platform.digital_compilation_settings, DigitalCompilationSettings)
        assert isinstance(platform.analog_compilation_settings, AnalogCompilationSettings)
        assert isinstance(platform.instruments, Instruments)
        assert isinstance(platform.instrument_controllers, InstrumentControllers)
        assert isinstance(platform.buses, Buses)
        assert platform._connected_to_instruments is False


class TestPlatform:
    """Unit tests checking the Platform class."""

    def test_platform_name(self, platform: Platform):
        """Test platform name."""
        assert platform.name == DEFAULT_PLATFORM_NAME

    def test_initial_setup_no_instrument_connection(self, platform: Platform):
        """Test platform raises and error if no instrument connection."""
        platform._connected_to_instruments = False
        with pytest.raises(
            AttributeError, match="Can not do initial_setup without being connected to the instruments."
        ):
            platform.initial_setup()

    @patch("qililab.typings.Parameter")
    def test_set_flux_parameter_qblox_channel0(self, mock_parameter, platform: Platform):
        """Test platform raises and error if no instrument connection."""
        platform.set_crosstalk(CrosstalkMatrix.from_buses(buses={"flux_line_q0_bus": {"flux_line_q0_bus": 0.1}}))
        platform.set_parameter(alias="flux_line_q0_bus", parameter=Parameter.FLUX, value=0.14)
        assert mock_parameter.OFFSET_OUT0.called_once()
        platform.set_crosstalk(CrosstalkMatrix.from_buses(buses={"flux_line_q1_bus": {"flux_line_q1_bus": 0.1}}))
        platform.set_parameter(alias="flux_line_q1_bus", parameter=Parameter.FLUX, value=0.14)
        assert mock_parameter.OFFSET_OUT1.called_once()
        platform.set_crosstalk(CrosstalkMatrix.from_buses(buses={"flux_line_q2_bus": {"flux_line_q2_bus": 0.1}}))
        platform.set_parameter(alias="flux_line_q2_bus", parameter=Parameter.FLUX, value=0.14)
        assert mock_parameter.OFFSET_OUT2.called_once()
        platform.set_crosstalk(CrosstalkMatrix.from_buses(buses={"flux_line_q3_bus": {"flux_line_q3_bus": 0.1}}))
        platform.set_parameter(alias="flux_line_q3_bus", parameter=Parameter.FLUX, value=0.14)
        assert mock_parameter.OFFSET_OUT3.called_once()

    @patch("qililab.typings.Parameter")
    def test_set_flux_parameter_spi(self, mock_parameter, platform_spi: Platform):
        """Test platform raises and error if no instrument connection."""
        platform_spi.set_crosstalk(CrosstalkMatrix.from_buses(buses={"spi_bus": {"spi_bus": 0.1}}))
        platform_spi.set_parameter(alias="spi_bus", parameter=Parameter.FLUX, value=0.14)
        assert mock_parameter.CURRENT.called_once()

    @patch("qililab.typings.Parameter")
    def test_set_flux_parameter_qdevil(self, mock_parameter, platform_qdevil: Platform):
        """Test platform raises and error if no instrument connection."""
        platform_qdevil.set_crosstalk(CrosstalkMatrix.from_buses(buses={"qdac_bus": {"qdac_bus": 0.1}}))
        platform_qdevil.set_parameter(alias="qdac_bus", parameter=Parameter.FLUX, value=0.14)
        assert mock_parameter.VOLTAGE.called_once()

    def test_set_flux_parameter_with_set_crosstalk(self, platform: Platform):
        """Test platform set FLUX parameter when crosstalk is given."""
        crosstalk_matrix = CrosstalkMatrix.from_buses(buses={"drive_line_q0_bus": {"drive_line_q0_bus": 0.1}})
        platform.set_crosstalk(crosstalk_matrix)
        platform.set_parameter(alias="drive_line_q0_bus", parameter=Parameter.FLUX, value=0.14, channel_id=0)
        assert crosstalk_matrix == platform.crosstalk
        assert platform.get_parameter(alias="drive_line_q0_bus", parameter=Parameter.FLUX, channel_id=0) == 0.14

    def test_set_flux_parameter_with_wrong_bus_raises_error(self, platform: Platform):
        """Test error raising when platform set FLUX alias is the wrong bus."""
        alias = "drive_line_q1_bus"
        crosstalk_matrix = CrosstalkMatrix.from_buses(buses={"drive_line_q0_bus": {"drive_line_q0_bus": 0.1}})
        error_string = f"{alias} not inside crosstalk matrix\n{crosstalk_matrix}"
        platform.set_crosstalk(crosstalk_matrix)
        with pytest.raises(ValueError, match=error_string):
            platform.set_parameter(alias=alias, parameter=Parameter.FLUX, value=0.14, channel_id=0)

    def test_set_flux_parameter_without_crosstalk_matrix_raises_error(self, platform: Platform):
        """Test error raised when the crostalk is not set"""
        error_string = "Crosstalk matrix has not been set"
        with pytest.raises(ValueError, match=error_string):
            platform.set_parameter(alias="drive_line_q0_bus", parameter=Parameter.FLUX, value=0.14, channel_id=0)

    def test_set_flux_parameter_without_instruments_raises_error(self, platform_yokogawa: Platform):
        """Test error raised when the instruments do not match the flux parameter"""
        error_string = "Flux bus must have one of these instruments:\nQCM, QRM, QRM-RF, QCM-RF, D5a, S4g, quantum_machines_cluster, qdevil_qdac2"
        with pytest.raises(ReferenceError, match=error_string):
            crosstalk_matrix = CrosstalkMatrix.from_buses(
                buses={"yokogawa_gs200_current_bus": {"yokogawa_gs200_current_bus": 0.1}}
            )
            platform_yokogawa.set_crosstalk(crosstalk=crosstalk_matrix)
            platform_yokogawa.set_parameter(
                alias="yokogawa_gs200_current_bus",
                parameter=Parameter.FLUX,
                value=0.14,
                channel_id=0,
            )

    def test_set_flux_parameter_too_many_instruments_raises_error(self, platform: Platform):
        """Test error raised when there is more than one instrument affected by the flux"""
        error_string = "Flux bus must not have more than one of these instruments:\nQCM, QRM, QRM-RF, QCM-RF, D5a, S4g, quantum_machines_cluster, qdevil_qdac2"
        with pytest.raises(NotImplementedError, match=error_string):
            crosstalk_matrix = CrosstalkMatrix.from_buses(
                buses={"flux_line_too_many_instr": {"flux_line_too_many_instr": 0.1}}
            )
            platform.set_crosstalk(crosstalk=crosstalk_matrix)
            platform.set_parameter(
                alias="flux_line_too_many_instr",
                parameter=Parameter.FLUX,
                value=0.14,
                channel_id=0,
            )

    def test_set_flux_to_zero(self, platform: Platform):
        """Test set_flux_to_zero function."""
        crosstalk_matrix = CrosstalkMatrix.from_buses(buses={"drive_line_q0_bus": {"drive_line_q0_bus": 0.1}})
        platform.set_crosstalk(crosstalk_matrix)
        platform.set_flux_to_zero()
        assert platform.get_parameter(alias="drive_line_q0_bus", parameter=Parameter.FLUX) == 0.0

    def test_set_flux_to_zero_without_crosstalk_raises_error(self, platform: Platform):
        """Test set_flux_to_zero function error without crosstalk."""
        error_string = "Crosstalk matrix has not been set"
        with pytest.raises(ValueError, match=error_string):
            platform.set_flux_to_zero()

    def test_set_bias_to_zero(self, platform: Platform):
        """Test set_bias_to_zero function."""
        crosstalk_matrix = CrosstalkMatrix.from_buses(buses={"drive_line_q0_bus": {"drive_line_q0_bus": 0.1}})
        platform.set_crosstalk(crosstalk_matrix)
        platform.set_bias_to_zero()
        assert platform.get_parameter(alias="drive_line_q0_bus", parameter=Parameter.OFFSET_OUT0) == 0.0

    def test_set_bias_to_zero_without_crosstalk_raises_error(self, platform: Platform):
        """Test set_bias_to_zero function error without crosstalk."""
        error_string = "Neither crosstalk matrix nor bus_list has been set"
        with pytest.raises(ValueError, match=error_string):
            platform.set_bias_to_zero()

    def test_set_parameter_no_instrument_connection_QBLOX(self, platform: Platform):
        """Test platform raises and error if no instrument connection."""
        platform._connected_to_instruments = False
        platform.set_parameter(alias="drive_line_q0_bus", parameter=Parameter.IF, value=0.14e6, channel_id=0)
        assert platform.get_parameter(alias="drive_line_q0_bus", parameter=Parameter.IF, channel_id=0) == 0.14e6

        platform.set_crosstalk(CrosstalkMatrix.from_buses(buses={"drive_line_q0_bus": {"drive_line_q0_bus": 0.1}}))
        platform.set_parameter(alias="drive_line_q0_bus", parameter=Parameter.FLUX, value=0.14, channel_id=0)
        assert platform.get_parameter(alias="drive_line_q0_bus", parameter=Parameter.FLUX, channel_id=0) == 0.14

    @pytest.mark.parametrize(
        "bus, parameter, value",
        [
            ("drive_q0_rf", Parameter.LO_FREQUENCY, 5e9),
            ("drive_q0_rf", Parameter.IF, 14e6),
            ("drive_q0_rf", Parameter.GAIN, 0.001),
            ("readout_q0_rf", Parameter.LO_FREQUENCY, 8e9),
            ("readout_q0_rf", Parameter.IF, 16e6),
            ("readout_q0_rf", Parameter.GAIN, 0.002),
            ("drive_q0", Parameter.IF, 13e6),
            ("flux_q0", Parameter.FLUX, 0.5),
        ],
    )
    def test_set_parameter_no_instrument_connection_QM(self, bus: str, parameter: Parameter, value: float | str | bool):
        """Test platform raises and error if no instrument connection."""
        # Overwrite platform to use Quantum Machines:
        platform = build_platform(runcard=SauronQuantumMachines.runcard)
        platform._connected_to_instruments = False

        platform.set_crosstalk(CrosstalkMatrix.from_buses(buses={bus: {bus: 1}}))
        platform.set_parameter(alias=bus, parameter=parameter, value=value)
        assert platform.get_parameter(alias=bus, parameter=parameter) == value

    def test_connect_logger(self, platform: Platform):
        platform._connected_to_instruments = True
        platform.instrument_controllers = MagicMock()
        with patch("qililab.platform.platform.logger", autospec=True) as mock_logger:
            platform.connect()
        mock_logger.info.assert_called_once_with("Already connected to the instruments")

    def test_disconnect_logger(self, platform: Platform):
        platform._connected_to_instruments = True
        platform.instrument_controllers = MagicMock()
        with patch("qililab.platform.platform.logger", autospec=True) as mock_logger:
            platform.disconnect()
        mock_logger.info.assert_called_once_with("Disconnected from instruments")

    def test_disconnect_fail_logger(self, platform: Platform):
        platform._connected_to_instruments = False
        platform.instrument_controllers = MagicMock()
        with patch("qililab.platform.platform.logger", autospec=True) as mock_logger:
            platform.disconnect()
        mock_logger.info.assert_called_once_with("Already disconnected from the instruments")

    def test_get_element_method_unknown_returns_none(self, platform: Platform):
        """Test get_element method with unknown element."""
        element = platform.get_element(alias="ABC")
        assert element is None

    def test_get_element_with_gate(self, platform: Platform):
        """Test the get_element method with a gate alias."""
        p_gates = platform.digital_compilation_settings.gates.keys()
        all(isinstance(event, GateEventSettings) for gate in p_gates for event in platform.get_element(alias=gate))

    def test_str_magic_method(self, platform: Platform):
        """Test __str__ magic method."""
        str(platform)

    def test_gates_settings_instance(self, platform: Platform):
        """Test settings instance."""
        assert isinstance(platform.digital_compilation_settings, DigitalCompilationSettings)

    def test_buses_instance(self, platform: Platform):
        """Test buses instance."""
        assert isinstance(platform.buses, Buses)

    def test_bus_0_signal_generator_instance(self, platform: Platform):
        """Test bus 0 signal generator instance."""
        element = platform.get_element(alias="rs_0")
        assert isinstance(element, SGS100A)

    def test_bus_1_awg_instance(self, platform: Platform):
        """Test bus 1 qubit readout instance."""
        element = platform.get_element(alias=f"{InstrumentName.QBLOX_QRM.value}_0")
        assert isinstance(element, QbloxModule)

    @patch("qililab.data_management.open")
    @patch("qililab.data_management.YAML.dump")
    def test_platform_manager_dump_method(self, mock_dump: MagicMock, mock_open: MagicMock, platform: Platform):
        """Test PlatformManager dump method."""
        save_platform(path="runcard.yml", platform=platform)
        mock_open.assert_called_once_with(file=Path("runcard.yml"), mode="w", encoding="utf-8")
        mock_dump.assert_called_once()

    @pytest.mark.parametrize("alias", ["drive_line_q0_bus", "drive_line_q1_bus", "feedline_input_output_bus", "foobar"])
    def test_get_bus_by_alias(self, platform: Platform, alias):
        """Test get_bus_by_alias method"""
        bus = platform._get_bus_by_alias(alias)
        if alias == "foobar":
            assert bus is None
        else:
            assert bus in platform.buses

    def test_print_platform(self, platform: Platform):
        """Test print platform."""
        assert str(platform) == str(YAML().dump(platform.to_dict(), io.BytesIO()))

    # I'm leaving this test here, because there is no test_instruments.py, but should be moved there when created
    def test_print_instruments(self, platform: Platform):
        """Test print instruments."""
        assert str(platform.instruments) == str(YAML().dump(platform.instruments._short_dict(), io.BytesIO()))

    def test_serialization(self, platform: Platform):
        """Test that a serialization of the Platform is possible"""
        runcard_dict = platform.to_dict()
        assert isinstance(runcard_dict, dict)

        new_platform = Platform(runcard=Runcard(**runcard_dict))
        assert isinstance(new_platform, Platform)
        assert str(new_platform) == str(platform)
        assert str(new_platform.name) == str(platform.name)
        assert str(new_platform.buses) == str(platform.buses)
        assert str(new_platform.instruments) == str(platform.instruments)
        assert str(new_platform.instrument_controllers) == str(platform.instrument_controllers)

        new_runcard_dict = new_platform.to_dict()
        assert isinstance(new_runcard_dict, dict)
        assert new_runcard_dict == runcard_dict

        newest_platform = Platform(runcard=Runcard(**new_runcard_dict))
        assert isinstance(newest_platform, Platform)
        assert str(newest_platform) == str(new_platform)
        assert str(newest_platform.name) == str(new_platform.name)
        assert str(newest_platform.buses) == str(new_platform.buses)
        assert str(newest_platform.instruments) == str(new_platform.instruments)
        assert str(newest_platform.instrument_controllers) == str(new_platform.instrument_controllers)


class TestMethods:
    """Unit tests for the methods of the Platform class."""

    def test_session_success(self):
        """Test the session method when everything works successfully."""
        # Create an autospec of the Platform class
        platform = create_autospec(Platform, instance=True)

        # Manually set the session method to the real one
        platform.session = Platform.session.__get__(platform, Platform)

        # Run the session successfully
        with platform.session():
            pass  # Simulate a successful experiment execution

        # Ensure methods were called in the correct order
        platform.connect.assert_called_once()
        platform.initial_setup.assert_called_once()
        platform.turn_on_instruments.assert_called_once()

        # Ensure cleanup is called in reverse order
        platform.turn_off_instruments.assert_called_once()
        platform.disconnect.assert_called_once()

    def test_session_with_exception(self):
        """Test the session method when an exception occurs during execution."""
        # Create an autospec of the Platform class
        platform = create_autospec(Platform, instance=True)

        # Manually set the session method to the real one
        platform.session = Platform.session.__get__(platform, Platform)

        # Simulate an exception during the experiment
        with pytest.raises(AttributeError, match="Test Error"):
            with platform.session():
                raise AttributeError("Test Error")

        # Ensure methods were called in the correct order before the exception
        platform.connect.assert_called_once()
        platform.initial_setup.assert_called_once()
        platform.turn_on_instruments.assert_called_once()

        # Ensure cleanup is still called in reverse order even after the exception
        platform.turn_off_instruments.assert_called_once()
        platform.disconnect.assert_called_once()

    def test_session_with_exception_in_setup(self):
        """Test the session method when an error occurs before turning on instruments."""
        # Create an autospec of the Platform class
        platform = create_autospec(Platform, instance=True)

        # Manually set the session method to the real one
        platform.session = Platform.session.__get__(platform, Platform)

        # Raise an exception after connect() and initial_setup() but before turn_on_instruments()
        platform.turn_on_instruments.side_effect = Exception("Instrument failure")

        # Simulate an error after connect() and initial_setup() but before turn_on_instruments()
        with pytest.raises(Exception, match="Instrument failure"):
            with platform.session():
                pass  # The exception will occur inside the context

        # Ensure methods were called until the point of failure
        platform.connect.assert_called_once()
        platform.initial_setup.assert_called_once()
        platform.turn_on_instruments.assert_called_once()

        # Ensure turn_off_instruments is not called, but disconnect is called
        platform.turn_off_instruments.assert_not_called()
        platform.disconnect.assert_called_once()

    def test_session_with_exception_in_cleanup(self):
        """Test the session method when an exception occurs during cleanup."""
        # Create an autospec of the Platform class
        platform = create_autospec(Platform, instance=True)

        # Manually set the session method to the real one
        platform.session = Platform.session.__get__(platform, Platform)

        # Simulate turn_off_instruments failing
        platform.turn_off_instruments.side_effect = Exception("Turn off instruments error")

        # Simulate no exception during the experiment, but failure during cleanup
        with pytest.raises(Exception, match="Turn off instruments error"):
            with platform.session():
                pass  # No exception during the experiment

        # Ensure methods were called in the correct order
        platform.connect.assert_called_once()
        platform.initial_setup.assert_called_once()
        platform.turn_on_instruments.assert_called_once()

        # Ensure the exception is raised in cleanup
        platform.turn_off_instruments.assert_called_once()
        platform.disconnect.assert_called_once()

    def test_session_with_multiple_exceptions_in_cleanup(self):
        """Test the session method when multiple exceptions occur during cleanup."""
        # Create an autospec of the Platform class
        platform = create_autospec(Platform, instance=True)

        # Manually set the session method to the real one
        platform.session = Platform.session.__get__(platform, Platform)

        # Simulate turn_off_instruments and disconnect failing
        platform.turn_off_instruments.side_effect = Exception("Turn off instruments error")
        platform.disconnect.side_effect = Exception("Disconnect error")

        with pytest.raises(ExceptionGroup) as exc_info:
            with platform.session():
                pass

        # Ensure ExceptionGroup has captured all exceptions
        assert len(exc_info.value.exceptions) == 2
        assert str(exc_info.value.exceptions[0]) == "Turn off instruments error"
        assert str(exc_info.value.exceptions[1]) == "Disconnect error"

        # Ensure methods were called in the correct order
        platform.connect.assert_called_once()
        platform.initial_setup.assert_called_once()
        platform.turn_on_instruments.assert_called_once()
        platform.turn_off_instruments.assert_called_once()
        platform.disconnect.assert_called_once()

    @pytest.mark.parametrize("optimize", [True, False])
    def test_compile_circuit(self, optimize: bool, platform: Platform):
        """Test the compilation of a qibo Circuit."""
        circuit = Circuit(3)
        circuit.add(gates.X(0))
        circuit.add(gates.X(1))
        circuit.add(gates.Y(0))
        circuit.add(gates.Y(1))
        circuit.add(gates.M(0, 1, 2))

        self._compile_and_assert(platform, circuit, 6, optimize=optimize)

    def test_compile_circuit_raises_error_if_digital_settings_missing(self, platform: Platform):
        """Test the compilation of a qibo Circuit."""
        circuit = Circuit(3)
        circuit.add(gates.X(0))
        circuit.add(gates.X(1))
        circuit.add(gates.Y(0))
        circuit.add(gates.Y(1))
        circuit.add(gates.M(0, 1, 2))

        platform.digital_compilation_settings = None

        with pytest.raises(ValueError):
            _ = platform.compile(program=circuit, num_avg=1000, repetition_duration=200_000, num_bins=1)

    def test_compile_raises_error_if_digital_bus_not_in_main_buses(self, platform_with_orphan_digital_bus: Platform):
        """
        Test that platform.compile() raises a ValueError if a bus alias defined
        in runcard.digital.buses is not present in the main runcard.buses list.
        """
        platform = platform_with_orphan_digital_bus
        circuit = Circuit(1)
        circuit.add(gates.X(0))
        circuit.add(gates.M(0))

        # This is the expected error message format. Adjust if your PR has a different one.
        # The alias used in the fixture is "orphan_digital_q2_flux_bus_that_does_not_exist_in_main_buses"
        expected_error_message = "Bus with alias 'orphan_digital_q2_flux_bus_that_does_not_exist_in_main_buses' defined in Digital/Buses section of the Runcard, not found in main Buses section of the same Runcard."

        with pytest.raises(ValueError, match=re.escape(expected_error_message)):
            platform.compile(program=circuit, num_avg=1000, repetition_duration=200_000, num_bins=1)

    def test_compile_pulse_schedule(self, platform: Platform):
        """Test the compilation of a qibo Circuit."""
        pulse_schedule = PulseSchedule()
        drag_pulse = Pulse(
            amplitude=1, phase=0.5, duration=200, frequency=1e9, pulse_shape=Drag(num_sigmas=4, drag_coefficient=0.5)
        )
        readout_pulse = Pulse(amplitude=1, phase=0.5, duration=1500, frequency=1e9, pulse_shape=Rectangular())
        pulse_schedule.add_event(PulseEvent(pulse=drag_pulse, start_time=0), bus_alias="drive_line_q0_bus", delay=0)
        pulse_schedule.add_event(
            PulseEvent(pulse=readout_pulse, start_time=200, qubit=0), bus_alias="feedline_input_output_bus", delay=0
        )

        self._compile_and_assert(platform, pulse_schedule, 2)

    def _compile_and_assert(
        self, platform: Platform, program: Circuit | PulseSchedule, len_sequences: int, optimize: bool = False
    ):
        sequences_w_alias, _ = platform.compile(
            program=program,
            num_avg=1000,
            repetition_duration=200_000,
            num_bins=1,
            transpilation_config=DigitalTranspilationConfig(optimize=optimize),
        )
        assert isinstance(sequences_w_alias, dict)
        if not optimize:
            assert len(sequences_w_alias) == len_sequences
        else:
            assert len(sequences_w_alias) < len_sequences
        for alias, sequences in sequences_w_alias.items():
            assert alias in {bus.alias for bus in platform.buses}
            assert isinstance(sequences, list)
            assert all(isinstance(sequence, Sequence) for sequence in sequences)
            assert sequences[0]._program.duration == 200_000 * 1000 + 4 + 4 + 4

    @pytest.mark.parametrize(
        "qprogram_fixture, calibration_fixture",
        [
            ("anneal_qprogram", "calibration"),
            ("anneal_qprogram_with_preparation", "calibration_with_preparation_block"),
        ],
    )
    def test_execute_anneal_program(
        self,
        platform: Platform,
        qprogram_fixture: str,
        flux_to_bus_topology: list[FluxControlTopology],
        calibration_fixture: str,
        request,
    ):
        anneal_qprogram = request.getfixturevalue(qprogram_fixture)
        calibration = request.getfixturevalue(calibration_fixture)

        mock_execute_qprogram = MagicMock()
        mock_execute_qprogram.return_value = QProgramResults()
        platform.execute_qprogram = mock_execute_qprogram  # type: ignore[method-assign]
        platform.analog_compilation_settings.flux_control_topology = flux_to_bus_topology
        transpiler = MagicMock()
        transpiler.return_value = (1, 2)

        results = platform.execute_annealing_program(
            annealing_program_dict=[{"qubit_0": {"sigma_x": 0.1, "sigma_z": 0.2}}],
            transpiler=transpiler,
            calibration=calibration,
            num_averages=2,
            num_shots=1,
        )
        qprogram = mock_execute_qprogram.call_args[1]["qprogram"].with_calibration(calibration)
        assert str(anneal_qprogram) == str(qprogram)
        assert isinstance(results, QProgramResults)

    def test_execute_anneal_program_no_measurement_raises_error(self, platform: Platform, calibration):
        mock_execute_qprogram = MagicMock()
        platform.execute_qprogram = mock_execute_qprogram  # type: ignore[method-assign]
        transpiler = MagicMock()
        transpiler.return_value = (1, 2)
        error_string = "The calibrated measurement is not present in the calibration file."
        with pytest.raises(ValueError, match=error_string):
            platform.execute_annealing_program(
                annealing_program_dict=[{"qubit_0": {"sigma_x": 0.1, "sigma_z": 0.2}}],
                transpiler=transpiler,
                calibration=calibration,
                num_averages=2,
                num_shots=1,
                measurement_block="whatever",
            )

    def test_execute_experiment(self):
        """Test the execute_experiment method of the Platform class."""
        # Create an autospec of the Platform class
        platform = create_autospec(Platform, instance=True)

        # Manually set the execute_experiment method to the real one
        platform.execute_experiment = MethodType(Platform.execute_experiment, platform)

        # Mock database manager
        mock_database = MagicMock()
        platform.db_manager = mock_database

        # Create an autospec of the Experiment class and Calibration class
        mock_experiment = create_autospec(Experiment)

        expected_results_path = "mock/results/path/data.h5"

        # Mock the ExperimentExecutor to ensure it's used correctly
        with patch("qililab.platform.platform.ExperimentExecutor") as MockExecutor:
            mock_executor_instance = MockExecutor.return_value  # Mock instance of ExperimentExecutor
            mock_executor_instance.execute.return_value = expected_results_path

            # Call the method under test
<<<<<<< HEAD
            platform.db_manager = None
=======
>>>>>>> 6f960af2
            results_path = platform.execute_experiment(experiment=mock_experiment, base_path="base_path")

            # Check that ExperimentExecutor was instantiated with the correct arguments
            MockExecutor.assert_called_once_with(
                platform=platform,
                experiment=mock_experiment,
<<<<<<< HEAD
                database=True,
                db_manager=None,
                base_path="base_path",
                optional_identifier=None,
=======
                base_path="base_path",
>>>>>>> 6f960af2
                live_plot=True,
                slurm_execution=True,
                port_number=None,
            )

            # Ensure the execute method was called on the ExperimentExecutor instance
            mock_executor_instance.execute.assert_called_once()

            # Ensure that execute_experiment returns the correct value
            assert results_path == expected_results_path

    def test_execute_qprogram_with_qblox(self, platform: Platform):
        """Test that the execute method compiles the qprogram, calls the buses to run and return the results."""
        drive_wf = IQPair(I=Square(amplitude=1.0, duration=40), Q=Square(amplitude=0.0, duration=40))
        readout_wf = IQPair(I=Square(amplitude=1.0, duration=120), Q=Square(amplitude=0.0, duration=120))
        weights_wf = IQPair(I=Square(amplitude=1.0, duration=2000), Q=Square(amplitude=0.0, duration=2000))
        qprogram = QProgram()
        qprogram.play(bus="drive_line_q0_bus", waveform=drive_wf)
        qprogram.play(bus="drive_line_q1_bus", waveform=drive_wf)
        qprogram.sync()
        qprogram.play(bus="feedline_input_output_bus", waveform=readout_wf)
        qprogram.play(bus="feedline_input_output_bus_1", waveform=readout_wf)
        qprogram.qblox.acquire(bus="feedline_input_output_bus", weights=weights_wf)
        qprogram.qblox.acquire(bus="feedline_input_output_bus_1", weights=weights_wf)

        with (
            patch("builtins.open") as patched_open,
            patch.object(Bus, "upload_qpysequence") as upload,
            patch.object(Bus, "run") as run,
            patch.object(Bus, "acquire_qprogram_results") as acquire_qprogram_results,
            patch.object(QbloxModule, "sync_sequencer") as sync_sequencer,
            patch.object(QbloxModule, "desync_sequencer") as desync_sequencer,
        ):
            acquire_qprogram_results.return_value = [123]
            first_execution_results = platform.execute_qprogram(qprogram=qprogram)

            acquire_qprogram_results.return_value = [456]
            second_execution_results = platform.execute_qprogram(qprogram=qprogram)

            _ = platform.execute_qprogram(qprogram=qprogram, debug=True)

        # assert upload executed only once (2 because there are 2 buses)
        assert upload.call_count == 4

        # assert run executed all three times (6 because there are 2 buses)
        assert run.call_count == 12
        assert acquire_qprogram_results.call_count == 6  # only readout buses
        assert sync_sequencer.call_count == 12  # called as many times as run
        assert desync_sequencer.call_count == 12
        assert first_execution_results.results["feedline_input_output_bus"] == [123]
        assert first_execution_results.results["feedline_input_output_bus_1"] == [123]
        assert second_execution_results.results["feedline_input_output_bus"] == [456]
        assert second_execution_results.results["feedline_input_output_bus_1"] == [456]

        # assure only one debug was called
        assert patched_open.call_count == 1

    def test_execute_qprogram_with_qblox_distortions(self, platform: Platform):
        drive_wf = Square(amplitude=1.0, duration=4)
        qprogram = QProgram()
        qprogram.play(bus="drive_line_q0_bus", waveform=drive_wf)

        test_waveforms_q0 = Waveforms()
        test_waveforms_q0.add(array=[0.5, 1.0, 0.5, 0.0], index=0)
        test_waveforms_q0.add(array=[0.0, 0.0, 0.0, 0.0], index=1)

        with (
            patch("builtins.open"),
            patch.object(Bus, "upload_qpysequence") as upload,
            patch.object(Bus, "run"),
            patch.object(Bus, "acquire_qprogram_results"),
            patch.object(QbloxModule, "sync_sequencer"),
            patch.object(QbloxModule, "desync_sequencer"),
        ):
            _ = platform.execute_qprogram(qprogram=qprogram)
            assert test_waveforms_q0.to_dict() == upload.call_args_list[0].kwargs["qpysequence"]._waveforms.to_dict()

    def test_execute_qprogram_with_quantum_machines(self, platform_quantum_machines: Platform):
        """Test that the execute_qprogram method executes the qprogram for Quantum Machines correctly"""
        drive_wf = IQPair(I=Square(amplitude=1.0, duration=40), Q=Square(amplitude=0.0, duration=40))
        readout_wf = IQPair(I=Square(amplitude=1.0, duration=120), Q=Square(amplitude=0.0, duration=120))
        weights_wf = IQPair(I=Square(amplitude=1.0, duration=2000), Q=Square(amplitude=0.0, duration=2000))
        qprogram = QProgram()
        qprogram.play(bus="drive_q0_rf", waveform=drive_wf)
        qprogram.sync()
        qprogram.play(bus="readout_q0_rf", waveform=readout_wf)
        qprogram.measure(bus="readout_q0_rf", waveform=readout_wf, weights=weights_wf)

        with (
            patch("builtins.open") as patched_open,
            patch("qililab.platform.platform.generate_qua_script", return_value=None) as generate_qua,
            patch.object(QuantumMachinesCluster, "config") as config,
            patch.object(QuantumMachinesCluster, "append_configuration") as append_configuration,
            patch.object(QuantumMachinesCluster, "compile") as compile_program,
            patch.object(QuantumMachinesCluster, "run_compiled_program") as run_compiled_program,
            patch.object(QuantumMachinesCluster, "get_acquisitions") as get_acquisitions,
        ):
            cluster = platform_quantum_machines.get_element("qmm")
            config.return_value = cluster.settings.to_qua_config()

            get_acquisitions.return_value = {"I_0": np.array([1, 2, 3]), "Q_0": np.array([4, 5, 6])}
            first_execution_results = platform_quantum_machines.execute_qprogram(qprogram=qprogram)

            get_acquisitions.return_value = {"I_0": np.array([3, 2, 1]), "Q_0": np.array([6, 5, 4])}
            second_execution_results = platform_quantum_machines.execute_qprogram(qprogram=qprogram)

            _ = platform_quantum_machines.execute_qprogram(qprogram=qprogram, debug=True)

        assert compile_program.call_count == 3
        assert append_configuration.call_count == 3
        assert run_compiled_program.call_count == 3
        assert get_acquisitions.call_count == 3

        assert "readout_q0_rf" in first_execution_results.results
        assert len(first_execution_results.results["readout_q0_rf"]) == 1
        assert isinstance(first_execution_results.results["readout_q0_rf"][0], QuantumMachinesMeasurementResult)
        np.testing.assert_array_equal(first_execution_results.results["readout_q0_rf"][0].I, np.array([1, 2, 3]))
        np.testing.assert_array_equal(first_execution_results.results["readout_q0_rf"][0].Q, np.array([4, 5, 6]))

        assert "readout_q0_rf" in second_execution_results.results
        assert len(second_execution_results.results["readout_q0_rf"]) == 1
        assert isinstance(second_execution_results.results["readout_q0_rf"][0], QuantumMachinesMeasurementResult)
        np.testing.assert_array_equal(second_execution_results.results["readout_q0_rf"][0].I, np.array([3, 2, 1]))
        np.testing.assert_array_equal(second_execution_results.results["readout_q0_rf"][0].Q, np.array([6, 5, 4]))

        # assure only one debug was called
        assert patched_open.call_count == 1
        assert generate_qua.call_count == 1

    def test_execute_qprogram_with_quantum_machines_raises_error(self, platform_quantum_machines: Platform):
        """Test that the execute_qprogram method raises the exception if the qprogram failes"""

        error_string = "The QM `config` dictionary does not exist. Please run `initial_setup()` first."
        escaped_error_str = re.escape(error_string)
        platform_quantum_machines.compile = MagicMock()  # type: ignore # don't care about compilation
        platform_quantum_machines.compile.return_value = Exception(escaped_error_str)

        drive_wf = IQPair(I=Square(amplitude=1.0, duration=40), Q=Square(amplitude=0.0, duration=40))
        readout_wf = IQPair(I=Square(amplitude=1.0, duration=120), Q=Square(amplitude=0.0, duration=120))
        weights_wf = IQPair(I=Square(amplitude=1.0, duration=2000), Q=Square(amplitude=0.0, duration=2000))
        qprogram = QProgram()
        qprogram.play(bus="drive_q0_rf", waveform=drive_wf)
        qprogram.sync()
        qprogram.play(bus="readout_q0_rf", waveform=readout_wf)
        qprogram.measure(bus="readout_q0_rf", waveform=readout_wf, weights=weights_wf)

        with patch.object(QuantumMachinesCluster, "turn_off") as turn_off:
            with pytest.raises(ValueError, match=escaped_error_str):
                _ = platform_quantum_machines.execute_qprogram(qprogram=qprogram, debug=True)

        turn_off.assert_called_once_with()

    def test_execute(self, platform: Platform, qblox_results: list[dict]):
        """Test that the execute method calls the buses to run and return the results."""
        # Define pulse schedule
        pulse_schedule = PulseSchedule()
        drag_pulse = Pulse(
            amplitude=1, phase=0.5, duration=200, frequency=1e9, pulse_shape=Drag(num_sigmas=4, drag_coefficient=0.5)
        )
        readout_pulse = Pulse(amplitude=1, phase=0.5, duration=1500, frequency=1e9, pulse_shape=Rectangular())
        pulse_schedule.add_event(PulseEvent(pulse=drag_pulse, start_time=0), bus_alias="drive_line_q0_bus", delay=0)
        pulse_schedule.add_event(
            PulseEvent(pulse=readout_pulse, start_time=200, qubit=0), bus_alias="feedline_input_output_bus", delay=0
        )
        qblox_result = QbloxResult(qblox_raw_results=qblox_results, integration_lengths=[1, 1, 1, 1])
        with patch.object(Bus, "upload") as upload:
            with patch.object(Bus, "run") as run:
                with patch.object(Bus, "acquire_result") as acquire_result:
                    with patch.object(QbloxModule, "desync_sequencers") as desync:
                        acquire_result.return_value = qblox_result
                        result = platform.execute(
                            program=pulse_schedule, num_avg=1000, repetition_duration=2000, num_bins=1
                        )

        assert upload.call_count == len(pulse_schedule.elements)
        assert run.call_count == len(pulse_schedule.elements)
        acquire_result.assert_called_once_with()
        assert result == qblox_result
        desync.assert_called()

    def test_execute_with_queue(self, platform: Platform, qblox_results: list[dict]):
        """Test that the execute method adds the obtained results to the given queue."""
        queue: Queue = Queue()
        pulse_schedule = PulseSchedule()
        pulse_schedule.add_event(
            PulseEvent(
                pulse=Pulse(amplitude=1, phase=0.5, duration=1500, frequency=1e9, pulse_shape=Rectangular()),
                start_time=200,
                qubit=0,
            ),
            bus_alias="feedline_input_output_bus",
            delay=0,
        )
        qblox_result = QbloxResult(qblox_raw_results=qblox_results, integration_lengths=[1, 1, 1, 1])
        with patch.object(Bus, "upload"):
            with patch.object(Bus, "run"):
                with patch.object(Bus, "acquire_result") as acquire_result:
                    with patch.object(QbloxModule, "desync_sequencers") as desync:
                        acquire_result.return_value = qblox_result
                        _ = platform.execute(
                            program=pulse_schedule, num_avg=1000, repetition_duration=2000, num_bins=1, queue=queue
                        )

        assert len(queue.queue) == 1
        assert queue.get() == qblox_result
        desync.assert_called()

    def test_execute_returns_ordered_measurements(self, platform: Platform, qblox_results: list[dict]):
        """Test that executing with some circuit returns acquisitions with multiple measurements in same order
        as they appear in circuit"""

        # Define circuit
        c = Circuit(2)
        c.add([gates.M(1), gates.M(0), gates.M(0, 1)])  # without ordering, these are retrieved for each sequencer, so
        # the order from qblox qrm will be M(0),M(0),M(1),M(1)

        for idx, final_layout in enumerate([{0: 0, 1: 1}, {0: 1, 1: 0}]):
            platform.compile = MagicMock()  # type: ignore # don't care about compilation
            platform.compile.return_value = {"feedline_input_output_bus": None}, final_layout
            with patch.object(Bus, "upload"):
                with patch.object(Bus, "run"):
                    with patch.object(Bus, "acquire_result") as acquire_result:
                        with patch.object(QbloxModule, "desync_sequencers"):
                            acquire_result.return_value = QbloxResult(
                                qblox_raw_results=qblox_results, integration_lengths=[1, 1, 1, 1]
                            )
                            result = platform.execute(program=c, num_avg=1000, repetition_duration=2000, num_bins=1)

            # check that the order of #measurement # qubit is the same as in the circuit
            order_measurement_qubit = [(result["qubit"], result["measurement"]) for result in result.qblox_raw_results]  # type: ignore

            # Change the qubit mappings, given the final_layout:
            assert (
                order_measurement_qubit == [(1, 0), (0, 0), (0, 1), (1, 1)]
                if idx == 0
                else [(0, 0), (1, 0), (1, 1), (0, 1)]
            )

    def test_execute_no_readout_raises_error(self, platform: Platform, qblox_results: list[dict]):
        """Test that executing with some circuit returns acquisitions with multiple measurements in same order
        as they appear in circuit"""

        # Define circuit
        c = Circuit(2)
        c.add([gates.M(1), gates.M(0), gates.M(0, 1)])  # without ordering, these are retrieved for each sequencer, so
        # the order from qblox qrm will be M(0),M(0),M(1),M(1)

        # compile will return nothing and thus
        # readout_buses = [
        #     bus for bus in self.buses if isinstance(bus.system_control, ReadoutSystemControl) and bus.alias in programs
        # ]
        # in platform will be empty
        platform.compile = MagicMock()  # type: ignore # don't care about compilation
        platform.compile.return_value = {"drive_line_q0_bus": None}, {"q0": 0}
        with patch.object(Bus, "upload"):
            with patch.object(Bus, "run"):
                with patch.object(Bus, "acquire_result") as acquire_result:
                    with patch.object(QbloxModule, "desync_sequencers"):
                        acquire_result.return_value = QbloxResult(
                            qblox_raw_results=qblox_results, integration_lengths=[1, 1, 1, 1]
                        )
                        error_string = "There are no readout buses in the platform."
                        with pytest.raises(ValueError, match=error_string):
                            _ = platform.execute(program=c, num_avg=1000, repetition_duration=20_000, num_bins=1)

    def test_order_results_circuit_M_neq_acquisitions(self, platform: Platform, qblox_results: list[dict]):
        """Test that executing with some circuit returns acquisitions with multiple measurements in same order
        as they appear in circuit"""

        # Define circuit
        c = Circuit(2)
        c.add([gates.M(1), gates.M(0, 1)])  # without ordering, these are retrieved for each sequencer, so
        # the order from qblox qrm will be M(0),M(1),M(1)
        n_m = len([qubit for gate in c.queue for qubit in gate.qubits if isinstance(gate, gates.M)])

        platform.compile = MagicMock()  # type: ignore[method-assign] # don't care about compilation
        platform.compile.return_value = {"feedline_input_output_bus": None}, {"q0": 0}
        with patch.object(Bus, "upload"):
            with patch.object(Bus, "run"):
                with patch.object(Bus, "acquire_result") as acquire_result:
                    with patch.object(QbloxModule, "desync_sequencers"):
                        acquire_result.return_value = QbloxResult(
                            qblox_raw_results=qblox_results, integration_lengths=[1, 1, 1, 1]
                        )
                        error_string = f"Number of measurements in the circuit {n_m} does not match number of acquisitions {len(qblox_results)}"
                        with pytest.raises(ValueError, match=error_string):
                            _ = platform.execute(program=c, num_avg=1000, repetition_duration=2000, num_bins=1)

    def test_execute_raises_error_if_program_type_wrong(self, platform: Platform):
        """Test that `Platform.execute` raises an error if the program sent is not a Circuit or a PulseSchedule."""
        c = Circuit(1)
        c.add(gates.M(0))
        program = [c, c]
        with pytest.raises(
            ValueError,
            match=re.escape(
                f"Program to execute can only be either a single circuit or a pulse schedule. Got program of type {type(program)} instead"
            ),
        ):
            platform.execute(program=program, num_avg=1000, repetition_duration=2000, num_bins=1)

    def test_execute_stack_2qrm(self, platform: Platform):
        """Test that the execute stacks results when more than one qrm is called."""
        # build mock qblox results
        qblox_raw_results = QbloxResult(
            integration_lengths=[20],
            qblox_raw_results=[
                {
                    "scope": {
                        "path0": {"data": [1, 1, 1, 1, 1, 1, 1, 1], "out-of-range": False, "avg_cnt": 1000},
                        "path1": {"data": [0, 0, 0, 0, 0, 0, 0, 0], "out-of-range": False, "avg_cnt": 1000},
                    },
                    "bins": {
                        "integration": {"path0": [1, 1, 1, 1], "path1": [0, 0, 0, 0]},
                        "threshold": [0.5, 0.5, 0.5, 0.5],
                        "avg_cnt": [1000, 1000, 1000, 1000],
                    },
                    "qubit": 0,
                    "measurement": 0,
                }
            ],
        )
        pulse_schedule = PulseSchedule()
        # mock compile method
        platform.compile = MagicMock()  # type: ignore[method-assign]
        platform.compile.return_value = (
            {"feedline_input_output_bus": None, "feedline_input_output_bus_2": None},
            {"q0": 0},
        )
        # mock execution
        with patch.object(Bus, "upload"):
            with patch.object(Bus, "run"):
                with patch.object(Bus, "acquire_result") as acquire_result:
                    with patch.object(QbloxModule, "desync_sequencers"):
                        acquire_result.return_value = qblox_raw_results
                        result = platform.execute(
                            program=pulse_schedule, num_avg=1000, repetition_duration=2000, num_bins=1
                        )
        assert len(result.qblox_raw_results) == 2  # type: ignore[attr-defined]
        assert qblox_raw_results.qblox_raw_results[0] == result.qblox_raw_results[0]  # type: ignore[attr-defined]
        assert qblox_raw_results.qblox_raw_results[0] == result.qblox_raw_results[1]  # type: ignore[attr-defined]

    @pytest.mark.parametrize("parameter", [Parameter.AMPLITUDE, Parameter.DURATION, Parameter.PHASE])
    @pytest.mark.parametrize("gate", ["I(0)", "X(0)", "Y(0)"])
    @pytest.mark.parametrize("value", [1.0, 100, 0.0])
    def test_set_parameter_of_gates(self, parameter, gate, value, platform: Platform):
        """Test the ``get_parameter`` method with gates."""
        platform.set_parameter(parameter=parameter, alias=gate, value=value)
        gate_settings = platform.digital_compilation_settings.gates[gate][0]
        assert getattr(gate_settings.pulse, parameter.value) == value

        platform.digital_compilation_settings = None
        with pytest.raises(ValueError):
            platform.set_parameter(parameter=parameter, alias=gate, value=value)

    @pytest.mark.parametrize("parameter", [Parameter.AMPLITUDE, Parameter.DURATION, Parameter.PHASE])
    @pytest.mark.parametrize("gate", ["I(0)", "X(0)", "Y(0)"])
    def test_get_parameter_of_gates(self, parameter, gate, platform: Platform):
        """Test the ``get_parameter`` method with gates."""
        gate_settings = platform.digital_compilation_settings.gates[gate][0]
        assert platform.get_parameter(parameter=parameter, alias=gate) == getattr(gate_settings.pulse, parameter.value)

        platform.digital_compilation_settings = None
        with pytest.raises(ValueError):
            platform.get_parameter(parameter=parameter, alias=gate)

    @pytest.mark.parametrize("parameter", [Parameter.DRAG_COEFFICIENT, Parameter.NUM_SIGMAS])
    @pytest.mark.parametrize("gate", ["X(0)", "Y(0)"])
    def test_get_parameter_of_pulse_shapes(self, parameter, gate, platform: Platform):
        """Test the ``get_parameter`` method with gates."""
        gate_settings = platform.digital_compilation_settings.gates[gate][0]
        assert platform.get_parameter(parameter=parameter, alias=gate) == gate_settings.pulse.shape[parameter.value]

    def test_get_parameter_of_gates_raises_error(self, platform: Platform):
        """Test that the ``get_parameter`` method with gates raises an error when a gate is not found."""
        with pytest.raises(KeyError, match="Gate Drag for qubits 3 not found in settings"):
            platform.get_parameter(parameter=Parameter.AMPLITUDE, alias="Drag(3)")

    @pytest.mark.parametrize("parameter", [Parameter.DELAY_BEFORE_READOUT])
    def test_get_parameter_of_platform(self, parameter, platform: Platform):
        """Test the ``get_parameter`` method with platform parameters."""
        value = platform.get_parameter(parameter=parameter, alias="platform")
        assert value == 0

    @pytest.mark.parametrize("parameter", [Parameter.FLUX])
    def test_get_flux_parameter(self, parameter, platform: Platform):
        """Test the ``get_parameter`` method with platform flux parameters. The default as 0 is created"""
        value = platform.get_parameter(parameter=parameter, alias="flux_line_phix_q0")
        assert value == 0

    def test_get_parameter_with_delay(self, platform: Platform):
        """Test the ``get_parameter`` method with the delay of a bus."""
        value = platform.get_parameter(parameter=Parameter.DELAY, alias="drive_line_q0_bus")
        assert value == 0

    @pytest.mark.parametrize(
        "parameter",
        [Parameter.IF, Parameter.GAIN, Parameter.LO_FREQUENCY, Parameter.OFFSET_OUT0, Parameter.OFFSET_OUT2],
    )
    def test_get_parameter_of_bus(self, parameter, platform: Platform):
        """Test the ``get_parameter`` method with the parameters of a bus."""
        CHANNEL_ID = 0
        bus = platform._get_bus_by_alias(alias="drive_line_q0_bus")
        assert bus is not None
        assert bus.get_parameter(parameter=parameter, channel_id=CHANNEL_ID) == platform.get_parameter(
            parameter=parameter, alias="drive_line_q0_bus", channel_id=CHANNEL_ID
        )

    def test_no_bus_to_flux_raises_error(self, platform: Platform):
        """Test that if flux to bus topology is not specified an error is raised"""
        platform.analog_compilation_settings = None
        error_string = "Flux to bus topology not given in the runcard"
        with pytest.raises(ValueError, match=error_string):
            platform.execute_annealing_program(
                annealing_program_dict=[{}],
                calibration=MagicMock(),
                transpiler=MagicMock(),
                num_averages=2,
                num_shots=1,
            )

    def test_get_element_flux(self, platform: Platform):
        """Get the bus from a flux using get_element"""
        for flux in ["phiz_q0", "phix_c0_1"]:
            bus = platform.get_element(flux)
            assert bus.alias == next(
                flux_bus.bus
                for flux_bus in platform.analog_compilation_settings.flux_control_topology
                if flux_bus.flux == flux
            )

    def test_parallelisation_same_bus_raises_error_qblox(self, platform: Platform):
        """Test that if parallelisation is attempted on qprograms using at least one bus in common, an error will be raised"""
        error_string = "QPrograms cannot be executed in parallel."
        qp1 = QProgram()
        qp2 = QProgram()
        qp3 = QProgram()
        qp1.play(bus="drive_line_q0_bus", waveform=Square(amplitude=1, duration=5))
        qp2.play(bus="drive_line_q1_bus", waveform=Square(amplitude=1, duration=25))
        qp2.play(bus="drive_line_q0_bus", waveform=Square(amplitude=0.5, duration=35))
        qp3.play(bus="feedline_input_output_bus_1", waveform=Square(amplitude=0.5, duration=15))

        with (
            patch("builtins.open") as patched_open,
            patch.object(Bus, "upload_qpysequence") as upload,
            patch.object(Bus, "run") as run,
            patch.object(Bus, "acquire_qprogram_results") as acquire_qprogram_results,
            patch.object(QbloxModule, "sync_sequencer") as sync_sequencer,
            patch.object(QbloxModule, "desync_sequencer") as desync_sequencer,
        ):
            qp_list = [qp1, qp2, qp3]
            with pytest.raises(ValueError, match=error_string):
                platform.execute_qprograms_parallel(qp_list, debug=True)

    def test_parallelisation_execute_quantum_machine_not_supported(self, platform_quantum_machines: Platform):
        error_string = "Parallel execution is not supported in Quantum Machines."
        qp1 = QProgram()
        qp2 = QProgram()
        qp3 = QProgram()
        qp1.play(bus="drive_q0", waveform=Square(amplitude=1, duration=5))
        qp2.play(bus="flux_q0", waveform=Square(amplitude=1, duration=25))

        with (
            patch("builtins.open") as patched_open,
            patch.object(Bus, "upload_qpysequence") as upload,
            patch.object(Bus, "run") as run,
            patch.object(Bus, "acquire_qprogram_results") as acquire_qprogram_results,
            patch.object(QbloxModule, "sync_sequencer") as sync_sequencer,
            patch.object(QbloxModule, "desync_sequencer") as desync_sequencer,
        ):
            qp_list = [qp1, qp2, qp3]
            with pytest.raises(ValueError, match=error_string):
                platform_quantum_machines.execute_qprograms_parallel(qp_list)

    def test_parallelisation_execute_qblox(self, platform: Platform):
        """Test that the execute parallelisation returns the same result per qprogram as the regular excute method"""

        drive_wf = IQPair(I=Square(amplitude=1.0, duration=40), Q=Square(amplitude=0.0, duration=40))
        readout_wf = IQPair(I=Square(amplitude=1.0, duration=120), Q=Square(amplitude=0.0, duration=120))
        weights_wf = IQPair(I=Square(amplitude=1.0, duration=2000), Q=Square(amplitude=0.0, duration=2000))
        drive_wf2 = IQPair(I=Square(amplitude=1.0, duration=80), Q=Square(amplitude=0.0, duration=80))
        readout_wf2 = IQPair(I=Square(amplitude=1.0, duration=150), Q=Square(amplitude=0.0, duration=150))
        weights_wf2 = IQPair(I=Square(amplitude=1.0, duration=2200), Q=Square(amplitude=0.0, duration=2200))

        qprogram1 = QProgram()
        qprogram1.play(bus="drive_line_q0_bus", waveform=drive_wf)
        qprogram1.play(bus="drive_line_q1_bus", waveform=drive_wf)
        qprogram1.sync()
        qprogram1.play(bus="feedline_input_output_bus", waveform=readout_wf)
        qprogram1.play(bus="feedline_input_output_bus_1", waveform=readout_wf)
        qprogram1.qblox.acquire(bus="feedline_input_output_bus", weights=weights_wf)

        qprogram2 = QProgram()
        qprogram2.play(bus="flux_line_q0_bus", waveform=drive_wf2)
        qprogram2.sync()
        qprogram2.play(bus="feedline_input_output_bus_2", waveform=readout_wf2)
        qprogram2.qblox.acquire(bus="feedline_input_output_bus_2", weights=weights_wf2)

        with (
            patch("builtins.open") as patched_open,
            patch.object(Bus, "upload_qpysequence") as upload,
            patch.object(Bus, "run") as run,
            patch.object(Bus, "acquire_qprogram_results") as acquire_qprogram_results,
            patch.object(QbloxModule, "sync_sequencer") as sync_sequencer,
            patch.object(QbloxModule, "desync_sequencer") as desync_sequencer,
        ):
            acquire_qprogram_results.return_value = [123]
            qp_list = [qprogram1, qprogram2]
            result_parallel = platform.execute_qprograms_parallel(qp_list, debug=True)
            non_parallel_results1 = platform.execute_qprogram(qprogram=qprogram1, debug=True)
            non_parallel_results2 = platform.execute_qprogram(qprogram=qprogram2, debug=True)

            # check that each element of the result list of the parallel execution is the same as the regular execution for each respective qprograms
            assert result_parallel[0].results == non_parallel_results1.results
            assert result_parallel[1].results == non_parallel_results2.results

    def test_calibrate_mixers(self, platform: Platform):
        """Test calibrating the Qblox mixers."""
        channel_id = 0
        cal_type = "lo"
        alias_drive_bus = "drive_line_q1_bus"
        alias_readout_bus = "feedline_input_output_bus_1"
        drive_bus = platform.get_element(alias=alias_drive_bus)
        readout_bus = platform.get_element(alias=alias_readout_bus)
        qcm_rf = drive_bus.instruments[0]
        qrm_rf = readout_bus.instruments[0]

        qcm_rf.calibrate_mixers = MagicMock()
        qrm_rf.calibrate_mixers = MagicMock()

        platform.calibrate_mixers(alias=alias_drive_bus, cal_type=cal_type, channel_id=channel_id)
        qcm_rf.calibrate_mixers.assert_called_with(cal_type, channel_id)

        platform.calibrate_mixers(alias=alias_readout_bus, cal_type=cal_type, channel_id=channel_id)
        qrm_rf.calibrate_mixers.assert_called_with(cal_type, channel_id)

        cal_type = "lo_and_sidebands"

        platform.calibrate_mixers(alias=alias_drive_bus, cal_type=cal_type, channel_id=channel_id)
        qcm_rf.calibrate_mixers.assert_called_with(cal_type, channel_id)

        platform.calibrate_mixers(alias=alias_readout_bus, cal_type=cal_type, channel_id=channel_id)
        qrm_rf.calibrate_mixers.assert_called_with(cal_type, channel_id)

        cal_type = "lo"
        non_rf_drive_bus = "drive_line_q0_bus"
        non_rf_readout_bus = "feedline_input_output_bus"

        with pytest.raises(AttributeError, match="Mixers calibration not implemented for this instrument."):
            platform.calibrate_mixers(alias=non_rf_drive_bus, cal_type=cal_type, channel_id=channel_id)

        with pytest.raises(AttributeError, match="Mixers calibration not implemented for this instrument."):
            platform.calibrate_mixers(alias=non_rf_readout_bus, cal_type=cal_type, channel_id=channel_id)

        cal_type = "lo_and_sidebands"

        with pytest.raises(AttributeError, match="Mixers calibration not implemented for this instrument."):
            platform.calibrate_mixers(alias=non_rf_drive_bus, cal_type=cal_type, channel_id=channel_id)

        with pytest.raises(AttributeError, match="Mixers calibration not implemented for this instrument."):
            platform.calibrate_mixers(alias=non_rf_readout_bus, cal_type=cal_type, channel_id=channel_id)

    @patch("qililab.platform.platform.get_db_manager")
    @patch("qililab.result.database._load_config")
    def test_load_db_manager(self, mock_load_config, mock_get_db_manager, platform: Platform):
        """Test load_db_manager createing a database from a given path"""
        path = "~/database_test.ini"

        mock_load_config.return_value = {
            "host": "localhost",
            "user": "user",
            "passwd": "pass",
            "port": "5432",
            "database": "testdb",
        }
        mock_get_db_manager.return_value = get_db_manager(path)

        _ = platform.load_db_manager(path)

        mock_get_db_manager.assert_called_once_with(path)

    @patch("qililab.platform.platform.get_db_manager")
    @patch("qililab.result.database._load_config")
    def test_load_db_manager_no_path(self, mock_load_config, mock_get_db_manager, platform: Platform):
        """Test load_db_manager createing a database without a given path"""
        mock_load_config.return_value = {
            "host": "localhost",
            "user": "user",
            "passwd": "pass",
            "port": "5432",
            "database": "testdb",
        }
        mock_get_db_manager.return_value = get_db_manager()

        _ = platform.load_db_manager()

        mock_get_db_manager.assert_called_once_with()

    def test_db_real_time_saving(self, platform: Platform):
        """Test db_real_time_saving function to save database from platform"""

        shape = (2, 2)
        loops = {"test_amp_loop": np.arange(0, 2)}
        experiment_name = "test_db_real_time_saving"
        mock_database = MagicMock()
        platform.db_manager = mock_database
        optional_identifier = "optional_identifier"
        base_path = "base_path"

        drive_wf = IQPair(I=Square(amplitude=1.0, duration=40), Q=Square(amplitude=0.0, duration=40))
        qprogram = QProgram()
        qprogram.play(bus="drive_line_q0_bus", waveform=drive_wf)

        db_real_time_saving = platform.db_real_time_saving(
<<<<<<< HEAD
            shape, loops, experiment_name, base_path, qprogram, optional_identifier
=======
            shape, loops, experiment_name, db_manager, base_path, qprogram, optional_identifier
>>>>>>> 6f960af2
        )

        assert db_real_time_saving.loops == loops
        assert db_real_time_saving.optional_identifier == optional_identifier
        assert db_real_time_saving.platform == platform
        assert db_real_time_saving.qprogram == qprogram
        assert db_real_time_saving.db_manager == mock_database
        assert db_real_time_saving.experiment_name == experiment_name
        assert db_real_time_saving.base_path == base_path

<<<<<<< HEAD
    def test_db_real_time_saving_raises_error(self, platform: Platform):
        """Test db_real_time_saving function raises an error when no database is created"""
=======
    def test_db_real_time_saving_no_base_path(self, platform: Platform):
        """Test db_real_time_saving function to save database from platform"""
>>>>>>> 6f960af2

        shape = (2, 2)
        loops = {"test_amp_loop": np.arange(0, 2)}
        experiment_name = "test_db_real_time_saving"
<<<<<<< HEAD
        optional_identifier = "optional_identifier"
        base_path = "base_path"
=======
        mock_database = MagicMock()
        db_manager = mock_database
        optional_identifier = "optional_identifier"
>>>>>>> 6f960af2

        drive_wf = IQPair(I=Square(amplitude=1.0, duration=40), Q=Square(amplitude=0.0, duration=40))
        qprogram = QProgram()
        qprogram.play(bus="drive_line_q0_bus", waveform=drive_wf)

<<<<<<< HEAD
        error_string = "Missing db_manager, try using platform.load_db_manager()."
        with pytest.raises(ReferenceError, match=error_string):
            platform.db_real_time_saving(shape, loops, experiment_name, base_path, qprogram, optional_identifier)
=======
        db_real_time_saving = platform.db_real_time_saving(
            shape=shape,
            loops=loops,
            experiment_name=experiment_name,
            db_manager=db_manager,
            qprogram=qprogram,
            optional_identifier=optional_identifier,
        )

        assert db_real_time_saving.base_path == platform.experiment_results_base_path
>>>>>>> 6f960af2

    @patch("h5py.File")
    def test_db_save_results(self, mock_h5file, platform: Platform):
        """Test db_save_results functionto save from database from Platform"""

        experiment_name = "experiment_name"
        loops = {"test_amp_loop": np.arange(0, 1)}
        results = np.array([[1.0, 1.0], [1.0, 1.0]])
        base_path = "base_path"

        mock_database = MagicMock()
        platform.db_manager = mock_database
        optional_identifier = "optional_identifier"

        drive_wf = IQPair(I=Square(amplitude=1.0, duration=40), Q=Square(amplitude=0.0, duration=40))
        qprogram = QProgram()
        qprogram.play(bus="drive_line_q0_bus", waveform=drive_wf)

<<<<<<< HEAD
        platform.db_save_results(experiment_name, results, loops, base_path, qprogram, optional_identifier)
=======
        platform.db_save_results(experiment_name, results, loops, db_manager, base_path, qprogram, optional_identifier)
>>>>>>> 6f960af2

        assert mock_h5file.called

    @patch("h5py.File")
    def test_db_save_results_raises_error(self, mock_h5file, platform: Platform):
        """Test db_save_results function raises an error when no database is created"""

        experiment_name = "experiment_name"
        loops = {"test_amp_loop": np.arange(0, 1)}
        results = np.array([[1.0, 1.0], [1.0, 1.0]])
        base_path = "base_path"

        optional_identifier = "optional_identifier"

        drive_wf = IQPair(I=Square(amplitude=1.0, duration=40), Q=Square(amplitude=0.0, duration=40))
        qprogram = QProgram()
        qprogram.play(bus="drive_line_q0_bus", waveform=drive_wf)

        error_string = "Missing db_manager, try using platform.load_db_manager()."
        with pytest.raises(ReferenceError, match=error_string):
            platform.db_save_results(experiment_name, results, loops, base_path, qprogram, optional_identifier)

    @patch("h5py.File")
    def test_db_save_results_loop_dict(self, mock_h5file, platform: Platform):
        """Test db_save_results functionto save from database from Platform"""

        experiment_name = "experiment_name"
        loops = {
            "test_amp_loop": {"bus": "readout", "units": "V", "parameter": Parameter.VOLTAGE, "array": np.arange(0, 1)}
        }
        results = np.array([[1.0, 1.0], [1.0, 1.0]])
        base_path = "base_path"
<<<<<<< HEAD
=======

        mock_database = MagicMock()
        db_manager = mock_database
        optional_identifier = "optional_identifier"

        drive_wf = IQPair(I=Square(amplitude=1.0, duration=40), Q=Square(amplitude=0.0, duration=40))
        qprogram = QProgram()
        qprogram.play(bus="drive_line_q0_bus", waveform=drive_wf)

        platform.db_save_results(experiment_name, results, loops, db_manager, base_path, qprogram, optional_identifier)

        assert mock_h5file.called

    @patch("h5py.File")
    def test_db_save_results_no_base_path(self, mock_h5file, platform: Platform):
        """Test db_save_results functionto save from database from Platform"""

        experiment_name = "experiment_name"
        loops = {"test_amp_loop": np.arange(0, 1)}
        results = np.array([[1.0, 1.0], [1.0, 1.0]])
>>>>>>> 6f960af2

        mock_database = MagicMock()
        platform.db_manager = mock_database
        optional_identifier = "optional_identifier"

        drive_wf = IQPair(I=Square(amplitude=1.0, duration=40), Q=Square(amplitude=0.0, duration=40))
        qprogram = QProgram()
        qprogram.play(bus="drive_line_q0_bus", waveform=drive_wf)

<<<<<<< HEAD
        platform.db_save_results(experiment_name, results, loops, base_path, qprogram, optional_identifier)
=======
        platform.db_save_results(
            experiment_name=experiment_name,
            results=results,
            loops=loops,
            db_manager=db_manager,
            qprogram=qprogram,
            optional_identifier=optional_identifier,
        )
>>>>>>> 6f960af2

        assert mock_h5file.called

    @patch("h5py.File")
    def test_db_save_results_raise_error_incorrect_loops(self, mock_h5file, platform: Platform):
        """Test db_save_results functionto save from database from Platform"""

        experiment_name = "experiment_name"
        loops = {"test_amp_loop": np.arange(0, 1), "test_freq_loop": np.arange(0, 1e6, 1e6)}
        results = np.array([[1.0, 1.0], [1.0, 1.0]])
        base_path = "base_path"

        mock_database = MagicMock()
        platform.db_manager = mock_database
        optional_identifier = "optional_identifier"

        drive_wf = IQPair(I=Square(amplitude=1.0, duration=40), Q=Square(amplitude=0.0, duration=40))
        qprogram = QProgram()
        qprogram.play(bus="drive_line_q0_bus", waveform=drive_wf)

        error_string = "Number of loops must be the same as the number of dimensions of the results except for IQ"
        with pytest.raises(ValueError, match=error_string):
<<<<<<< HEAD
            platform.db_save_results(experiment_name, results, loops, base_path, qprogram, optional_identifier)
=======
            platform.db_save_results(
                experiment_name, results, loops, db_manager, base_path, qprogram, optional_identifier
            )
>>>>>>> 6f960af2

    @patch("h5py.File")
    def test_db_save_results_raise_error_incorrect_loops_size(self, mock_h5file, platform: Platform):
        """Test db_save_results functionto save from database from Platform"""

        experiment_name = "experiment_name"
        loops = {"test_amp_loop": np.arange(0, 4)}
        results = np.array([[1.0, 1.0], [1.0, 1.0]])
        base_path = "base_path"

        mock_database = MagicMock()
        platform.db_manager = mock_database
        optional_identifier = "optional_identifier"

        drive_wf = IQPair(I=Square(amplitude=1.0, duration=40), Q=Square(amplitude=0.0, duration=40))
        qprogram = QProgram()
        qprogram.play(bus="drive_line_q0_bus", waveform=drive_wf)

        error_string = "Loops dimensions must be the same than the array instroduced, test_amp_loop as 4 != 2"
        with pytest.raises(ValueError, match=error_string):
<<<<<<< HEAD
            platform.db_save_results(experiment_name, results, loops, base_path, qprogram, optional_identifier)
=======
            platform.db_save_results(
                experiment_name, results, loops, db_manager, base_path, qprogram, optional_identifier
            )
>>>>>>> 6f960af2
<|MERGE_RESOLUTION|>--- conflicted
+++ resolved
@@ -845,24 +845,17 @@
             mock_executor_instance.execute.return_value = expected_results_path
 
             # Call the method under test
-<<<<<<< HEAD
             platform.db_manager = None
-=======
->>>>>>> 6f960af2
             results_path = platform.execute_experiment(experiment=mock_experiment, base_path="base_path")
 
             # Check that ExperimentExecutor was instantiated with the correct arguments
             MockExecutor.assert_called_once_with(
                 platform=platform,
                 experiment=mock_experiment,
-<<<<<<< HEAD
                 database=True,
                 db_manager=None,
                 base_path="base_path",
                 optional_identifier=None,
-=======
-                base_path="base_path",
->>>>>>> 6f960af2
                 live_plot=True,
                 slurm_execution=True,
                 port_number=None,
@@ -1477,11 +1470,7 @@
         qprogram.play(bus="drive_line_q0_bus", waveform=drive_wf)
 
         db_real_time_saving = platform.db_real_time_saving(
-<<<<<<< HEAD
-            shape, loops, experiment_name, base_path, qprogram, optional_identifier
-=======
             shape, loops, experiment_name, db_manager, base_path, qprogram, optional_identifier
->>>>>>> 6f960af2
         )
 
         assert db_real_time_saving.loops == loops
@@ -1492,35 +1481,25 @@
         assert db_real_time_saving.experiment_name == experiment_name
         assert db_real_time_saving.base_path == base_path
 
-<<<<<<< HEAD
-    def test_db_real_time_saving_raises_error(self, platform: Platform):
-        """Test db_real_time_saving function raises an error when no database is created"""
-=======
     def test_db_real_time_saving_no_base_path(self, platform: Platform):
         """Test db_real_time_saving function to save database from platform"""
->>>>>>> 6f960af2
 
         shape = (2, 2)
         loops = {"test_amp_loop": np.arange(0, 2)}
         experiment_name = "test_db_real_time_saving"
-<<<<<<< HEAD
-        optional_identifier = "optional_identifier"
         base_path = "base_path"
-=======
         mock_database = MagicMock()
         db_manager = mock_database
         optional_identifier = "optional_identifier"
->>>>>>> 6f960af2
 
         drive_wf = IQPair(I=Square(amplitude=1.0, duration=40), Q=Square(amplitude=0.0, duration=40))
         qprogram = QProgram()
         qprogram.play(bus="drive_line_q0_bus", waveform=drive_wf)
 
-<<<<<<< HEAD
         error_string = "Missing db_manager, try using platform.load_db_manager()."
         with pytest.raises(ReferenceError, match=error_string):
             platform.db_real_time_saving(shape, loops, experiment_name, base_path, qprogram, optional_identifier)
-=======
+
         db_real_time_saving = platform.db_real_time_saving(
             shape=shape,
             loops=loops,
@@ -1531,7 +1510,6 @@
         )
 
         assert db_real_time_saving.base_path == platform.experiment_results_base_path
->>>>>>> 6f960af2
 
     @patch("h5py.File")
     def test_db_save_results(self, mock_h5file, platform: Platform):
@@ -1550,11 +1528,7 @@
         qprogram = QProgram()
         qprogram.play(bus="drive_line_q0_bus", waveform=drive_wf)
 
-<<<<<<< HEAD
-        platform.db_save_results(experiment_name, results, loops, base_path, qprogram, optional_identifier)
-=======
         platform.db_save_results(experiment_name, results, loops, db_manager, base_path, qprogram, optional_identifier)
->>>>>>> 6f960af2
 
         assert mock_h5file.called
 
@@ -1587,8 +1561,26 @@
         }
         results = np.array([[1.0, 1.0], [1.0, 1.0]])
         base_path = "base_path"
-<<<<<<< HEAD
-=======
+
+        mock_database = MagicMock()
+        platform.db_manager = mock_database
+        optional_identifier = "optional_identifier"
+
+        drive_wf = IQPair(I=Square(amplitude=1.0, duration=40), Q=Square(amplitude=0.0, duration=40))
+        qprogram = QProgram()
+        qprogram.play(bus="drive_line_q0_bus", waveform=drive_wf)
+
+        platform.db_save_results(experiment_name, results, loops, db_manager, base_path, qprogram, optional_identifier)
+
+        assert mock_h5file.called
+
+    @patch("h5py.File")
+    def test_db_save_results_no_base_path(self, mock_h5file, platform: Platform):
+        """Test db_save_results functionto save from database from Platform"""
+
+        experiment_name = "experiment_name"
+        loops = {"test_amp_loop": np.arange(0, 1)}
+        results = np.array([[1.0, 1.0], [1.0, 1.0]])
 
         mock_database = MagicMock()
         db_manager = mock_database
@@ -1598,30 +1590,6 @@
         qprogram = QProgram()
         qprogram.play(bus="drive_line_q0_bus", waveform=drive_wf)
 
-        platform.db_save_results(experiment_name, results, loops, db_manager, base_path, qprogram, optional_identifier)
-
-        assert mock_h5file.called
-
-    @patch("h5py.File")
-    def test_db_save_results_no_base_path(self, mock_h5file, platform: Platform):
-        """Test db_save_results functionto save from database from Platform"""
-
-        experiment_name = "experiment_name"
-        loops = {"test_amp_loop": np.arange(0, 1)}
-        results = np.array([[1.0, 1.0], [1.0, 1.0]])
->>>>>>> 6f960af2
-
-        mock_database = MagicMock()
-        platform.db_manager = mock_database
-        optional_identifier = "optional_identifier"
-
-        drive_wf = IQPair(I=Square(amplitude=1.0, duration=40), Q=Square(amplitude=0.0, duration=40))
-        qprogram = QProgram()
-        qprogram.play(bus="drive_line_q0_bus", waveform=drive_wf)
-
-<<<<<<< HEAD
-        platform.db_save_results(experiment_name, results, loops, base_path, qprogram, optional_identifier)
-=======
         platform.db_save_results(
             experiment_name=experiment_name,
             results=results,
@@ -1630,7 +1598,6 @@
             qprogram=qprogram,
             optional_identifier=optional_identifier,
         )
->>>>>>> 6f960af2
 
         assert mock_h5file.called
 
@@ -1653,13 +1620,9 @@
 
         error_string = "Number of loops must be the same as the number of dimensions of the results except for IQ"
         with pytest.raises(ValueError, match=error_string):
-<<<<<<< HEAD
-            platform.db_save_results(experiment_name, results, loops, base_path, qprogram, optional_identifier)
-=======
             platform.db_save_results(
                 experiment_name, results, loops, db_manager, base_path, qprogram, optional_identifier
             )
->>>>>>> 6f960af2
 
     @patch("h5py.File")
     def test_db_save_results_raise_error_incorrect_loops_size(self, mock_h5file, platform: Platform):
@@ -1680,10 +1643,6 @@
 
         error_string = "Loops dimensions must be the same than the array instroduced, test_amp_loop as 4 != 2"
         with pytest.raises(ValueError, match=error_string):
-<<<<<<< HEAD
-            platform.db_save_results(experiment_name, results, loops, base_path, qprogram, optional_identifier)
-=======
             platform.db_save_results(
                 experiment_name, results, loops, db_manager, base_path, qprogram, optional_identifier
-            )
->>>>>>> 6f960af2
+            )