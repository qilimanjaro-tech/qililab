--- conflicted
+++ resolved
@@ -27,10 +27,7 @@
 from qililab.pulse import Drag, Pulse, PulseEvent, PulseSchedule, Rectangular
 from qililab.qprogram import QProgram
 from qililab.result.qblox_results import QbloxResult
-<<<<<<< HEAD
 from qililab.result.quantum_machines_results import QuantumMachinesMeasurementResult
-=======
->>>>>>> 50bff5ce
 from qililab.settings import Runcard
 from qililab.settings.gate_event_settings import GateEventSettings
 from qililab.system_control import ReadoutSystemControl
@@ -45,11 +42,11 @@
     return build_platform(runcard=Galadriel.runcard)
 
 
-<<<<<<< HEAD
 @pytest.fixture(name="platform_quantum_machines")
 def fixture_platform_quantum_machines():
     return build_platform(runcard=SauronQuantumMachines.runcard)
-=======
+
+
 @pytest.fixture(name="platform_multiple_qrm")
 def fixture_platform_multiple_qrm():
     readout_buses = [
@@ -146,7 +143,6 @@
             mock_load.assert_called()
             mock_open.assert_called()
     return pl
->>>>>>> 50bff5ce
 
 
 @pytest.fixture(name="runcard")
@@ -647,8 +643,6 @@
         ):
             platform.execute(program=program, num_avg=1000, repetition_duration=2000, num_bins=1)
 
-<<<<<<< HEAD
-=======
     def test_execute_stack_2qrm(self, platform_multiple_qrm: Platform):
         """Test that the execute stacks results when more than one qrm is called."""
         # build mock qblox results
@@ -682,7 +676,6 @@
         assert qblox_raw_results.qblox_raw_results[0] == result.qblox_raw_results[0]
         assert qblox_raw_results.qblox_raw_results[0] == result.qblox_raw_results[1]
 
->>>>>>> 50bff5ce
     @pytest.mark.parametrize("parameter", [Parameter.AMPLITUDE, Parameter.DURATION, Parameter.PHASE])
     @pytest.mark.parametrize("gate", ["I(0)", "X(0)", "Y(0)"])
     def test_get_parameter_of_gates(self, parameter, gate, platform: Platform):
