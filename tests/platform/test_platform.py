"""Tests for the Platform class."""
import copy
import io
from pathlib import Path
from queue import Queue
from unittest.mock import MagicMock, patch

import pytest
from qibo import gates
from qibo.models import Circuit
from qpysequence import Sequence
from ruamel.yaml import YAML

from qililab import save_platform
from qililab.chip import Chip, Qubit
from qililab.constants import DEFAULT_PLATFORM_NAME
from qililab.instrument_controllers import InstrumentControllers
from qililab.instruments import AWG, AWGAnalogDigitalConverter, SignalGenerator
from qililab.instruments.instruments import Instruments
from qililab.instruments.qblox import QbloxModule
from qililab.platform import Bus, Buses, Platform
from qililab.pulse import Drag, Pulse, PulseEvent, PulseSchedule, Rectangular
from qililab.qprogram import QProgram
from qililab.settings import Runcard
from qililab.settings.gate_event_settings import GateEventSettings
from qililab.system_control import ReadoutSystemControl
from qililab.typings.enums import InstrumentName, Parameter
from qililab.waveforms import IQPair, Square
from tests.data import Galadriel
from tests.test_utils import build_platform


@pytest.fixture(name="platform")
def fixture_platform():
    return build_platform(runcard=Galadriel.runcard)


@pytest.fixture(name="runcard")
def fixture_runcard():
    return Runcard(**copy.deepcopy(Galadriel.runcard))


class TestPlatformInitialization:
    """Unit tests for the Platform class initialization"""

    def test_init_method(self, runcard):
        """Test initialization of the class"""
        platform = Platform(runcard=runcard)

        assert platform.name == runcard.name
        assert isinstance(platform.name, str)
        assert platform.device_id == runcard.device_id
        assert isinstance(platform.device_id, int)
        assert platform.gates_settings == runcard.gates_settings
        assert isinstance(platform.gates_settings, Runcard.GatesSettings)
        assert isinstance(platform.instruments, Instruments)
        assert isinstance(platform.instrument_controllers, InstrumentControllers)
        assert isinstance(platform.chip, Chip)
        assert isinstance(platform.buses, Buses)
        assert platform.connection is None
        assert platform._connected_to_instruments is False


class TestPlatform:
    """Unit tests checking the Platform class."""

    def test_platform_name(self, platform: Platform):
        """Test platform name."""
        assert platform.name == DEFAULT_PLATFORM_NAME

    def test_get_element_method_unknown_returns_none(self, platform: Platform):
        """Test get_element method with unknown element."""
        element = platform.get_element(alias="ABC")
        assert element is None

    def test_get_element_with_gate(self, platform: Platform):
        """Test the get_element method with a gate alias."""
        p_gates = platform.gates_settings.gates.keys()
        all(isinstance(event, GateEventSettings) for gate in p_gates for event in platform.get_element(alias=gate))

    def test_str_magic_method(self, platform: Platform):
        """Test __str__ magic method."""
        str(platform)

    def test_gates_settings_instance(self, platform: Platform):
        """Test settings instance."""
        assert isinstance(platform.gates_settings, Runcard.GatesSettings)

    def test_buses_instance(self, platform: Platform):
        """Test buses instance."""
        assert isinstance(platform.buses, Buses)

    def test_bus_0_signal_generator_instance(self, platform: Platform):
        """Test bus 0 signal generator instance."""
        element = platform.get_element(alias="rs_0")
        assert isinstance(element, SignalGenerator)

    def test_qubit_0_instance(self, platform: Platform):
        """Test qubit 0 instance."""
        element = platform.get_element(alias="q0")
        assert isinstance(element, Qubit)

    def test_bus_0_awg_instance(self, platform: Platform):
        """Test bus 0 qubit control instance."""
        element = platform.get_element(alias=InstrumentName.QBLOX_QCM.value)
        assert isinstance(element, AWG)

    def test_bus_1_awg_instance(self, platform: Platform):
        """Test bus 1 qubit readout instance."""
        element = platform.get_element(alias=InstrumentName.QBLOX_QRM.value)
        assert isinstance(element, AWGAnalogDigitalConverter)

    @patch("qililab.data_management.open")
    @patch("qililab.data_management.YAML.dump")
    def test_platform_manager_dump_method(self, mock_dump: MagicMock, mock_open: MagicMock, platform: Platform):
        """Test PlatformManager dump method."""
        save_platform(path="runcard.yml", platform=platform)
        mock_open.assert_called_once_with(file=Path("runcard.yml"), mode="w", encoding="utf-8")
        mock_dump.assert_called_once()

    def test_get_bus_by_qubit_index(self, platform: Platform):
        """Test get_bus_by_qubit_index method."""
        _, control_bus, readout_bus = platform._get_bus_by_qubit_index(0)
        assert isinstance(control_bus, Bus)
        assert isinstance(readout_bus, Bus)
        assert not isinstance(control_bus.system_control, ReadoutSystemControl)
        assert isinstance(readout_bus.system_control, ReadoutSystemControl)

    def test_get_bus_by_qubit_index_raises_error(self, platform: Platform):
        """Test that the get_bus_by_qubit_index method raises an error when there is no bus connected to the port
        of the given qubit."""
        platform.buses[0].settings.port = 100
        with pytest.raises(
            ValueError,
            match="There can only be one bus connected to a port. There are 0 buses connected to port drive_q0",
        ):
            platform._get_bus_by_qubit_index(0)
        platform.buses[0].settings.port = 0  # Setting it back to normal to not disrupt future tests

    @pytest.mark.parametrize("alias", ["drive_line_bus", "feedline_input_output_bus", "foobar"])
    def test_get_bus_by_alias(self, platform: Platform, alias):
        """Test get_bus_by_alias method"""
        bus = platform._get_bus_by_alias(alias)
        if alias == "foobar":
            assert bus is None
        if bus is not None:
            assert bus in platform.buses

    def test_print_platform(self, platform: Platform):
        """Test print platform."""
        assert str(platform) == str(YAML().dump(platform.to_dict(), io.BytesIO()))

    # I'm leaving this test here, because there is no test_instruments.py, but should be moved there when created
    def test_print_instruments(self, platform: Platform):
        """Test print instruments."""
        assert str(platform.instruments) == str(YAML().dump(platform.instruments._short_dict(), io.BytesIO()))

    def test_serialization(self, platform: Platform):
        """Test that a serialization of the Platform is possible"""
        runcard_dict = platform.to_dict()
        assert isinstance(runcard_dict, dict)

        new_platform = Platform(runcard=Runcard(**runcard_dict))
        assert isinstance(new_platform, Platform)
        assert str(new_platform) == str(platform)
        assert str(new_platform.name) == str(platform.name)
        assert str(new_platform.device_id) == str(platform.device_id)
        assert str(new_platform.buses) == str(platform.buses)
        assert str(new_platform.chip) == str(platform.chip)
        assert str(new_platform.instruments) == str(platform.instruments)
        assert str(new_platform.instrument_controllers) == str(platform.instrument_controllers)

        new_runcard_dict = new_platform.to_dict()
        assert isinstance(new_runcard_dict, dict)
        assert new_runcard_dict == runcard_dict

        newest_platform = Platform(runcard=Runcard(**new_runcard_dict))
        assert isinstance(newest_platform, Platform)
        assert str(newest_platform) == str(new_platform)
        assert str(newest_platform.name) == str(new_platform.name)
        assert str(newest_platform.device_id) == str(new_platform.device_id)
        assert str(newest_platform.buses) == str(new_platform.buses)
        assert str(newest_platform.chip) == str(new_platform.chip)
        assert str(newest_platform.instruments) == str(new_platform.instruments)
        assert str(newest_platform.instrument_controllers) == str(new_platform.instrument_controllers)


class TestMethods:
    """Unit tests for the methods of the Platform class."""

    def test_compile_circuit(self, platform: Platform):
        """Test the compilation of a qibo Circuit."""
        circuit = Circuit(1)
        circuit.add(gates.X(0))
        circuit.add(gates.Y(0))
        circuit.add(gates.M(0))

        self._compile_and_assert(platform, circuit, 3)

    def test_compile_pulse_schedule(self, platform: Platform):
        """Test the compilation of a qibo Circuit."""
        pulse_schedule = PulseSchedule()
        drag_pulse = Pulse(
            amplitude=1, phase=0.5, duration=200, frequency=1e9, pulse_shape=Drag(num_sigmas=4, drag_coefficient=0.5)
        )
        readout_pulse = Pulse(amplitude=1, phase=0.5, duration=1500, frequency=1e9, pulse_shape=Rectangular())
        pulse_schedule.add_event(PulseEvent(pulse=drag_pulse, start_time=0), port="drive_q0", port_delay=0)
        pulse_schedule.add_event(
            PulseEvent(pulse=readout_pulse, start_time=200, qubit=0), port="feedline_input", port_delay=0
        )

        self._compile_and_assert(platform, pulse_schedule, 2)

    def _compile_and_assert(self, platform: Platform, program: Circuit | PulseSchedule, len_sequences: int):
        sequences = platform.compile(program=program, num_avg=1000, repetition_duration=2000, num_bins=1)
        assert isinstance(sequences, dict)
        assert len(sequences) == len_sequences
        for alias, sequences in sequences.items():
            assert alias in {bus.alias for bus in platform.buses}
            assert isinstance(sequences, list)
            assert len(sequences) == 1
            assert isinstance(sequences[0], Sequence)
            assert sequences[0]._program.duration == 2000 * 1000 + 4

    def test_execute_qprogram(self, platform: Platform):
        """Test that the execute method compiles the qprogram, calls the buses to run and return the results."""
        drive_wf = IQPair(I=Square(amplitude=1.0, duration=40), Q=Square(amplitude=0.0, duration=40))
        readout_wf = IQPair(I=Square(amplitude=1.0, duration=120), Q=Square(amplitude=0.0, duration=120))
        weights_wf = IQPair(I=Square(amplitude=1.0, duration=2000), Q=Square(amplitude=0.0, duration=2000))
        qprogram = QProgram()
        qprogram.play(bus="drive_line_q0_bus", waveform=drive_wf)
        qprogram.sync()
        qprogram.play(bus="feedline_input_output_bus", waveform=readout_wf)
        qprogram.acquire(bus="feedline_input_output_bus", weights=weights_wf)

        with patch.object(Bus, "upload_qpysequence") as upload:
            with patch.object(Bus, "run") as run:
                with patch.object(Bus, "acquire_qprogram_results") as acquire_qprogram_results:
                    with patch.object(QbloxModule, "desync_sequencers") as desync:
                        acquire_qprogram_results.return_value = 123
                        results = platform.execute_qprogram(qprogram=qprogram)

        assert upload.call_count == 2
        assert run.call_count == 2
        acquire_qprogram_results.assert_called_once()
<<<<<<< HEAD
        assert results == {"feedline_input_output_bus": [123]}
=======
        assert results == {"feedline_input_output_bus": 123}
>>>>>>> 05a64528
        desync.assert_called()

    def test_execute(self, platform: Platform):
        """Test that the execute method calls the buses to run and return the results."""
        # Define pulse schedule
        pulse_schedule = PulseSchedule()
        drag_pulse = Pulse(
            amplitude=1, phase=0.5, duration=200, frequency=1e9, pulse_shape=Drag(num_sigmas=4, drag_coefficient=0.5)
        )
        readout_pulse = Pulse(amplitude=1, phase=0.5, duration=1500, frequency=1e9, pulse_shape=Rectangular())
        pulse_schedule.add_event(PulseEvent(pulse=drag_pulse, start_time=0), port="drive_q0", port_delay=0)
        pulse_schedule.add_event(
            PulseEvent(pulse=readout_pulse, start_time=200, qubit=0), port="feedline_input", port_delay=0
        )
        with patch.object(Bus, "upload") as upload:
            with patch.object(Bus, "run") as run:
                with patch.object(Bus, "acquire_result") as acquire_result:
                    with patch.object(QbloxModule, "desync_sequencers") as desync:
                        acquire_result.return_value = 123
                        result = platform.execute(
                            program=pulse_schedule, num_avg=1000, repetition_duration=2000, num_bins=1
                        )

        assert upload.call_count == len(pulse_schedule.elements)
        assert run.call_count == len(pulse_schedule.elements)
        acquire_result.assert_called_once_with()
        assert result == 123
        desync.assert_called()

    def test_execute_with_queue(self, platform: Platform):
        """Test that the execute method adds the obtained results to the given queue."""
        queue: Queue = Queue()
        with patch.object(Bus, "upload"):
            with patch.object(Bus, "run"):
                with patch.object(Bus, "acquire_result") as acquire_result:
                    with patch.object(QbloxModule, "desync_sequencers") as desync:
                        acquire_result.return_value = 123
                        _ = platform.execute(
                            program=PulseSchedule(), num_avg=1000, repetition_duration=2000, num_bins=1, queue=queue
                        )

        assert len(queue.queue) == 1
        assert queue.get() == 123
        desync.assert_called()

    def test_execute_raises_error_if_no_readout_buses_present(self, platform: Platform):
        """Test that `Platform.execute` raises an error when the platform contains more than one readout bus."""
        platform.buses.elements = []
        with pytest.raises(ValueError, match="There are no readout buses in the platform."):
            with patch.object(QbloxModule, "desync_sequencers") as desync:
                platform.execute(program=PulseSchedule(), num_avg=1000, repetition_duration=2000, num_bins=1)
            desync.assert_called()

    def test_execute_raises_error_if_more_than_one_readout_bus_present(self, platform: Platform):
        """Test that `Platform.execute` raises an error when the platform contains more than one readout bus."""
        platform.buses.add(
            Bus(
                settings=copy.deepcopy(Galadriel.buses[1]),
                platform_instruments=platform.instruments,
                chip=platform.chip,
            )
        )

        with patch.object(Bus, "upload"):
            with patch.object(Bus, "run"):
                with patch.object(Bus, "acquire_result"):
                    with patch("qililab.platform.platform.logger") as mock_logger:
                        with patch.object(QbloxModule, "desync_sequencers") as desync:
                            _ = platform.execute(
                                program=PulseSchedule(), num_avg=1000, repetition_duration=2000, num_bins=1
                            )

        mock_logger.error.assert_called_once_with("Only One Readout Bus allowed. Reading only from the first one.")
        desync.assert_called()

    @pytest.mark.parametrize("parameter", [Parameter.AMPLITUDE, Parameter.DURATION, Parameter.PHASE])
    @pytest.mark.parametrize("gate", ["I(0)", "X(0)", "Y(0)"])
    def test_get_parameter_of_gates(self, parameter, gate, platform: Platform):
        """Test the ``get_parameter`` method with gates."""
        gate_settings = platform.gates_settings.gates[gate][0]
        assert platform.get_parameter(parameter=parameter, alias=gate) == getattr(gate_settings.pulse, parameter.value)

    @pytest.mark.parametrize("parameter", [Parameter.DRAG_COEFFICIENT, Parameter.NUM_SIGMAS])
    @pytest.mark.parametrize("gate", ["X(0)", "Y(0)"])
    def test_get_parameter_of_pulse_shapes(self, parameter, gate, platform: Platform):
        """Test the ``get_parameter`` method with gates."""
        gate_settings = platform.gates_settings.gates[gate][0]
        assert platform.get_parameter(parameter=parameter, alias=gate) == gate_settings.pulse.shape[parameter.value]

    def test_get_parameter_of_gates_raises_error(self, platform: Platform):
        """Test that the ``get_parameter`` method with gates raises an error when a gate is not found."""
        with pytest.raises(KeyError, match="Gate Drag for qubits 3 not found in settings"):
            platform.get_parameter(parameter=Parameter.AMPLITUDE, alias="Drag(3)")

    @pytest.mark.parametrize("parameter", [Parameter.DELAY_BETWEEN_PULSES, Parameter.DELAY_BEFORE_READOUT])
    def test_get_parameter_of_platform(self, parameter, platform: Platform):
        """Test the ``get_parameter`` method with platform parameters."""
        value = getattr(platform.gates_settings, parameter.value)
        assert value == platform.get_parameter(parameter=parameter, alias="platform")

    def test_get_parameter_with_delay(self, platform: Platform):
        """Test the ``get_parameter`` method with the delay of a bus."""
        bus = platform._get_bus_by_alias(alias="drive_line_q0_bus")
        assert bus is not None
        assert bus.delay == platform.get_parameter(parameter=Parameter.DELAY, alias="drive_line_q0_bus")

    @pytest.mark.parametrize(
        "parameter",
        [Parameter.IF, Parameter.GAIN, Parameter.LO_FREQUENCY, Parameter.OFFSET_OUT0, Parameter.OFFSET_OUT2],
    )
    def test_get_parameter_of_bus(self, parameter, platform: Platform):
        """Test the ``get_parameter`` method with the parameters of a bus."""
        CHANNEL_ID = 0
        bus = platform._get_bus_by_alias(alias="drive_line_q0_bus")
        assert bus is not None
        assert bus.get_parameter(parameter=parameter, channel_id=CHANNEL_ID) == platform.get_parameter(
            parameter=parameter, alias="drive_line_q0_bus", channel_id=CHANNEL_ID
        )

    def test_get_parameter_of_qblox_module_without_channel_id(self, platform: Platform):
        """Test that getting a parameter of a ``QbloxModule`` with multiple sequencers without specifying a channel
        id still works."""
        bus = platform._get_bus_by_alias(alias="drive_line_q0_bus")
        awg = bus.system_control.instruments[0]
        assert isinstance(awg, QbloxModule)
        sequencer = awg.get_sequencers_from_chip_port_id(bus.port)[0]
        assert (sequencer.gain_i, sequencer.gain_q) == platform.get_parameter(
            parameter=Parameter.GAIN, alias="drive_line_q0_bus"
        )

    def test_get_parameter_of_qblox_module_without_channel_id_and_1_sequencer(self, platform: Platform):
        """Test that we can get a parameter of a ``QbloxModule`` with one sequencers without specifying a channel
        id."""
        bus = platform._get_bus_by_alias(alias="drive_line_q0_bus")
        assert isinstance(bus, Bus)
        qblox_module = bus.system_control.instruments[0]
        assert isinstance(qblox_module, QbloxModule)
        qblox_module.settings.num_sequencers = 1
        assert platform.get_parameter(parameter=Parameter.GAIN, alias="drive_line_q0_bus") == bus.get_parameter(
            parameter=Parameter.GAIN
        )<|MERGE_RESOLUTION|>--- conflicted
+++ resolved
@@ -243,11 +243,7 @@
         assert upload.call_count == 2
         assert run.call_count == 2
         acquire_qprogram_results.assert_called_once()
-<<<<<<< HEAD
-        assert results == {"feedline_input_output_bus": [123]}
-=======
         assert results == {"feedline_input_output_bus": 123}
->>>>>>> 05a64528
         desync.assert_called()
 
     def test_execute(self, platform: Platform):
