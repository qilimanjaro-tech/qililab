"""Tests for the Platform class."""

import copy
import io
import re
import warnings
from pathlib import Path
from queue import Queue
from types import MethodType
from unittest.mock import MagicMock, create_autospec, patch

import numpy as np
import pytest
from qibo import gates
from qibo.models import Circuit
from qpysequence import Sequence, Waveforms
from ruamel.yaml import YAML
from tests.data import Galadriel, SauronQDevil, SauronQuantumMachines, SauronSpiRack, SauronYokogawa
from tests.test_utils import build_platform

from qililab import Arbitrary, save_platform
from qililab.constants import DEFAULT_PLATFORM_NAME
from qililab.digital import DigitalTranspilationConfig
from qililab.exceptions import ExceptionGroup
from qililab.instrument_controllers import InstrumentControllers
from qililab.instruments import SGS100A
from qililab.instruments.instruments import Instruments
from qililab.instruments.qblox import QbloxModule
from qililab.instruments.quantum_machines import QuantumMachinesCluster
from qililab.platform import Bus, Buses, Platform
from qililab.pulse import Drag, Pulse, PulseEvent, PulseSchedule, Rectangular
from qililab.qprogram import Calibration, Domain, Experiment, QProgram
from qililab.qprogram.crosstalk_matrix import CrosstalkMatrix
from qililab.result.database import get_db_manager
from qililab.result.qblox_results import QbloxResult
from qililab.result.qprogram.qprogram_results import QProgramResults
from qililab.result.qprogram.quantum_machines_measurement_result import QuantumMachinesMeasurementResult
from qililab.settings import AnalogCompilationSettings, DigitalCompilationSettings, Runcard
from qililab.settings.analog.flux_control_topology import FluxControlTopology
from qililab.settings.digital.gate_event_settings import GateEventSettings
from qililab.typings.enums import InstrumentName, Parameter
from qililab.waveforms import Chained, IQPair, Ramp, Square


@pytest.fixture(name="platform")
def fixture_platform():
    return build_platform(runcard=Galadriel.runcard)


@pytest.fixture(name="platform_quantum_machines")
def fixture_platform_quantum_machines():
    return build_platform(runcard=SauronQuantumMachines.runcard)


@pytest.fixture(name="platform_spi")
def fixture_platform_spi():
    return build_platform(runcard=SauronSpiRack.runcard)


@pytest.fixture(name="platform_qdevil")
def fixture_platform_qdevil():
    return build_platform(runcard=SauronQDevil.runcard)


@pytest.fixture(name="platform_yokogawa")
def fixture_platform_yokogawa():
    return build_platform(runcard=SauronYokogawa.runcard)


@pytest.fixture(name="runcard")
def fixture_runcard():
    return Runcard(**copy.deepcopy(Galadriel.runcard))


@pytest.fixture(name="platform_with_orphan_digital_bus")
def fixture_platform_with_orphan_digital_bus():
    """
    Platform fixture where a bus alias is defined in runcard.digital.buses
    but not in the main runcard.buses list.
    The input 'runcard' is a deepcopy from Galadriel.runcard.
    """
    # Start from base Galadriel runcard
    runcard = copy.deepcopy(Galadriel.runcard)

    # Adding an orphan digital flux bus to the platform
    # Notice the need to be flux, since those are the ones that get always loaded when compiling.
    orphan_alias = "orphan_digital_q2_flux_bus_that_does_not_exist_in_main_buses"
    runcard["digital"]["buses"][orphan_alias] = {
        "line": "flux",
        "qubits": [2],
        "delay": 0,
        "distortions": [],
    }

    # Ensure the orphan_alias is NOT in the main runcard.buses list.
    # For Galadriel.runcard, a unique name like this won't exist in the main buses.
    return build_platform(runcard)


@pytest.fixture(name="qblox_results")
def fixture_qblox_results():
    return [
        {
            "scope": {
                "path0": {"data": [], "out-of-range": False, "avg_cnt": 0},
                "path1": {"data": [], "out-of-range": False, "avg_cnt": 0},
            },
            "bins": {
                "integration": {"path0": [1], "path1": [1]},
                "threshold": [0],
                "avg_cnt": [1],
            },
            "qubit": 0,
            "measurement": 0,
        },
        {
            "scope": {
                "path0": {"data": [], "out-of-range": False, "avg_cnt": 0},
                "path1": {"data": [], "out-of-range": False, "avg_cnt": 0},
            },
            "bins": {
                "integration": {"path0": [1], "path1": [1]},
                "threshold": [1],
                "avg_cnt": [1],
            },
            "qubit": 0,
            "measurement": 1,
        },
        {
            "scope": {
                "path0": {"data": [], "out-of-range": False, "avg_cnt": 0},
                "path1": {"data": [], "out-of-range": False, "avg_cnt": 0},
            },
            "bins": {
                "integration": {"path0": [1], "path1": [1]},
                "threshold": [2],
                "avg_cnt": [1],
            },
            "qubit": 1,
            "measurement": 0,
        },
        {
            "scope": {
                "path0": {"data": [], "out-of-range": False, "avg_cnt": 0},
                "path1": {"data": [], "out-of-range": False, "avg_cnt": 0},
            },
            "bins": {
                "integration": {"path0": [1], "path1": [1]},
                "threshold": [3],
                "avg_cnt": [1],
            },
            "qubit": 1,
            "measurement": 1,
        },
    ]


@pytest.fixture(name="flux_to_bus_topology")
def get_flux_to_bus_topology():
    flux_control_topology_dict = [
        {"flux": "phix_q0", "bus": "flux_line_phix_q0"},
        {"flux": "phiz_q0", "bus": "flux_line_phiz_q0"},
        {"flux": "phix_q1", "bus": "flux_line_phix_q1"},
        {"flux": "phiz_q1", "bus": "flux_line_phiz_q1"},
        {"flux": "phix_c0_1", "bus": "flux_line_phix_c0_1"},
        {"flux": "phiz_c0_1", "bus": "flux_line_phiz_c0_1"},
    ]
    return [FluxControlTopology(**flux_control) for flux_control in flux_control_topology_dict]


@pytest.fixture(name="calibration")
def get_calibration():
    readout_duration = 2000
    readout_amplitude = 1.0
    r_wf_I = Square(amplitude=readout_amplitude, duration=readout_duration)
    r_wf_Q = Square(amplitude=0.0, duration=readout_duration)
    readout_waveform = IQPair(I=r_wf_I, Q=r_wf_Q)
    weights_shape = Square(amplitude=1, duration=readout_duration)
    weights = IQPair(I=weights_shape, Q=weights_shape)

    measurement_qp = QProgram()
    measurement_qp.measure(bus="readout_bus", waveform=readout_waveform, weights=weights)

    calibration = Calibration()
    calibration.add_block(name="measurement", block=measurement_qp.body)

    return calibration


@pytest.fixture(name="calibration_with_preparation_block")
def get_calibration_with_preparation_block():
    readout_duration = 2000
    readout_amplitude = 1.0
    r_wf_I = Square(amplitude=readout_amplitude, duration=readout_duration)
    r_wf_Q = Square(amplitude=0.0, duration=readout_duration)
    readout_waveform = IQPair(I=r_wf_I, Q=r_wf_Q)
    weights_shape = Square(amplitude=1, duration=readout_duration)
    weights = IQPair(I=weights_shape, Q=weights_shape)

    preparation_wf = Chained(
        waveforms=[Ramp(from_amplitude=0.0, to_amplitude=1.0, duration=100), Square(amplitude=1.0, duration=200)]
    )
    preparation_qp = QProgram()
    preparation_qp.play(bus="flux_line_phix_q0", waveform=preparation_wf)
    preparation_qp.play(bus="flux_line_phiz_q0", waveform=preparation_wf)

    measurement_qp = QProgram()
    measurement_qp.measure(bus="readout_bus", waveform=readout_waveform, weights=weights)

    calibration = Calibration()
    calibration.add_block(name="preparation", block=preparation_qp.body)
    calibration.add_block(name="measurement", block=measurement_qp.body)

    return calibration


@pytest.fixture(name="anneal_qprogram")
def get_anneal_qprogram(runcard, flux_to_bus_topology):
    platform = Platform(runcard=runcard)
    platform.analog_compilation_settings = flux_to_bus_topology
    anneal_waveforms = {
        next(element.bus for element in platform.analog_compilation_settings if element.flux == "phix_q0"): Arbitrary(
            np.array([0.0, 0.0, 0.0, 1.0])
        ),
        next(element.bus for element in platform.analog_compilation_settings if element.flux == "phiz_q0"): Arbitrary(
            np.array([0.0, 0.0, 0.0, 2.0])
        ),
    }
    num_averages = 2
    num_shots = 1
    readout_duration = 2000
    readout_amplitude = 1.0
    r_wf_I = Square(amplitude=readout_amplitude, duration=readout_duration)
    r_wf_Q = Square(amplitude=0.0, duration=readout_duration)
    readout_waveform = IQPair(I=r_wf_I, Q=r_wf_Q)
    weights_shape = Square(amplitude=1, duration=readout_duration)
    weights = IQPair(I=weights_shape, Q=weights_shape)

    qp_anneal = QProgram()
    shots_variable = qp_anneal.variable("num_shots", Domain.Scalar, int)
    with qp_anneal.for_loop(variable=shots_variable, start=0, stop=num_shots, step=1):
        with qp_anneal.average(num_averages):
            for bus, waveform in anneal_waveforms.items():
                qp_anneal.play(bus=bus, waveform=waveform)
            qp_anneal.sync()
            with qp_anneal.block():
                qp_anneal.measure(bus="readout_bus", waveform=readout_waveform, weights=weights)
    return qp_anneal


@pytest.fixture(name="anneal_qprogram_with_preparation")
def get_anneal_qprogram_with_preparation(runcard, flux_to_bus_topology):
    platform = Platform(runcard=runcard)
    platform.analog_compilation_settings = flux_to_bus_topology
    anneal_waveforms = {
        next(element.bus for element in platform.analog_compilation_settings if element.flux == "phix_q0"): Arbitrary(
            np.array([0.0, 0.0, 0.0, 1.0])
        ),
        next(element.bus for element in platform.analog_compilation_settings if element.flux == "phiz_q0"): Arbitrary(
            np.array([0.0, 0.0, 0.0, 2.0])
        ),
    }
    num_averages = 2
    num_shots = 1
    readout_duration = 2000
    readout_amplitude = 1.0
    r_wf_I = Square(amplitude=readout_amplitude, duration=readout_duration)
    r_wf_Q = Square(amplitude=0.0, duration=readout_duration)
    readout_waveform = IQPair(I=r_wf_I, Q=r_wf_Q)
    weights_shape = Square(amplitude=1, duration=readout_duration)
    weights = IQPair(I=weights_shape, Q=weights_shape)
    preparation_wf = Chained(
        waveforms=[Ramp(from_amplitude=0.0, to_amplitude=1.0, duration=100), Square(amplitude=1.0, duration=200)]
    )

    qp_anneal = QProgram()
    shots_variable = qp_anneal.variable("num_shots", Domain.Scalar, int)
    with qp_anneal.for_loop(variable=shots_variable, start=0, stop=num_shots, step=1):
        with qp_anneal.average(num_averages):
            with qp_anneal.block():
                qp_anneal.play(bus="flux_line_phix_q0", waveform=preparation_wf)
                qp_anneal.play(bus="flux_line_phiz_q0", waveform=preparation_wf)
            qp_anneal.sync()
            for bus, waveform in anneal_waveforms.items():
                qp_anneal.play(bus=bus, waveform=waveform)
            qp_anneal.sync()
            with qp_anneal.block():
                qp_anneal.measure(bus="readout_bus", waveform=readout_waveform, weights=weights)
    return qp_anneal


class TestPlatformInitialization:
    """Unit tests for the Platform class initialization"""

    def test_init_method(self, runcard):
        """Test initialization of the class"""
        platform = Platform(runcard=runcard)

        assert platform.name == runcard.name
        assert isinstance(platform.name, str)
        assert isinstance(platform.digital_compilation_settings, DigitalCompilationSettings)
        assert isinstance(platform.analog_compilation_settings, AnalogCompilationSettings)
        assert isinstance(platform.instruments, Instruments)
        assert isinstance(platform.instrument_controllers, InstrumentControllers)
        assert isinstance(platform.buses, Buses)
        assert platform._connected_to_instruments is False


class TestPlatform:
    """Unit tests checking the Platform class."""

    def test_platform_name(self, platform: Platform):
        """Test platform name."""
        assert platform.name == DEFAULT_PLATFORM_NAME

    def test_initial_setup_no_instrument_connection(self, platform: Platform):
        """Test platform raises and error if no instrument connection."""
        platform._connected_to_instruments = False
        with pytest.raises(
            AttributeError, match="Can not do initial_setup without being connected to the instruments."
        ):
            platform.initial_setup()

    @patch("qililab.typings.Parameter")
    def test_set_flux_parameter_qblox_channel0(self, mock_parameter, platform: Platform):
        """Test platform raises and error if no instrument connection."""
        platform.set_crosstalk(CrosstalkMatrix.from_buses(buses={"flux_line_q0_bus": {"flux_line_q0_bus": 0.1}}))
        platform.set_parameter(alias="flux_line_q0_bus", parameter=Parameter.FLUX, value=0.14)
        assert mock_parameter.OFFSET_OUT0.called_once()
        platform.set_crosstalk(CrosstalkMatrix.from_buses(buses={"flux_line_q1_bus": {"flux_line_q1_bus": 0.1}}))
        platform.set_parameter(alias="flux_line_q1_bus", parameter=Parameter.FLUX, value=0.14)
        assert mock_parameter.OFFSET_OUT1.called_once()
        platform.set_crosstalk(CrosstalkMatrix.from_buses(buses={"flux_line_q2_bus": {"flux_line_q2_bus": 0.1}}))
        platform.set_parameter(alias="flux_line_q2_bus", parameter=Parameter.FLUX, value=0.14)
        assert mock_parameter.OFFSET_OUT2.called_once()
        platform.set_crosstalk(CrosstalkMatrix.from_buses(buses={"flux_line_q3_bus": {"flux_line_q3_bus": 0.1}}))
        platform.set_parameter(alias="flux_line_q3_bus", parameter=Parameter.FLUX, value=0.14)
        assert mock_parameter.OFFSET_OUT3.called_once()

    @patch("qililab.typings.Parameter")
    def test_set_flux_parameter_spi(self, mock_parameter, platform_spi: Platform):
        """Test platform raises and error if no instrument connection."""
        platform_spi.set_crosstalk(CrosstalkMatrix.from_buses(buses={"spi_bus": {"spi_bus": 0.1}}))
        platform_spi.set_parameter(alias="spi_bus", parameter=Parameter.FLUX, value=0.14)
        assert mock_parameter.CURRENT.called_once()

    @patch("qililab.typings.Parameter")
    def test_set_flux_parameter_qdevil(self, mock_parameter, platform_qdevil: Platform):
        """Test platform raises and error if no instrument connection."""
        platform_qdevil.set_crosstalk(CrosstalkMatrix.from_buses(buses={"qdac_bus": {"qdac_bus": 0.1}}))
        platform_qdevil.set_parameter(alias="qdac_bus", parameter=Parameter.FLUX, value=0.14)
        assert mock_parameter.VOLTAGE.called_once()

    def test_set_flux_parameter_with_set_crosstalk(self, platform: Platform):
        """Test platform set FLUX parameter when crosstalk is given."""
        crosstalk_matrix = CrosstalkMatrix.from_buses(buses={"drive_line_q0_bus": {"drive_line_q0_bus": 0.1}})
        platform.set_crosstalk(crosstalk_matrix)
        platform.set_parameter(alias="drive_line_q0_bus", parameter=Parameter.FLUX, value=0.14, channel_id=0)
        assert crosstalk_matrix == platform.crosstalk
        assert platform.get_parameter(alias="drive_line_q0_bus", parameter=Parameter.FLUX, channel_id=0) == 0.14

    def test_set_flux_parameter_with_wrong_bus_raises_error(self, platform: Platform):
        """Test error raising when platform set FLUX alias is the wrong bus."""
        alias = "drive_line_q1_bus"
        crosstalk_matrix = CrosstalkMatrix.from_buses(buses={"drive_line_q0_bus": {"drive_line_q0_bus": 0.1}})
        error_string = f"{alias} not inside crosstalk matrix\n{crosstalk_matrix}"
        platform.set_crosstalk(crosstalk_matrix)
        with pytest.raises(ValueError, match=error_string):
            platform.set_parameter(alias=alias, parameter=Parameter.FLUX, value=0.14, channel_id=0)

    def test_set_flux_parameter_without_crosstalk_matrix_raises_error(self, platform: Platform):
        """Test error raised when the crostalk is not set"""
        error_string = "Crosstalk matrix has not been set"
        with pytest.raises(ValueError, match=error_string):
            platform.set_parameter(alias="drive_line_q0_bus", parameter=Parameter.FLUX, value=0.14, channel_id=0)

    def test_set_flux_parameter_without_instruments_raises_error(self, platform_yokogawa: Platform):
        """Test error raised when the instruments do not match the flux parameter"""
        error_string = "Flux bus must have one of these instruments:\nQCM, QRM, QRM-RF, QCM-RF, D5a, S4g, quantum_machines_cluster, qdevil_qdac2"
        with pytest.raises(ReferenceError, match=error_string):
            crosstalk_matrix = CrosstalkMatrix.from_buses(
                buses={"yokogawa_gs200_current_bus": {"yokogawa_gs200_current_bus": 0.1}}
            )
            platform_yokogawa.set_crosstalk(crosstalk=crosstalk_matrix)
            platform_yokogawa.set_parameter(
                alias="yokogawa_gs200_current_bus",
                parameter=Parameter.FLUX,
                value=0.14,
                channel_id=0,
            )

    def test_set_flux_parameter_too_many_instruments_raises_error(self, platform: Platform):
        """Test error raised when there is more than one instrument affected by the flux"""
        error_string = "Flux bus must not have more than one of these instruments:\nQCM, QRM, QRM-RF, QCM-RF, D5a, S4g, quantum_machines_cluster, qdevil_qdac2"
        with pytest.raises(NotImplementedError, match=error_string):
            crosstalk_matrix = CrosstalkMatrix.from_buses(
                buses={"flux_line_too_many_instr": {"flux_line_too_many_instr": 0.1}}
            )
            platform.set_crosstalk(crosstalk=crosstalk_matrix)
            platform.set_parameter(
                alias="flux_line_too_many_instr",
                parameter=Parameter.FLUX,
                value=0.14,
                channel_id=0,
            )

    def test_set_flux_to_zero(self, platform: Platform):
        """Test set_flux_to_zero function."""
        crosstalk_matrix = CrosstalkMatrix.from_buses(buses={"drive_line_q0_bus": {"drive_line_q0_bus": 0.1}})
        platform.set_crosstalk(crosstalk_matrix)
        platform.set_flux_to_zero()
        assert platform.get_parameter(alias="drive_line_q0_bus", parameter=Parameter.FLUX) == 0.0

    def test_set_flux_to_zero_without_crosstalk_raises_error(self, platform: Platform):
        """Test set_flux_to_zero function error without crosstalk."""
        error_string = "Crosstalk matrix has not been set"
        with pytest.raises(ValueError, match=error_string):
            platform.set_flux_to_zero()

    def test_set_bias_to_zero(self, platform: Platform):
        """Test set_bias_to_zero function."""
        crosstalk_matrix = CrosstalkMatrix.from_buses(buses={"drive_line_q0_bus": {"drive_line_q0_bus": 0.1}})
        platform.set_crosstalk(crosstalk_matrix)
        platform.set_bias_to_zero()
        assert platform.get_parameter(alias="drive_line_q0_bus", parameter=Parameter.OFFSET_OUT0) == 0.0

    def test_set_bias_to_zero_without_crosstalk_raises_error(self, platform: Platform):
        """Test set_bias_to_zero function error without crosstalk."""
        error_string = "Neither crosstalk matrix nor bus_list has been set"
        with pytest.raises(ValueError, match=error_string):
            platform.set_bias_to_zero()

    def test_set_parameter_no_instrument_connection_QBLOX(self, platform: Platform):
        """Test platform raises and error if no instrument connection."""
        platform._connected_to_instruments = False
        platform.set_parameter(alias="drive_line_q0_bus", parameter=Parameter.IF, value=0.14e6, channel_id=0)
        assert platform.get_parameter(alias="drive_line_q0_bus", parameter=Parameter.IF, channel_id=0) == 0.14e6

        platform.set_crosstalk(CrosstalkMatrix.from_buses(buses={"drive_line_q0_bus": {"drive_line_q0_bus": 0.1}}))
        platform.set_parameter(alias="drive_line_q0_bus", parameter=Parameter.FLUX, value=0.14, channel_id=0)
        assert platform.get_parameter(alias="drive_line_q0_bus", parameter=Parameter.FLUX, channel_id=0) == 0.14

    @pytest.mark.parametrize(
        "bus, parameter, value",
        [
            ("drive_q0_rf", Parameter.LO_FREQUENCY, 5e9),
            ("drive_q0_rf", Parameter.IF, 14e6),
            ("drive_q0_rf", Parameter.GAIN, 0.001),
            ("readout_q0_rf", Parameter.LO_FREQUENCY, 8e9),
            ("readout_q0_rf", Parameter.IF, 16e6),
            ("readout_q0_rf", Parameter.GAIN, 0.002),
            ("drive_q0", Parameter.IF, 13e6),
            ("flux_q0", Parameter.FLUX, 0.5),
        ],
    )
    def test_set_parameter_no_instrument_connection_QM(self, bus: str, parameter: Parameter, value: float | str | bool):
        """Test platform raises and error if no instrument connection."""
        # Overwrite platform to use Quantum Machines:
        platform = build_platform(runcard=SauronQuantumMachines.runcard)
        platform._connected_to_instruments = False

        platform.set_crosstalk(CrosstalkMatrix.from_buses(buses={bus: {bus: 1}}))
        platform.set_parameter(alias=bus, parameter=parameter, value=value)
        assert platform.get_parameter(alias=bus, parameter=parameter) == value

    def test_connect_logger(self, platform: Platform):
        platform._connected_to_instruments = True
        platform.instrument_controllers = MagicMock()
        with patch("qililab.platform.platform.logger", autospec=True) as mock_logger:
            platform.connect()
        mock_logger.info.assert_called_once_with("Already connected to the instruments")

    def test_disconnect_logger(self, platform: Platform):
        platform._connected_to_instruments = True
        platform.instrument_controllers = MagicMock()
        with patch("qililab.platform.platform.logger", autospec=True) as mock_logger:
            platform.disconnect()
        mock_logger.info.assert_called_once_with("Disconnected from instruments")

    def test_disconnect_fail_logger(self, platform: Platform):
        platform._connected_to_instruments = False
        platform.instrument_controllers = MagicMock()
        with patch("qililab.platform.platform.logger", autospec=True) as mock_logger:
            platform.disconnect()
        mock_logger.info.assert_called_once_with("Already disconnected from the instruments")

    def test_get_element_method_unknown_returns_none(self, platform: Platform):
        """Test get_element method with unknown element."""
        element = platform.get_element(alias="ABC")
        assert element is None

    def test_get_element_with_gate(self, platform: Platform):
        """Test the get_element method with a gate alias."""
        p_gates = platform.digital_compilation_settings.gates.keys()
        all(isinstance(event, GateEventSettings) for gate in p_gates for event in platform.get_element(alias=gate))

    def test_str_magic_method(self, platform: Platform):
        """Test __str__ magic method."""
        str(platform)

    def test_gates_settings_instance(self, platform: Platform):
        """Test settings instance."""
        assert isinstance(platform.digital_compilation_settings, DigitalCompilationSettings)

    def test_buses_instance(self, platform: Platform):
        """Test buses instance."""
        assert isinstance(platform.buses, Buses)

    def test_bus_0_signal_generator_instance(self, platform: Platform):
        """Test bus 0 signal generator instance."""
        element = platform.get_element(alias="rs_0")
        assert isinstance(element, SGS100A)

    def test_bus_1_awg_instance(self, platform: Platform):
        """Test bus 1 qubit readout instance."""
        element = platform.get_element(alias=f"{InstrumentName.QBLOX_QRM.value}_0")
        assert isinstance(element, QbloxModule)

    @patch("qililab.data_management.open")
    @patch("qililab.data_management.YAML.dump")
    def test_platform_manager_dump_method(self, mock_dump: MagicMock, mock_open: MagicMock, platform: Platform):
        """Test PlatformManager dump method."""
        save_platform(path="runcard.yml", platform=platform)
        mock_open.assert_called_once_with(file=Path("runcard.yml"), mode="w", encoding="utf-8")
        mock_dump.assert_called_once()

    @pytest.mark.parametrize("alias", ["drive_line_q0_bus", "drive_line_q1_bus", "feedline_input_output_bus", "foobar"])
    def test_get_bus_by_alias(self, platform: Platform, alias):
        """Test get_bus_by_alias method"""
        bus = platform._get_bus_by_alias(alias)
        if alias == "foobar":
            assert bus is None
        else:
            assert bus in platform.buses

    def test_print_platform(self, platform: Platform):
        """Test print platform."""
        assert str(platform) == str(YAML().dump(platform.to_dict(), io.BytesIO()))

    # I'm leaving this test here, because there is no test_instruments.py, but should be moved there when created
    def test_print_instruments(self, platform: Platform):
        """Test print instruments."""
        assert str(platform.instruments) == str(YAML().dump(platform.instruments._short_dict(), io.BytesIO()))

    def test_serialization(self, platform: Platform):
        """Test that a serialization of the Platform is possible"""
        runcard_dict = platform.to_dict()
        assert isinstance(runcard_dict, dict)

        new_platform = Platform(runcard=Runcard(**runcard_dict))
        assert isinstance(new_platform, Platform)
        assert str(new_platform) == str(platform)
        assert str(new_platform.name) == str(platform.name)
        assert str(new_platform.buses) == str(platform.buses)
        assert str(new_platform.instruments) == str(platform.instruments)
        assert str(new_platform.instrument_controllers) == str(platform.instrument_controllers)

        new_runcard_dict = new_platform.to_dict()
        assert isinstance(new_runcard_dict, dict)
        assert new_runcard_dict == runcard_dict

        newest_platform = Platform(runcard=Runcard(**new_runcard_dict))
        assert isinstance(newest_platform, Platform)
        assert str(newest_platform) == str(new_platform)
        assert str(newest_platform.name) == str(new_platform.name)
        assert str(newest_platform.buses) == str(new_platform.buses)
        assert str(newest_platform.instruments) == str(new_platform.instruments)
        assert str(newest_platform.instrument_controllers) == str(new_platform.instrument_controllers)


class TestMethods:
    """Unit tests for the methods of the Platform class."""

    def test_session_success(self):
        """Test the session method when everything works successfully."""
        # Create an autospec of the Platform class
        platform = create_autospec(Platform, instance=True)

        # Manually set the session method to the real one
        platform.session = Platform.session.__get__(platform, Platform)

        # Run the session successfully
        with platform.session():
            pass  # Simulate a successful experiment execution

        # Ensure methods were called in the correct order
        platform.connect.assert_called_once()
        platform.initial_setup.assert_called_once()
        platform.turn_on_instruments.assert_called_once()

        # Ensure cleanup is called in reverse order
        platform.turn_off_instruments.assert_called_once()
        platform.disconnect.assert_called_once()

    def test_session_with_exception(self):
        """Test the session method when an exception occurs during execution."""
        # Create an autospec of the Platform class
        platform = create_autospec(Platform, instance=True)

        # Manually set the session method to the real one
        platform.session = Platform.session.__get__(platform, Platform)

        # Simulate an exception during the experiment
        with pytest.raises(AttributeError, match="Test Error"):
            with platform.session():
                raise AttributeError("Test Error")

        # Ensure methods were called in the correct order before the exception
        platform.connect.assert_called_once()
        platform.initial_setup.assert_called_once()
        platform.turn_on_instruments.assert_called_once()

        # Ensure cleanup is still called in reverse order even after the exception
        platform.turn_off_instruments.assert_called_once()
        platform.disconnect.assert_called_once()

    def test_session_with_exception_in_setup(self):
        """Test the session method when an error occurs before turning on instruments."""
        # Create an autospec of the Platform class
        platform = create_autospec(Platform, instance=True)

        # Manually set the session method to the real one
        platform.session = Platform.session.__get__(platform, Platform)

        # Raise an exception after connect() and initial_setup() but before turn_on_instruments()
        platform.turn_on_instruments.side_effect = Exception("Instrument failure")

        # Simulate an error after connect() and initial_setup() but before turn_on_instruments()
        with pytest.raises(Exception, match="Instrument failure"):
            with platform.session():
                pass  # The exception will occur inside the context

        # Ensure methods were called until the point of failure
        platform.connect.assert_called_once()
        platform.initial_setup.assert_called_once()
        platform.turn_on_instruments.assert_called_once()

        # Ensure turn_off_instruments is not called, but disconnect is called
        platform.turn_off_instruments.assert_not_called()
        platform.disconnect.assert_called_once()

    def test_session_with_exception_in_cleanup(self):
        """Test the session method when an exception occurs during cleanup."""
        # Create an autospec of the Platform class
        platform = create_autospec(Platform, instance=True)

        # Manually set the session method to the real one
        platform.session = Platform.session.__get__(platform, Platform)

        # Simulate turn_off_instruments failing
        platform.turn_off_instruments.side_effect = Exception("Turn off instruments error")

        # Simulate no exception during the experiment, but failure during cleanup
        with pytest.raises(Exception, match="Turn off instruments error"):
            with platform.session():
                pass  # No exception during the experiment

        # Ensure methods were called in the correct order
        platform.connect.assert_called_once()
        platform.initial_setup.assert_called_once()
        platform.turn_on_instruments.assert_called_once()

        # Ensure the exception is raised in cleanup
        platform.turn_off_instruments.assert_called_once()
        platform.disconnect.assert_called_once()

    def test_session_with_multiple_exceptions_in_cleanup(self):
        """Test the session method when multiple exceptions occur during cleanup."""
        # Create an autospec of the Platform class
        platform = create_autospec(Platform, instance=True)

        # Manually set the session method to the real one
        platform.session = Platform.session.__get__(platform, Platform)

        # Simulate turn_off_instruments and disconnect failing
        platform.turn_off_instruments.side_effect = Exception("Turn off instruments error")
        platform.disconnect.side_effect = Exception("Disconnect error")

        with pytest.raises(ExceptionGroup) as exc_info:
            with platform.session():
                pass

        # Ensure ExceptionGroup has captured all exceptions
        assert len(exc_info.value.exceptions) == 2
        assert str(exc_info.value.exceptions[0]) == "Turn off instruments error"
        assert str(exc_info.value.exceptions[1]) == "Disconnect error"

        # Ensure methods were called in the correct order
        platform.connect.assert_called_once()
        platform.initial_setup.assert_called_once()
        platform.turn_on_instruments.assert_called_once()
        platform.turn_off_instruments.assert_called_once()
        platform.disconnect.assert_called_once()

    @pytest.mark.parametrize("optimize", [True, False])
    def test_compile_circuit(self, optimize: bool, platform: Platform):
        """Test the compilation of a qibo Circuit."""
        circuit = Circuit(3)
        circuit.add(gates.X(0))
        circuit.add(gates.X(1))
        circuit.add(gates.Y(0))
        circuit.add(gates.Y(1))
        circuit.add(gates.M(0, 1, 2))

        self._compile_and_assert(platform, circuit, 6, optimize=optimize)

    def test_compile_circuit_raises_error_if_digital_settings_missing(self, platform: Platform):
        """Test the compilation of a qibo Circuit."""
        circuit = Circuit(3)
        circuit.add(gates.X(0))
        circuit.add(gates.X(1))
        circuit.add(gates.Y(0))
        circuit.add(gates.Y(1))
        circuit.add(gates.M(0, 1, 2))

        platform.digital_compilation_settings = None

        with pytest.raises(ValueError):
            _ = platform.compile(program=circuit, num_avg=1000, repetition_duration=200_000, num_bins=1)

    def test_compile_raises_error_if_digital_bus_not_in_main_buses(self, platform_with_orphan_digital_bus: Platform):
        """
        Test that platform.compile() raises a ValueError if a bus alias defined
        in runcard.digital.buses is not present in the main runcard.buses list.
        """
        platform = platform_with_orphan_digital_bus
        circuit = Circuit(1)
        circuit.add(gates.X(0))
        circuit.add(gates.M(0))

        # This is the expected error message format. Adjust if your PR has a different one.
        # The alias used in the fixture is "orphan_digital_q2_flux_bus_that_does_not_exist_in_main_buses"
        expected_error_message = "Bus with alias 'orphan_digital_q2_flux_bus_that_does_not_exist_in_main_buses' defined in Digital/Buses section of the Runcard, not found in main Buses section of the same Runcard."

        with pytest.raises(ValueError, match=re.escape(expected_error_message)):
            platform.compile(
                program=circuit,
                num_avg=1000,
                repetition_duration=200_000,
                num_bins=1
            )

    def test_compile_pulse_schedule(self, platform: Platform):
        """Test the compilation of a qibo Circuit."""
        pulse_schedule = PulseSchedule()
        drag_pulse = Pulse(
            amplitude=1, phase=0.5, duration=200, frequency=1e9, pulse_shape=Drag(num_sigmas=4, drag_coefficient=0.5)
        )
        readout_pulse = Pulse(amplitude=1, phase=0.5, duration=1500, frequency=1e9, pulse_shape=Rectangular())
        pulse_schedule.add_event(PulseEvent(pulse=drag_pulse, start_time=0), bus_alias="drive_line_q0_bus", delay=0)
        pulse_schedule.add_event(
            PulseEvent(pulse=readout_pulse, start_time=200, qubit=0), bus_alias="feedline_input_output_bus", delay=0
        )

        self._compile_and_assert(platform, pulse_schedule, 2)

    def _compile_and_assert(
        self, platform: Platform, program: Circuit | PulseSchedule, len_sequences: int, optimize: bool = False
    ):
        sequences_w_alias, _ = platform.compile(
            program=program,
            num_avg=1000,
            repetition_duration=200_000,
            num_bins=1,
            transpilation_config=DigitalTranspilationConfig(optimize=optimize),
        )
        assert isinstance(sequences_w_alias, dict)
        if not optimize:
            assert len(sequences_w_alias) == len_sequences
        else:
            assert len(sequences_w_alias) < len_sequences
        for alias, sequences in sequences_w_alias.items():
            assert alias in {bus.alias for bus in platform.buses}
            assert isinstance(sequences, list)
            assert all(isinstance(sequence, Sequence) for sequence in sequences)
            assert sequences[0]._program.duration == 200_000 * 1000 + 4 + 4 + 4

    @pytest.mark.parametrize(
        "qprogram_fixture, calibration_fixture",
        [
            ("anneal_qprogram", "calibration"),
            ("anneal_qprogram_with_preparation", "calibration_with_preparation_block"),
        ],
    )
    def test_execute_anneal_program(
        self,
        platform: Platform,
        qprogram_fixture: str,
        flux_to_bus_topology: list[FluxControlTopology],
        calibration_fixture: str,
        request,
    ):
        anneal_qprogram = request.getfixturevalue(qprogram_fixture)
        calibration = request.getfixturevalue(calibration_fixture)

        mock_execute_qprogram = MagicMock()
        mock_execute_qprogram.return_value = QProgramResults()
        platform.execute_qprogram = mock_execute_qprogram  # type: ignore[method-assign]
        platform.analog_compilation_settings.flux_control_topology = flux_to_bus_topology
        transpiler = MagicMock()
        transpiler.return_value = (1, 2)

        results = platform.execute_annealing_program(
            annealing_program_dict=[{"qubit_0": {"sigma_x": 0.1, "sigma_z": 0.2}}],
            transpiler=transpiler,
            calibration=calibration,
            num_averages=2,
            num_shots=1,
        )
        qprogram = mock_execute_qprogram.call_args[1]["qprogram"].with_calibration(calibration)
        assert str(anneal_qprogram) == str(qprogram)
        assert isinstance(results, QProgramResults)

    def test_execute_anneal_program_no_measurement_raises_error(self, platform: Platform, calibration):
        mock_execute_qprogram = MagicMock()
        platform.execute_qprogram = mock_execute_qprogram  # type: ignore[method-assign]
        transpiler = MagicMock()
        transpiler.return_value = (1, 2)
        error_string = "The calibrated measurement is not present in the calibration file."
        with pytest.raises(ValueError, match=error_string):
            platform.execute_annealing_program(
                annealing_program_dict=[{"qubit_0": {"sigma_x": 0.1, "sigma_z": 0.2}}],
                transpiler=transpiler,
                calibration=calibration,
                num_averages=2,
                num_shots=1,
                measurement_block="whatever",
            )

    def test_execute_experiment(self):
        """Test the execute_experiment method of the Platform class."""
        # Create an autospec of the Platform class
        platform = create_autospec(Platform, instance=True)

        # Manually set the execute_experiment method to the real one
        platform.execute_experiment = MethodType(Platform.execute_experiment, platform)

        # Mock database manager
        mock_database = MagicMock()
        platform.db_manager = mock_database

        # Create an autospec of the Experiment class and Calibration class
        mock_experiment = create_autospec(Experiment)

        expected_results_path = "mock/results/path/data.h5"

        # Mock the ExperimentExecutor to ensure it's used correctly
        with patch("qililab.platform.platform.ExperimentExecutor") as MockExecutor:
            mock_executor_instance = MockExecutor.return_value  # Mock instance of ExperimentExecutor
            mock_executor_instance.execute.return_value = expected_results_path

            # Call the method under test
            platform.db_manager = None
            results_path = platform.execute_experiment(experiment=mock_experiment, base_path="base_path")

            # Check that ExperimentExecutor was instantiated with the correct arguments
            MockExecutor.assert_called_once_with(
                platform=platform,
                experiment=mock_experiment,
                database=True,
                db_manager=None,
                base_path="base_path",
                optional_identifier=None,
                live_plot=True,
                slurm_execution=True,
                port_number=None,
            )

            # Ensure the execute method was called on the ExperimentExecutor instance
            mock_executor_instance.execute.assert_called_once()

            # Ensure that execute_experiment returns the correct value
            assert results_path == expected_results_path

    def test_execute_qprogram_with_qblox(self, platform: Platform):
        """Test that the execute method compiles the qprogram, calls the buses to run and return the results."""
        drive_wf = IQPair(I=Square(amplitude=1.0, duration=40), Q=Square(amplitude=0.0, duration=40))
        readout_wf = IQPair(I=Square(amplitude=1.0, duration=120), Q=Square(amplitude=0.0, duration=120))
        weights_wf = IQPair(I=Square(amplitude=1.0, duration=2000), Q=Square(amplitude=0.0, duration=2000))
        qprogram = QProgram()
        qprogram.play(bus="drive_line_q0_bus", waveform=drive_wf)
        qprogram.play(bus="drive_line_q1_bus", waveform=drive_wf)
        qprogram.sync()
        qprogram.play(bus="feedline_input_output_bus", waveform=readout_wf)
        qprogram.play(bus="feedline_input_output_bus_1", waveform=readout_wf)
        qprogram.qblox.acquire(bus="feedline_input_output_bus", weights=weights_wf)
        qprogram.qblox.acquire(bus="feedline_input_output_bus_1", weights=weights_wf)

        with (
            patch("builtins.open") as patched_open,
            patch.object(Bus, "upload_qpysequence") as upload,
            patch.object(Bus, "run") as run,
            patch.object(Bus, "acquire_qprogram_results") as acquire_qprogram_results,
            patch.object(QbloxModule, "sync_sequencer") as sync_sequencer,
            patch.object(QbloxModule, "desync_sequencer") as desync_sequencer,
        ):
            acquire_qprogram_results.return_value = [123]
            first_execution_results = platform.execute_qprogram(qprogram=qprogram)

            acquire_qprogram_results.return_value = [456]
            second_execution_results = platform.execute_qprogram(qprogram=qprogram)

            _ = platform.execute_qprogram(qprogram=qprogram, debug=True)

        # assert upload executed only once (2 because there are 2 buses)
        assert upload.call_count == 4

        # assert run executed all three times (6 because there are 2 buses)
        assert run.call_count == 12
        assert acquire_qprogram_results.call_count == 6  # only readout buses
        assert sync_sequencer.call_count == 12  # called as many times as run
        assert desync_sequencer.call_count == 12
        assert first_execution_results.results["feedline_input_output_bus"] == [123]
        assert first_execution_results.results["feedline_input_output_bus_1"] == [123]
        assert second_execution_results.results["feedline_input_output_bus"] == [456]
        assert second_execution_results.results["feedline_input_output_bus_1"] == [456]

        # assure only one debug was called
        assert patched_open.call_count == 1

    def test_execute_qprogram_with_qblox_distortions(self, platform: Platform):
        drive_wf = Square(amplitude=1.0, duration=4)
        qprogram = QProgram()
        qprogram.play(bus="drive_line_q0_bus", waveform=drive_wf)

        test_waveforms_q0 = Waveforms()
        test_waveforms_q0.add(array=[0.5, 1.0, 0.5, 0.0], index=0)
        test_waveforms_q0.add(array=[0.0, 0.0, 0.0, 0.0], index=1)

        with (
            patch("builtins.open"),
            patch.object(Bus, "upload_qpysequence") as upload,
            patch.object(Bus, "run"),
            patch.object(Bus, "acquire_qprogram_results"),
            patch.object(QbloxModule, "sync_sequencer"),
            patch.object(QbloxModule, "desync_sequencer"),
        ):
            _ = platform.execute_qprogram(qprogram=qprogram)
            assert test_waveforms_q0.to_dict() == upload.call_args_list[0].kwargs["qpysequence"]._waveforms.to_dict()

    def test_execute_qprogram_with_quantum_machines(self, platform_quantum_machines: Platform):
        """Test that the execute_qprogram method executes the qprogram for Quantum Machines correctly"""
        drive_wf = IQPair(I=Square(amplitude=1.0, duration=40), Q=Square(amplitude=0.0, duration=40))
        readout_wf = IQPair(I=Square(amplitude=1.0, duration=120), Q=Square(amplitude=0.0, duration=120))
        weights_wf = IQPair(I=Square(amplitude=1.0, duration=2000), Q=Square(amplitude=0.0, duration=2000))
        qprogram = QProgram()
        qprogram.play(bus="drive_q0_rf", waveform=drive_wf)
        qprogram.sync()
        qprogram.play(bus="readout_q0_rf", waveform=readout_wf)
        qprogram.measure(bus="readout_q0_rf", waveform=readout_wf, weights=weights_wf)

        with (
            patch("builtins.open") as patched_open,
            patch("qililab.platform.platform.generate_qua_script", return_value=None) as generate_qua,
            patch.object(QuantumMachinesCluster, "config") as config,
            patch.object(QuantumMachinesCluster, "append_configuration") as append_configuration,
            patch.object(QuantumMachinesCluster, "compile") as compile_program,
            patch.object(QuantumMachinesCluster, "run_compiled_program") as run_compiled_program,
            patch.object(QuantumMachinesCluster, "get_acquisitions") as get_acquisitions,
        ):
            cluster = platform_quantum_machines.get_element("qmm")
            config.return_value = cluster.settings.to_qua_config()

            get_acquisitions.return_value = {"I_0": np.array([1, 2, 3]), "Q_0": np.array([4, 5, 6])}
            first_execution_results = platform_quantum_machines.execute_qprogram(qprogram=qprogram)

            get_acquisitions.return_value = {"I_0": np.array([3, 2, 1]), "Q_0": np.array([6, 5, 4])}
            second_execution_results = platform_quantum_machines.execute_qprogram(qprogram=qprogram)

            _ = platform_quantum_machines.execute_qprogram(qprogram=qprogram, debug=True)

        assert compile_program.call_count == 3
        assert append_configuration.call_count == 3
        assert run_compiled_program.call_count == 3
        assert get_acquisitions.call_count == 3

        assert "readout_q0_rf" in first_execution_results.results
        assert len(first_execution_results.results["readout_q0_rf"]) == 1
        assert isinstance(first_execution_results.results["readout_q0_rf"][0], QuantumMachinesMeasurementResult)
        np.testing.assert_array_equal(first_execution_results.results["readout_q0_rf"][0].I, np.array([1, 2, 3]))
        np.testing.assert_array_equal(first_execution_results.results["readout_q0_rf"][0].Q, np.array([4, 5, 6]))

        assert "readout_q0_rf" in second_execution_results.results
        assert len(second_execution_results.results["readout_q0_rf"]) == 1
        assert isinstance(second_execution_results.results["readout_q0_rf"][0], QuantumMachinesMeasurementResult)
        np.testing.assert_array_equal(second_execution_results.results["readout_q0_rf"][0].I, np.array([3, 2, 1]))
        np.testing.assert_array_equal(second_execution_results.results["readout_q0_rf"][0].Q, np.array([6, 5, 4]))

        # assure only one debug was called
        assert patched_open.call_count == 1
        assert generate_qua.call_count == 1

    def test_execute_qprogram_with_quantum_machines_raises_error(self, platform_quantum_machines: Platform):
        """Test that the execute_qprogram method raises the exception if the qprogram failes"""

        error_string = "The QM `config` dictionary does not exist. Please run `initial_setup()` first."
        escaped_error_str = re.escape(error_string)
        platform_quantum_machines.compile = MagicMock()  # type: ignore # don't care about compilation
        platform_quantum_machines.compile.return_value = Exception(escaped_error_str)

        drive_wf = IQPair(I=Square(amplitude=1.0, duration=40), Q=Square(amplitude=0.0, duration=40))
        readout_wf = IQPair(I=Square(amplitude=1.0, duration=120), Q=Square(amplitude=0.0, duration=120))
        weights_wf = IQPair(I=Square(amplitude=1.0, duration=2000), Q=Square(amplitude=0.0, duration=2000))
        qprogram = QProgram()
        qprogram.play(bus="drive_q0_rf", waveform=drive_wf)
        qprogram.sync()
        qprogram.play(bus="readout_q0_rf", waveform=readout_wf)
        qprogram.measure(bus="readout_q0_rf", waveform=readout_wf, weights=weights_wf)

        with patch.object(QuantumMachinesCluster, "turn_off") as turn_off:
            with pytest.raises(ValueError, match=escaped_error_str):
                _ = platform_quantum_machines.execute_qprogram(qprogram=qprogram, debug=True)

        turn_off.assert_called_once_with()

    def test_execute(self, platform: Platform, qblox_results: list[dict]):
        """Test that the execute method calls the buses to run and return the results."""
        # Define pulse schedule
        pulse_schedule = PulseSchedule()
        drag_pulse = Pulse(
            amplitude=1, phase=0.5, duration=200, frequency=1e9, pulse_shape=Drag(num_sigmas=4, drag_coefficient=0.5)
        )
        readout_pulse = Pulse(amplitude=1, phase=0.5, duration=1500, frequency=1e9, pulse_shape=Rectangular())
        pulse_schedule.add_event(PulseEvent(pulse=drag_pulse, start_time=0), bus_alias="drive_line_q0_bus", delay=0)
        pulse_schedule.add_event(
            PulseEvent(pulse=readout_pulse, start_time=200, qubit=0), bus_alias="feedline_input_output_bus", delay=0
        )
        qblox_result = QbloxResult(qblox_raw_results=qblox_results, integration_lengths=[1, 1, 1, 1])
        with patch.object(Bus, "upload") as upload:
            with patch.object(Bus, "run") as run:
                with patch.object(Bus, "acquire_result") as acquire_result:
                    with patch.object(QbloxModule, "desync_sequencers") as desync:
                        acquire_result.return_value = qblox_result
                        result = platform.execute(
                            program=pulse_schedule, num_avg=1000, repetition_duration=2000, num_bins=1
                        )

        assert upload.call_count == len(pulse_schedule.elements)
        assert run.call_count == len(pulse_schedule.elements)
        acquire_result.assert_called_once_with()
        assert result == qblox_result
        desync.assert_called()

    def test_execute_with_queue(self, platform: Platform, qblox_results: list[dict]):
        """Test that the execute method adds the obtained results to the given queue."""
        queue: Queue = Queue()
        pulse_schedule = PulseSchedule()
        pulse_schedule.add_event(
            PulseEvent(
                pulse=Pulse(amplitude=1, phase=0.5, duration=1500, frequency=1e9, pulse_shape=Rectangular()),
                start_time=200,
                qubit=0,
            ),
            bus_alias="feedline_input_output_bus",
            delay=0,
        )
        qblox_result = QbloxResult(qblox_raw_results=qblox_results, integration_lengths=[1, 1, 1, 1])
        with patch.object(Bus, "upload"):
            with patch.object(Bus, "run"):
                with patch.object(Bus, "acquire_result") as acquire_result:
                    with patch.object(QbloxModule, "desync_sequencers") as desync:
                        acquire_result.return_value = qblox_result
                        _ = platform.execute(
                            program=pulse_schedule, num_avg=1000, repetition_duration=2000, num_bins=1, queue=queue
                        )

        assert len(queue.queue) == 1
        assert queue.get() == qblox_result
        desync.assert_called()

    def test_execute_returns_ordered_measurements(self, platform: Platform, qblox_results: list[dict]):
        """Test that executing with some circuit returns acquisitions with multiple measurements in same order
        as they appear in circuit"""

        # Define circuit
        c = Circuit(2)
        c.add([gates.M(1), gates.M(0), gates.M(0, 1)])  # without ordering, these are retrieved for each sequencer, so
        # the order from qblox qrm will be M(0),M(0),M(1),M(1)

        for idx, final_layout in enumerate([{0: 0, 1: 1}, {0: 1, 1: 0}]):
            platform.compile = MagicMock()  # type: ignore # don't care about compilation
            platform.compile.return_value = {"feedline_input_output_bus": None}, final_layout
            with patch.object(Bus, "upload"):
                with patch.object(Bus, "run"):
                    with patch.object(Bus, "acquire_result") as acquire_result:
                        with patch.object(QbloxModule, "desync_sequencers"):
                            acquire_result.return_value = QbloxResult(
                                qblox_raw_results=qblox_results, integration_lengths=[1, 1, 1, 1]
                            )
                            result = platform.execute(program=c, num_avg=1000, repetition_duration=2000, num_bins=1)

            # check that the order of #measurement # qubit is the same as in the circuit
            order_measurement_qubit = [(result["qubit"], result["measurement"]) for result in result.qblox_raw_results]  # type: ignore

            # Change the qubit mappings, given the final_layout:
            assert (
                order_measurement_qubit == [(1, 0), (0, 0), (0, 1), (1, 1)]
                if idx == 0
                else [(0, 0), (1, 0), (1, 1), (0, 1)]
            )

    def test_execute_no_readout_raises_error(self, platform: Platform, qblox_results: list[dict]):
        """Test that executing with some circuit returns acquisitions with multiple measurements in same order
        as they appear in circuit"""

        # Define circuit
        c = Circuit(2)
        c.add([gates.M(1), gates.M(0), gates.M(0, 1)])  # without ordering, these are retrieved for each sequencer, so
        # the order from qblox qrm will be M(0),M(0),M(1),M(1)

        # compile will return nothing and thus
        # readout_buses = [
        #     bus for bus in self.buses if isinstance(bus.system_control, ReadoutSystemControl) and bus.alias in programs
        # ]
        # in platform will be empty
        platform.compile = MagicMock()  # type: ignore # don't care about compilation
        platform.compile.return_value = {"drive_line_q0_bus": None}, {"q0": 0}
        with patch.object(Bus, "upload"):
            with patch.object(Bus, "run"):
                with patch.object(Bus, "acquire_result") as acquire_result:
                    with patch.object(QbloxModule, "desync_sequencers"):
                        acquire_result.return_value = QbloxResult(
                            qblox_raw_results=qblox_results, integration_lengths=[1, 1, 1, 1]
                        )
                        error_string = "There are no readout buses in the platform."
                        with pytest.raises(ValueError, match=error_string):
                            _ = platform.execute(program=c, num_avg=1000, repetition_duration=20_000, num_bins=1)

    def test_order_results_circuit_M_neq_acquisitions(self, platform: Platform, qblox_results: list[dict]):
        """Test that executing with some circuit returns acquisitions with multiple measurements in same order
        as they appear in circuit"""

        # Define circuit
        c = Circuit(2)
        c.add([gates.M(1), gates.M(0, 1)])  # without ordering, these are retrieved for each sequencer, so
        # the order from qblox qrm will be M(0),M(1),M(1)
        n_m = len([qubit for gate in c.queue for qubit in gate.qubits if isinstance(gate, gates.M)])

        platform.compile = MagicMock()  # type: ignore[method-assign] # don't care about compilation
        platform.compile.return_value = {"feedline_input_output_bus": None}, {"q0": 0}
        with patch.object(Bus, "upload"):
            with patch.object(Bus, "run"):
                with patch.object(Bus, "acquire_result") as acquire_result:
                    with patch.object(QbloxModule, "desync_sequencers"):
                        acquire_result.return_value = QbloxResult(
                            qblox_raw_results=qblox_results, integration_lengths=[1, 1, 1, 1]
                        )
                        error_string = f"Number of measurements in the circuit {n_m} does not match number of acquisitions {len(qblox_results)}"
                        with pytest.raises(ValueError, match=error_string):
                            _ = platform.execute(program=c, num_avg=1000, repetition_duration=2000, num_bins=1)

    def test_execute_raises_error_if_program_type_wrong(self, platform: Platform):
        """Test that `Platform.execute` raises an error if the program sent is not a Circuit or a PulseSchedule."""
        c = Circuit(1)
        c.add(gates.M(0))
        program = [c, c]
        with pytest.raises(
            ValueError,
            match=re.escape(
                f"Program to execute can only be either a single circuit or a pulse schedule. Got program of type {type(program)} instead"
            ),
        ):
            platform.execute(program=program, num_avg=1000, repetition_duration=2000, num_bins=1)

    def test_execute_stack_2qrm(self, platform: Platform):
        """Test that the execute stacks results when more than one qrm is called."""
        # build mock qblox results
        qblox_raw_results = QbloxResult(
            integration_lengths=[20],
            qblox_raw_results=[
                {
                    "scope": {
                        "path0": {"data": [1, 1, 1, 1, 1, 1, 1, 1], "out-of-range": False, "avg_cnt": 1000},
                        "path1": {"data": [0, 0, 0, 0, 0, 0, 0, 0], "out-of-range": False, "avg_cnt": 1000},
                    },
                    "bins": {
                        "integration": {"path0": [1, 1, 1, 1], "path1": [0, 0, 0, 0]},
                        "threshold": [0.5, 0.5, 0.5, 0.5],
                        "avg_cnt": [1000, 1000, 1000, 1000],
                    },
                    "qubit": 0,
                    "measurement": 0,
                }
            ],
        )
        pulse_schedule = PulseSchedule()
        # mock compile method
        platform.compile = MagicMock()  # type: ignore[method-assign]
        platform.compile.return_value = (
            {"feedline_input_output_bus": None, "feedline_input_output_bus_2": None},
            {"q0": 0},
        )
        # mock execution
        with patch.object(Bus, "upload"):
            with patch.object(Bus, "run"):
                with patch.object(Bus, "acquire_result") as acquire_result:
                    with patch.object(QbloxModule, "desync_sequencers"):
                        acquire_result.return_value = qblox_raw_results
                        result = platform.execute(
                            program=pulse_schedule, num_avg=1000, repetition_duration=2000, num_bins=1
                        )
        assert len(result.qblox_raw_results) == 2  # type: ignore[attr-defined]
        assert qblox_raw_results.qblox_raw_results[0] == result.qblox_raw_results[0]  # type: ignore[attr-defined]
        assert qblox_raw_results.qblox_raw_results[0] == result.qblox_raw_results[1]  # type: ignore[attr-defined]

    @pytest.mark.parametrize("parameter", [Parameter.AMPLITUDE, Parameter.DURATION, Parameter.PHASE])
    @pytest.mark.parametrize("gate", ["I(0)", "X(0)", "Y(0)"])
    @pytest.mark.parametrize("value", [1.0, 100, 0.0])
    def test_set_parameter_of_gates(self, parameter, gate, value, platform: Platform):
        """Test the ``get_parameter`` method with gates."""
        platform.set_parameter(parameter=parameter, alias=gate, value=value)
        gate_settings = platform.digital_compilation_settings.gates[gate][0]
        assert getattr(gate_settings.pulse, parameter.value) == value

        platform.digital_compilation_settings = None
        with pytest.raises(ValueError):
            platform.set_parameter(parameter=parameter, alias=gate, value=value)

    @pytest.mark.parametrize("parameter", [Parameter.AMPLITUDE, Parameter.DURATION, Parameter.PHASE])
    @pytest.mark.parametrize("gate", ["I(0)", "X(0)", "Y(0)"])
    def test_get_parameter_of_gates(self, parameter, gate, platform: Platform):
        """Test the ``get_parameter`` method with gates."""
        gate_settings = platform.digital_compilation_settings.gates[gate][0]
        assert platform.get_parameter(parameter=parameter, alias=gate) == getattr(gate_settings.pulse, parameter.value)

        platform.digital_compilation_settings = None
        with pytest.raises(ValueError):
            platform.get_parameter(parameter=parameter, alias=gate)

    @pytest.mark.parametrize("parameter", [Parameter.DRAG_COEFFICIENT, Parameter.NUM_SIGMAS])
    @pytest.mark.parametrize("gate", ["X(0)", "Y(0)"])
    def test_get_parameter_of_pulse_shapes(self, parameter, gate, platform: Platform):
        """Test the ``get_parameter`` method with gates."""
        gate_settings = platform.digital_compilation_settings.gates[gate][0]
        assert platform.get_parameter(parameter=parameter, alias=gate) == gate_settings.pulse.shape[parameter.value]

    def test_get_parameter_of_gates_raises_error(self, platform: Platform):
        """Test that the ``get_parameter`` method with gates raises an error when a gate is not found."""
        with pytest.raises(KeyError, match="Gate Drag for qubits 3 not found in settings"):
            platform.get_parameter(parameter=Parameter.AMPLITUDE, alias="Drag(3)")

    @pytest.mark.parametrize("parameter", [Parameter.DELAY_BEFORE_READOUT])
    def test_get_parameter_of_platform(self, parameter, platform: Platform):
        """Test the ``get_parameter`` method with platform parameters."""
        value = platform.get_parameter(parameter=parameter, alias="platform")
        assert value == 0

    @pytest.mark.parametrize("parameter", [Parameter.FLUX])
    def test_get_flux_parameter(self, parameter, platform: Platform):
        """Test the ``get_parameter`` method with platform flux parameters. The default as 0 is created"""
        value = platform.get_parameter(parameter=parameter, alias="flux_line_phix_q0")
        assert value == 0

    def test_get_parameter_with_delay(self, platform: Platform):
        """Test the ``get_parameter`` method with the delay of a bus."""
        value = platform.get_parameter(parameter=Parameter.DELAY, alias="drive_line_q0_bus")
        assert value == 0

    @pytest.mark.parametrize(
        "parameter",
        [Parameter.IF, Parameter.GAIN, Parameter.LO_FREQUENCY, Parameter.OFFSET_OUT0, Parameter.OFFSET_OUT2],
    )
    def test_get_parameter_of_bus(self, parameter, platform: Platform):
        """Test the ``get_parameter`` method with the parameters of a bus."""
        CHANNEL_ID = 0
        bus = platform._get_bus_by_alias(alias="drive_line_q0_bus")
        assert bus is not None
        assert bus.get_parameter(parameter=parameter, channel_id=CHANNEL_ID) == platform.get_parameter(
            parameter=parameter, alias="drive_line_q0_bus", channel_id=CHANNEL_ID
        )

    def test_no_bus_to_flux_raises_error(self, platform: Platform):
        """Test that if flux to bus topology is not specified an error is raised"""
        platform.analog_compilation_settings = None
        error_string = "Flux to bus topology not given in the runcard"
        with pytest.raises(ValueError, match=error_string):
            platform.execute_annealing_program(
                annealing_program_dict=[{}],
                calibration=MagicMock(),
                transpiler=MagicMock(),
                num_averages=2,
                num_shots=1,
            )

    def test_get_element_flux(self, platform: Platform):
        """Get the bus from a flux using get_element"""
        for flux in ["phiz_q0", "phix_c0_1"]:
            bus = platform.get_element(flux)
            assert bus.alias == next(
                flux_bus.bus
                for flux_bus in platform.analog_compilation_settings.flux_control_topology
                if flux_bus.flux == flux
            )

    def test_parallelisation_same_bus_raises_error_qblox(self, platform: Platform):
        """Test that if parallelisation is attempted on qprograms using at least one bus in common, an error will be raised"""
        error_string = "QPrograms cannot be executed in parallel."
        qp1 = QProgram()
        qp2 = QProgram()
        qp3 = QProgram()
        qp1.play(bus="drive_line_q0_bus", waveform=Square(amplitude=1, duration=5))
        qp2.play(bus="drive_line_q1_bus", waveform=Square(amplitude=1, duration=25))
        qp2.play(bus="drive_line_q0_bus", waveform=Square(amplitude=0.5, duration=35))
        qp3.play(bus="feedline_input_output_bus_1", waveform=Square(amplitude=0.5, duration=15))

        with (
            patch("builtins.open") as patched_open,
            patch.object(Bus, "upload_qpysequence") as upload,
            patch.object(Bus, "run") as run,
            patch.object(Bus, "acquire_qprogram_results") as acquire_qprogram_results,
            patch.object(QbloxModule, "sync_sequencer") as sync_sequencer,
            patch.object(QbloxModule, "desync_sequencer") as desync_sequencer,
        ):
            qp_list = [qp1, qp2, qp3]
            with pytest.raises(ValueError, match=error_string):
                platform.execute_qprograms_parallel(qp_list, debug=True)

    def test_parallelisation_execute_quantum_machine_not_supported(self, platform_quantum_machines: Platform):
        error_string = "Parallel execution is not supported in Quantum Machines."
        qp1 = QProgram()
        qp2 = QProgram()
        qp3 = QProgram()
        qp1.play(bus="drive_q0", waveform=Square(amplitude=1, duration=5))
        qp2.play(bus="flux_q0", waveform=Square(amplitude=1, duration=25))

        with (
            patch("builtins.open") as patched_open,
            patch.object(Bus, "upload_qpysequence") as upload,
            patch.object(Bus, "run") as run,
            patch.object(Bus, "acquire_qprogram_results") as acquire_qprogram_results,
            patch.object(QbloxModule, "sync_sequencer") as sync_sequencer,
            patch.object(QbloxModule, "desync_sequencer") as desync_sequencer,
        ):
            qp_list = [qp1, qp2, qp3]
            with pytest.raises(ValueError, match=error_string):
                platform_quantum_machines.execute_qprograms_parallel(qp_list)

    def test_parallelisation_execute_qblox(self, platform: Platform):
        """Test that the execute parallelisation returns the same result per qprogram as the regular excute method"""

        drive_wf = IQPair(I=Square(amplitude=1.0, duration=40), Q=Square(amplitude=0.0, duration=40))
        readout_wf = IQPair(I=Square(amplitude=1.0, duration=120), Q=Square(amplitude=0.0, duration=120))
        weights_wf = IQPair(I=Square(amplitude=1.0, duration=2000), Q=Square(amplitude=0.0, duration=2000))
        drive_wf2 = IQPair(I=Square(amplitude=1.0, duration=80), Q=Square(amplitude=0.0, duration=80))
        readout_wf2 = IQPair(I=Square(amplitude=1.0, duration=150), Q=Square(amplitude=0.0, duration=150))
        weights_wf2 = IQPair(I=Square(amplitude=1.0, duration=2200), Q=Square(amplitude=0.0, duration=2200))

        qprogram1 = QProgram()
        qprogram1.play(bus="drive_line_q0_bus", waveform=drive_wf)
        qprogram1.play(bus="drive_line_q1_bus", waveform=drive_wf)
        qprogram1.sync()
        qprogram1.play(bus="feedline_input_output_bus", waveform=readout_wf)
        qprogram1.play(bus="feedline_input_output_bus_1", waveform=readout_wf)
        qprogram1.qblox.acquire(bus="feedline_input_output_bus", weights=weights_wf)

        qprogram2 = QProgram()
        qprogram2.play(bus="flux_line_q0_bus", waveform=drive_wf2)
        qprogram2.sync()
        qprogram2.play(bus="feedline_input_output_bus_2", waveform=readout_wf2)
        qprogram2.qblox.acquire(bus="feedline_input_output_bus_2", weights=weights_wf2)

        with (
            patch("builtins.open") as patched_open,
            patch.object(Bus, "upload_qpysequence") as upload,
            patch.object(Bus, "run") as run,
            patch.object(Bus, "acquire_qprogram_results") as acquire_qprogram_results,
            patch.object(QbloxModule, "sync_sequencer") as sync_sequencer,
            patch.object(QbloxModule, "desync_sequencer") as desync_sequencer,
        ):
            acquire_qprogram_results.return_value = [123]
            qp_list = [qprogram1, qprogram2]
            result_parallel = platform.execute_qprograms_parallel(qp_list, debug=True)
            non_parallel_results1 = platform.execute_qprogram(qprogram=qprogram1, debug=True)
            non_parallel_results2 = platform.execute_qprogram(qprogram=qprogram2, debug=True)

            # check that each element of the result list of the parallel execution is the same as the regular execution for each respective qprograms
            assert result_parallel[0].results == non_parallel_results1.results
            assert result_parallel[1].results == non_parallel_results2.results

    def test_calibrate_mixers(self, platform: Platform):
        """Test calibrating the Qblox mixers."""
        channel_id = 0
        cal_type = "lo"
        alias_drive_bus = "drive_line_q1_bus"
        alias_readout_bus = "feedline_input_output_bus_1"
        drive_bus = platform.get_element(alias=alias_drive_bus)
        readout_bus = platform.get_element(alias=alias_readout_bus)
        qcm_rf = drive_bus.instruments[0]
        qrm_rf = readout_bus.instruments[0]

        qcm_rf.calibrate_mixers = MagicMock()
        qrm_rf.calibrate_mixers = MagicMock()

        platform.calibrate_mixers(alias=alias_drive_bus, cal_type=cal_type, channel_id=channel_id)
        qcm_rf.calibrate_mixers.assert_called_with(cal_type, channel_id)

        platform.calibrate_mixers(alias=alias_readout_bus, cal_type=cal_type, channel_id=channel_id)
        qrm_rf.calibrate_mixers.assert_called_with(cal_type, channel_id)

        cal_type = "lo_and_sidebands"

        platform.calibrate_mixers(alias=alias_drive_bus, cal_type=cal_type, channel_id=channel_id)
        qcm_rf.calibrate_mixers.assert_called_with(cal_type, channel_id)

        platform.calibrate_mixers(alias=alias_readout_bus, cal_type=cal_type, channel_id=channel_id)
        qrm_rf.calibrate_mixers.assert_called_with(cal_type, channel_id)

        cal_type = "lo"
        non_rf_drive_bus = "drive_line_q0_bus"
        non_rf_readout_bus = "feedline_input_output_bus"

        with pytest.raises(AttributeError, match="Mixers calibration not implemented for this instrument."):
            platform.calibrate_mixers(alias=non_rf_drive_bus, cal_type=cal_type, channel_id=channel_id)

        with pytest.raises(AttributeError, match="Mixers calibration not implemented for this instrument."):
            platform.calibrate_mixers(alias=non_rf_readout_bus, cal_type=cal_type, channel_id=channel_id)

        cal_type = "lo_and_sidebands"

        with pytest.raises(AttributeError, match="Mixers calibration not implemented for this instrument."):
            platform.calibrate_mixers(alias=non_rf_drive_bus, cal_type=cal_type, channel_id=channel_id)

        with pytest.raises(AttributeError, match="Mixers calibration not implemented for this instrument."):
            platform.calibrate_mixers(alias=non_rf_readout_bus, cal_type=cal_type, channel_id=channel_id)

    @patch("qililab.platform.platform.get_db_manager")
    @patch("qililab.result.database._load_config")
    def test_load_db_manager(self, mock_load_config, mock_get_db_manager, platform: Platform):
        """Test load_db_manager createing a database from a given path"""
        path = "~/database_test.ini"

        mock_load_config.return_value = {
            "host": "localhost",
            "user": "user",
            "passwd": "pass",
            "port": "5432",
            "database": "testdb",
        }
        mock_get_db_manager.return_value = get_db_manager(path)

        _ = platform.load_db_manager(path)

        mock_get_db_manager.assert_called_once_with(path)

    @patch("qililab.platform.platform.get_db_manager")
    @patch("qililab.result.database._load_config")
    def test_load_db_manager_no_path(self, mock_load_config, mock_get_db_manager, platform: Platform):
        """Test load_db_manager createing a database without a given path"""
        mock_load_config.return_value = {
            "host": "localhost",
            "user": "user",
            "passwd": "pass",
            "port": "5432",
            "database": "testdb",
        }
        mock_get_db_manager.return_value = get_db_manager()

        _ = platform.load_db_manager()

        mock_get_db_manager.assert_called_once_with()

    def test_db_real_time_saving(self, platform: Platform):
        """Test db_real_time_saving function to save database from platform"""

        shape = (2, 2)
        loops = {"test_amp_loop": np.arange(0, 2)}
        experiment_name = "test_db_real_time_saving"
        mock_database = MagicMock()
        platform.db_manager = mock_database
        optional_identifier = "optional_identifier"
        base_path = "base_path"

        drive_wf = IQPair(I=Square(amplitude=1.0, duration=40), Q=Square(amplitude=0.0, duration=40))
        qprogram = QProgram()
        qprogram.play(bus="drive_line_q0_bus", waveform=drive_wf)

        db_real_time_saving = platform.db_real_time_saving(
<<<<<<< HEAD
            shape, loops, experiment_name, base_path, qprogram, optional_identifier
=======
            shape, loops, experiment_name, db_manager, qprogram, optional_identifier
>>>>>>> 8cf4868b
        )

        assert db_real_time_saving.loops == loops
        assert db_real_time_saving.optional_identifier == optional_identifier
        assert db_real_time_saving.platform == platform
        assert db_real_time_saving.qprogram == qprogram
        assert db_real_time_saving.db_manager == mock_database
        assert db_real_time_saving.experiment_name == experiment_name
        assert db_real_time_saving.base_path == base_path

    def test_db_real_time_saving_raises_error(self, platform: Platform):
        """Test db_real_time_saving function raises an error when no database is created"""

        shape = (2, 2)
        loops = {"test_amp_loop": np.arange(0, 2)}
        experiment_name = "test_db_real_time_saving"
        optional_identifier = "optional_identifier"
        base_path = "base_path"

        drive_wf = IQPair(I=Square(amplitude=1.0, duration=40), Q=Square(amplitude=0.0, duration=40))
        qprogram = QProgram()
        qprogram.play(bus="drive_line_q0_bus", waveform=drive_wf)

        error_string = "Missing db_manager, try using platform.load_db_manager()."
        with pytest.raises(ReferenceError, match=error_string):
            platform.db_real_time_saving(shape, loops, experiment_name, base_path, qprogram, optional_identifier)

    @patch("h5py.File")
    def test_db_save_results(self, mock_h5file, platform: Platform):
        """Test db_save_results functionto save from database from Platform"""

        experiment_name = "experiment_name"
        loops = {"test_amp_loop": np.arange(0, 1)}
        results = np.array([[1.0, 1.0], [1.0, 1.0]])
        base_path = "base_path"

        mock_database = MagicMock()
        platform.db_manager = mock_database
        optional_identifier = "optional_identifier"

        drive_wf = IQPair(I=Square(amplitude=1.0, duration=40), Q=Square(amplitude=0.0, duration=40))
        qprogram = QProgram()
        qprogram.play(bus="drive_line_q0_bus", waveform=drive_wf)

        platform.db_save_results(experiment_name, results, loops, base_path, qprogram, optional_identifier)

        assert mock_h5file.called

    @patch("h5py.File")
    def test_db_save_results_raises_error(self, mock_h5file, platform: Platform):
        """Test db_save_results function raises an error when no database is created"""

        experiment_name = "experiment_name"
        loops = {"test_amp_loop": np.arange(0, 1)}
        results = np.array([[1.0, 1.0], [1.0, 1.0]])
        base_path = "base_path"

        optional_identifier = "optional_identifier"

        drive_wf = IQPair(I=Square(amplitude=1.0, duration=40), Q=Square(amplitude=0.0, duration=40))
        qprogram = QProgram()
        qprogram.play(bus="drive_line_q0_bus", waveform=drive_wf)

        error_string = "Missing db_manager, try using platform.load_db_manager()."
        with pytest.raises(ReferenceError, match=error_string):
            platform.db_save_results(experiment_name, results, loops, base_path, qprogram, optional_identifier)

    @patch("h5py.File")
    def test_db_save_results_loop_dict(self, mock_h5file, platform: Platform):
        """Test db_save_results functionto save from database from Platform"""

        experiment_name = "experiment_name"
        loops = {
            "test_amp_loop": {"bus": "readout", "units": "V", "parameter": Parameter.VOLTAGE, "array": np.arange(0, 1)}
        }
        results = np.array([[1.0, 1.0], [1.0, 1.0]])
        base_path = "base_path"

        mock_database = MagicMock()
        platform.db_manager = mock_database
        optional_identifier = "optional_identifier"

        drive_wf = IQPair(I=Square(amplitude=1.0, duration=40), Q=Square(amplitude=0.0, duration=40))
        qprogram = QProgram()
        qprogram.play(bus="drive_line_q0_bus", waveform=drive_wf)

        platform.db_save_results(experiment_name, results, loops, base_path, qprogram, optional_identifier)

        assert mock_h5file.called

    @patch("h5py.File")
    def test_db_save_results_raise_error_incorrect_loops(self, mock_h5file, platform: Platform):
        """Test db_save_results functionto save from database from Platform"""

        experiment_name = "experiment_name"
        loops = {"test_amp_loop": np.arange(0, 1), "test_freq_loop": np.arange(0, 1e6, 1e6)}
        results = np.array([[1.0, 1.0], [1.0, 1.0]])
        base_path = "base_path"

        mock_database = MagicMock()
        platform.db_manager = mock_database
        optional_identifier = "optional_identifier"

        drive_wf = IQPair(I=Square(amplitude=1.0, duration=40), Q=Square(amplitude=0.0, duration=40))
        qprogram = QProgram()
        qprogram.play(bus="drive_line_q0_bus", waveform=drive_wf)

        error_string = "Number of loops must be the same as the number of dimensions of the results except for IQ"
        with pytest.raises(ValueError, match=error_string):
<<<<<<< HEAD
            platform.db_save_results(experiment_name, results, loops, base_path, qprogram, optional_identifier)
=======
            platform.db_save_results(experiment_name, results, loops, db_manager, qprogram, optional_identifier)
>>>>>>> 8cf4868b

    @patch("h5py.File")
    def test_db_save_results_raise_error_incorrect_loops_size(self, mock_h5file, platform: Platform):
        """Test db_save_results functionto save from database from Platform"""

        experiment_name = "experiment_name"
        loops = {"test_amp_loop": np.arange(0, 4)}
        results = np.array([[1.0, 1.0], [1.0, 1.0]])
        base_path = "base_path"

        mock_database = MagicMock()
        platform.db_manager = mock_database
        optional_identifier = "optional_identifier"

        drive_wf = IQPair(I=Square(amplitude=1.0, duration=40), Q=Square(amplitude=0.0, duration=40))
        qprogram = QProgram()
        qprogram.play(bus="drive_line_q0_bus", waveform=drive_wf)

        error_string = "Loops dimensions must be the same than the array instroduced, test_amp_loop as 4 != 2"
        with pytest.raises(ValueError, match=error_string):
<<<<<<< HEAD
            platform.db_save_results(experiment_name, results, loops, base_path, qprogram, optional_identifier)
=======
            platform.db_save_results(experiment_name, results, loops, db_manager, qprogram, optional_identifier)
>>>>>>> 8cf4868b
<|MERGE_RESOLUTION|>--- conflicted
+++ resolved
@@ -1475,11 +1475,8 @@
         qprogram.play(bus="drive_line_q0_bus", waveform=drive_wf)
 
         db_real_time_saving = platform.db_real_time_saving(
-<<<<<<< HEAD
-            shape, loops, experiment_name, base_path, qprogram, optional_identifier
-=======
-            shape, loops, experiment_name, db_manager, qprogram, optional_identifier
->>>>>>> 8cf4868b
+
+            shape, loops, experiment_name, base_path, db_manager, qprogram, optional_identifier
         )
 
         assert db_real_time_saving.loops == loops
@@ -1589,11 +1586,7 @@
 
         error_string = "Number of loops must be the same as the number of dimensions of the results except for IQ"
         with pytest.raises(ValueError, match=error_string):
-<<<<<<< HEAD
-            platform.db_save_results(experiment_name, results, loops, base_path, qprogram, optional_identifier)
-=======
-            platform.db_save_results(experiment_name, results, loops, db_manager, qprogram, optional_identifier)
->>>>>>> 8cf4868b
+            platform.db_save_results(experiment_name, results, loops, base_path, db_manager, qprogram, optional_identifier)
 
     @patch("h5py.File")
     def test_db_save_results_raise_error_incorrect_loops_size(self, mock_h5file, platform: Platform):
@@ -1614,8 +1607,4 @@
 
         error_string = "Loops dimensions must be the same than the array instroduced, test_amp_loop as 4 != 2"
         with pytest.raises(ValueError, match=error_string):
-<<<<<<< HEAD
-            platform.db_save_results(experiment_name, results, loops, base_path, qprogram, optional_identifier)
-=======
-            platform.db_save_results(experiment_name, results, loops, db_manager, qprogram, optional_identifier)
->>>>>>> 8cf4868b
+            platform.db_save_results(experiment_name, results, loops, base_path, db_manager, qprogram, optional_identifier)