--- conflicted
+++ resolved
@@ -1774,7 +1774,7 @@
         with pytest.raises(ValueError, match=error_string):
             platform.db_save_results(experiment_name, results, loops, qprogram, description)
 
-<<<<<<< HEAD
+
     def test_platform_draw_quantum_machine_raises_error(
         self, qp_quantum_machine: QProgram, platform_quantum_machines: Platform
     ):
@@ -1783,7 +1783,7 @@
             platform_quantum_machines.draw(qp_quantum_machine)
     
         assert str(exc_info.value) == "The drawing feature is currently only supported for QBlox."
-=======
+
     def test_setting_getting_filter_bus_error_raised(self, platform: Platform):
         #  Check that setting/getting a filter through a bus incorrectly raises the adequate error
         output_id = 1
@@ -1825,4 +1825,3 @@
 
         with pytest.raises(Exception, match=f"ChannelID {sequencer} is not linked to bus with alias {bus_alias}"):
             platform.get_parameter(alias="drive_line_q0_bus", parameter=Parameter.IF, channel_id=sequencer)
->>>>>>> 072f28fe
