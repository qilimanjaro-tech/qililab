--- conflicted
+++ resolved
@@ -1,9 +1,6 @@
 """Tests for the Platform class."""
 import copy
-<<<<<<< HEAD
 from queue import Queue
-=======
->>>>>>> 8c7d5ff6
 from unittest.mock import MagicMock, patch
 
 import pytest
@@ -25,7 +22,6 @@
 from qililab.typings.enums import InstrumentName
 from qililab.typings.yaml_type import yaml
 from tests.data import Galadriel
-<<<<<<< HEAD
 from tests.test_utils import build_platform
 
 
@@ -37,9 +33,6 @@
 @pytest.fixture(name="runcard")
 def fixture_runcard():
     return Runcard(**copy.deepcopy(Galadriel.runcard))
-=======
-from tests.test_utils import platform_db
->>>>>>> 8c7d5ff6
 
 
 class TestPlatformInitialization:
@@ -63,14 +56,6 @@
         assert platform._connected_to_instruments is False
 
 
-<<<<<<< HEAD
-=======
-@pytest.fixture(name="platform")
-def fixture_platform():
-    return copy.deepcopy(platform_db(Galadriel.runcard))
-
-
->>>>>>> 8c7d5ff6
 class TestPlatform:
     """Unit tests checking the Platform class."""
 
@@ -213,8 +198,8 @@
             amplitude=1, phase=0.5, duration=200, frequency=1e9, pulse_shape=Drag(num_sigmas=4, drag_coefficient=0.5)
         )
         readout_pulse = Pulse(amplitude=1, phase=0.5, duration=1500, frequency=1e9, pulse_shape=Rectangular())
-        pulse_schedule.add_event(PulseEvent(pulse=drag_pulse, start_time=0), port=0, port_delay=0)
-        pulse_schedule.add_event(PulseEvent(pulse=readout_pulse, start_time=200, qubit=0), port=1, port_delay=0)
+        pulse_schedule.add_event(PulseEvent(pulse=drag_pulse, start_time=0), port="q0", port_delay=0)
+        pulse_schedule.add_event(PulseEvent(pulse=readout_pulse, start_time=200, qubit=0), port="q0", port_delay=0)
 
         self._compile_and_assert(platform, pulse_schedule, 2)
 
