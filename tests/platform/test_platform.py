"""Tests for the Platform class."""

import copy
import io
import re
from pathlib import Path
from queue import Queue
from types import MethodType
from unittest.mock import MagicMock, create_autospec, patch

import numpy as np
import pytest
from qibo import gates
from qibo.models import Circuit
from qpysequence import Sequence, Waveforms
from ruamel.yaml import YAML
from qililab.digital.circuit_transpiler import DigitalTranspilationConfig
from tests.data import Galadriel, SauronQuantumMachines
from tests.test_utils import build_platform

from qililab import Arbitrary, save_platform
from qililab.constants import DEFAULT_PLATFORM_NAME
from qililab.exceptions import ExceptionGroup
from qililab.instrument_controllers import InstrumentControllers
from qililab.instruments import SGS100A
from qililab.instruments.instruments import Instruments
from qililab.instruments.qblox import QbloxModule
from qililab.instruments.quantum_machines import QuantumMachinesCluster
from qililab.platform import Bus, Buses, Platform
from qililab.pulse import Drag, Pulse, PulseEvent, PulseSchedule, Rectangular
from qililab.qprogram import Calibration, Domain, Experiment, QProgram
from qililab.result.qblox_results import QbloxResult
from qililab.result.qprogram.qprogram_results import QProgramResults
from qililab.result.qprogram.quantum_machines_measurement_result import QuantumMachinesMeasurementResult
from qililab.settings import AnalogCompilationSettings, DigitalCompilationSettings, Runcard
from qililab.settings.analog.flux_control_topology import FluxControlTopology
from qililab.settings.digital.gate_event_settings import GateEventSettings
from qililab.typings.enums import InstrumentName, Parameter
from qililab.waveforms import Chained, IQPair, Ramp, Square


@pytest.fixture(name="platform")
def fixture_platform():
    return build_platform(runcard=Galadriel.runcard)


@pytest.fixture(name="platform_quantum_machines")
def fixture_platform_quantum_machines():
    return build_platform(runcard=SauronQuantumMachines.runcard)


@pytest.fixture(name="runcard")
def fixture_runcard():
    return Runcard(**copy.deepcopy(Galadriel.runcard))


@pytest.fixture(name="qblox_results")
def fixture_qblox_results():
    return [
        {
            "scope": {
                "path0": {"data": [], "out-of-range": False, "avg_cnt": 0},
                "path1": {"data": [], "out-of-range": False, "avg_cnt": 0},
            },
            "bins": {
                "integration": {"path0": [1], "path1": [1]},
                "threshold": [0],
                "avg_cnt": [1],
            },
            "qubit": 0,
            "measurement": 0,
        },
        {
            "scope": {
                "path0": {"data": [], "out-of-range": False, "avg_cnt": 0},
                "path1": {"data": [], "out-of-range": False, "avg_cnt": 0},
            },
            "bins": {
                "integration": {"path0": [1], "path1": [1]},
                "threshold": [1],
                "avg_cnt": [1],
            },
            "qubit": 0,
            "measurement": 1,
        },
        {
            "scope": {
                "path0": {"data": [], "out-of-range": False, "avg_cnt": 0},
                "path1": {"data": [], "out-of-range": False, "avg_cnt": 0},
            },
            "bins": {
                "integration": {"path0": [1], "path1": [1]},
                "threshold": [2],
                "avg_cnt": [1],
            },
            "qubit": 1,
            "measurement": 0,
        },
        {
            "scope": {
                "path0": {"data": [], "out-of-range": False, "avg_cnt": 0},
                "path1": {"data": [], "out-of-range": False, "avg_cnt": 0},
            },
            "bins": {
                "integration": {"path0": [1], "path1": [1]},
                "threshold": [3],
                "avg_cnt": [1],
            },
            "qubit": 1,
            "measurement": 1,
        },
    ]


@pytest.fixture(name="flux_to_bus_topology")
def get_flux_to_bus_topology():
    flux_control_topology_dict = [
        {"flux": "phix_q0", "bus": "flux_line_phix_q0"},
        {"flux": "phiz_q0", "bus": "flux_line_phiz_q0"},
        {"flux": "phix_q1", "bus": "flux_line_phix_q1"},
        {"flux": "phiz_q1", "bus": "flux_line_phiz_q1"},
        {"flux": "phix_c0_1", "bus": "flux_line_phix_c0_1"},
        {"flux": "phiz_c0_1", "bus": "flux_line_phiz_c0_1"},
    ]
    return [FluxControlTopology(**flux_control) for flux_control in flux_control_topology_dict]


@pytest.fixture(name="calibration")
def get_calibration():
    readout_duration = 2000
    readout_amplitude = 1.0
    r_wf_I = Square(amplitude=readout_amplitude, duration=readout_duration)
    r_wf_Q = Square(amplitude=0.0, duration=readout_duration)
    readout_waveform = IQPair(I=r_wf_I, Q=r_wf_Q)
    weights_shape = Square(amplitude=1, duration=readout_duration)
    weights = IQPair(I=weights_shape, Q=weights_shape)

    measurement_qp = QProgram()
    measurement_qp.measure(bus="readout_bus", waveform=readout_waveform, weights=weights)

    calibration = Calibration()
    calibration.add_block(name="measurement", block=measurement_qp.body)

    return calibration


@pytest.fixture(name="calibration_with_preparation_block")
def get_calibration_with_preparation_block():
    readout_duration = 2000
    readout_amplitude = 1.0
    r_wf_I = Square(amplitude=readout_amplitude, duration=readout_duration)
    r_wf_Q = Square(amplitude=0.0, duration=readout_duration)
    readout_waveform = IQPair(I=r_wf_I, Q=r_wf_Q)
    weights_shape = Square(amplitude=1, duration=readout_duration)
    weights = IQPair(I=weights_shape, Q=weights_shape)

    preparation_wf = Chained(
        waveforms=[Ramp(from_amplitude=0.0, to_amplitude=1.0, duration=100), Square(amplitude=1.0, duration=200)]
    )
    preparation_qp = QProgram()
    preparation_qp.play(bus="flux_line_phix_q0", waveform=preparation_wf)
    preparation_qp.play(bus="flux_line_phiz_q0", waveform=preparation_wf)

    measurement_qp = QProgram()
    measurement_qp.measure(bus="readout_bus", waveform=readout_waveform, weights=weights)

    calibration = Calibration()
    calibration.add_block(name="preparation", block=preparation_qp.body)
    calibration.add_block(name="measurement", block=measurement_qp.body)

    return calibration


@pytest.fixture(name="anneal_qprogram")
def get_anneal_qprogram(runcard, flux_to_bus_topology):
    platform = Platform(runcard=runcard)
    platform.analog_compilation_settings = flux_to_bus_topology
    anneal_waveforms = {
        next(element.bus for element in platform.analog_compilation_settings if element.flux == "phix_q0"): Arbitrary(
            np.array([0.0, 0.0, 0.0, 1.0])
        ),
        next(element.bus for element in platform.analog_compilation_settings if element.flux == "phiz_q0"): Arbitrary(
            np.array([0.0, 0.0, 0.0, 2.0])
        ),
    }
    num_averages = 2
    num_shots = 1
    readout_duration = 2000
    readout_amplitude = 1.0
    r_wf_I = Square(amplitude=readout_amplitude, duration=readout_duration)
    r_wf_Q = Square(amplitude=0.0, duration=readout_duration)
    readout_waveform = IQPair(I=r_wf_I, Q=r_wf_Q)
    weights_shape = Square(amplitude=1, duration=readout_duration)
    weights = IQPair(I=weights_shape, Q=weights_shape)

    qp_anneal = QProgram()
    shots_variable = qp_anneal.variable("num_shots", Domain.Scalar, int)
    with qp_anneal.for_loop(variable=shots_variable, start=0, stop=num_shots, step=1):
        with qp_anneal.average(num_averages):
            for bus, waveform in anneal_waveforms.items():
                qp_anneal.play(bus=bus, waveform=waveform)
            qp_anneal.sync()
            with qp_anneal.block():
                qp_anneal.measure(bus="readout_bus", waveform=readout_waveform, weights=weights)
    return qp_anneal


@pytest.fixture(name="anneal_qprogram_with_preparation")
def get_anneal_qprogram_with_preparation(runcard, flux_to_bus_topology):
    platform = Platform(runcard=runcard)
    platform.analog_compilation_settings = flux_to_bus_topology
    anneal_waveforms = {
        next(element.bus for element in platform.analog_compilation_settings if element.flux == "phix_q0"): Arbitrary(
            np.array([0.0, 0.0, 0.0, 1.0])
        ),
        next(element.bus for element in platform.analog_compilation_settings if element.flux == "phiz_q0"): Arbitrary(
            np.array([0.0, 0.0, 0.0, 2.0])
        ),
    }
    num_averages = 2
    num_shots = 1
    readout_duration = 2000
    readout_amplitude = 1.0
    r_wf_I = Square(amplitude=readout_amplitude, duration=readout_duration)
    r_wf_Q = Square(amplitude=0.0, duration=readout_duration)
    readout_waveform = IQPair(I=r_wf_I, Q=r_wf_Q)
    weights_shape = Square(amplitude=1, duration=readout_duration)
    weights = IQPair(I=weights_shape, Q=weights_shape)
    preparation_wf = Chained(
        waveforms=[Ramp(from_amplitude=0.0, to_amplitude=1.0, duration=100), Square(amplitude=1.0, duration=200)]
    )

    qp_anneal = QProgram()
    shots_variable = qp_anneal.variable("num_shots", Domain.Scalar, int)
    with qp_anneal.for_loop(variable=shots_variable, start=0, stop=num_shots, step=1):
        with qp_anneal.average(num_averages):
            with qp_anneal.block():
                qp_anneal.play(bus="flux_line_phix_q0", waveform=preparation_wf)
                qp_anneal.play(bus="flux_line_phiz_q0", waveform=preparation_wf)
            qp_anneal.sync()
            for bus, waveform in anneal_waveforms.items():
                qp_anneal.play(bus=bus, waveform=waveform)
            qp_anneal.sync()
            with qp_anneal.block():
                qp_anneal.measure(bus="readout_bus", waveform=readout_waveform, weights=weights)
    return qp_anneal


class TestPlatformInitialization:
    """Unit tests for the Platform class initialization"""

    def test_init_method(self, runcard):
        """Test initialization of the class"""
        platform = Platform(runcard=runcard)

        assert platform.name == runcard.name
        assert isinstance(platform.name, str)
        assert isinstance(platform.digital_compilation_settings, DigitalCompilationSettings)
        assert isinstance(platform.analog_compilation_settings, AnalogCompilationSettings)
        assert isinstance(platform.instruments, Instruments)
        assert isinstance(platform.instrument_controllers, InstrumentControllers)
        assert isinstance(platform.buses, Buses)
        assert platform._connected_to_instruments is False


class TestPlatform:
    """Unit tests checking the Platform class."""

    def test_platform_name(self, platform: Platform):
        """Test platform name."""
        assert platform.name == DEFAULT_PLATFORM_NAME

    def test_initial_setup_no_instrument_connection(self, platform: Platform):
        """Test platform raises and error if no instrument connection."""
        platform._connected_to_instruments = False
        with pytest.raises(
            AttributeError, match="Can not do initial_setup without being connected to the instruments."
        ):
            platform.initial_setup()

    def test_set_parameter_no_instrument_connection_QBLOX(self, platform: Platform):
        """Test platform raises and error if no instrument connection."""
        platform._connected_to_instruments = False
        platform.set_parameter(alias="drive_line_q0_bus", parameter=Parameter.IF, value=0.14, channel_id=0)
        assert platform.get_parameter(alias="drive_line_q0_bus", parameter=Parameter.IF, channel_id=0) == 0.14

    @pytest.mark.parametrize(
        "bus, parameter, value",
        [
            ("drive_q0_rf", Parameter.LO_FREQUENCY, 5e9),
            ("drive_q0_rf", Parameter.IF, 14e6),
            ("drive_q0_rf", Parameter.GAIN, 0.001),
            ("readout_q0_rf", Parameter.LO_FREQUENCY, 8e9),
            ("readout_q0_rf", Parameter.IF, 16e6),
            ("readout_q0_rf", Parameter.GAIN, 0.002),
            ("drive_q0", Parameter.IF, 13e6),
        ],
    )
    def test_set_parameter_no_instrument_connection_QM(self, bus: str, parameter: Parameter, value: float | str | bool):
        """Test platform raises and error if no instrument connection."""
        # Overwrite platform to use Quantum Machines:
        platform = build_platform(runcard=SauronQuantumMachines.runcard)
        platform._connected_to_instruments = False

        platform.set_parameter(alias=bus, parameter=parameter, value=value)
        assert platform.get_parameter(alias=bus, parameter=parameter) == value

    def test_connect_logger(self, platform: Platform):
        platform._connected_to_instruments = True
        platform.instrument_controllers = MagicMock()
        with patch("qililab.platform.platform.logger", autospec=True) as mock_logger:
            platform.connect()
        mock_logger.info.assert_called_once_with("Already connected to the instruments")

    def test_disconnect_logger(self, platform: Platform):
        platform._connected_to_instruments = False
        platform.instrument_controllers = MagicMock()
        with patch("qililab.platform.platform.logger", autospec=True) as mock_logger:
            platform.disconnect()
        mock_logger.info.assert_called_once_with("Already disconnected from the instruments")

    def test_get_element_method_unknown_returns_none(self, platform: Platform):
        """Test get_element method with unknown element."""
        element = platform.get_element(alias="ABC")
        assert element is None

    def test_get_element_with_gate(self, platform: Platform):
        """Test the get_element method with a gate alias."""
        p_gates = platform.digital_compilation_settings.gates.keys()
        all(isinstance(event, GateEventSettings) for gate in p_gates for event in platform.get_element(alias=gate))

    def test_str_magic_method(self, platform: Platform):
        """Test __str__ magic method."""
        str(platform)

    def test_gates_settings_instance(self, platform: Platform):
        """Test settings instance."""
        assert isinstance(platform.digital_compilation_settings, DigitalCompilationSettings)

    def test_buses_instance(self, platform: Platform):
        """Test buses instance."""
        assert isinstance(platform.buses, Buses)

    def test_bus_0_signal_generator_instance(self, platform: Platform):
        """Test bus 0 signal generator instance."""
        element = platform.get_element(alias="rs_0")
        assert isinstance(element, SGS100A)

    def test_bus_1_awg_instance(self, platform: Platform):
        """Test bus 1 qubit readout instance."""
        element = platform.get_element(alias=f"{InstrumentName.QBLOX_QRM.value}_0")
        assert isinstance(element, QbloxModule)

    @patch("qililab.data_management.open")
    @patch("qililab.data_management.YAML.dump")
    def test_platform_manager_dump_method(self, mock_dump: MagicMock, mock_open: MagicMock, platform: Platform):
        """Test PlatformManager dump method."""
        save_platform(path="runcard.yml", platform=platform)
        mock_open.assert_called_once_with(file=Path("runcard.yml"), mode="w", encoding="utf-8")
        mock_dump.assert_called_once()

    @pytest.mark.parametrize("alias", ["drive_line_q0_bus", "drive_line_q1_bus", "feedline_input_output_bus", "foobar"])
    def test_get_bus_by_alias(self, platform: Platform, alias):
        """Test get_bus_by_alias method"""
        bus = platform._get_bus_by_alias(alias)
        if alias == "foobar":
            assert bus is None
        else:
            assert bus in platform.buses

    def test_print_platform(self, platform: Platform):
        """Test print platform."""
        assert str(platform) == str(YAML().dump(platform.to_dict(), io.BytesIO()))

    # I'm leaving this test here, because there is no test_instruments.py, but should be moved there when created
    def test_print_instruments(self, platform: Platform):
        """Test print instruments."""
        assert str(platform.instruments) == str(YAML().dump(platform.instruments._short_dict(), io.BytesIO()))

    def test_serialization(self, platform: Platform):
        """Test that a serialization of the Platform is possible"""
        runcard_dict = platform.to_dict()
        assert isinstance(runcard_dict, dict)

        new_platform = Platform(runcard=Runcard(**runcard_dict))
        assert isinstance(new_platform, Platform)
        assert str(new_platform) == str(platform)
        assert str(new_platform.name) == str(platform.name)
        assert str(new_platform.buses) == str(platform.buses)
        assert str(new_platform.instruments) == str(platform.instruments)
        assert str(new_platform.instrument_controllers) == str(platform.instrument_controllers)

        new_runcard_dict = new_platform.to_dict()
        assert isinstance(new_runcard_dict, dict)
        assert new_runcard_dict == runcard_dict

        newest_platform = Platform(runcard=Runcard(**new_runcard_dict))
        assert isinstance(newest_platform, Platform)
        assert str(newest_platform) == str(new_platform)
        assert str(newest_platform.name) == str(new_platform.name)
        assert str(newest_platform.buses) == str(new_platform.buses)
        assert str(newest_platform.instruments) == str(new_platform.instruments)
        assert str(newest_platform.instrument_controllers) == str(new_platform.instrument_controllers)


class TestMethods:
    """Unit tests for the methods of the Platform class."""

    def test_session_success(self):
        """Test the session method when everything works successfully."""
        # Create an autospec of the Platform class
        platform = create_autospec(Platform, instance=True)

        # Manually set the session method to the real one
        platform.session = Platform.session.__get__(platform, Platform)

        # Run the session successfully
        with platform.session():
            pass  # Simulate a successful experiment execution

        # Ensure methods were called in the correct order
        platform.connect.assert_called_once()
        platform.initial_setup.assert_called_once()
        platform.turn_on_instruments.assert_called_once()

        # Ensure cleanup is called in reverse order
        platform.turn_off_instruments.assert_called_once()
        platform.disconnect.assert_called_once()

    def test_session_with_exception(self):
        """Test the session method when an exception occurs during execution."""
        # Create an autospec of the Platform class
        platform = create_autospec(Platform, instance=True)

        # Manually set the session method to the real one
        platform.session = Platform.session.__get__(platform, Platform)

        # Simulate an exception during the experiment
        with pytest.raises(AttributeError, match="Test Error"):
            with platform.session():
                raise AttributeError("Test Error")

        # Ensure methods were called in the correct order before the exception
        platform.connect.assert_called_once()
        platform.initial_setup.assert_called_once()
        platform.turn_on_instruments.assert_called_once()

        # Ensure cleanup is still called in reverse order even after the exception
        platform.turn_off_instruments.assert_called_once()
        platform.disconnect.assert_called_once()

    def test_session_with_exception_in_setup(self):
        """Test the session method when an error occurs before turning on instruments."""
        # Create an autospec of the Platform class
        platform = create_autospec(Platform, instance=True)

        # Manually set the session method to the real one
        platform.session = Platform.session.__get__(platform, Platform)

        # Raise an exception after connect() and initial_setup() but before turn_on_instruments()
        platform.turn_on_instruments.side_effect = Exception("Instrument failure")

        # Simulate an error after connect() and initial_setup() but before turn_on_instruments()
        with pytest.raises(Exception, match="Instrument failure"):
            with platform.session():
                pass  # The exception will occur inside the context

        # Ensure methods were called until the point of failure
        platform.connect.assert_called_once()
        platform.initial_setup.assert_called_once()
        platform.turn_on_instruments.assert_called_once()

        # Ensure turn_off_instruments is not called, but disconnect is called
        platform.turn_off_instruments.assert_not_called()
        platform.disconnect.assert_called_once()

    def test_session_with_exception_in_cleanup(self):
        """Test the session method when an exception occurs during cleanup."""
        # Create an autospec of the Platform class
        platform = create_autospec(Platform, instance=True)

        # Manually set the session method to the real one
        platform.session = Platform.session.__get__(platform, Platform)

        # Simulate turn_off_instruments failing
        platform.turn_off_instruments.side_effect = Exception("Turn off instruments error")

        # Simulate no exception during the experiment, but failure during cleanup
        with pytest.raises(Exception, match="Turn off instruments error"):
            with platform.session():
                pass  # No exception during the experiment

        # Ensure methods were called in the correct order
        platform.connect.assert_called_once()
        platform.initial_setup.assert_called_once()
        platform.turn_on_instruments.assert_called_once()

        # Ensure the exception is raised in cleanup
        platform.turn_off_instruments.assert_called_once()
        platform.disconnect.assert_called_once()

    def test_session_with_multiple_exceptions_in_cleanup(self):
        """Test the session method when multiple exceptions occur during cleanup."""
        # Create an autospec of the Platform class
        platform = create_autospec(Platform, instance=True)

        # Manually set the session method to the real one
        platform.session = Platform.session.__get__(platform, Platform)

        # Simulate turn_off_instruments and disconnect failing
        platform.turn_off_instruments.side_effect = Exception("Turn off instruments error")
        platform.disconnect.side_effect = Exception("Disconnect error")

        with pytest.raises(ExceptionGroup) as exc_info:
            with platform.session():
                pass

        # Ensure ExceptionGroup has captured all exceptions
        assert len(exc_info.value.exceptions) == 2
        assert str(exc_info.value.exceptions[0]) == "Turn off instruments error"
        assert str(exc_info.value.exceptions[1]) == "Disconnect error"

        # Ensure methods were called in the correct order
        platform.connect.assert_called_once()
        platform.initial_setup.assert_called_once()
        platform.turn_on_instruments.assert_called_once()
        platform.turn_off_instruments.assert_called_once()
        platform.disconnect.assert_called_once()

    @pytest.mark.parametrize("optimize", [True, False])
    def test_compile_circuit(self, optimize: bool, platform: Platform):
        """Test the compilation of a qibo Circuit."""

        circuit = Circuit(3)
        circuit.add(gates.X(0))
        circuit.add(gates.X(1))
        circuit.add(gates.Y(0))
        circuit.add(gates.Y(1))
        circuit.add(gates.M(0, 1, 2))

        self._compile_and_assert(platform, circuit, 6, optimize=optimize)

    def test_compile_circuit_raises_error_if_digital_settings_missing(self, platform: Platform):
        """Test the compilation of a qibo Circuit."""
        circuit = Circuit(3)
        circuit.add(gates.X(0))
        circuit.add(gates.X(1))
        circuit.add(gates.Y(0))
        circuit.add(gates.Y(1))
        circuit.add(gates.M(0, 1, 2))

        platform.digital_compilation_settings = None

        with pytest.raises(ValueError):
            _ = platform.compile(program=circuit, num_avg=1000, repetition_duration=200_000, num_bins=1)

    def test_compile_pulse_schedule(self, platform: Platform):
        """Test the compilation of a qibo Circuit."""
        pulse_schedule = PulseSchedule()
        drag_pulse = Pulse(
            amplitude=1, phase=0.5, duration=200, frequency=1e9, pulse_shape=Drag(num_sigmas=4, drag_coefficient=0.5)
        )
        readout_pulse = Pulse(amplitude=1, phase=0.5, duration=1500, frequency=1e9, pulse_shape=Rectangular())
        pulse_schedule.add_event(PulseEvent(pulse=drag_pulse, start_time=0), bus_alias="drive_line_q0_bus", delay=0)
        pulse_schedule.add_event(
            PulseEvent(pulse=readout_pulse, start_time=200, qubit=0), bus_alias="feedline_input_output_bus", delay=0
        )

        self._compile_and_assert(platform, pulse_schedule, 2)

<<<<<<< HEAD
    def _compile_and_assert(self, platform: Platform, program: Circuit | PulseSchedule, len_sequences: int, optimize:bool = False):
        sequences, _ = platform.compile(program=program, num_avg=1000, repetition_duration=200_000, num_bins=1, transpilation_config=DigitalTranspilationConfig(optimize=optimize))
        assert isinstance(sequences, dict)
        if not optimize:
            assert len(sequences) == len_sequences
        for alias, sequences_list in sequences.items():
=======
    def _compile_and_assert(self, platform: Platform, program: Circuit | PulseSchedule, len_sequences: int):
        sequences_w_alias, _ = platform.compile(program=program, num_avg=1000, repetition_duration=200_000, num_bins=1)
        assert isinstance(sequences_w_alias, dict)
        assert len(sequences_w_alias) == len_sequences
        for alias, sequences in sequences_w_alias.items():
>>>>>>> 293a4f59
            assert alias in {bus.alias for bus in platform.buses}
            assert isinstance(sequences, list)
            assert all(isinstance(sequence, Sequence) for sequence in sequences)
            assert sequences[0]._program.duration == 200_000 * 1000 + 4 + 4 + 4

    @pytest.mark.parametrize(
        "qprogram_fixture, calibration_fixture",
        [
            ("anneal_qprogram", "calibration"),
            ("anneal_qprogram_with_preparation", "calibration_with_preparation_block"),
        ],
    )
    def test_execute_anneal_program(
        self,
        platform: Platform,
        qprogram_fixture: str,
        flux_to_bus_topology: list[FluxControlTopology],
        calibration_fixture: str,
        request,
    ):
        anneal_qprogram = request.getfixturevalue(qprogram_fixture)
        calibration = request.getfixturevalue(calibration_fixture)

        mock_execute_qprogram = MagicMock()
        mock_execute_qprogram.return_value = QProgramResults()
        platform.execute_qprogram = mock_execute_qprogram  # type: ignore[method-assign]
        platform.analog_compilation_settings.flux_control_topology = flux_to_bus_topology
        transpiler = MagicMock()
        transpiler.return_value = (1, 2)

        results = platform.execute_annealing_program(
            annealing_program_dict=[{"qubit_0": {"sigma_x": 0.1, "sigma_z": 0.2}}],
            transpiler=transpiler,
            calibration=calibration,
            num_averages=2,
            num_shots=1,
        )
        qprogram = mock_execute_qprogram.call_args[1]["qprogram"].with_calibration(calibration)
        assert str(anneal_qprogram) == str(qprogram)
        assert isinstance(results, QProgramResults)

    def test_execute_anneal_program_no_measurement_raises_error(self, platform: Platform, calibration):
        mock_execute_qprogram = MagicMock()
        platform.execute_qprogram = mock_execute_qprogram  # type: ignore[method-assign]
        transpiler = MagicMock()
        transpiler.return_value = (1, 2)
        error_string = "The calibrated measurement is not present in the calibration file."
        with pytest.raises(ValueError, match=error_string):
            platform.execute_annealing_program(
                annealing_program_dict=[{"qubit_0": {"sigma_x": 0.1, "sigma_z": 0.2}}],
                transpiler=transpiler,
                calibration=calibration,
                num_averages=2,
                num_shots=1,
                measurement_block="whatever",
            )

    def test_execute_experiment(self):
        """Test the execute_experiment method of the Platform class."""
        # Create an autospec of the Platform class
        platform = create_autospec(Platform, instance=True)

        # Manually set the execute_experiment method to the real one
        platform.execute_experiment = MethodType(Platform.execute_experiment, platform)

        # Create an autospec of the Experiment class
        mock_experiment = create_autospec(Experiment)

        expected_results_path = "mock/results/path/data.h5"

        # Mock the ExperimentExecutor to ensure it's used correctly
        with patch("qililab.platform.platform.ExperimentExecutor") as MockExecutor:
            mock_executor_instance = MockExecutor.return_value  # Mock instance of ExperimentExecutor
            mock_executor_instance.execute.return_value = expected_results_path

            # Call the method under test
            results_path = platform.execute_experiment(experiment=mock_experiment)

            # Check that ExperimentExecutor was instantiated with the correct arguments
            MockExecutor.assert_called_once_with(platform=platform, experiment=mock_experiment)

            # Ensure the execute method was called on the ExperimentExecutor instance
            mock_executor_instance.execute.assert_called_once()

            # Ensure that execute_experiment returns the correct value
            assert results_path == expected_results_path

    def test_execute_qprogram_with_qblox(self, platform: Platform):
        """Test that the execute method compiles the qprogram, calls the buses to run and return the results."""
        drive_wf = IQPair(I=Square(amplitude=1.0, duration=40), Q=Square(amplitude=0.0, duration=40))
        readout_wf = IQPair(I=Square(amplitude=1.0, duration=120), Q=Square(amplitude=0.0, duration=120))
        weights_wf = IQPair(I=Square(amplitude=1.0, duration=2000), Q=Square(amplitude=0.0, duration=2000))
        qprogram = QProgram()
        qprogram.play(bus="drive_line_q0_bus", waveform=drive_wf)
        qprogram.play(bus="drive_line_q1_bus", waveform=drive_wf)
        qprogram.sync()
        qprogram.play(bus="feedline_input_output_bus", waveform=readout_wf)
        qprogram.play(bus="feedline_input_output_bus_1", waveform=readout_wf)
        qprogram.qblox.acquire(bus="feedline_input_output_bus", weights=weights_wf)
        qprogram.qblox.acquire(bus="feedline_input_output_bus_1", weights=weights_wf)

        with (
            patch("builtins.open") as patched_open,
            patch.object(Bus, "upload_qpysequence") as upload,
            patch.object(Bus, "run") as run,
            patch.object(Bus, "acquire_qprogram_results") as acquire_qprogram_results,
            patch.object(QbloxModule, "sync_sequencer") as sync_sequencer,
            patch.object(QbloxModule, "desync_sequencer") as desync_sequencer,
        ):
            acquire_qprogram_results.return_value = [123]
            first_execution_results = platform.execute_qprogram(qprogram=qprogram)

            acquire_qprogram_results.return_value = [456]
            second_execution_results = platform.execute_qprogram(qprogram=qprogram)

            _ = platform.execute_qprogram(qprogram=qprogram, debug=True)

        # assert upload executed only once (2 because there are 2 buses)
        assert upload.call_count == 4

        # assert run executed all three times (6 because there are 2 buses)
        assert run.call_count == 12
        assert acquire_qprogram_results.call_count == 6  # only readout buses
        assert sync_sequencer.call_count == 12  # called as many times as run
        assert desync_sequencer.call_count == 12
        assert first_execution_results.results["feedline_input_output_bus"] == [123]
        assert first_execution_results.results["feedline_input_output_bus_1"] == [123]
        assert second_execution_results.results["feedline_input_output_bus"] == [456]
        assert second_execution_results.results["feedline_input_output_bus_1"] == [456]

        # assure only one debug was called
        assert patched_open.call_count == 1

    def test_execute_qprogram_with_qblox_distortions(self, platform: Platform):
        drive_wf = Square(amplitude=1.0, duration=4)
        qprogram = QProgram()
        qprogram.play(bus="drive_line_q0_bus", waveform=drive_wf)

        test_waveforms_q0 = Waveforms()
        test_waveforms_q0.add(array=[0.5, 1.0, 0.5, 0.0], index=0)
        test_waveforms_q0.add(array=[0.0, 0.0, 0.0, 0.0], index=1)

        with (
            patch("builtins.open"),
            patch.object(Bus, "upload_qpysequence") as upload,
            patch.object(Bus, "run"),
            patch.object(Bus, "acquire_qprogram_results"),
            patch.object(QbloxModule, "sync_sequencer"),
            patch.object(QbloxModule, "desync_sequencer"),
        ):
            _ = platform.execute_qprogram(qprogram=qprogram)
            assert test_waveforms_q0.to_dict() == upload.call_args_list[0].kwargs["qpysequence"]._waveforms.to_dict()

    def test_execute_qprogram_with_quantum_machines(self, platform_quantum_machines: Platform):
        """Test that the execute_qprogram method executes the qprogram for Quantum Machines correctly"""
        drive_wf = IQPair(I=Square(amplitude=1.0, duration=40), Q=Square(amplitude=0.0, duration=40))
        readout_wf = IQPair(I=Square(amplitude=1.0, duration=120), Q=Square(amplitude=0.0, duration=120))
        weights_wf = IQPair(I=Square(amplitude=1.0, duration=2000), Q=Square(amplitude=0.0, duration=2000))
        qprogram = QProgram()
        qprogram.play(bus="drive_q0_rf", waveform=drive_wf)
        qprogram.sync()
        qprogram.play(bus="readout_q0_rf", waveform=readout_wf)
        qprogram.measure(bus="readout_q0_rf", waveform=readout_wf, weights=weights_wf)

        with (
            patch("builtins.open") as patched_open,
            patch("qililab.platform.platform.generate_qua_script", return_value=None) as generate_qua,
            patch.object(QuantumMachinesCluster, "config") as config,
            patch.object(QuantumMachinesCluster, "append_configuration") as append_configuration,
            patch.object(QuantumMachinesCluster, "compile") as compile_program,
            patch.object(QuantumMachinesCluster, "run_compiled_program") as run_compiled_program,
            patch.object(QuantumMachinesCluster, "get_acquisitions") as get_acquisitions,
        ):
            cluster = platform_quantum_machines.get_element("qmm")
            config.return_value = cluster.settings.to_qua_config()

            get_acquisitions.return_value = {"I_0": np.array([1, 2, 3]), "Q_0": np.array([4, 5, 6])}
            first_execution_results = platform_quantum_machines.execute_qprogram(qprogram=qprogram)

            get_acquisitions.return_value = {"I_0": np.array([3, 2, 1]), "Q_0": np.array([6, 5, 4])}
            second_execution_results = platform_quantum_machines.execute_qprogram(qprogram=qprogram)

            _ = platform_quantum_machines.execute_qprogram(qprogram=qprogram, debug=True)

        assert compile_program.call_count == 3
        assert append_configuration.call_count == 3
        assert run_compiled_program.call_count == 3
        assert get_acquisitions.call_count == 3

        assert "readout_q0_rf" in first_execution_results.results
        assert len(first_execution_results.results["readout_q0_rf"]) == 1
        assert isinstance(first_execution_results.results["readout_q0_rf"][0], QuantumMachinesMeasurementResult)
        np.testing.assert_array_equal(first_execution_results.results["readout_q0_rf"][0].I, np.array([1, 2, 3]))
        np.testing.assert_array_equal(first_execution_results.results["readout_q0_rf"][0].Q, np.array([4, 5, 6]))

        assert "readout_q0_rf" in second_execution_results.results
        assert len(second_execution_results.results["readout_q0_rf"]) == 1
        assert isinstance(second_execution_results.results["readout_q0_rf"][0], QuantumMachinesMeasurementResult)
        np.testing.assert_array_equal(second_execution_results.results["readout_q0_rf"][0].I, np.array([3, 2, 1]))
        np.testing.assert_array_equal(second_execution_results.results["readout_q0_rf"][0].Q, np.array([6, 5, 4]))

        # assure only one debug was called
        assert patched_open.call_count == 1
        assert generate_qua.call_count == 1

    def test_execute_qprogram_with_quantum_machines_raises_error(self, platform_quantum_machines: Platform):
        """Test that the execute_qprogram method raises the exception if the qprogram failes"""

        error_string = "The QM `config` dictionary does not exist. Please run `initial_setup()` first."
        escaped_error_str = re.escape(error_string)
        platform_quantum_machines.compile = MagicMock()  # type: ignore # don't care about compilation
        platform_quantum_machines.compile.return_value = Exception(escaped_error_str)

        drive_wf = IQPair(I=Square(amplitude=1.0, duration=40), Q=Square(amplitude=0.0, duration=40))
        readout_wf = IQPair(I=Square(amplitude=1.0, duration=120), Q=Square(amplitude=0.0, duration=120))
        weights_wf = IQPair(I=Square(amplitude=1.0, duration=2000), Q=Square(amplitude=0.0, duration=2000))
        qprogram = QProgram()
        qprogram.play(bus="drive_q0_rf", waveform=drive_wf)
        qprogram.sync()
        qprogram.play(bus="readout_q0_rf", waveform=readout_wf)
        qprogram.measure(bus="readout_q0_rf", waveform=readout_wf, weights=weights_wf)

        with patch.object(QuantumMachinesCluster, "turn_off") as turn_off:
            with pytest.raises(ValueError, match=escaped_error_str):
                _ = platform_quantum_machines.execute_qprogram(qprogram=qprogram, debug=True)

        turn_off.assert_called_once_with()

    def test_execute(self, platform: Platform, qblox_results: list[dict]):
        """Test that the execute method calls the buses to run and return the results."""
        # Define pulse schedule
        pulse_schedule = PulseSchedule()
        drag_pulse = Pulse(
            amplitude=1, phase=0.5, duration=200, frequency=1e9, pulse_shape=Drag(num_sigmas=4, drag_coefficient=0.5)
        )
        readout_pulse = Pulse(amplitude=1, phase=0.5, duration=1500, frequency=1e9, pulse_shape=Rectangular())
        pulse_schedule.add_event(PulseEvent(pulse=drag_pulse, start_time=0), bus_alias="drive_line_q0_bus", delay=0)
        pulse_schedule.add_event(
            PulseEvent(pulse=readout_pulse, start_time=200, qubit=0), bus_alias="feedline_input_output_bus", delay=0
        )
        qblox_result = QbloxResult(qblox_raw_results=qblox_results, integration_lengths=[1, 1, 1, 1])
        with patch.object(Bus, "upload") as upload:
            with patch.object(Bus, "run") as run:
                with patch.object(Bus, "acquire_result") as acquire_result:
                    with patch.object(QbloxModule, "desync_sequencers") as desync:
                        acquire_result.return_value = qblox_result
                        result = platform.execute(
                            program=pulse_schedule, num_avg=1000, repetition_duration=2000, num_bins=1
                        )

        assert upload.call_count == len(pulse_schedule.elements)
        assert run.call_count == len(pulse_schedule.elements)
        acquire_result.assert_called_once_with()
        assert result == qblox_result
        desync.assert_called()

    def test_execute_with_queue(self, platform: Platform, qblox_results: list[dict]):
        """Test that the execute method adds the obtained results to the given queue."""
        queue: Queue = Queue()
        pulse_schedule = PulseSchedule()
        pulse_schedule.add_event(
            PulseEvent(
                pulse=Pulse(amplitude=1, phase=0.5, duration=1500, frequency=1e9, pulse_shape=Rectangular()),
                start_time=200,
                qubit=0,
            ),
            bus_alias="feedline_input_output_bus",
            delay=0,
        )
        qblox_result = QbloxResult(qblox_raw_results=qblox_results, integration_lengths=[1, 1, 1, 1])
        with patch.object(Bus, "upload"):
            with patch.object(Bus, "run"):
                with patch.object(Bus, "acquire_result") as acquire_result:
                    with patch.object(QbloxModule, "desync_sequencers") as desync:
                        acquire_result.return_value = qblox_result
                        _ = platform.execute(
                            program=pulse_schedule, num_avg=1000, repetition_duration=2000, num_bins=1, queue=queue
                        )

        assert len(queue.queue) == 1
        assert queue.get() == qblox_result
        desync.assert_called()

    def test_execute_returns_ordered_measurements(self, platform: Platform, qblox_results: list[dict]):
        """Test that executing with some circuit returns acquisitions with multiple measurements in same order
        as they appear in circuit"""

        # Define circuit
        c = Circuit(2)
        c.add([gates.M(1), gates.M(0), gates.M(0, 1)])  # without ordering, these are retrieved for each sequencer, so
        # the order from qblox qrm will be M(0),M(0),M(1),M(1)

        for idx, final_layout in enumerate([{"q0": 0, "q1": 1}, {"q0": 1, "q1": 0}]):
            platform.compile = MagicMock()  # type: ignore # don't care about compilation
            platform.compile.return_value = {"feedline_input_output_bus": None}, final_layout
            with patch.object(Bus, "upload"):
                with patch.object(Bus, "run"):
                    with patch.object(Bus, "acquire_result") as acquire_result:
                        with patch.object(QbloxModule, "desync_sequencers"):
                            acquire_result.return_value = QbloxResult(
                                qblox_raw_results=qblox_results, integration_lengths=[1, 1, 1, 1]
                            )
                            result = platform.execute(program=c, num_avg=1000, repetition_duration=2000, num_bins=1)

            # check that the order of #measurement # qubit is the same as in the circuit
            order_measurement_qubit = [(result["measurement"], result["qubit"]) for result in result.qblox_raw_results]  # type: ignore

            # Change the qubit mappings, given the final_layout:
            assert (
                order_measurement_qubit == [(0, 1), (0, 0), (1, 0), (1, 1)]
                if idx == 0
                else [(0, 0), (0, 1), (1, 1), (1, 0)]
            )

    def test_execute_no_readout_raises_error(self, platform: Platform, qblox_results: list[dict]):
        """Test that executing with some circuit returns acquisitions with multiple measurements in same order
        as they appear in circuit"""

        # Define circuit
        c = Circuit(2)
        c.add([gates.M(1), gates.M(0), gates.M(0, 1)])  # without ordering, these are retrieved for each sequencer, so
        # the order from qblox qrm will be M(0),M(0),M(1),M(1)

        # compile will return nothing and thus
        # readout_buses = [
        #     bus for bus in self.buses if isinstance(bus.system_control, ReadoutSystemControl) and bus.alias in programs
        # ]
        # in platform will be empty
        platform.compile = MagicMock()  # type: ignore # don't care about compilation
        platform.compile.return_value = {"drive_line_q0_bus": None}, {"q0": 0}
        with patch.object(Bus, "upload"):
            with patch.object(Bus, "run"):
                with patch.object(Bus, "acquire_result") as acquire_result:
                    with patch.object(QbloxModule, "desync_sequencers"):
                        acquire_result.return_value = QbloxResult(
                            qblox_raw_results=qblox_results, integration_lengths=[1, 1, 1, 1]
                        )
                        error_string = "There are no readout buses in the platform."
                        with pytest.raises(ValueError, match=error_string):
                            _ = platform.execute(program=c, num_avg=1000, repetition_duration=20_000, num_bins=1)

    def test_order_results_circuit_M_neq_acquisitions(self, platform: Platform, qblox_results: list[dict]):
        """Test that executing with some circuit returns acquisitions with multiple measurements in same order
        as they appear in circuit"""

        # Define circuit
        c = Circuit(2)
        c.add([gates.M(1), gates.M(0, 1)])  # without ordering, these are retrieved for each sequencer, so
        # the order from qblox qrm will be M(0),M(1),M(1)
        n_m = len([qubit for gate in c.queue for qubit in gate.qubits if isinstance(gate, gates.M)])

        platform.compile = MagicMock()  # type: ignore[method-assign] # don't care about compilation
        platform.compile.return_value = {"feedline_input_output_bus": None}, {"q0": 0}
        with patch.object(Bus, "upload"):
            with patch.object(Bus, "run"):
                with patch.object(Bus, "acquire_result") as acquire_result:
                    with patch.object(QbloxModule, "desync_sequencers"):
                        acquire_result.return_value = QbloxResult(
                            qblox_raw_results=qblox_results, integration_lengths=[1, 1, 1, 1]
                        )
                        error_string = f"Number of measurements in the circuit {n_m} does not match number of acquisitions {len(qblox_results)}"
                        with pytest.raises(ValueError, match=error_string):
                            _ = platform.execute(program=c, num_avg=1000, repetition_duration=2000, num_bins=1)

    def test_execute_raises_error_if_program_type_wrong(self, platform: Platform):
        """Test that `Platform.execute` raises an error if the program sent is not a Circuit or a PulseSchedule."""
        c = Circuit(1)
        c.add(gates.M(0))
        program = [c, c]
        with pytest.raises(
            ValueError,
            match=re.escape(
                f"Program to execute can only be either a single circuit or a pulse schedule. Got program of type {type(program)} instead"
            ),
        ):
            platform.execute(program=program, num_avg=1000, repetition_duration=2000, num_bins=1)

    def test_execute_stack_2qrm(self, platform: Platform):
        """Test that the execute stacks results when more than one qrm is called."""
        # build mock qblox results
        qblox_raw_results = QbloxResult(
            integration_lengths=[20],
            qblox_raw_results=[
                {
                    "scope": {
                        "path0": {"data": [1, 1, 1, 1, 1, 1, 1, 1], "out-of-range": False, "avg_cnt": 1000},
                        "path1": {"data": [0, 0, 0, 0, 0, 0, 0, 0], "out-of-range": False, "avg_cnt": 1000},
                    },
                    "bins": {
                        "integration": {"path0": [1, 1, 1, 1], "path1": [0, 0, 0, 0]},
                        "threshold": [0.5, 0.5, 0.5, 0.5],
                        "avg_cnt": [1000, 1000, 1000, 1000],
                    },
                    "qubit": 0,
                    "measurement": 0,
                }
            ],
        )
        pulse_schedule = PulseSchedule()
        # mock compile method
        platform.compile = MagicMock()  # type: ignore[method-assign]
        platform.compile.return_value = (
            {"feedline_input_output_bus": None, "feedline_input_output_bus_2": None},
            {"q0": 0},
        )
        # mock execution
        with patch.object(Bus, "upload"):
            with patch.object(Bus, "run"):
                with patch.object(Bus, "acquire_result") as acquire_result:
                    with patch.object(QbloxModule, "desync_sequencers"):
                        acquire_result.return_value = qblox_raw_results
                        result = platform.execute(
                            program=pulse_schedule, num_avg=1000, repetition_duration=2000, num_bins=1
                        )
        assert len(result.qblox_raw_results) == 2  # type: ignore[attr-defined]
        assert qblox_raw_results.qblox_raw_results[0] == result.qblox_raw_results[0]  # type: ignore[attr-defined]
        assert qblox_raw_results.qblox_raw_results[0] == result.qblox_raw_results[1]  # type: ignore[attr-defined]

    @pytest.mark.parametrize("parameter", [Parameter.AMPLITUDE, Parameter.DURATION, Parameter.PHASE])
    @pytest.mark.parametrize("gate", ["I(0)", "X(0)", "Y(0)"])
    @pytest.mark.parametrize("value", [1.0, 100, 0.0])
    def test_set_parameter_of_gates(self, parameter, gate, value, platform: Platform):
        """Test the ``get_parameter`` method with gates."""
        platform.set_parameter(parameter=parameter, alias=gate, value=value)
        gate_settings = platform.digital_compilation_settings.gates[gate][0]
        assert getattr(gate_settings.pulse, parameter.value) == value

        platform.digital_compilation_settings = None
        with pytest.raises(ValueError):
            platform.set_parameter(parameter=parameter, alias=gate, value=value)

    @pytest.mark.parametrize("parameter", [Parameter.AMPLITUDE, Parameter.DURATION, Parameter.PHASE])
    @pytest.mark.parametrize("gate", ["I(0)", "X(0)", "Y(0)"])
    def test_get_parameter_of_gates(self, parameter, gate, platform: Platform):
        """Test the ``get_parameter`` method with gates."""
        gate_settings = platform.digital_compilation_settings.gates[gate][0]
        assert platform.get_parameter(parameter=parameter, alias=gate) == getattr(gate_settings.pulse, parameter.value)

        platform.digital_compilation_settings = None
        with pytest.raises(ValueError):
            platform.get_parameter(parameter=parameter, alias=gate)

    @pytest.mark.parametrize("parameter", [Parameter.DRAG_COEFFICIENT, Parameter.NUM_SIGMAS])
    @pytest.mark.parametrize("gate", ["X(0)", "Y(0)"])
    def test_get_parameter_of_pulse_shapes(self, parameter, gate, platform: Platform):
        """Test the ``get_parameter`` method with gates."""
        gate_settings = platform.digital_compilation_settings.gates[gate][0]
        assert platform.get_parameter(parameter=parameter, alias=gate) == gate_settings.pulse.shape[parameter.value]

    def test_get_parameter_of_gates_raises_error(self, platform: Platform):
        """Test that the ``get_parameter`` method with gates raises an error when a gate is not found."""
        with pytest.raises(KeyError, match="Gate Drag for qubits 3 not found in settings"):
            platform.get_parameter(parameter=Parameter.AMPLITUDE, alias="Drag(3)")

    @pytest.mark.parametrize("parameter", [Parameter.DELAY_BEFORE_READOUT])
    def test_get_parameter_of_platform(self, parameter, platform: Platform):
        """Test the ``get_parameter`` method with platform parameters."""
        value = platform.get_parameter(parameter=parameter, alias="platform")
        assert value == 0

    def test_get_parameter_with_delay(self, platform: Platform):
        """Test the ``get_parameter`` method with the delay of a bus."""
        value = platform.get_parameter(parameter=Parameter.DELAY, alias="drive_line_q0_bus")
        assert value == 0

    @pytest.mark.parametrize(
        "parameter",
        [Parameter.IF, Parameter.GAIN, Parameter.LO_FREQUENCY, Parameter.OFFSET_OUT0, Parameter.OFFSET_OUT2],
    )
    def test_get_parameter_of_bus(self, parameter, platform: Platform):
        """Test the ``get_parameter`` method with the parameters of a bus."""
        CHANNEL_ID = 0
        bus = platform._get_bus_by_alias(alias="drive_line_q0_bus")
        assert bus is not None
        assert bus.get_parameter(parameter=parameter, channel_id=CHANNEL_ID) == platform.get_parameter(
            parameter=parameter, alias="drive_line_q0_bus", channel_id=CHANNEL_ID
        )

    def test_no_bus_to_flux_raises_error(self, platform: Platform):
        """Test that if flux to bus topology is not specified an error is raised"""
        platform.analog_compilation_settings = None
        error_string = "Flux to bus topology not given in the runcard"
        with pytest.raises(ValueError, match=error_string):
            platform.execute_annealing_program(
                annealing_program_dict=[{}],
                calibration=MagicMock(),
                transpiler=MagicMock(),
                num_averages=2,
                num_shots=1,
            )

    def test_get_element_flux(self, platform: Platform):
        """Get the bus from a flux using get_element"""
        for flux in ["phiz_q0", "phix_c0_1"]:
            bus = platform.get_element(flux)
            assert bus.alias == next(
                flux_bus.bus
                for flux_bus in platform.analog_compilation_settings.flux_control_topology
                if flux_bus.flux == flux
            )<|MERGE_RESOLUTION|>--- conflicted
+++ resolved
@@ -568,20 +568,12 @@
 
         self._compile_and_assert(platform, pulse_schedule, 2)
 
-<<<<<<< HEAD
     def _compile_and_assert(self, platform: Platform, program: Circuit | PulseSchedule, len_sequences: int, optimize:bool = False):
-        sequences, _ = platform.compile(program=program, num_avg=1000, repetition_duration=200_000, num_bins=1, transpilation_config=DigitalTranspilationConfig(optimize=optimize))
-        assert isinstance(sequences, dict)
+        sequences_w_alias, _ = platform.compile(program=program, num_avg=1000, repetition_duration=200_000, num_bins=1, transpilation_config=DigitalTranspilationConfig(optimize=optimize))
+        assert isinstance(sequences_w_alias, dict)
         if not optimize:
-            assert len(sequences) == len_sequences
-        for alias, sequences_list in sequences.items():
-=======
-    def _compile_and_assert(self, platform: Platform, program: Circuit | PulseSchedule, len_sequences: int):
-        sequences_w_alias, _ = platform.compile(program=program, num_avg=1000, repetition_duration=200_000, num_bins=1)
-        assert isinstance(sequences_w_alias, dict)
-        assert len(sequences_w_alias) == len_sequences
+            assert len(sequences_w_alias) == len_sequences
         for alias, sequences in sequences_w_alias.items():
->>>>>>> 293a4f59
             assert alias in {bus.alias for bus in platform.buses}
             assert isinstance(sequences, list)
             assert all(isinstance(sequence, Sequence) for sequence in sequences)
