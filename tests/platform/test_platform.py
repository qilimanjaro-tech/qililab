--- conflicted
+++ resolved
@@ -12,15 +12,7 @@
 
 import numpy as np
 import pytest
-<<<<<<< HEAD
-from qilisdk.digital import Circuit, X, Y, M
-from qpysequence import Sequence, Waveforms
-from ruamel.yaml import YAML
-from tests.data import Galadriel, SauronQDevil, SauronQuantumMachines, SauronSpiRack, SauronYokogawa
-from qililab.data_management import build_platform
-=======
-from qibo import gates
-from qibo.models import Circuit
+from qilisdk.digital import Circuit, M, X
 from qililab.data_management import build_platform as platform_build_platform
 from qililab.qprogram import QbloxCompilationOutput
 from qililab.qprogram.qdac_compiler import QdacCompilationOutput
@@ -36,7 +28,6 @@
 )
 
 from tests.test_utils import build_platform
->>>>>>> bc609645
 
 
 from qililab import Arbitrary, save_platform
@@ -54,13 +45,8 @@
 from qililab.instruments.qblox import QbloxModule
 from qililab.instruments.qdevil import QDevilQDac2
 from qililab.platform import Bus, Buses, Platform
-<<<<<<< HEAD
 from qililab.core.variables import Domain
-from qililab.qprogram import Calibration, Experiment, QProgram
-=======
-from qililab.pulse import Drag, Pulse, PulseEvent, PulseSchedule, Rectangular
-from qililab.qprogram import Calibration, Domain, Experiment, QProgram, QbloxCompilationOutput
->>>>>>> bc609645
+from qililab.qprogram import Calibration, Experiment, QProgram, QbloxCompilationOutput
 from qililab.qprogram.crosstalk_matrix import CrosstalkMatrix
 from qililab.result.database import get_db_manager
 from qililab.result.qprogram.qprogram_results import QProgramResults
@@ -1970,9 +1956,4 @@
             platform.set_parameter(alias="drive_line_q0_bus", parameter=Parameter.IF, value=100e6, channel_id=sequencer)
 
         with pytest.raises(Exception, match=f"ChannelID {sequencer} is not linked to bus with alias {bus_alias}"):
-<<<<<<< HEAD
-            platform.get_parameter(alias="drive_line_q0_bus", parameter=Parameter.IF, channel_id=sequencer)
-=======
-            platform.get_parameter(alias="drive_line_q0_bus", parameter=Parameter.IF, channel_id=sequencer)
-
->>>>>>> bc609645
+            platform.get_parameter(alias="drive_line_q0_bus", parameter=Parameter.IF, channel_id=sequencer)