"""Tests for the Platform class."""

import copy
import io
import re
from pathlib import Path
from queue import Queue
<<<<<<< HEAD
from unittest.mock import MagicMock, create_autospec, patch
=======
from unittest.mock import MagicMock, Mock, patch
>>>>>>> d0763c7d

import numpy as np
import pytest
from qibo import gates
from qibo.models import Circuit
from qm.exceptions import StreamProcessingDataLossError
from qpysequence import Sequence
from ruamel.yaml import YAML

from qililab import Arbitrary, save_platform
from qililab.chip import Chip, Qubit
from qililab.constants import DEFAULT_PLATFORM_NAME
from qililab.instrument_controllers import InstrumentControllers
from qililab.instruments import AWG, AWGAnalogDigitalConverter, SignalGenerator
from qililab.instruments.instruments import Instruments
from qililab.instruments.qblox import QbloxModule
from qililab.instruments.quantum_machines import QuantumMachinesCluster
from qililab.platform import Bus, Buses, Platform
from qililab.pulse import Drag, Pulse, PulseEvent, PulseSchedule, Rectangular
from qililab.qprogram import Calibration, Experiment, QProgram
from qililab.result.qblox_results import QbloxResult
from qililab.result.qprogram.qprogram_results import QProgramResults
from qililab.result.qprogram.quantum_machines_measurement_result import QuantumMachinesMeasurementResult
from qililab.settings import Runcard
from qililab.settings.gate_event_settings import GateEventSettings
from qililab.system_control import ReadoutSystemControl
from qililab.typings.enums import InstrumentName, Parameter
from qililab.waveforms import IQPair, Square
from tests.data import Galadriel, SauronQuantumMachines
from tests.test_utils import build_platform


@pytest.fixture(name="platform")
def fixture_platform():
    return build_platform(runcard=Galadriel.runcard)


@pytest.fixture(name="platform_quantum_machines")
def fixture_platform_quantum_machines():
    return build_platform(runcard=SauronQuantumMachines.runcard)


@pytest.fixture(name="runcard")
def fixture_runcard():
    return Runcard(**copy.deepcopy(Galadriel.runcard))


@pytest.fixture(name="qblox_results")
def fixture_qblox_results():
    return [
        {
            "scope": {
                "path0": {"data": [], "out-of-range": False, "avg_cnt": 0},
                "path1": {"data": [], "out-of-range": False, "avg_cnt": 0},
            },
            "bins": {
                "integration": {"path0": [1], "path1": [1]},
                "threshold": [0],
                "avg_cnt": [1],
            },
            "qubit": 0,
            "measurement": 0,
        },
        {
            "scope": {
                "path0": {"data": [], "out-of-range": False, "avg_cnt": 0},
                "path1": {"data": [], "out-of-range": False, "avg_cnt": 0},
            },
            "bins": {
                "integration": {"path0": [1], "path1": [1]},
                "threshold": [1],
                "avg_cnt": [1],
            },
            "qubit": 0,
            "measurement": 1,
        },
        {
            "scope": {
                "path0": {"data": [], "out-of-range": False, "avg_cnt": 0},
                "path1": {"data": [], "out-of-range": False, "avg_cnt": 0},
            },
            "bins": {
                "integration": {"path0": [1], "path1": [1]},
                "threshold": [2],
                "avg_cnt": [1],
            },
            "qubit": 1,
            "measurement": 0,
        },
        {
            "scope": {
                "path0": {"data": [], "out-of-range": False, "avg_cnt": 0},
                "path1": {"data": [], "out-of-range": False, "avg_cnt": 0},
            },
            "bins": {
                "integration": {"path0": [1], "path1": [1]},
                "threshold": [3],
                "avg_cnt": [1],
            },
            "qubit": 1,
            "measurement": 1,
        },
    ]


@pytest.fixture(name="flux_to_bus_topology")
def get_flux_to_bus_topology():
    flux_control_topology_dict = [
        {"flux": "phix_q0", "bus": "flux_line_phix_q0"},
        {"flux": "phiz_q0", "bus": "flux_line_phiz_q0"},
        {"flux": "phix_q1", "bus": "flux_line_phix_q1"},
        {"flux": "phiz_q1", "bus": "flux_line_phiz_q1"},
        {"flux": "phix_c0_1", "bus": "flux_line_phix_c0_1"},
        {"flux": "phiz_c0_1", "bus": "flux_line_phiz_c0_1"},
    ]
    return [Runcard.FluxControlTopology(**flux_control) for flux_control in flux_control_topology_dict]


@pytest.fixture(name="calibration")
def get_calibration():
    readout_duration = 2000
    readout_amplitude = 1.0
    r_wf_I = Square(amplitude=readout_amplitude, duration=readout_duration)
    r_wf_Q = Square(amplitude=0.0, duration=readout_duration)
    readout_waveform = IQPair(I=r_wf_I, Q=r_wf_Q)
    weights_shape = Square(amplitude=1, duration=readout_duration)
    weights = IQPair(I=weights_shape, Q=weights_shape)

    calibration = Calibration()
    calibration.add_waveform(bus="readout_bus", name="readout", waveform=readout_waveform)
    calibration.add_weights(bus="readout_bus", name="optimal_weights", weights=weights)

    return calibration


@pytest.fixture(name="anneal_qprogram")
def get_anneal_qprogram(runcard, flux_to_bus_topology):
    platform = Platform(runcard=runcard)
    platform.flux_to_bus_topology = flux_to_bus_topology
    anneal_waveforms = {
        next(element.bus for element in platform.flux_to_bus_topology if element.flux == "phix_q0"): Arbitrary(
            np.array([1])
        ),
        next(element.bus for element in platform.flux_to_bus_topology if element.flux == "phiz_q0"): Arbitrary(
            np.array([2])
        ),
    }
    averages = 2
    readout_duration = 2000
    readout_amplitude = 1.0
    r_wf_I = Square(amplitude=readout_amplitude, duration=readout_duration)
    r_wf_Q = Square(amplitude=0.0, duration=readout_duration)
    readout_waveform = IQPair(I=r_wf_I, Q=r_wf_Q)
    weights_shape = Square(amplitude=1, duration=readout_duration)
    weights = IQPair(I=weights_shape, Q=weights_shape)
    qp_anneal = QProgram()
    with qp_anneal.average(averages):
        for bus, waveform in anneal_waveforms.items():
            qp_anneal.play(bus=bus, waveform=waveform)
        qp_anneal.sync()
        qp_anneal.measure(bus="readout_bus", waveform=readout_waveform, weights=weights)
    return qp_anneal


class TestPlatformInitialization:
    """Unit tests for the Platform class initialization"""

    def test_init_method(self, runcard):
        """Test initialization of the class"""
        platform = Platform(runcard=runcard)

        assert platform.name == runcard.name
        assert isinstance(platform.name, str)
        assert platform.gates_settings == runcard.gates_settings
        assert isinstance(platform.gates_settings, Runcard.GatesSettings)
        assert isinstance(platform.instruments, Instruments)
        assert isinstance(platform.instrument_controllers, InstrumentControllers)
        assert isinstance(platform.chip, Chip)
        assert isinstance(platform.buses, Buses)
        assert platform._connected_to_instruments is False


class TestPlatform:
    """Unit tests checking the Platform class."""

    def test_platform_name(self, platform: Platform):
        """Test platform name."""
        assert platform.name == DEFAULT_PLATFORM_NAME

    def test_initial_setup_no_instrument_connection(self, platform: Platform):
        """Test platform raises and error if no instrument connection."""
        platform._connected_to_instruments = False
        with pytest.raises(
            AttributeError, match="Can not do initial_setup without being connected to the instruments."
        ):
            platform.initial_setup()

    def test_set_parameter_no_instrument_connection_QBLOX(self, platform: Platform):
        """Test platform raises and error if no instrument connection."""
        platform._connected_to_instruments = False
        platform.set_parameter(alias="drive_line_q0_bus", parameter=Parameter.IF, value=0.14, channel_id=0)
        assert platform.get_parameter(alias="drive_line_q0_bus", parameter=Parameter.IF, channel_id=0) == 0.14

    @pytest.mark.parametrize(
        "bus, parameter, value",
        [
            ("drive_q0_rf", Parameter.LO_FREQUENCY, 5e9),
            ("drive_q0_rf", Parameter.IF, 14e6),
            ("drive_q0_rf", Parameter.GAIN, 0.001),
            ("readout_q0_rf", Parameter.LO_FREQUENCY, 8e9),
            ("readout_q0_rf", Parameter.IF, 16e6),
            ("readout_q0_rf", Parameter.GAIN, 0.002),
            ("drive_q0", Parameter.IF, 13e6),
        ],
    )
    def test_set_parameter_no_instrument_connection_QM(self, bus: str, parameter: Parameter, value: float | str | bool):
        """Test platform raises and error if no instrument connection."""
        # Overwrite platform to use Quantum Machines:
        platform = build_platform(runcard=SauronQuantumMachines.runcard)
        platform._connected_to_instruments = False

        platform.set_parameter(alias=bus, parameter=parameter, value=value)
        assert platform.get_parameter(alias=bus, parameter=parameter) == value

    def test_connect_logger(self, platform: Platform):
        platform._connected_to_instruments = True
        platform.instrument_controllers = MagicMock()
        with patch("qililab.platform.platform.logger", autospec=True) as mock_logger:
            platform.connect()
        mock_logger.info.assert_called_once_with("Already connected to the instruments")

    def test_disconnect_logger(self, platform: Platform):
        platform._connected_to_instruments = False
        platform.instrument_controllers = MagicMock()
        with patch("qililab.platform.platform.logger", autospec=True) as mock_logger:
            platform.disconnect()
        mock_logger.info.assert_called_once_with("Already disconnected from the instruments")

    @pytest.mark.parametrize("alias", ["feedline_input_output_bus", "drive_line_q0_bus"])
    def test_get_ch_id_from_qubit_and_bus(self, alias: str, platform: Platform):
        """Test that get_ch_id_from_qubits gets the channel id it should get from the runcard"""
        channel_id = platform.get_ch_id_from_qubit_and_bus(alias=alias, qubit_index=0)
        assert channel_id == 0

    def test_get_ch_id_from_qubit_and_bus_error_no_bus(self, platform: Platform):
        """Test that the method raises an error if the alias is not in the buses returned."""
        alias = "dummy"
        qubit_id = 0
        error_string = f"Could not find bus with alias {alias} for qubit {qubit_id}"
        with pytest.raises(ValueError, match=re.escape(error_string)):
            platform.get_ch_id_from_qubit_and_bus(alias=alias, qubit_index=qubit_id)

    def test_get_element_method_unknown_returns_none(self, platform: Platform):
        """Test get_element method with unknown element."""
        element = platform.get_element(alias="ABC")
        assert element is None

    def test_get_element_with_gate(self, platform: Platform):
        """Test the get_element method with a gate alias."""
        p_gates = platform.gates_settings.gates.keys()
        all(isinstance(event, GateEventSettings) for gate in p_gates for event in platform.get_element(alias=gate))

    def test_str_magic_method(self, platform: Platform):
        """Test __str__ magic method."""
        str(platform)

    def test_gates_settings_instance(self, platform: Platform):
        """Test settings instance."""
        assert isinstance(platform.gates_settings, Runcard.GatesSettings)

    def test_buses_instance(self, platform: Platform):
        """Test buses instance."""
        assert isinstance(platform.buses, Buses)

    def test_bus_0_signal_generator_instance(self, platform: Platform):
        """Test bus 0 signal generator instance."""
        element = platform.get_element(alias="rs_0")
        assert isinstance(element, SignalGenerator)

    def test_qubit_0_instance(self, platform: Platform):
        """Test qubit 0 instance."""
        element = platform.get_element(alias="q0")
        assert isinstance(element, Qubit)

    def test_bus_0_awg_instance(self, platform: Platform):
        """Test bus 0 qubit control instance."""
        element = platform.get_element(alias=InstrumentName.QBLOX_QCM.value)
        assert isinstance(element, AWG)

    def test_bus_1_awg_instance(self, platform: Platform):
        """Test bus 1 qubit readout instance."""
        element = platform.get_element(alias=f"{InstrumentName.QBLOX_QRM.value}_0")
        assert isinstance(element, AWGAnalogDigitalConverter)

    @patch("qililab.data_management.open")
    @patch("qililab.data_management.YAML.dump")
    def test_platform_manager_dump_method(self, mock_dump: MagicMock, mock_open: MagicMock, platform: Platform):
        """Test PlatformManager dump method."""
        save_platform(path="runcard.yml", platform=platform)
        mock_open.assert_called_once_with(file=Path("runcard.yml"), mode="w", encoding="utf-8")
        mock_dump.assert_called_once()

    def test_get_bus_by_qubit_index(self, platform: Platform):
        """Test get_bus_by_qubit_index method."""
        _, control_bus, readout_bus = platform._get_bus_by_qubit_index(0)
        assert isinstance(control_bus, Bus)
        assert isinstance(readout_bus, Bus)
        assert not isinstance(control_bus.system_control, ReadoutSystemControl)
        assert isinstance(readout_bus.system_control, ReadoutSystemControl)

    def test_get_bus_by_qubit_index_raises_error(self, platform: Platform):
        """Test that the get_bus_by_qubit_index method raises an error when there is no bus connected to the port
        of the given qubit."""
        platform.buses[0].settings.port = 100
        with pytest.raises(
            ValueError,
            match="There can only be one bus connected to a port. There are 0 buses connected to port drive_q0",
        ):
            platform._get_bus_by_qubit_index(0)
        platform.buses[0].settings.port = 0  # Setting it back to normal to not disrupt future tests

    @pytest.mark.parametrize("alias", ["drive_line_bus", "feedline_input_output_bus", "foobar"])
    def test_get_bus_by_alias(self, platform: Platform, alias):
        """Test get_bus_by_alias method"""
        bus = platform._get_bus_by_alias(alias)
        if alias == "foobar":
            assert bus is None
        if bus is not None:
            assert bus in platform.buses

    def test_print_platform(self, platform: Platform):
        """Test print platform."""
        assert str(platform) == str(YAML().dump(platform.to_dict(), io.BytesIO()))

    # I'm leaving this test here, because there is no test_instruments.py, but should be moved there when created
    def test_print_instruments(self, platform: Platform):
        """Test print instruments."""
        assert str(platform.instruments) == str(YAML().dump(platform.instruments._short_dict(), io.BytesIO()))

    def test_serialization(self, platform: Platform):
        """Test that a serialization of the Platform is possible"""
        runcard_dict = platform.to_dict()
        assert isinstance(runcard_dict, dict)

        new_platform = Platform(runcard=Runcard(**runcard_dict))
        assert isinstance(new_platform, Platform)
        assert str(new_platform) == str(platform)
        assert str(new_platform.name) == str(platform.name)
        assert str(new_platform.buses) == str(platform.buses)
        assert str(new_platform.chip) == str(platform.chip)
        assert str(new_platform.instruments) == str(platform.instruments)
        assert str(new_platform.instrument_controllers) == str(platform.instrument_controllers)

        new_runcard_dict = new_platform.to_dict()
        assert isinstance(new_runcard_dict, dict)
        assert new_runcard_dict == runcard_dict

        newest_platform = Platform(runcard=Runcard(**new_runcard_dict))
        assert isinstance(newest_platform, Platform)
        assert str(newest_platform) == str(new_platform)
        assert str(newest_platform.name) == str(new_platform.name)
        assert str(newest_platform.buses) == str(new_platform.buses)
        assert str(newest_platform.chip) == str(new_platform.chip)
        assert str(newest_platform.instruments) == str(new_platform.instruments)
        assert str(newest_platform.instrument_controllers) == str(new_platform.instrument_controllers)


class TestMethods:
    """Unit tests for the methods of the Platform class."""

    def test_compile_circuit(self, platform: Platform):
        """Test the compilation of a qibo Circuit."""
        circuit = Circuit(3)
        circuit.add(gates.X(0))
        circuit.add(gates.X(1))
        circuit.add(gates.Y(0))
        circuit.add(gates.Y(1))
        circuit.add(gates.M(0, 1, 2))

        self._compile_and_assert(platform, circuit, 5)

    def test_compile_pulse_schedule(self, platform: Platform):
        """Test the compilation of a qibo Circuit."""
        pulse_schedule = PulseSchedule()
        drag_pulse = Pulse(
            amplitude=1, phase=0.5, duration=200, frequency=1e9, pulse_shape=Drag(num_sigmas=4, drag_coefficient=0.5)
        )
        readout_pulse = Pulse(amplitude=1, phase=0.5, duration=1500, frequency=1e9, pulse_shape=Rectangular())
        pulse_schedule.add_event(PulseEvent(pulse=drag_pulse, start_time=0), port="drive_q0", port_delay=0)
        pulse_schedule.add_event(
            PulseEvent(pulse=readout_pulse, start_time=200, qubit=0), port="feedline_input", port_delay=0
        )

        self._compile_and_assert(platform, pulse_schedule, 2)

    def _compile_and_assert(self, platform: Platform, program: Circuit | PulseSchedule, len_sequences: int):
        sequences = platform.compile(program=program, num_avg=1000, repetition_duration=200_000, num_bins=1)
        assert isinstance(sequences, dict)
        assert len(sequences) == len_sequences
        for alias, sequences_list in sequences.items():
            assert alias in {bus.alias for bus in platform.buses}
            assert isinstance(sequences_list, list)
            assert all(isinstance(sequence, Sequence) for sequence in sequences_list)
            assert sequences_list[0]._program.duration == 200_000 * 1000 + 4 + 4 + 4

    def test_execute_anneal_program(self, platform: Platform, anneal_qprogram, flux_to_bus_topology, calibration):
        mock_execute_qprogram = MagicMock()
        mock_execute_qprogram.return_value = QProgramResults()
        platform.execute_qprogram = mock_execute_qprogram  # type: ignore[method-assign]
        platform.flux_to_bus_topology = flux_to_bus_topology
        transpiler = MagicMock()
        transpiler.return_value = (1, 2)

        results = platform.execute_anneal_program(
            annealing_program_dict=[{"qubit_0": {"sigma_x": 0.1, "sigma_z": 0.2}}],
            transpiler=transpiler,
            averages=2,
            readout_bus="readout_bus",
            measurement_name="readout",
            weights="optimal_weights",
            calibration=calibration,
        )
        qprogram = mock_execute_qprogram.call_args[1]["qprogram"].with_calibration(calibration)
        assert str(anneal_qprogram) == str(qprogram)
        assert isinstance(results, QProgramResults)

        results = platform.execute_anneal_program(
            annealing_program_dict=[{"qubit_0": {"sigma_x": 0.1, "sigma_z": 0.2}}],
            transpiler=transpiler,
            averages=2,
            readout_bus="readout_bus",
            measurement_name="readout",
            calibration=calibration,
        )
        qprogram = mock_execute_qprogram.call_args[1]["qprogram"].with_calibration(calibration)
        assert str(anneal_qprogram) == str(qprogram)
        assert isinstance(results, QProgramResults)

    def test_execute_anneal_program_no_measurement_raises_error(self, platform: Platform, calibration):
        mock_execute_qprogram = MagicMock()
        platform.execute_qprogram = mock_execute_qprogram  # type: ignore[method-assign]
        transpiler = MagicMock()
        transpiler.return_value = (1, 2)
        error_string = "The calibrated measurement is not present in the calibration file."
        with pytest.raises(ValueError, match=error_string):
            platform.execute_anneal_program(
                annealing_program_dict=[{"qubit_0": {"sigma_x": 0.1, "sigma_z": 0.2}}],
                transpiler=transpiler,
                averages=2,
                readout_bus="readout_bus",
                measurement_name="whatever",
                calibration=calibration,
            )

    def test_execute_experiment(self, platform: Platform):
        """Test the execute_experiment method of the Platform class."""
        mock_experiment = create_autospec(Experiment)
        results_path = "/tmp/test_results/"

        # Mock the ExperimentExecutor to ensure it's used correctly
        with patch("qililab.platform.platform.ExperimentExecutor") as MockExecutor:
            mock_executor_instance = MockExecutor.return_value  # Mock instance of ExperimentExecutor

            # Call the method under test
            platform.execute_experiment(experiment=mock_experiment, results_path=results_path)

            # Check that ExperimentExecutor was instantiated with the correct arguments
            MockExecutor.assert_called_once_with(
                platform=platform, experiment=mock_experiment, results_path=results_path
            )

            # Ensure the execute method was called on the ExperimentExecutor instance
            mock_executor_instance.execute.assert_called_once()

    def test_execute_qprogram_with_qblox(self, platform: Platform):
        """Test that the execute method compiles the qprogram, calls the buses to run and return the results."""
        drive_wf = IQPair(I=Square(amplitude=1.0, duration=40), Q=Square(amplitude=0.0, duration=40))
        readout_wf = IQPair(I=Square(amplitude=1.0, duration=120), Q=Square(amplitude=0.0, duration=120))
        weights_wf = IQPair(I=Square(amplitude=1.0, duration=2000), Q=Square(amplitude=0.0, duration=2000))
        qprogram = QProgram()
        qprogram.play(bus="drive_line_q0_bus", waveform=drive_wf)
        qprogram.play(bus="drive_line_q1_bus", waveform=drive_wf)
        qprogram.sync()
        qprogram.play(bus="feedline_input_output_bus", waveform=readout_wf)
        qprogram.play(bus="feedline_input_output_bus_1", waveform=readout_wf)
        qprogram.qblox.acquire(bus="feedline_input_output_bus", weights=weights_wf)
        qprogram.qblox.acquire(bus="feedline_input_output_bus_1", weights=weights_wf)

        with (
            patch("builtins.open") as patched_open,
            patch.object(Bus, "upload_qpysequence") as upload,
            patch.object(Bus, "run") as run,
            patch.object(Bus, "acquire_qprogram_results") as acquire_qprogram_results,
            patch.object(QbloxModule, "sync_by_port") as sync_port,
            patch.object(QbloxModule, "desync_by_port") as desync_port,
        ):
            acquire_qprogram_results.return_value = [123]
            first_execution_results = platform.execute_qprogram(qprogram=qprogram)

            acquire_qprogram_results.return_value = [456]
            second_execution_results = platform.execute_qprogram(qprogram=qprogram)

            _ = platform.execute_qprogram(qprogram=qprogram, debug=True)

        # assert upload executed only once (2 because there are 2 buses)
        assert upload.call_count == 4

        # assert run executed all three times (6 because there are 2 buses)
        assert run.call_count == 12
        assert acquire_qprogram_results.call_count == 6  # only readout buses
        assert sync_port.call_count == 12  # called as many times as run
        assert desync_port.call_count == 12
        assert first_execution_results.results["feedline_input_output_bus"] == [123]
        assert first_execution_results.results["feedline_input_output_bus_1"] == [123]
        assert second_execution_results.results["feedline_input_output_bus"] == [456]
        assert second_execution_results.results["feedline_input_output_bus_1"] == [456]

        # assure only one debug was called
        assert patched_open.call_count == 1

    def test_execute_qprogram_with_quantum_machines(
        self, platform_quantum_machines: Platform
    ):  # pylint: disable=too-many-locals
        """Test that the execute_qprogram method executes the qprogram for Quantum Machines correctly"""
        drive_wf = IQPair(I=Square(amplitude=1.0, duration=40), Q=Square(amplitude=0.0, duration=40))
        readout_wf = IQPair(I=Square(amplitude=1.0, duration=120), Q=Square(amplitude=0.0, duration=120))
        weights_wf = IQPair(I=Square(amplitude=1.0, duration=2000), Q=Square(amplitude=0.0, duration=2000))
        qprogram = QProgram()
        qprogram.play(bus="drive_q0_rf", waveform=drive_wf)
        qprogram.sync()
        qprogram.play(bus="readout_q0_rf", waveform=readout_wf)
        qprogram.measure(bus="readout_q0_rf", waveform=readout_wf, weights=weights_wf)

        with (
            patch("builtins.open") as patched_open,
            patch("qililab.platform.platform.generate_qua_script", return_value=None) as generate_qua,
            patch.object(QuantumMachinesCluster, "config") as config,
            patch.object(QuantumMachinesCluster, "append_configuration") as append_configuration,
            patch.object(QuantumMachinesCluster, "compile") as compile_program,
            patch.object(QuantumMachinesCluster, "run_compiled_program") as run_compiled_program,
            patch.object(QuantumMachinesCluster, "get_acquisitions") as get_acquisitions,
        ):
            cluster = platform_quantum_machines.get_element("qmm")
            config.return_value = cluster.settings.to_qua_config()

            get_acquisitions.return_value = {"I_0": np.array([1, 2, 3]), "Q_0": np.array([4, 5, 6])}
            first_execution_results = platform_quantum_machines.execute_qprogram(qprogram=qprogram)

            get_acquisitions.return_value = {"I_0": np.array([3, 2, 1]), "Q_0": np.array([6, 5, 4])}
            second_execution_results = platform_quantum_machines.execute_qprogram(qprogram=qprogram)

            _ = platform_quantum_machines.execute_qprogram(qprogram=qprogram, debug=True)

        assert compile_program.call_count == 3
        assert append_configuration.call_count == 3
        assert run_compiled_program.call_count == 3
        assert get_acquisitions.call_count == 3

        assert "readout_q0_rf" in first_execution_results.results
        assert len(first_execution_results.results["readout_q0_rf"]) == 1
        assert isinstance(first_execution_results.results["readout_q0_rf"][0], QuantumMachinesMeasurementResult)
        np.testing.assert_array_equal(first_execution_results.results["readout_q0_rf"][0].I, np.array([1, 2, 3]))
        np.testing.assert_array_equal(first_execution_results.results["readout_q0_rf"][0].Q, np.array([4, 5, 6]))

        assert "readout_q0_rf" in second_execution_results.results
        assert len(second_execution_results.results["readout_q0_rf"]) == 1
        assert isinstance(second_execution_results.results["readout_q0_rf"][0], QuantumMachinesMeasurementResult)
        np.testing.assert_array_equal(second_execution_results.results["readout_q0_rf"][0].I, np.array([3, 2, 1]))
        np.testing.assert_array_equal(second_execution_results.results["readout_q0_rf"][0].Q, np.array([6, 5, 4]))

        # assure only one debug was called
        assert patched_open.call_count == 1
        assert generate_qua.call_count == 1

    def test_execute_qprogram_with_quantum_machines_raises_error(
        self, platform_quantum_machines: Platform
    ):  # pylint: disable=too-many-locals
        """Test that the execute_qprogram method raises the exception if the qprogram failes"""

        error_string = "The QM `config` dictionary does not exist. Please run `initial_setup()` first."
        escaped_error_str = re.escape(error_string)
        platform_quantum_machines.compile = MagicMock()  # type: ignore # don't care about compilation
        platform_quantum_machines.compile.return_value = Exception(escaped_error_str)

        drive_wf = IQPair(I=Square(amplitude=1.0, duration=40), Q=Square(amplitude=0.0, duration=40))
        readout_wf = IQPair(I=Square(amplitude=1.0, duration=120), Q=Square(amplitude=0.0, duration=120))
        weights_wf = IQPair(I=Square(amplitude=1.0, duration=2000), Q=Square(amplitude=0.0, duration=2000))
        qprogram = QProgram()
        qprogram.play(bus="drive_q0_rf", waveform=drive_wf)
        qprogram.sync()
        qprogram.play(bus="readout_q0_rf", waveform=readout_wf)
        qprogram.measure(bus="readout_q0_rf", waveform=readout_wf, weights=weights_wf)

        with patch.object(QuantumMachinesCluster, "turn_off") as turn_off:
            with pytest.raises(ValueError, match=escaped_error_str):
                _ = platform_quantum_machines.execute_qprogram(qprogram=qprogram, debug=True)

        turn_off.assert_called_once_with()

    def test_execute_qprogram_with_quantum_machines_raises_dataloss(
        self,
        platform_quantum_machines: Platform,
    ):  # pylint: disable=too-many-locals
        """Test that the execute_qprogram method raises the dataloss exception if the qprogram returns StreamProcessingDataLossError"""

        drive_wf = IQPair(I=Square(amplitude=1.0, duration=40), Q=Square(amplitude=0.0, duration=40))
        readout_wf = IQPair(I=Square(amplitude=1.0, duration=120), Q=Square(amplitude=0.0, duration=120))
        weights_wf = IQPair(I=Square(amplitude=1.0, duration=2000), Q=Square(amplitude=0.0, duration=2000))
        qprogram = QProgram()
        qprogram.play(bus="drive_q0_rf", waveform=drive_wf)
        qprogram.sync()
        qprogram.play(bus="readout_q0_rf", waveform=readout_wf)
        qprogram.measure(bus="readout_q0_rf", waveform=readout_wf, weights=weights_wf)

        cluster = Mock()

        compiler_mock = Mock()
        compiler_mock.compile.return_value = (Mock(), Mock(), [])

        cluster.run_compiled_program.side_effect = [
            StreamProcessingDataLossError("Data loss occurred"),
            StreamProcessingDataLossError("Data loss occurred"),
            StreamProcessingDataLossError("Data loss occurred"),
        ]

        with pytest.raises(StreamProcessingDataLossError):
            _ = platform_quantum_machines._execute_qprogram_with_quantum_machines(
                qprogram=qprogram, cluster=cluster, dataloss_tries=3
            )

        assert cluster.run_compiled_program.call_count == 3

    def test_execute(self, platform: Platform, qblox_results: list[dict]):
        """Test that the execute method calls the buses to run and return the results."""
        # Define pulse schedule
        pulse_schedule = PulseSchedule()
        drag_pulse = Pulse(
            amplitude=1, phase=0.5, duration=200, frequency=1e9, pulse_shape=Drag(num_sigmas=4, drag_coefficient=0.5)
        )
        readout_pulse = Pulse(amplitude=1, phase=0.5, duration=1500, frequency=1e9, pulse_shape=Rectangular())
        pulse_schedule.add_event(PulseEvent(pulse=drag_pulse, start_time=0), port="drive_q0", port_delay=0)
        pulse_schedule.add_event(
            PulseEvent(pulse=readout_pulse, start_time=200, qubit=0), port="feedline_input", port_delay=0
        )
        qblox_result = QbloxResult(qblox_raw_results=qblox_results, integration_lengths=[1, 1, 1, 1])
        with patch.object(Bus, "upload") as upload:
            with patch.object(Bus, "run") as run:
                with patch.object(Bus, "acquire_result") as acquire_result:
                    with patch.object(QbloxModule, "desync_sequencers") as desync:
                        acquire_result.return_value = qblox_result
                        result = platform.execute(
                            program=pulse_schedule, num_avg=1000, repetition_duration=2000, num_bins=1
                        )

        assert upload.call_count == len(pulse_schedule.elements)
        assert run.call_count == len(pulse_schedule.elements)
        acquire_result.assert_called_once_with()
        assert result == qblox_result
        desync.assert_called()

    def test_execute_with_queue(self, platform: Platform, qblox_results: list[dict]):
        """Test that the execute method adds the obtained results to the given queue."""
        queue: Queue = Queue()
        pulse_schedule = PulseSchedule()
        pulse_schedule.add_event(
            PulseEvent(
                pulse=Pulse(amplitude=1, phase=0.5, duration=1500, frequency=1e9, pulse_shape=Rectangular()),
                start_time=200,
                qubit=0,
            ),
            port="feedline_input",
            port_delay=0,
        )
        qblox_result = QbloxResult(qblox_raw_results=qblox_results, integration_lengths=[1, 1, 1, 1])
        with patch.object(Bus, "upload"):
            with patch.object(Bus, "run"):
                with patch.object(Bus, "acquire_result") as acquire_result:
                    with patch.object(QbloxModule, "desync_sequencers") as desync:
                        acquire_result.return_value = qblox_result
                        _ = platform.execute(
                            program=pulse_schedule, num_avg=1000, repetition_duration=2000, num_bins=1, queue=queue
                        )

        assert len(queue.queue) == 1
        assert queue.get() == qblox_result
        desync.assert_called()

    def test_execute_returns_ordered_measurements(self, platform: Platform, qblox_results: list[dict]):
        """Test that executing with some circuit returns acquisitions with multiple measurements in same order
        as they appear in circuit"""

        # Define circuit
        c = Circuit(2)
        c.add([gates.M(1), gates.M(0), gates.M(0, 1)])  # without ordering, these are retrieved for each sequencer, so
        # the order from qblox qrm will be M(0),M(0),M(1),M(1)

        platform.compile = MagicMock()  # type: ignore # don't care about compilation
        platform.compile.return_value = {"feedline_input_output_bus": None}
        with patch.object(Bus, "upload"):
            with patch.object(Bus, "run"):
                with patch.object(Bus, "acquire_result") as acquire_result:
                    with patch.object(QbloxModule, "desync_sequencers"):
                        acquire_result.return_value = QbloxResult(
                            qblox_raw_results=qblox_results, integration_lengths=[1, 1, 1, 1]
                        )
                        result = platform.execute(program=c, num_avg=1000, repetition_duration=2000, num_bins=1)

        # check that the order of #measurement # qubit is the same as in the circuit
        assert [(result["measurement"], result["qubit"]) for result in result.qblox_raw_results] == [  # type: ignore
            (0, 1),
            (0, 0),
            (1, 0),
            (1, 1),
        ]

    def test_execute_no_readout_raises_error(self, platform: Platform, qblox_results: list[dict]):
        """Test that executing with some circuit returns acquisitions with multiple measurements in same order
        as they appear in circuit"""

        # Define circuit
        c = Circuit(2)
        c.add([gates.M(1), gates.M(0), gates.M(0, 1)])  # without ordering, these are retrieved for each sequencer, so
        # the order from qblox qrm will be M(0),M(0),M(1),M(1)

        # compile will return nothing and thus
        # readout_buses = [
        #     bus for bus in self.buses if isinstance(bus.system_control, ReadoutSystemControl) and bus.alias in programs
        # ]
        # in platform will be empty
        platform.compile = MagicMock()  # type: ignore # don't care about compilation
        platform.compile.return_value = {"drive_line_q0_bus": None}
        with patch.object(Bus, "upload"):
            with patch.object(Bus, "run"):
                with patch.object(Bus, "acquire_result") as acquire_result:
                    with patch.object(QbloxModule, "desync_sequencers"):
                        acquire_result.return_value = QbloxResult(
                            qblox_raw_results=qblox_results, integration_lengths=[1, 1, 1, 1]
                        )
                        error_string = "There are no readout buses in the platform."
                        with pytest.raises(ValueError, match=error_string):
                            _ = platform.execute(program=c, num_avg=1000, repetition_duration=20_000, num_bins=1)

    def test_order_results_circuit_M_neq_acquisitions(self, platform: Platform, qblox_results: list[dict]):
        """Test that executing with some circuit returns acquisitions with multiple measurements in same order
        as they appear in circuit"""

        # Define circuit
        c = Circuit(2)
        c.add([gates.M(1), gates.M(0, 1)])  # without ordering, these are retrieved for each sequencer, so
        # the order from qblox qrm will be M(0),M(1),M(1)
        n_m = len([qubit for gate in c.queue for qubit in gate.qubits if isinstance(gate, gates.M)])

        platform.compile = MagicMock()  # type: ignore[method-assign] # don't care about compilation
        platform.compile.return_value = {"feedline_input_output_bus": None}
        with patch.object(Bus, "upload"):
            with patch.object(Bus, "run"):
                with patch.object(Bus, "acquire_result") as acquire_result:
                    with patch.object(QbloxModule, "desync_sequencers"):
                        acquire_result.return_value = QbloxResult(
                            qblox_raw_results=qblox_results, integration_lengths=[1, 1, 1, 1]
                        )
                        error_string = f"Number of measurements in the circuit {n_m} does not match number of acquisitions {len(qblox_results)}"
                        with pytest.raises(ValueError, match=error_string):
                            _ = platform.execute(program=c, num_avg=1000, repetition_duration=2000, num_bins=1)

    def test_execute_raises_error_if_program_type_wrong(self, platform: Platform):
        """Test that `Platform.execute` raises an error if the program sent is not a Circuit or a PulseSchedule."""
        c = Circuit(1)
        c.add(gates.M(0))
        program = [c, c]
        with pytest.raises(
            ValueError,
            match=re.escape(
                f"Program to execute can only be either a single circuit or a pulse schedule. Got program of type {type(program)} instead"
            ),
        ):
            platform.execute(program=program, num_avg=1000, repetition_duration=2000, num_bins=1)

    def test_execute_stack_2qrm(self, platform: Platform):
        """Test that the execute stacks results when more than one qrm is called."""
        # build mock qblox results
        qblox_raw_results = QbloxResult(
            integration_lengths=[20],
            qblox_raw_results=[
                {
                    "scope": {
                        "path0": {"data": [1, 1, 1, 1, 1, 1, 1, 1], "out-of-range": False, "avg_cnt": 1000},
                        "path1": {"data": [0, 0, 0, 0, 0, 0, 0, 0], "out-of-range": False, "avg_cnt": 1000},
                    },
                    "bins": {
                        "integration": {"path0": [1, 1, 1, 1], "path1": [0, 0, 0, 0]},
                        "threshold": [0.5, 0.5, 0.5, 0.5],
                        "avg_cnt": [1000, 1000, 1000, 1000],
                    },
                    "qubit": 0,
                    "measurement": 0,
                }
            ],
        )
        pulse_schedule = PulseSchedule()
        # mock compile method
        platform.compile = MagicMock()  # type: ignore[method-assign]
        platform.compile.return_value = {"feedline_input_output_bus": None, "feedline_input_output_bus_2": None}
        # mock execution
        with patch.object(Bus, "upload"):
            with patch.object(Bus, "run"):
                with patch.object(Bus, "acquire_result") as acquire_result:
                    with patch.object(QbloxModule, "desync_sequencers"):
                        acquire_result.return_value = qblox_raw_results
                        result = platform.execute(
                            program=pulse_schedule, num_avg=1000, repetition_duration=2000, num_bins=1
                        )
        assert len(result.qblox_raw_results) == 2  # type: ignore[attr-defined]
        assert qblox_raw_results.qblox_raw_results[0] == result.qblox_raw_results[0]  # type: ignore[attr-defined]
        assert qblox_raw_results.qblox_raw_results[0] == result.qblox_raw_results[1]  # type: ignore[attr-defined]

    @pytest.mark.parametrize("parameter", [Parameter.AMPLITUDE, Parameter.DURATION, Parameter.PHASE])
    @pytest.mark.parametrize("gate", ["I(0)", "X(0)", "Y(0)"])
    def test_get_parameter_of_gates(self, parameter, gate, platform: Platform):
        """Test the ``get_parameter`` method with gates."""
        gate_settings = platform.gates_settings.gates[gate][0]
        assert platform.get_parameter(parameter=parameter, alias=gate) == getattr(gate_settings.pulse, parameter.value)

    @pytest.mark.parametrize("parameter", [Parameter.DRAG_COEFFICIENT, Parameter.NUM_SIGMAS])
    @pytest.mark.parametrize("gate", ["X(0)", "Y(0)"])
    def test_get_parameter_of_pulse_shapes(self, parameter, gate, platform: Platform):
        """Test the ``get_parameter`` method with gates."""
        gate_settings = platform.gates_settings.gates[gate][0]
        assert platform.get_parameter(parameter=parameter, alias=gate) == gate_settings.pulse.shape[parameter.value]

    def test_get_parameter_of_gates_raises_error(self, platform: Platform):
        """Test that the ``get_parameter`` method with gates raises an error when a gate is not found."""
        with pytest.raises(KeyError, match="Gate Drag for qubits 3 not found in settings"):
            platform.get_parameter(parameter=Parameter.AMPLITUDE, alias="Drag(3)")

    @pytest.mark.parametrize("parameter", [Parameter.DELAY_BETWEEN_PULSES, Parameter.DELAY_BEFORE_READOUT])
    def test_get_parameter_of_platform(self, parameter, platform: Platform):
        """Test the ``get_parameter`` method with platform parameters."""
        value = getattr(platform.gates_settings, parameter.value)
        assert value == platform.get_parameter(parameter=parameter, alias="platform")

    def test_get_parameter_with_delay(self, platform: Platform):
        """Test the ``get_parameter`` method with the delay of a bus."""
        bus = platform._get_bus_by_alias(alias="drive_line_q0_bus")
        assert bus is not None
        assert bus.delay == platform.get_parameter(parameter=Parameter.DELAY, alias="drive_line_q0_bus")

    @pytest.mark.parametrize(
        "parameter",
        [Parameter.IF, Parameter.GAIN, Parameter.LO_FREQUENCY, Parameter.OFFSET_OUT0, Parameter.OFFSET_OUT2],
    )
    def test_get_parameter_of_bus(self, parameter, platform: Platform):
        """Test the ``get_parameter`` method with the parameters of a bus."""
        CHANNEL_ID = 0
        bus = platform._get_bus_by_alias(alias="drive_line_q0_bus")
        assert bus is not None
        assert bus.get_parameter(parameter=parameter, channel_id=CHANNEL_ID) == platform.get_parameter(
            parameter=parameter, alias="drive_line_q0_bus", channel_id=CHANNEL_ID
        )

    def test_get_parameter_of_qblox_module_without_channel_id(self, platform: Platform):
        """Test that getting a parameter of a ``QbloxModule`` with multiple sequencers without specifying a channel
        id still works."""
        bus = platform._get_bus_by_alias(alias="drive_line_q0_bus")
        awg = bus.system_control.instruments[0]
        assert isinstance(awg, QbloxModule)
        sequencer = awg.get_sequencers_from_chip_port_id(bus.port)[0]
        assert (sequencer.gain_i, sequencer.gain_q) == platform.get_parameter(
            parameter=Parameter.GAIN, alias="drive_line_q0_bus"
        )

    def test_get_parameter_of_qblox_module_without_channel_id_and_1_sequencer(self, platform: Platform):
        """Test that we can get a parameter of a ``QbloxModule`` with one sequencers without specifying a channel
        id."""
        bus = platform._get_bus_by_alias(alias="drive_line_q0_bus")
        assert isinstance(bus, Bus)
        qblox_module = bus.system_control.instruments[0]
        assert isinstance(qblox_module, QbloxModule)
        qblox_module.settings.num_sequencers = 1
        assert platform.get_parameter(parameter=Parameter.GAIN, alias="drive_line_q0_bus") == bus.get_parameter(
            parameter=Parameter.GAIN
        )

    def test_no_bus_to_flux_raises_error(self, platform: Platform):
        """Test that if flux to bus topology is not specified an error is raised"""
        platform.flux_to_bus_topology = None
        error_string = "Flux to bus topology not given in the runcard"
        with pytest.raises(ValueError, match=error_string):
            platform.execute_anneal_program(
                annealing_program_dict=[{}],
                calibration=MagicMock(),
                readout_bus="readout",
                measurement_name="measurement",
                transpiler=MagicMock(),
                averages=1,
            )

    def test_get_element_flux(self, platform: Platform):
        """Get the bus from a flux using get_element"""
        fluxes = ["phiz_q0", "phix_c0_1"]
        assert sum(
            platform.get_element(flux).alias
            == next(flux_bus.bus for flux_bus in platform.flux_to_bus_topology if flux_bus.flux == flux)
            for flux in fluxes
        ) == len(fluxes)<|MERGE_RESOLUTION|>--- conflicted
+++ resolved
@@ -5,11 +5,7 @@
 import re
 from pathlib import Path
 from queue import Queue
-<<<<<<< HEAD
-from unittest.mock import MagicMock, create_autospec, patch
-=======
-from unittest.mock import MagicMock, Mock, patch
->>>>>>> d0763c7d
+from unittest.mock import MagicMock, Mock, create_autospec, patch
 
 import numpy as np
 import pytest
