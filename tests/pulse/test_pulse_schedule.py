--- conflicted
+++ resolved
@@ -37,11 +37,7 @@
 
     def test_add_event_method(self, pulse_schedule: PulseSchedule, pulse_event: PulseEvent):
         """Tead add_event method."""
-<<<<<<< HEAD
         pulse_schedule.add_event(pulse_event=pulse_event, bus_alias="drive_q0", delay=0)
-=======
-        pulse_schedule.add_event(pulse_event=pulse_event, port="drive_line_q0", port_delay=0)
->>>>>>> 097bee65
 
     def test_to_dict_method(self, pulse_schedule: PulseSchedule):
         """Test to_dict method"""
