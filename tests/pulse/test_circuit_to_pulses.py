--- conflicted
+++ resolved
@@ -339,10 +339,6 @@
 @pytest.fixture(name="platform")
 def fixture_platform(chip: Chip) -> Platform:
     """Fixture that returns an instance of a ``Runcard.GatesSettings`` class."""
-    name = "dummy"
-
-    device_id = 9
-
     gates_settings = {
         "id_": 0,
         "category": "platform",
@@ -526,17 +522,9 @@
         },
     ]
 
-<<<<<<< HEAD
-    gate_settings = Runcard.GateSettings(**settings)  # type: ignore  # pylint: disable=unexpected-keyword-arg
+    gates_settings = Runcard.GatesSettings(**gates_settings)  # type: ignore  # pylint: disable=unexpected-keyword-arg
     platform = build_platform(runcard=Galadriel.runcard)
-    platform.gate_settings = gate_settings  # type: ignore
-=======
-    gates_settings = Runcard.GatesSettings(**gates_settings)  # type: ignore  # pylint: disable=unexpected-keyword-arg
-    platform = platform_db(runcard=Galadriel.runcard)
-    platform.name = name
-    platform.device_id = device_id
     platform.gates_settings = gates_settings  # type: ignore
->>>>>>> 9fcb2e59
     platform.chip = chip
     buses = Buses(
         elements=[Bus(settings=bus, platform_instruments=platform.instruments, chip=chip) for bus in bus_settings]
