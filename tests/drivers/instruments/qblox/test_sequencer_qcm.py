"""Tests for the SequencerQCM class."""
# pylint: disable=protected-access
from unittest.mock import MagicMock, patch

import numpy as np
import pytest
from qpysequence.acquisitions import Acquisitions
from qpysequence.program import Program
from qpysequence.sequence import Sequence as QpySequence
from qpysequence.weights import Weights

from qililab.drivers.instruments.qblox.sequencer_qcm import SequencerQCM
from qililab.pulse import Gaussian, Pulse, PulseBusSchedule
from qililab.pulse.pulse_event import PulseEvent
from tests.test_utils import is_q1asm_equal

PULSE_SIGMAS = 4
PULSE_AMPLITUDE = 1
PULSE_PHASE = 0
PULSE_DURATION = 50
PULSE_FREQUENCY = 1e9
PULSE_NAME = Gaussian.name
NUM_SLOTS = 20
START_TIME_DEFAULT = 0
START_TIME_NON_ZERO = 4


def get_pulse_bus_schedule(start_time: int, negative_amplitude: bool = False, number_pulses: int = 1):
    """Returns a gaussian pulse bus schedule"""

    pulse_shape = Gaussian(num_sigmas=PULSE_SIGMAS)
    pulse = Pulse(
        amplitude=(-1 * PULSE_AMPLITUDE) if negative_amplitude else PULSE_AMPLITUDE,
        phase=PULSE_PHASE,
        duration=PULSE_DURATION,
        frequency=PULSE_FREQUENCY,
        pulse_shape=pulse_shape,
    )
    pulse_event = PulseEvent(pulse=pulse, start_time=start_time)
    timeline = [pulse_event for _ in range(number_pulses)]

<<<<<<< HEAD
    return PulseBusSchedule(timeline=timeline, bus_alias="drive_q0")
=======
    return PulseBusSchedule(timeline=timeline, port="0")
>>>>>>> 097bee65


def get_envelope():
    """Returns a gaussian pulse bus schedule envelope"""

    pulse_shape = Gaussian(num_sigmas=PULSE_SIGMAS)
    pulse = Pulse(
        amplitude=PULSE_AMPLITUDE,
        phase=PULSE_PHASE,
        duration=PULSE_DURATION,
        frequency=PULSE_FREQUENCY,
        pulse_shape=pulse_shape,
    )

    return pulse.envelope()


expected_program_str_0 = """
setup:
                move             1, R0
                wait_sync        4

average:
                move             0, R1
bin:
                reset_ph
                set_awg_gain     32767, 32767
                set_ph           0
                play             0, 1, 4
long_wait_1:
                wait             996

                add              R1, 1, R1
                nop
                jlt              R1, 1, @bin
                loop             R0, @average
stop:
                stop
"""
expected_program_str_1 = """
setup:
                move             1, R0
                wait_sync        4

average:
                move             0, R1
bin:
long_wait_1:


                reset_ph
                set_awg_gain     32767, 32767
                set_ph           0
                play             0, 1, 4
long_wait_2:
                wait             996

                add              R1, 1, R1
                nop
                jlt              R1, 1, @bin
                loop             R0, @average
stop:
                stop
"""


@pytest.fixture(name="pulse_bus_schedule")
def fixture_pulse_bus_schedule() -> PulseBusSchedule:
    """Return PulseBusSchedule instance."""

    return get_pulse_bus_schedule(start_time=0)


@pytest.fixture(name="pulse_bus_schedule_repeated_pulses")
def fixture_pulse_bus_schedule_repeated_pulses() -> PulseBusSchedule:
    """Return PulseBusSchedule instance with same pulse repeated."""

    return get_pulse_bus_schedule(start_time=0, number_pulses=3)


@pytest.fixture(name="pulse_bus_schedule_negative_amplitude")
def fixture_pulse_bus_schedule_negative_amplitude() -> PulseBusSchedule:
    """Return PulseBusSchedule instance with same pulse repeated."""

    return get_pulse_bus_schedule(start_time=0, negative_amplitude=True)


@pytest.fixture(name="sequencer")
def fixture_sequencer() -> SequencerQCM:
    """Return SequencerQCM instance."""
    return SequencerQCM(parent=MagicMock(), name="test", seq_idx=4)


class TestSequencer:
    """Unit tests checking the Sequencer attributes and methods"""

    def test_init(self):
        """Unit tests for init method"""

        sequencer_name = "test_sequencer_init"
        seq_idx = 0
        sequencer = SequencerQCM(parent=MagicMock(), name=sequencer_name, seq_idx=seq_idx)

        assert sequencer.get("swap_paths") is False

    @patch("qililab.drivers.instruments.qblox.sequencer_qcm.SequencerQCM._map_outputs")
    @pytest.mark.parametrize("path0", [0, 1])
    def test_set_with_qililab_path(self, mock_map_outputs: MagicMock, path0: int):
        """Unit tests for set method with qililab path"""
        sequencer_name = "test_sequencer_set_qililab_path"
        seq_idx = 0
        sequencer = SequencerQCM(parent=MagicMock(), name=sequencer_name, seq_idx=seq_idx)

        sequencer.set("path0", path0)
        mock_map_outputs.assert_called_once_with("path0", path0)

    def test_set_with_qblox_parameter(self, sequencer):
        """Unit tests for set method with qblox parameter"""
        sequencer.set("channel_map_path0_out0_en", True)
        assert sequencer.get("channel_map_path0_out0_en") is True

    @pytest.mark.parametrize("path0", [0, 1, 10])
    def test_map_outputs(self, sequencer, path0: int):
        """Unit tests for _map_outputs method"""
        if path0 == 10:
            error_str = f"Impossible path configuration detected. path0 cannot be mapped to output {path0}."
            with pytest.raises(ValueError, match=error_str):
                sequencer._map_outputs("path0", path0)
                assert sequencer.get("swap_paths") is False

        else:
            sequencer._map_outputs("path0", path0)
            if path0 == 0:
                assert sequencer.get("swap_paths") is False
            elif path0 == 1:
                assert sequencer.get("swap_paths") is True

    @pytest.mark.parametrize("path0", [0, 1])
    def test_generate_waveforms(self, sequencer, pulse_bus_schedule: PulseBusSchedule, path0: int):
        """Unit tests for _generate_waveforms method"""
        label = pulse_bus_schedule.timeline[0].pulse.label()
        envelope = get_envelope()
        sequencer.set("path0", path0)
        waveforms = sequencer._generate_waveforms(pulse_bus_schedule).to_dict()
        waveforms_keys = list(waveforms.keys())

        assert len(waveforms) == 2 * len(pulse_bus_schedule.timeline)
        assert waveforms_keys[0] == f"{label}_I"
        assert waveforms_keys[1] == f"{label}_Q"

        if path0 % 2 != 0:
            # swapped waveforms should have I component all zeros
            assert np.all(waveforms[waveforms_keys[0]]["data"]) == 0
            # swapped waveforms should have Q component equal to gaussian pulse envelope
            assert np.alltrue(envelope == waveforms[waveforms_keys[1]]["data"])
        else:
            # swapped waveforms should have Q component all zeros
            assert np.all(waveforms[waveforms_keys[1]]["data"]) == 0
            # swapped waveforms should have Q component equal to gaussian pulse envelope
            assert np.alltrue(envelope == waveforms[waveforms_keys[0]]["data"])

    @pytest.mark.parametrize("path0", [0, 1])
    def test_generate_waveforms_multiple_pulses(
        self, sequencer, pulse_bus_schedule_repeated_pulses: PulseBusSchedule, path0: int
    ):
        """Unit tests for _generate_waveforms method with repeated pulses"""
        sequencer.set("path0", path0)
        waveforms = sequencer._generate_waveforms(pulse_bus_schedule_repeated_pulses).to_dict()

        assert len(waveforms) == 2

    @pytest.mark.parametrize("path0", [0, 1])
    def test_generate_waveforms_negative_amplitude(
        self, sequencer, pulse_bus_schedule_negative_amplitude: PulseBusSchedule, path0: int
    ):
        """Unit tests for _generate_waveforms method with negative amplitude"""
        sequencer.set("path0", path0)
        waveforms = sequencer._generate_waveforms(pulse_bus_schedule_negative_amplitude).to_dict()

        assert isinstance(waveforms, dict)
        assert isinstance(str(waveforms), str)
        assert len(waveforms) == 2

    @patch("qililab.drivers.instruments.qblox.sequencer_qcm.SequencerQCM._generate_waveforms")
    @patch("qililab.drivers.instruments.qblox.sequencer_qcm.SequencerQCM._generate_program")
    def test_translate_pulse_bus_schedule(
        self, mock_generate_program: MagicMock, mock_generate_waveforms: MagicMock, pulse_bus_schedule: PulseBusSchedule
    ):
        """Unit tests for _translate_pulse_bus_schedule method"""
        sequencer_name = "test_sequencer_translate_pulse_bus_schedule"
        seq_idx = 0
        sequencer = SequencerQCM(parent=MagicMock(), name=sequencer_name, seq_idx=seq_idx)

        sequence = sequencer._translate_pulse_bus_schedule(
            pulse_bus_schedule=pulse_bus_schedule, nshots=1, repetition_duration=1000, num_bins=1
        )

        assert isinstance(sequence, QpySequence)
        mock_generate_waveforms.assert_called_once()
        mock_generate_program.assert_called_once()

    @pytest.mark.parametrize(
        "pulse_bus_schedule, name, expected_program_str",
        [
            (get_pulse_bus_schedule(START_TIME_DEFAULT), "0", expected_program_str_0),
            (get_pulse_bus_schedule(START_TIME_NON_ZERO), "1", expected_program_str_1),
        ],
    )
    def test_generate_program(self, pulse_bus_schedule: PulseBusSchedule, name: str, expected_program_str: str):
        """Unit tests for _generate_program method"""

        sequencer_name = f"test_sequencer_program{name}"
        seq_idx = 0
        sequencer = SequencerQCM(parent=MagicMock(), name=sequencer_name, seq_idx=seq_idx)
        waveforms = sequencer._generate_waveforms(pulse_bus_schedule)
        program = sequencer._generate_program(
            pulse_bus_schedule=pulse_bus_schedule, waveforms=waveforms, nshots=1, repetition_duration=1000, num_bins=1
        )
        assert isinstance(program, Program)
        is_q1asm_equal(program, expected_program_str)

    def test_execute(self, pulse_bus_schedule: PulseBusSchedule):
        """Unit tests for execute method"""
        parent = MagicMock()
        sequencer = SequencerQCM(parent=parent, name="sequencer_execute", seq_idx=0)

        with patch(
            "qililab.drivers.instruments.qblox.sequencer_qcm.SequencerQCM._translate_pulse_bus_schedule"
        ) as mock_translate:
            with patch("qililab.drivers.instruments.qblox.sequencer_qcm.SequencerQCM.set") as mock_set:
                sequencer.execute(pulse_bus_schedule=pulse_bus_schedule, nshots=1, repetition_duration=1000, num_bins=1)
                mock_set.assert_called_once()
                mock_translate.assert_called_once()
                parent.arm_sequencer.assert_called_once_with(sequencer=sequencer.seq_idx)
                parent.start_sequencer.assert_called_once_with(sequencer=sequencer.seq_idx)

    def test_generate_weights(self, sequencer):
        """Test the ``_generate_weights`` method."""
        weights = sequencer._generate_weights()
        assert isinstance(weights, Weights)

        weights = weights.to_dict()
        # must be empty dictionary
        assert not weights

    def test_generate_acquisitions(self, sequencer):
        """Test the ``_generate_acquisitions`` method."""
        num_bins = 1
        acquisitions = sequencer._generate_acquisitions(num_bins=num_bins)

        assert isinstance(acquisitions, Acquisitions)

        acquisitions = acquisitions.to_dict()
        # must be empty dictionary
        assert not acquisitions

    def test_params(self, sequencer):
        """Unittest to test the params property."""
        assert sequencer.params == sequencer.parameters

    def test_alias(self, sequencer):
        """Unittest to test the alias property."""
        assert sequencer.alias == sequencer.name<|MERGE_RESOLUTION|>--- conflicted
+++ resolved
@@ -39,11 +39,7 @@
     pulse_event = PulseEvent(pulse=pulse, start_time=start_time)
     timeline = [pulse_event for _ in range(number_pulses)]
 
-<<<<<<< HEAD
     return PulseBusSchedule(timeline=timeline, bus_alias="drive_q0")
-=======
-    return PulseBusSchedule(timeline=timeline, port="0")
->>>>>>> 097bee65
 
 
 def get_envelope():
