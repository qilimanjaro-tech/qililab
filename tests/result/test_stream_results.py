--- conflicted
+++ resolved
@@ -10,10 +10,7 @@
 from qililab.data_management import build_platform
 from qililab.result import stream_results
 from qililab.result.stream_results import RawStreamArray, StreamArray
-<<<<<<< HEAD
-=======
 from qililab.typings.enums import Parameter
->>>>>>> 86fe31d0
 
 AMP_VALUES = np.arange(0, 1, 2)
 
@@ -29,17 +26,11 @@
     loops = {"test_amp_loop": AMP_VALUES}
     platform = build_platform(runcard=copy.deepcopy(Galadriel.runcard))
     experiment_name = "test_stream_array"
-<<<<<<< HEAD
-=======
     base_path = "base_path"
->>>>>>> 86fe31d0
     mock_database = MagicMock()
     db_manager = mock_database
 
     return StreamArray(
-<<<<<<< HEAD
-        shape=shape, loops=loops, platform=platform, experiment_name=experiment_name, db_manager=db_manager
-=======
         shape=shape,
         loops=loops,
         platform=platform,
@@ -71,7 +62,6 @@
         experiment_name=experiment_name,
         db_manager=db_manager,
         base_path=base_path,
->>>>>>> 86fe31d0
     )
 
 
