--- conflicted
+++ resolved
@@ -715,17 +715,24 @@
 
         assert platform == mock_session.query(Measurement.platform).filter(Measurement.measurement_id == 123).scalar()
 
-<<<<<<< HEAD
-    def test_get_debug(self, db_manager: DatabaseManager):
-=======
     def test_get_calibration(self, db_manager: DatabaseManager):
->>>>>>> 072f28fe
         """Test get qprogram function from the database manager"""
         mock_session = db_manager.Session()
         mock_session.__enter__.return_value = mock_session
 
         with patch("os.path.isfile", return_value=False):
-<<<<<<< HEAD
+            qprogram = db_manager.get_calibration(123)
+
+        assert (
+            qprogram == mock_session.query(Measurement.calibration).filter(Measurement.measurement_id == 123).scalar()
+        )
+
+    def test_get_debug(self, db_manager: DatabaseManager):
+        """Test get qprogram function from the database manager"""
+        mock_session = db_manager.Session()
+        mock_session.__enter__.return_value = mock_session
+
+        with patch("os.path.isfile", return_value=False):
             qprogram = db_manager.get_debug(123)
 
         assert qprogram == mock_session.query(Measurement.debug_file).filter(Measurement.measurement_id == 123).scalar()
@@ -852,26 +859,6 @@
 
     @patch("qililab.result.database.database_manager.os.makedirs")
     @patch("qililab.result.database.database_manager.datetime")
-=======
-            qprogram = db_manager.get_calibration(123)
-
-        assert (
-            qprogram == mock_session.query(Measurement.calibration).filter(Measurement.measurement_id == 123).scalar()
-        )
-
-    def test_get_debug(self, db_manager: DatabaseManager):
-        """Test get qprogram function from the database manager"""
-        mock_session = db_manager.Session()
-        mock_session.__enter__.return_value = mock_session
-
-        with patch("os.path.isfile", return_value=False):
-            qprogram = db_manager.get_debug(123)
-
-        assert qprogram == mock_session.query(Measurement.debug_file).filter(Measurement.measurement_id == 123).scalar()
-
-    @patch("qililab.result.database.os.makedirs")
-    @patch("qililab.result.database.datetime")
->>>>>>> 072f28fe
     def test_add_measurement(self, mock_datetime, mock_makedirs, db_manager: DatabaseManager):
         # Setup
         db_manager.current_sample = "sampleA"
