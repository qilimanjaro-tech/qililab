"""Test StreamArray"""

# pylint: disable=protected-access
import datetime
import warnings
from unittest.mock import MagicMock, patch

import matplotlib as mpl
import numpy as np
import pytest

from qililab.result.database import DatabaseManager, Measurement, _load_config, get_db_manager, get_engine

mpl.use("Agg")  # Use non-interactive backend for testing


# Dummy path for testing
EXPERIMENT_RESULTS_PATH = "dummy.hdf5"


@pytest.fixture(name="db_manager")
def fixture_db_manager():
    with patch("qililab.result.database.get_engine") as mock_engine:
        mock_engine.return_value = MagicMock()

        with patch("qililab.result.database.sessionmaker") as mock_sessionmaker:
            mock_session = MagicMock()
            mock_context_manager = MagicMock()
            mock_context_manager.__enter__.return_value = mock_session
            mock_sessionmaker.return_value = lambda: mock_context_manager

            dbm = DatabaseManager(
                "user", "pass", "host", "5432", "db", "/local_test/", "/shared_test/", "mesaurement_folder"
            )
            dbm._mock_session = mock_session  # Add reference for testing
            return dbm


@pytest.fixture(name="measurement")
def fixture_measurement():
    return Measurement(
        experiment_name="test_experiment",
        sample_name="sampleA",
        result_path="/test/result.h5",
        experiment_completed=False,
        start_time=datetime.datetime(2023, 1, 1, 12, 0, 0),
        cooldown="CDX",
    )


class TestMeasurement:
    """Test Measurement class"""

    @patch("qililab.result.database.datetime")
    def test_end_experiment(self, mock_datetime, measurement):
        fixed_now = datetime.datetime(2023, 1, 1, 14, 0, 0)
        mock_datetime.datetime.now.return_value = fixed_now

        mock_session_context = MagicMock()
        mock_session = MagicMock()
        mock_session_context.__enter__.return_value = mock_session
        mock_session.merge.return_value = measurement

        result = measurement.end_experiment(lambda: mock_session_context)

        assert result.end_time == fixed_now
        assert result.experiment_completed is True
        assert result.run_length == fixed_now - measurement.start_time
        mock_session.commit.assert_called_once()

    @patch("qililab.result.database.datetime")
    def test_end_experiment_raises_exception(self, mock_datetime, measurement):
        fixed_now = datetime.datetime(2023, 1, 1, 14, 0, 0)
        mock_datetime.datetime.now.return_value = fixed_now

        mock_session_context = MagicMock()
        mock_session = MagicMock()
        mock_session_context.__enter__.return_value = mock_session
        mock_session.merge.return_value = measurement
        mock_session.commit.side_effect = Exception("Measurement error")

        with pytest.raises(Exception, match="Measurement error"):
            result = measurement.end_experiment(lambda: mock_session_context)

        mock_session.rollback.assert_called_once

    @patch("qililab.result.database.ExperimentResults")
    def test_read_experiment(self, mock_experiment_results, measurement):
        mock_instance = MagicMock()
        mock_instance.get.return_value = ("data", "dims")
        mock_experiment_results.return_value.__enter__.return_value = mock_instance

        data, dims = measurement.read_experiment()

        assert data == "data"
        assert dims == "dims"
        mock_experiment_results.assert_called_once_with(measurement.result_path)

    @patch("qililab.result.database.ExperimentResults")
    @patch("qililab.result.database.DataArray")
    def test_read_experiment_xarray(self, mock_data_array, mock_experiment_results, measurement):
        mock_results = MagicMock()
        dims_mock = [
            MagicMock(labels=["x"], values=[[0, 1]]),
            MagicMock(labels=["I/Q"], values=[[0, 1]]),
        ]
        data_mock = MagicMock()
        data_mock.take.side_effect = [np.array([[1.0]]), np.array([[2.0]])]

        mock_results.get.return_value = (data_mock, dims_mock)
        mock_experiment_results.return_value.__enter__.return_value = mock_results

        measurement.read_experiment_xarray()

        data_mock.take.assert_any_call(indices=0, axis=1)
        data_mock.take.assert_any_call(indices=1, axis=1)
        mock_data_array.assert_called_once()

    @patch("qililab.result.database.load_results")
    def test_load_old_h5(self, mock_load_results, measurement):
        measurement.load_old_h5()
        mock_load_results.assert_called_once_with(measurement.result_path)

    @patch("qililab.result.database.read_hdf")
    def test_load_df(self, mock_read_hdf, measurement):
        measurement.load_df()
        mock_read_hdf.assert_called_once_with(measurement.result_path)

    @patch("qililab.result.database.read_hdf")
    def test_load_xarray(self, mock_read_hdf, measurement):
        mock_df = MagicMock()
        mock_read_hdf.return_value = mock_df
        measurement.load_xarray()
        mock_df.to_xarray.assert_called_once()

    @patch("qililab.result.database.read_hdf")
    def test_read_numpy(self, mock_read_hdf, measurement):
        mock_da = MagicMock()
        mock_da.dims = ["batch", "x", "y"]
        mock_da.coords = {"x": MagicMock(values=np.array([1, 2])), "y": MagicMock(values=np.array([3, 4]))}
        mock_da.to_numpy.return_value = np.array([[[1, 2], [3, 4]]])

        mock_xr = MagicMock()
        mock_xr.to_dataarray.return_value = mock_da
        mock_df = MagicMock()
        mock_df.to_xarray.return_value = mock_xr

        mock_read_hdf.return_value = mock_df

        arr, labels = measurement.read_numpy()

        assert isinstance(arr, np.ndarray)
        assert "x" in labels and "y" in labels
        mock_read_hdf.assert_called_once()


class Testdatabase:
    """Test database class"""

    def test_set_sample(self, db_manager: DatabaseManager):
        mock_session = db_manager.Session()
        mock_session.query.return_value.scalar.return_value = True
        db_manager.set_sample_and_cooldown("sample1")
        assert db_manager.current_sample == "sample1"

    def test_set_sample_and_cooldown(self, db_manager: DatabaseManager):
        mock_session = db_manager.Session()
        mock_session.query.return_value.scalar.return_value = True
        db_manager.set_sample_and_cooldown("sample1", "CD1")
        assert db_manager.current_sample == "sample1"
        assert db_manager.current_cd == "CD1"

    def test_set_sample_and_cooldown_warn_inactive_cd(self, db_manager: DatabaseManager):
        mock_session = db_manager.Session()
        mock_session.__enter__.return_value = mock_session

        # Mock sample and cooldown
        mock_sample = MagicMock()
        mock_sample.scalar.return_value = True
        mock_cd_object = MagicMock(active=False)  # Mocking CD active as false
        mock_cd = MagicMock()
        mock_cd.filter.return_value.one_or_none.return_value = mock_cd_object

        mock_session.query.side_effect = [mock_sample, mock_cd]

        # Patch warnings.warn and assert correct call
        with patch("warnings.warn") as mock_warn:
            db_manager.set_sample_and_cooldown(sample="sample1", cooldown="cooldown1")
            mock_warn.assert_any_call("Cooldown 'cooldown1' is not active. Make sure you have set the right cooldown.")

    def test_set_sample_and_cooldown_invalid_sample(self, db_manager: DatabaseManager):
        # Sample does not exist
        db_manager._mock_session.query.return_value.scalar.return_value = False
        with pytest.raises(Exception, match="Sample entry 'sample1' does not exist. Add it with add_sample()"):
            db_manager.set_sample_and_cooldown("sample1")

    def test_set_sample_and_cooldown_invalid_cooldown(self, db_manager: DatabaseManager):
        # Sample exists
        db_manager._mock_session.query.return_value.scalar.return_value = True
        # Cooldown does not exist
        db_manager._mock_session.query.return_value.filter.return_value.one_or_none.return_value = None

        with pytest.raises(Exception, match="CD entry 'CD1' does not exist. Add it with add_cooldown()"):
            db_manager.set_sample_and_cooldown("sample1", "CD1")

    def test_add_cooldown(self, db_manager: DatabaseManager):
        cooldown_data = {
            "cooldown": "c1",
            "date": datetime.date.today(),
            "fridge": "f1",
        }

        db_manager.add_cooldown(**cooldown_data)

        assert db_manager._mock_session.add.called
        assert db_manager._mock_session.commit.called

    def test_add_cooldown_raises_exception(self, db_manager: DatabaseManager):
        cooldown_data = {
            "cooldown": "c1",
            "date": datetime.date.today(),
            "fridge": "f1",
        }

        mock_session = MagicMock()
        mock_session.__enter__.return_value = mock_session
        mock_session.commit.side_effect = Exception("DB error")

        db_manager.Session = MagicMock(return_value=mock_session)

        with pytest.raises(Exception, match="DB error"):
            db_manager.add_cooldown(**cooldown_data)

        mock_session.rollback.assert_called_once

    def test_add_sample(self, db_manager: DatabaseManager):
        sample_data = {
            "sample_name": "s1",
            "manufacturer": "mfg",
            "wafer": "w1",
            "sample": "sam1",
            "fab_run": "run42",
            "device_design": "designX",
            "n_qubits_per_device": [5, 5],
            "additional_info": "test info",
        }

        db_manager.add_sample(**sample_data)

        db_manager._mock_session.add.assert_called
        db_manager._mock_session.commit.assert_called

    def test_add_sample_raises_exception(self, db_manager: DatabaseManager):
        sample_data = {
            "sample_name": "s1",
            "manufacturer": "mfg",
            "wafer": "w1",
            "sample": "sam1",
            "fab_run": "run42",
            "device_design": "designX",
            "n_qubits_per_device": [5, 5],
            "additional_info": "test info",
        }

        mock_session = MagicMock()
        mock_session.__enter__.return_value = mock_session
        mock_session.commit.side_effect = Exception("DB error")

        db_manager.Session = MagicMock(return_value=mock_session)

        with pytest.raises(Exception, match="DB error"):
            db_manager.add_sample(**sample_data)

        mock_session.rollback.assert_called_once

    def test_load_by_id(self, db_manager: DatabaseManager):
        mock_measurement = MagicMock(spec=Measurement)
        mock_measurement.result_path = "/local_test/results/file.h5"
        mock_measurement.measurement_id = 123

        db_manager._mock_session.query.return_value.where.return_value.one_or_none.return_value = mock_measurement

        with patch("os.path.isfile", return_value=False):
            result = db_manager.load_by_id(123)

<<<<<<< HEAD
        assert db_manager._mock_session.query.called
=======
        db_manager._mock_session.query.assert_called
>>>>>>> 8285b0a8
        assert result.result_path == "/shared_test/results/file.h5"

    def test_load_by_id_path_not_found(self, db_manager: DatabaseManager):
        # Setup a mock measurement
        mock_measurement = MagicMock(spec=Measurement)
        mock_measurement.result_path = "/local_test/results/file.h5"
        db_manager._mock_session.query.return_value.where.return_value.one_or_none.return_value = mock_measurement

        # Patch os.path.isfile to return False to simulate missing file
        with patch("os.path.isfile", return_value=False):
            db_manager.load_by_id(123)

    @patch("qililab.result.database.read_sql")
    def test_tail(self, mock_read_sql, db_manager: DatabaseManager):
        db_manager.current_sample = "sampleA"

        # Capture the mocked session
        mock_session = db_manager.Session()
        query_mock = MagicMock()
        query_mock.filter.return_value = query_mock
        query_mock.order_by.return_value = query_mock
        query_mock.limit.return_value = query_mock
        query_mock.all.return_value = ["result1", "result2"]
        mock_session.query.return_value = query_mock

        # Call the method
        result = db_manager.tail(exp_name="test", since_id=1)

        # Assertions
        mock_session.query.assert_called_with(Measurement)
        assert query_mock.filter.called
        assert query_mock.order_by.called
        assert query_mock.all.called
        assert result == ["result1", "result2"]

        # Mock connection to Pandas
        conn_mock = MagicMock()
        db_manager.engine.connect.return_value.__enter__.return_value = conn_mock
        df_mock = MagicMock()
        mock_read_sql.return_value = df_mock

        # Pandas output path
        result_pandas = db_manager.tail(order_limit=None, pandas_output=True, light_read=True)

        # Assertions
        assert query_mock.order_by.called  # same mock
        assert query_mock.with_entities.called
        mock_read_sql.assert_called_once()
        assert result_pandas == df_mock

    @patch("qililab.result.database.read_sql")
    def test_head(self, mock_read_sql, db_manager: DatabaseManager):
        db_manager.current_sample = "sampleA"

        # Capture the mocked session
        mock_session = db_manager.Session()
        query_mock = MagicMock()
        query_mock.filter.return_value = query_mock
        query_mock.order_by.return_value = query_mock
        query_mock.limit.return_value = query_mock
        query_mock.all.return_value = ["result1", "result2"]
        mock_session.query.return_value = query_mock

        # Call the method
        result = db_manager.head(exp_name="test", before_id=10)

        # Assertions
        mock_session.query.assert_called_with(Measurement)
        assert query_mock.filter.called
        assert query_mock.order_by.called
        assert query_mock.all.called
        assert result == ["result1", "result2"]

        # Mock connection to Pandas
        conn_mock = MagicMock()
        db_manager.engine.connect.return_value.__enter__.return_value = conn_mock
        df_mock = MagicMock()
        mock_read_sql.return_value = df_mock

        # Pandas output path
        result_pandas = db_manager.head(order_limit=None, pandas_output=True, light_read=True)

        # Assertions
        assert query_mock.order_by.called  # same mock
        mock_read_sql.assert_called_once()
        assert result_pandas == df_mock

    def test_get_qprogram(self, db_manager: DatabaseManager):
        """Test get qprogram function from the database manager"""
        mock_session = db_manager.Session()
        mock_session.__enter__.return_value = mock_session

        with patch("os.path.isfile", return_value=False):
            qprogram = db_manager.get_qprogram(123)

        assert qprogram == mock_session.query(Measurement.qprogram).filter(Measurement.measurement_id == 123).scalar()

    def test_get_platform(self, db_manager: DatabaseManager):
        """Test get platform function from the database manager"""
        mock_session = db_manager.Session()
        mock_session.__enter__.return_value = mock_session

        with patch("os.path.isfile", return_value=False):
            platform = db_manager.get_platform(123)

        assert platform == mock_session.query(Measurement.platform).filter(Measurement.measurement_id == 123).scalar()

    @patch("qililab.result.database.os.makedirs")
    @patch("qililab.result.database.datetime")
    def test_add_measurement(self, mock_datetime, mock_makedirs, db_manager: DatabaseManager):
        # Setup
        db_manager.current_sample = "sampleA"
        db_manager.current_cd = "cdX"

        fixed_time = datetime.datetime(2023, 1, 1, 12, 0, 0)
        mock_datetime.datetime.now.return_value = fixed_time
        mock_datetime.datetime.strftime = datetime.datetime.strftime  # fallback

        # Act
        measurement = db_manager.add_measurement("exp1", experiment_completed=True)

        # Assert
        expected_path = "/shared_test/mesaurement_folder/sampleA/cdX/2023-01-01/12_00_00/exp1.h5"
        assert measurement.result_path == expected_path
        db_manager._mock_session.add.assert_called_once
        db_manager._mock_session.commit.assert_called_once
        mock_makedirs.assert_called_once_with("/shared_test/mesaurement_folder/sampleA/cdX/2023-01-01/12_00_00")

    def test_add_measurement_raises_exception_no_sample(self, db_manager: DatabaseManager):
        # Set current_sample to None to simulate no sample set
        db_manager.current_sample = None

        with pytest.raises(Exception, match="Please set at least a sample using set_sample_and_cooldown(...)"):
            db_manager.add_measurement(experiment_name="exp1", experiment_completed=True)

    @patch("qililab.result.database.os.makedirs")
    @patch("qililab.result.database.datetime")
    def test_add_measurement_raises_exception(self, mock_datetime, mock_makedirs, db_manager: DatabaseManager):
        db_manager.current_sample = "sampleA"
        db_manager.current_cd = "cdX"

        fixed_time = datetime.datetime(2023, 1, 1, 12, 0, 0)
        mock_datetime.datetime.now.return_value = fixed_time
        mock_datetime.datetime.strftime = datetime.datetime.strftime  # fallback

        mock_session = MagicMock()
        mock_session.__enter__.return_value = mock_session
        mock_session.commit.side_effect = Exception("DB error")

        db_manager.Session = MagicMock(return_value=mock_session)

        with pytest.raises(Exception, match="DB error"):
            _ = db_manager.add_measurement("exp1", experiment_completed=True)

        mock_session.rollback.assert_called_once

    @patch("qililab.result.database.h5py.File")
    @patch("qililab.result.database.os.makedirs")
    @patch("qililab.result.database.os.path.isdir")
    @patch("qililab.result.database.datetime")
    def test_add_results(self, mock_datetime, mock_isdir, mock_makedirs, mock_h5py_file, db_manager: DatabaseManager):
        db_manager.current_sample = "sampleA"
        db_manager.current_cd = "cdX"

        # Simulate the directory does not exist
        mock_isdir.return_value = False

        # Simulate fixed time
        fixed_time = datetime.datetime(2023, 1, 1, 12, 0, 0)
        mock_datetime.datetime.now.return_value = fixed_time
        mock_datetime.datetime.strftime = datetime.datetime.strftime

        # Setup HDF5 mock
        file_mock = MagicMock()
        group_mock = MagicMock()
        file_mock.create_group.return_value = group_mock
        mock_h5py_file.return_value = file_mock

        # Simulated data
        results = np.array([[1, 2], [3, 4]])
        loops = {"x": np.array([0, 1])}

        # Run the method
        db_manager.add_results("exp1", results, loops)

        # Assertions
        group_mock.create_dataset.assert_called_once_with(name="x", data=loops["x"])
        file_mock.create_dataset.assert_called_once_with("results", data=results)
        db_manager._mock_session.add.assert_called_once()
        db_manager._mock_session.commit.assert_called_once()
        mock_makedirs.assert_called_once()  # make sure directory was attempted to be created

    def test_add_results_raises_exception_no_sample(self, db_manager: DatabaseManager):
        # Set current_sample to None to simulate no sample set
        db_manager.current_sample = None

        results = np.array([[1, 2], [3, 4]])
        loops = {"x": np.array([0, 1])}

        with pytest.raises(Exception, match="Please set at least a sample using set_sample_and_cooldown(...)"):
            db_manager.add_results(experiment_name="exp1", results=results, loops=loops)

    @patch("qililab.result.database.h5py.File")
    @patch("qililab.result.database.os.makedirs")
    @patch("qililab.result.database.os.path.isdir")
    @patch("qililab.result.database.datetime")
    def test_add_results_raises_exception(
        self, mock_datetime, mock_isdir, mock_makedirs, mock_h5py_file, db_manager: DatabaseManager
    ):
        db_manager.current_sample = "sampleA"
        db_manager.current_cd = "cdX"

        # Simulate the directory does not exist
        mock_isdir.return_value = False

        # Simulate fixed time
        fixed_time = datetime.datetime(2023, 1, 1, 12, 0, 0)
        mock_datetime.datetime.now.return_value = fixed_time
        mock_datetime.datetime.strftime = datetime.datetime.strftime

        # Setup HDF5 mock
        file_mock = MagicMock()
        group_mock = MagicMock()
        file_mock.create_group.return_value = group_mock
        mock_h5py_file.return_value = file_mock

        # Simulated data
        results = np.array([[1, 2], [3, 4]])
        loops = {"x": np.array([0, 1])}

        mock_session = MagicMock()
        mock_session.__enter__.return_value = mock_session
        mock_session.commit.side_effect = Exception("DB error")

        db_manager.Session = MagicMock(return_value=mock_session)

        with pytest.raises(Exception, match="DB error"):
            db_manager.add_results("exp1", results, loops)

        mock_session.rollback.assert_called_once


@patch("qililab.result.database.ConfigParser")
def test_load_config_success(mock_config_parser):
    mock_parser = MagicMock()
    mock_parser.has_section.return_value = True
    mock_parser.items.return_value = [("host", "localhost"), ("database", "testdb")]
    mock_config_parser.return_value = mock_parser

    result = _load_config(filename="fakefile.ini", section="postgresql")

    assert result == {"host": "localhost", "database": "testdb"}
    mock_parser.read.assert_called_once_with("fakefile.ini")
    mock_parser.has_section.assert_called_once_with("postgresql")


@patch("qililab.result.database.ConfigParser")
def test_load_config_missing_section(mock_config_parser):
    mock_parser = MagicMock()
    mock_parser.has_section.return_value = False
    mock_config_parser.return_value = mock_parser

    with pytest.raises(Exception, match="Section section not found in the failfile.ini file"):
        _load_config(filename="failfile.ini", section="section")


@patch("qililab.result.database._load_config")
@patch("qililab.result.database.DatabaseManager")
def test_get_db_manager(mock_db_manager, mock_load_config):
    mock_load_config.return_value = {
        "host": "localhost",
        "user": "user",
        "password": "pass",
        "port": "5432",
        "database": "testdb",
    }
    get_db_manager()
    mock_db_manager.assert_called_once_with(**mock_load_config.return_value)


@patch("qililab.result.database.create_engine")
def test_get_engine(mock_create_engine):
    user = "user"
    passwd = "password"
    host = "localhost"
    port = "5432"
    database = "mydb"
    expected_url = f"postgresql://{user}:{passwd}@{host}:{port}/{database}"

    get_engine(user, passwd, host, port, database)
    mock_create_engine.assert_called_once_with(expected_url)<|MERGE_RESOLUTION|>--- conflicted
+++ resolved
@@ -283,11 +283,7 @@
         with patch("os.path.isfile", return_value=False):
             result = db_manager.load_by_id(123)
 
-<<<<<<< HEAD
-        assert db_manager._mock_session.query.called
-=======
         db_manager._mock_session.query.assert_called
->>>>>>> 8285b0a8
         assert result.result_path == "/shared_test/results/file.h5"
 
     def test_load_by_id_path_not_found(self, db_manager: DatabaseManager):
