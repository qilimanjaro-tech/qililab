import re
from unittest.mock import patch
import numpy as np
from qibo import Circuit, gates
import pytest

from qililab.digital.circuit_optimizer import CircuitOptimizer
from qililab.digital.native_gates import Drag


class TestCircuitOptimizerIntegration:
    """Tests for the circuit optimizer class, with integration tests."""

    def test_run_gate_cancelation(self):
        """Test run gate cancelation."""
        # Create a circuit with two gates that cancel each other.
        circuit = Circuit(5)

        # pairs that cancels:
        circuit.add(gates.H(0))
        circuit.add(gates.H(0))

        # From here only the X(4) will cancel with the X(4) at the end.
        circuit.add(gates.CNOT(2,3)) # 1
        circuit.add(gates.X(4))
        circuit.add(gates.H(3)) # 2

        # The 0-1 and 1-4 CNOTs shold cancel each other.
        circuit.add(gates.CNOT(1,4))
        circuit.add(gates.CNOT(0,1))
        circuit.add(Drag(3, theta=2*np.pi, phase=np.pi)) # 3
        circuit.add(gates.CNOT(0,1))
        circuit.add(gates.CNOT(1,4))

        circuit.add(gates.H(3)) # 4
        circuit.add(gates.X(4))
        circuit.add(gates.CNOT(2,3)) # 5


        # Optimize the circuit.
        optimizer = CircuitOptimizer(None)
        optimized_gates = optimizer.optimize_gates(circuit.queue)

        # Check that the circuit is optimized
        assert len(optimized_gates) == 5
        # Check name attribute:
        assert [gate.name for gate in optimized_gates] == ["cx", "h", "drag", "h", "cx"]
        # CHeck the type of the gates:
        assert [type(gate).__name__ for gate in optimized_gates] == ["CNOT", "H", "Drag", "H", "CNOT"]
        # Assert the initial arguments:
        assert [gate.init_args for gate in optimized_gates] == [[2,3], [3], [3], [3], [2,3]]
        assert [gate.init_kwargs for gate in optimized_gates] == [{}, {}, {"theta": 2*np.pi, "phase": np.pi, "trainable": True}, {}, {}]


class TestCircuitOptimizerUnit:
    """Tests for the circuit optimizer class, with Unit test."""

    @patch("qililab.digital.circuit_optimizer.CircuitOptimizer.cancel_pairs_of_hermitian_gates", return_value=[gates.CZ(0, 1), Drag(0, theta=np.pi, phase=np.pi / 2)])
    def test_run_gate_cancellations(self, mock_cancelation):
        """Test optimize transpilation."""
        circuit = Circuit(2)
        circuit.add(gates.RZ(0, theta=np.pi / 2))
        circuit.add(gates.CZ(0, 1))
        circuit.add(Drag(0, theta=np.pi, phase=np.pi / 2))

        optimizer = CircuitOptimizer(None)
        optimized_gates = optimizer.optimize_gates(circuit)

        mock_cancelation.assert_called_once_with(circuit)
        assert len(optimized_gates) == 2
        assert [gate.name for gate in optimized_gates] == ["cz", "drag"]
        assert [type(gate).__name__ for gate in optimized_gates] == ["CZ", "Drag"]


    @patch("qililab.digital.circuit_optimizer.CircuitOptimizer._create_circuit_circuit_gates", return_value=Circuit(5).queue)
    @patch("qililab.digital.circuit_optimizer.CircuitOptimizer._sweep_circuit_cancelling_pairs_of_hermitian_gates", return_value=[("CZ", [0, 1], {}), ("Drag", [0], {"theta": np.pi, "phase": np.pi / 2})])
    @patch("qililab.digital.circuit_optimizer.CircuitOptimizer._get_circuit_gates_info", return_value=[("CZ", [0, 1], {}), ("Drag", [0], {"theta": np.pi, "phase": np.pi / 2})])
    def test_cancel_pairs_of_hermitian_gates(self, mock_get_circuit_gates_info, mock_sweep_circuit, mock_create_circuit):
        """Test run gate cancellations with mocks."""
        circuit = Circuit(2)
        circuit.add(gates.RZ(0, theta=np.pi / 2))
        circuit.add(gates.CZ(0, 1))
        circuit.add(Drag(0, theta=np.pi, phase=np.pi / 2))

        optimizer = CircuitOptimizer(None)
        _ = optimizer.cancel_pairs_of_hermitian_gates(circuit.queue)

        mock_get_circuit_gates_info.assert_called_once_with(circuit.queue)
        mock_sweep_circuit.assert_called_once_with([("CZ", [0, 1], {}), ("Drag", [0], {"theta": np.pi, "phase": np.pi / 2})])
        mock_create_circuit.assert_called_once_with([("CZ", [0, 1], {}), ("Drag", [0], {"theta": np.pi, "phase": np.pi / 2})])


    def test_get_circuit_gates_info(self):
        """Test get circuit gates."""
        circuit = Circuit(2)
        circuit.add(gates.X(0))
        circuit.add(gates.H(1))

        circuit_gates_info = CircuitOptimizer._get_circuit_gates_info(circuit.queue)

        assert circuit_gates_info == [("X", [0], {}), ("H", [1], {})]

    def test_create_gate(self):
        """Test create gate."""
        gate = CircuitOptimizer._create_gate("X", [0], {})
        assert isinstance(gate, gates.X)
        assert gate.init_args == [0]

    def test_create_circuit(self):
        """Test create circuit."""
        circuit_gates = [("X", [0], {}), ("H", [1], {})]
        circuit_gates = CircuitOptimizer._create_circuit_circuit_gates(circuit_gates)

        assert len(circuit_gates) == 2
        assert [gate.name for gate in circuit_gates] == ["x", "h"]

    def test_sweep_circuit_cancelling_pairs_of_hermitian_gates(self):
        """Test sweep circuit cancelling pairs of hermitian gates."""
        circuit_gates = [("X", [0], {}), ("X", [0], {}), ("H", [1], {}), ("H", [1], {})]
        output_circuit_gates = CircuitOptimizer._sweep_circuit_cancelling_pairs_of_hermitian_gates(circuit_gates)

        assert output_circuit_gates == []

    def test_extract_qubits(self):
        """Test extract qubits."""
        qubits = CircuitOptimizer._extract_qubits([0, 1])
        assert qubits == [0, 1]

        qubits = CircuitOptimizer._extract_qubits(0)
        assert qubits == [0]

    def test_merge_consecutive_drags_diff_qubits(self):
        """Test merge drag gates, with incorrect input."""
        drag_1 = Drag(0, theta=np.pi, phase=np.pi / 2)
        drag_2 = Drag(1, theta=np.pi, phase=np.pi / 2)

        optimizer = CircuitOptimizer(None)
        with pytest.raises(ValueError, match=re.escape("Cannot merge Drag gates acting on different qubits.")):
            _ = optimizer.merge_consecutive_drags(drag_1, drag_2)

    def test_merge_consecutive_drags_same_phis(self):
        """Test merge drag gates."""
        drag_1 = Drag(0, theta=np.pi, phase=np.pi / 2)
        drag_2 = Drag(0, theta=np.pi, phase=np.pi / 2)

        optimizer = CircuitOptimizer(None)
        final_drag = optimizer.merge_consecutive_drags(drag_1, drag_2)

        assert isinstance(final_drag, Drag)
        assert final_drag.parameters == (2 * np.pi, np.pi / 2)

    def test_merge_consecutive_drags_diff_phis(self):
        """Test merge drag gates."""
        drag_1 = Drag(0, theta=np.pi, phase=np.pi / 2)
        drag_2 = Drag(0, theta=np.pi, phase=np.pi)

        optimizer = CircuitOptimizer(None)
        final_drag = optimizer.merge_consecutive_drags(drag_1, drag_2)

        assert final_drag is None


    def test_bunch_drag_gates_only_same_phis(self):
        """Test bunch drag gates."""
        circuit = Circuit(2)
        circuit.add(Drag(0, theta=np.pi, phase=np.pi / 2))
        circuit.add(Drag(0, theta=np.pi, phase=np.pi / 2))
        circuit.add(Drag(1, theta=np.pi, phase=np.pi / 2))
        circuit.add(Drag(1, theta=np.pi, phase=np.pi / 2))
        circuit.add(Drag(0, theta=np.pi, phase=np.pi / 2))
        circuit.add(Drag(0, theta=np.pi, phase=np.pi))
        circuit.add(gates.RX(1, theta=np.pi / 2))
        circuit.add(Drag(1, theta=np.pi, phase=np.pi / 2))


        optimizer = CircuitOptimizer(None)
        gate_list = optimizer.bunch_drag_gates(circuit.queue)

        assert len(gate_list) == 5

        assert isinstance(gate_list[0], Drag)
        assert gate_list[0].parameters == (3 * np.pi, np.pi / 2)

        assert isinstance(gate_list[1], Drag)
        assert gate_list[1].parameters == (2 * np.pi, np.pi / 2)

        assert isinstance(gate_list[2], Drag)
        assert gate_list[2].parameters == (np.pi, np.pi)

        assert isinstance(gate_list[3], gates.RX)

        assert isinstance(gate_list[4], Drag)
        assert gate_list[4].parameters == (np.pi, np.pi / 2)

    def test_bunch_drag_gates_diff_phis(self):
        """Test bunch drag gates."""
        circuit = Circuit(2)
        circuit.add(Drag(0, theta=np.pi, phase=np.pi / 2))
        circuit.add(Drag(0, theta=np.pi, phase=np.pi))

        optimizer = CircuitOptimizer(None)
        gate_list = optimizer.bunch_drag_gates(circuit.queue)

        assert gate_list == circuit.queue

    def test_delete_gates_with_no_amplitude(self):
        """Test delete gates with no amplitude."""
        circuit = Circuit(2)
        circuit.add(Drag(0, theta=0, phase=np.pi / 2))
        circuit.add(Drag(0, theta=np.pi, phase=np.pi / 2))

        gate_list = CircuitOptimizer.delete_gates_with_no_amplitude(circuit.queue)

        assert len(gate_list) == 1
        assert isinstance(gate_list[0], Drag)
        assert gate_list[0].parameters == (np.pi, np.pi / 2)

    def test_normalize_angles_of_drags(self):
        """Test normalize angles of drags."""
        circuit = Circuit(2)
        circuit.add(Drag(0, theta=3 * np.pi, phase=np.pi / 2))
        circuit.add(Drag(0, theta=2 * np.pi, phase=np.pi / 2))
        circuit.add(Drag(0, theta=np.pi, phase=2*np.pi))
        circuit.add(Drag(0, theta=np.pi, phase=np.pi / 2))
        circuit.add(Drag(0, theta=np.pi, phase=np.pi / 2))
        circuit.add(Drag(0, theta=np.pi, phase=np.pi / 2))

        gate_list = CircuitOptimizer.normalize_angles_of_drags(circuit.queue)

        assert len(gate_list) == 6
        assert [gate.parameters for gate in gate_list] == [
            (np.pi, np.pi / 2),
            (0, np.pi / 2),
            (np.pi, 0),
            (np.pi, np.pi / 2),
            (np.pi, np.pi / 2),
            (np.pi, np.pi / 2),
<<<<<<< HEAD
        ]

    def test_normalize_angle(self):
        """Test normalize angle."""
        assert CircuitOptimizer._normalize_angle(3 * np.pi) == np.pi
        assert CircuitOptimizer._normalize_angle(2 * np.pi) == 0
        assert CircuitOptimizer._normalize_angle(3/2 * np.pi) == - np.pi/2
        assert CircuitOptimizer._normalize_angle(np.pi) == np.pi
        assert CircuitOptimizer._normalize_angle(np.pi / 2) == np.pi / 2
=======
        ]
>>>>>>> e36a7580
<|MERGE_RESOLUTION|>--- conflicted
+++ resolved
@@ -235,16 +235,4 @@
             (np.pi, np.pi / 2),
             (np.pi, np.pi / 2),
             (np.pi, np.pi / 2),
-<<<<<<< HEAD
-        ]
-
-    def test_normalize_angle(self):
-        """Test normalize angle."""
-        assert CircuitOptimizer._normalize_angle(3 * np.pi) == np.pi
-        assert CircuitOptimizer._normalize_angle(2 * np.pi) == 0
-        assert CircuitOptimizer._normalize_angle(3/2 * np.pi) == - np.pi/2
-        assert CircuitOptimizer._normalize_angle(np.pi) == np.pi
-        assert CircuitOptimizer._normalize_angle(np.pi / 2) == np.pi / 2
-=======
-        ]
->>>>>>> e36a7580
+        ]