--- conflicted
+++ resolved
@@ -3,24 +3,15 @@
 from qililab.constants import DEFAULT_PLATFORM_NAME, DEFAULT_SETTINGS_FOLDERNAME
 from qililab.instruments import QbloxPulsarQCM
 from qililab.settings import SETTINGS_MANAGER
-<<<<<<< HEAD
-from qililab.typings import CategorySettings
-=======
 from qililab.typings import Category
->>>>>>> 0c9d0aaa
 
 
 @pytest.fixture(name="qcm")
 def fixture_qcm():
     """Return instance of QbloxPulsarQCM class."""
-<<<<<<< HEAD
-    SETTINGS_MANAGER.platform_name = "platform_0"
-    qcm_settings = SETTINGS_MANAGER.load(filename="qblox_qcm_0")
-=======
     qcm_settings = SETTINGS_MANAGER.load(
         foldername=DEFAULT_SETTINGS_FOLDERNAME, platform_name=DEFAULT_PLATFORM_NAME, filename="qblox_qcm_0"
     )
->>>>>>> 0c9d0aaa
     return QbloxPulsarQCM(settings=qcm_settings)
 
 
