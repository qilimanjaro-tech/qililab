--- conflicted
+++ resolved
@@ -18,19 +18,15 @@
     return Runcard(**copy.deepcopy(Galadriel.runcard))
 
 
-@pytest.fixture(name="gate_settings")
+@pytest.fixture(name="gates_settings")
 def fixture_gate_settings(runcard: Runcard):
-    return runcard.gate_settings
+    return runcard.gates_settings
 
 
 class TestRuncard:
     """Unit tests for the Runcard dataclass initialization."""
 
-<<<<<<< HEAD
-    def test_attributes(self, runcard):
-=======
-    def test_attributes(self, runcard_dict: dict):
->>>>>>> 9fcb2e59
+    def test_attributes(self, runcard: Runcard):
         """Test that the attributes of the Runcard are casted into dataclasses, and that
         the values they contain are the same as the input dictionaries."""
 
@@ -61,29 +57,13 @@
         for index, instrument_controller in enumerate(runcard.instrument_controllers):
             assert instrument_controller == Galadriel.runcard["instrument_controllers"][index]
 
-    def test_serialization(self, runcard_dict: dict):
+    def test_serialization(self, runcard):
         """Test that a serialization of the Platform is possible"""
+
+        runcard_dict = asdict(runcard)
         assert isinstance(runcard_dict, dict)
 
-<<<<<<< HEAD
-class TestGateSettings:
-    """Unit tests for the Runcard.GateSettings class."""
-
-    def test_attributes(self, gate_settings):
-        """Test that the Runcard.GateSettings dataclass contains the right attributes."""
-        assert isinstance(gate_settings.name, str)
-        assert isinstance(gate_settings.delay_between_pulses, int)
-        assert isinstance(gate_settings.delay_before_readout, int)
-        assert isinstance(gate_settings.gates, dict)
-=======
-        runcard = Runcard(**runcard_dict)
-        assert isinstance(runcard, Runcard)
-
-        new_runcard_dict = asdict(runcard)
-        assert isinstance(new_runcard_dict, dict)
-        assert new_runcard_dict == runcard_dict
-
-        new_runcard = Runcard(**new_runcard_dict)
+        new_runcard = Runcard(**runcard_dict)
         assert isinstance(new_runcard, Runcard)
         assert str(new_runcard) == str(runcard)
         assert str(new_runcard.name) == str(runcard.name)
@@ -93,12 +73,11 @@
         assert str(new_runcard.instruments) == str(runcard.instruments)
         assert str(new_runcard.instrument_controllers) == str(runcard.instrument_controllers)
 
-        newest_runcard_dict = asdict(new_runcard)
-        assert isinstance(newest_runcard_dict, dict)
-        assert newest_runcard_dict == runcard_dict
+        new_runcard_dict = asdict(new_runcard)
+        assert isinstance(new_runcard_dict, dict)
+        assert new_runcard_dict == runcard_dict
 
 
-@pytest.mark.parametrize("gates_settings", [Runcard(**Galadriel.runcard).gates_settings])
 class TestGatesSettings:
     """Unit tests for the Runcard.GatesSettings class."""
 
@@ -107,7 +86,6 @@
         assert isinstance(gates_settings.delay_between_pulses, int)
         assert isinstance(gates_settings.delay_before_readout, int)
         assert isinstance(gates_settings.gates, dict)
->>>>>>> 9fcb2e59
         assert all(
             (isinstance(key, str), isinstance(event, GateEventSettings))
             for key, settings in gates_settings.gates.items()
