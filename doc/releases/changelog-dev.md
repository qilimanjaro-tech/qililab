# Release dev (development release)

This document contains the changes of the current release.

### New features since last release

<<<<<<< HEAD
- Add interface for Voltage and Current sources
  [#448](https://github.com/qilimanjaro-tech/qililab/pull/448)

- New AWG Interface + Sequencer, Pulsar, QCM-QRM drivers
=======
- New AWG Interface + SequencerQCM, Pulsar, QCM-QRM drivers
>>>>>>> e64d72df
  [#442](https://github.com/qilimanjaro-tech/qililab/pull/442)

- New Digitiser interface + SequencerQRM driver
  [#443](https://github.com/qilimanjaro-tech/qililab/pull/442)

- Add interface for the Attenuator.
  This is part of the "Promoting Modular Autonomy" epic.
  [#432](https://github.com/qilimanjaro-tech/qililab/pull/432)

- Added new drivers for Local Oscillators inheriting from QCoDeS drivers and Local Oscillator interface.
  This is part of the "Promoting Modular Autonomy" epic.
  [#437](https://github.com/qilimanjaro-tech/qililab/pull/437)

- Add qcodes_contrib_drivers (0.18.0) to requierements
  [#440](https://github.com/qilimanjaro-tech/qililab/pull/440)

- Update qcodes to latest current version (0.38.1)
  [#431](https://github.com/qilimanjaro-tech/qililab/pull/431)

- Added hotfix for bus delay issue from Hardware:
  This fix adds a delay for each pulse on a bus
  [#439](https://github.com/qilimanjaro-tech/qililab/pull/439)

- Added `T1` portfolio experiment
  [#409](https://github.com/qilimanjaro-tech/qililab/pull/409)

- The `ExecutionManager` can now be built from the loops of the experiment.
  This is done by `alias` matching, the loops will be executed on the bus with the same `alias`.
  Note that aliases are not unique, therefore the execution builder will use the first bus alias that matches the loop alias. An exception is raised if a `loop.alias` does not match any `bus.alias` specified in the runcard
  [#320](https://github.com/qilimanjaro-tech/qililab/pull/320)

- Added `T2Echo` portfolio experiment
  [#415](https://github.com/qilimanjaro-tech/qililab/pull/415)

- The `ExecutionManager` can now be built from the loops of the experiment.
  This is done by `alias` matching, the loops will be executed on the bus with the same `alias`.
  Note that aliases are not unique, therefore the execution builder will use the first bus alias that matches the loop alias. An exception is raised if a `loop.alias` does not match any `bus.alias` specified in the runcard
  [#320](https://github.com/qilimanjaro-tech/qililab/pull/320)

- The `Experiment` class has been changed to support a more general definition of experiment by removing the
  `circuits` and `pulse_schedules`. A new class `CircuitExperiment` inherits from the new `Experiment` class has the previous attributes and all the functionality the old `Experiment` had.

  ```python
  experiment = Experiment(platform=platform, options=options)
  experiment_2 = CircuitExperiment(platform=platform, options=options, circuits=[circuit])
  ```

  [#334](https://github.com/qilimanjaro-tech/qililab/pull/334)

- Added `threshold_rotation` parameter to `AWGADCSequencer`. This adds a new parameter to the runcard of sequencers of that type, QRM sequencers in the case of Qblox. This value is an angle expressed in degrees from 0.0 to 360.0.

  ```yml
  awg_sequencers:
    - identifier: 0
      chip_port_id: 1
      intermediate_frequency: 1.e+08
      weights_path0: [0.98, ...]
      weights_path1: [0.72, ...]
      weighed_acq_enabled: true
      threshold: 0.5
      threshold_rotation: 45.0 # <-- new line
  ```

  [#417](https://github.com/qilimanjaro-tech/qililab/pull/417)

### Improvements

- Allow CZ gates to use different pulse shapes
  [#406](https://github.com/qilimanjaro-tech/qililab/pull/406)

- Add support for the `Wait` gate

- Addeds support for the `Wait` gate
  [#405](https://github.com/qilimanjaro-tech/qililab/pull/405)

- Added support for `Parameter.Gate_Parameter` in `experiment.set_parameter()` method. In this case, alias is a, convertable to integer, string that denotes the index of the parameter to change, as returned by `circuit.get_parameters()` method.
  [#404](https://github.com/qilimanjaro-tech/qililab/pull/404)

### Breaking changes

- Old scripts using `Experiment` with circuits should be changed and use `CircuitExperiment` instead.
  [#334](https://github.com/qilimanjaro-tech/qililab/pull/334)

### Deprecations / Removals

### Documentation

### Bug fixes<|MERGE_RESOLUTION|>--- conflicted
+++ resolved
@@ -4,14 +4,10 @@
 
 ### New features since last release
 
-<<<<<<< HEAD
 - Add interface for Voltage and Current sources
   [#448](https://github.com/qilimanjaro-tech/qililab/pull/448)
 
-- New AWG Interface + Sequencer, Pulsar, QCM-QRM drivers
-=======
 - New AWG Interface + SequencerQCM, Pulsar, QCM-QRM drivers
->>>>>>> e64d72df
   [#442](https://github.com/qilimanjaro-tech/qililab/pull/442)
 
 - New Digitiser interface + SequencerQRM driver
