# Release dev (development release)

This document contains the changes of the current release.

### New features since last release

<<<<<<< HEAD
- Added new methods to `CircuitTranspiler` class for transpiling `Circuit` to `PulseSchedule`. The complete transpilation flow, that can be run by calling `transpile()` method, consists of the following steps:

  1: \_calculate_timings()
  2: \_remove_special_operations()
  3: \_transpile_to_pulse_operations()
  4: \_generate_pulse_schedule()

  The `_calculate_timings()` method annotates operations in the circuit with timing information by evaluating start and end times for each operation. The `_remove_special_operations()` method removes special operations (Barrier, Wait, Passive Reset) from the circuit after the timings have been calculated. The `_transpile_to_pulse_operations()` method then transpiles the quantum circuit operations into pulse operations, taking into account the calculated timings. The `_generate_pulse_schedule()` method produces the equivalent `PulseSchedule`. Example usage:

  ```python
  # create the transpiler
  transpiler = CircuitTranspiler(settings=platform.settings)

  # calculate timings
  circuit_ir1 = transpiler._calculate_timings(circuit)

  # remove special operations
  circuit_ir2 = transpiler._remove_special_operations(circuit_ir1)

  # transpile operations to pulse operations
  circuit_ir3 = transpiler._transpile_to_pulse_operations(circuit_ir2)

  # transpile to PulseSchedule
  pulse_schedule = transpiler._generate_pulse_schedule(circuit_ir3)

  # Alternatively, if you don't need inspection of intermediate representations you can run all steps with transpile
  pulse_schedule = transpiler.transpile(circuit)
  ```

  [#267](https://github.com/qilimanjaro-tech/qililab/pull/267)

- Experiment can now accept both Qibo circuits and Qililab circuits.
  [#267](https://github.com/qilimanjaro-tech/qililab/pull/267)
=======
- Added `get_port_from_qubit_idx` method to `Chip` class. This method takes the qubit index and the line type as arguments and returns the associated port.
  [#362](https://github.com/qilimanjaro-tech/qililab/pull/362)
>>>>>>> 9aa6e98d

- Added `pulse.pulse_distortion` package, which contains a module `pulse_distortion.py` with the base class to distort envelopes in `PulseEvent`, and two modules `bias_tee_correction.py` and `exponential_decay_correction.py`, each containing examples of distortion child classes to apply. This new feature can be used in two ways, directly from the class itself:

  ```python
  distorted_envelope = BiasTeeCorrection(tau_bias_tee=1.0).apply(original_envelope)
  ```

  or from the class PulseEvent (which ends up calling the previous one):

  ```python
  pulse_event = PulseEvent(
      pulse="example_pulse",
      start_time="example_start",
      distortions=[
          BiasTeeCorrection(tau_bias_tee=1.0),
          BiasTeeCorrection(tau_bias_tee=0.8),
      ],
  )
  distorted_envelope = pulse_event.envelope()
  ```

  This would apply them like: BiasTeeCorrection_0.8(BiasTeeCorrection_1.0(original_pulse)), so the first one gets applied first and so on...
  (If you write their composition, it will be in reverse order respect the list)

  Also along the way modified/refactored the to_dict() and from_dict() and envelope() methods of PulseEvent, Pulse, PulseShape... since they had some bugs, such as:

  - the dict() methods edited the external dictionaries making them unusable two times.
  - the maximum of the envelopes didn't correspond to the given amplitude.

  [#294](https://github.com/qilimanjaro-tech/qililab/pull/294)

- The `QbloxQCMRF` module has been added. To use it, please use the `QCM-RF` name inside the runcard:

  ```yaml
  - name: QCM-RF
    alias: QCM-RF0
    id_: 2
    category: awg
    firmware: 0.7.0
    num_sequencers: 1
    out0_lo_freq: 3700000000  # <-- new line
    out0_lo_en: true  # <-- new line
    out0_att: 10  # <-- new line
    out0_offset_path0: 0.2  # <-- new line
    out0_offset_path1: 0.07  # <-- new line
    out1_lo_freq: 3900000000  # <-- new line
    out1_lo_en: true  # <-- new line
    out1_att: 6  # <-- new line
    out1_offset_path0: 0.1  # <-- new line
    out1_offset_path1: 0.6  # <-- new line
    awg_sequencers:
      ...
  ```

  [#327](https://github.com/qilimanjaro-tech/qililab/pull/327)

- The `QbloxQRMRF` module has been added. To use it, please use the `QRM-RF` name inside the runcard:

  ```yaml
  - name: QRM-RF
    alias: QRM-RF0
    id_: 0
    category: awg
    firmware: 0.7.0
    num_sequencers: 1
    out0_in0_lo_freq: 3000000000  # <-- new line
    out0_in0_lo_en: true  # <-- new line
    out0_att: 34  # <-- new line
    in0_att: 28  # <-- new line
    out0_offset_path0: 0.123  # <-- new line
    out0_offset_path1: 1.234  # <-- new line
    acquisition_delay_time: 100
    awg_sequencers:
      ...
  ```

  [#330](https://github.com/qilimanjaro-tech/qililab/pull/330)

### Improvements

- The `get_bus_by_qubit_index` method of `Platform` class now returns a tuple of three buses: `flux_bus, control_bux, readout_bus`.
  [#362](https://github.com/qilimanjaro-tech/qililab/pull/362)

- Arbitrary mapping of I/Q channels to outputs is now possible with the Qblox driver. When using a mapping that is not
  possible in hardware, the waveforms of the corresponding paths are swapped (in software) to allow it. For example,
  when loading a runcard with the following sequencer mapping a warning should be raised:

  ```yaml
  awg_sequencers:
  - identifier: 0
    output_i: 1
    output_q: 0
  ```

  ```pycon
  >>> platform = build_platform(name=runcard_name)
  [qililab] [0.16.1|WARNING|2023-05-09 17:18:51]: Cannot set `output_i=1` and `output_q=0` in hardware. The I/Q signals sent to sequencer 0 will be swapped to allow this setting.
  ```

  Under the hood, the driver maps `path0 -> output0` and `path1 -> output1`.
  When applying an I/Q pulse, it sends the I signal through `path1` and the Q signal through `path0`.
  [#324](https://github.com/qilimanjaro-tech/qililab/pull/324)

- The versions of the `qblox-instruments` and `qpysequence` requirements have been updated to `0.9.0`
  [#337](https://github.com/qilimanjaro-tech/qililab/pull/337)

- Allow uploading negative envelopes on the `QbloxModule` class.
  [#356](https://github.com/qilimanjaro-tech/qililab/pull/356)

### Breaking changes

### Deprecations / Removals

- Remove the `awg_iq_channels` from the `AWG` class. This mapping was already done within each sequencer.
  [#323](https://github.com/qilimanjaro-tech/qililab/pull/323)

- Remove the `get_port` method from the `Chip` class.
  [#362](https://github.com/qilimanjaro-tech/qililab/pull/362)

### Documentation

### Bug fixes

- Add `_set_markers` method to the `QbloxModule` class and enable all markers. For the RF modules, this command
  enables the outputs/inputs of the instrument. We decided to enable all markers by default to be able to use them
  later if needed.
  [#361](https://github.com/qilimanjaro-tech/qililab/pull/361)<|MERGE_RESOLUTION|>--- conflicted
+++ resolved
@@ -4,7 +4,6 @@
 
 ### New features since last release
 
-<<<<<<< HEAD
 - Added new methods to `CircuitTranspiler` class for transpiling `Circuit` to `PulseSchedule`. The complete transpilation flow, that can be run by calling `transpile()` method, consists of the following steps:
 
   1: \_calculate_timings()
@@ -38,10 +37,9 @@
 
 - Experiment can now accept both Qibo circuits and Qililab circuits.
   [#267](https://github.com/qilimanjaro-tech/qililab/pull/267)
-=======
+
 - Added `get_port_from_qubit_idx` method to `Chip` class. This method takes the qubit index and the line type as arguments and returns the associated port.
   [#362](https://github.com/qilimanjaro-tech/qililab/pull/362)
->>>>>>> 9aa6e98d
 
 - Added `pulse.pulse_distortion` package, which contains a module `pulse_distortion.py` with the base class to distort envelopes in `PulseEvent`, and two modules `bias_tee_correction.py` and `exponential_decay_correction.py`, each containing examples of distortion child classes to apply. This new feature can be used in two ways, directly from the class itself:
 
