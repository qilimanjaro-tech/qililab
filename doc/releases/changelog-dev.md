# Release dev (development release)

This document contains the changes of the current release.

### New features since last release

<<<<<<< HEAD
- New AWG Interface + Sequencer, Pulsar, QCM-QRM drivers
  [#442](https://github.com/qilimanjaro-tech/qililab/pull/442)
  
=======
- Added new drivers for Local Oscillators inheriting from QCoDeS drivers and Local Oscillator interface.
  This is part of the "Promoting Modular Autonomy" epic.
  [#437](https://github.com/qilimanjaro-tech/qililab/pull/437)

>>>>>>> 6ee87cf5
- Add qcodes_contrib_drivers (0.18.0) to requierements
  [#440](https://github.com/qilimanjaro-tech/qililab/pull/440)

- Update qcodes to latest current version (0.38.1)
  [#431](https://github.com/qilimanjaro-tech/qililab/pull/431)

- Added hotfix for bus delay issue from Hardware:
  This fix adds a delay for each pulse on a bus
  https://github.com/qilimanjaro-tech/qililab/pull/439

- Added `T1` portfolio experiment
  [#409](https://github.com/qilimanjaro-tech/qililab/pull/409)

- The `ExecutionManager` can now be built from the loops of the experiment.
  This is done by `alias` matching, the loops will be executed on the bus with the same `alias`.
  Note that aliases are not unique, therefore the execution builder will use the first bus alias that matches the loop alias. An exception is raised if a `loop.alias` does not match any `bus.alias` specified in the runcard
  [#320](https://github.com/qilimanjaro-tech/qililab/pull/320)

- Added `T2Echo` portfolio experiment
  [#415](https://github.com/qilimanjaro-tech/qililab/pull/415)

- The `ExecutionManager` can now be built from the loops of the experiment.
  This is done by `alias` matching, the loops will be executed on the bus with the same `alias`.
  Note that aliases are not unique, therefore the execution builder will use the first bus alias that matches the loop alias. An exception is raised if a `loop.alias` does not match any `bus.alias` specified in the runcard
  [#320](https://github.com/qilimanjaro-tech/qililab/pull/320)

- The `Experiment` class has been changed to support a more general definition of experiment by removing the
  `circuits` and `pulse_schedules`. A new class `CircuitExperiment` inherits from the new `Experiment` class has the previous attributes and all the functionality the old `Experiment` had.

  ```python
  experiment = Experiment(platform=platform, options=options)
  experiment_2 = CircuitExperiment(platform=platform, options=options, circuits=[circuit])
  ```

  [#334](https://github.com/qilimanjaro-tech/qililab/pull/334)

- Added `threshold_rotation` parameter to `AWGADCSequencer`. This adds a new parameter to the runcard of sequencers of that type, QRM sequencers in the case of Qblox. This value is an angle expressed in degrees from 0.0 to 360.0.

```yml
awg_sequencers:
  - identifier: 0
    chip_port_id: 1
    intermediate_frequency: 1.e+08
    weights_path0: [0.98, ...]
    weights_path1: [0.72, ...]
    weighed_acq_enabled: true
    threshold: 0.5
    threshold_rotation: 45.0 # <-- new line
```

[#417](https://github.com/qilimanjaro-tech/qililab/pull/417)

### Improvements

- Allow CZ gates to use different pulse shapes
  [#406](https://github.com/qilimanjaro-tech/qililab/pull/406)

- Add support for the `Wait` gate

- Addeds support for the `Wait` gate
  [#405](https://github.com/qilimanjaro-tech/qililab/pull/405)

- Added support for `Parameter.Gate_Parameter` in `experiment.set_parameter()` method. In this case, alias is a, convertable to integer, string that denotes the index of the parameter to change, as returned by `circuit.get_parameters()` method.
  [#404](https://github.com/qilimanjaro-tech/qililab/pull/404)

### Breaking changes

- Old scripts using `Experiment` with circuits should be changed and use `CircuitExperiment` instead.
  [#334](https://github.com/qilimanjaro-tech/qililab/pull/334)

### Deprecations / Removals

### Documentation

### Bug fixes<|MERGE_RESOLUTION|>--- conflicted
+++ resolved
@@ -4,16 +4,13 @@
 
 ### New features since last release
 
-<<<<<<< HEAD
 - New AWG Interface + Sequencer, Pulsar, QCM-QRM drivers
   [#442](https://github.com/qilimanjaro-tech/qililab/pull/442)
   
-=======
 - Added new drivers for Local Oscillators inheriting from QCoDeS drivers and Local Oscillator interface.
   This is part of the "Promoting Modular Autonomy" epic.
   [#437](https://github.com/qilimanjaro-tech/qililab/pull/437)
 
->>>>>>> 6ee87cf5
 - Add qcodes_contrib_drivers (0.18.0) to requierements
   [#440](https://github.com/qilimanjaro-tech/qililab/pull/440)
 
