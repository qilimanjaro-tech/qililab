--- conflicted
+++ resolved
@@ -49,7 +49,6 @@
 
 ### Improvements
 
-<<<<<<< HEAD
 - Added support for the execution of pulses with durations that are not multiples of 4. For this, a new
   `minimum_clock_time` attribute has been added to the runcard:
 
@@ -64,7 +63,7 @@
 
   When a pulse has a duration that is not a multiple of the `minimum_clock_time`, a padding of 0s is added after the pulse to make sure the next pulse falls within a multiple of 4.
   [#227](https://github.com/qilimanjaro-tech/qililab/pull/227)
-=======
+
 - Change name `PulseScheduledBus` to `BusExecution`.
   [#225](https://github.com/qilimanjaro-tech/qililab/pull/225)
 
@@ -75,7 +74,6 @@
 - Make `nshots` and `repetition_duration` dynamic attributes of the `QbloxModule` class. When any of these two settings
   changes, the cache is emptied to make sure new programs are compiled.
   [#225](https://github.com/qilimanjaro-tech/qililab/pull/225)
->>>>>>> 5f6080db
 
 ### Breaking changes
 
@@ -107,10 +105,8 @@
 
 ### Bug fixes
 
-<<<<<<< HEAD
 - Fixed a bug in `PulseBusSchedule.waveforms` where the pulse time was recorded twice.
   [#227](https://github.com/qilimanjaro-tech/qililab/pull/227)
-=======
+
 - Fixed bug where the `QbloxModule` uploaded the same sequence to all the sequencers.
-  [#225](https://github.com/qilimanjaro-tech/qililab/pull/225)
->>>>>>> 5f6080db
+  [#225](https://github.com/qilimanjaro-tech/qililab/pull/225)