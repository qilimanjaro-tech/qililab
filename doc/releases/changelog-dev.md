--- conflicted
+++ resolved
@@ -4,12 +4,9 @@
 
 ### New features since last release
 
-<<<<<<< HEAD
-=======
 - Added `T1` portfolio experiment
   [#409](https://github.com/qilimanjaro-tech/qililab/pull/409)
 
->>>>>>> e8c731d9
 - The `ExecutionManager` can now be built from the loops of the experiment.
   This is done by `alias` matching, the loops will be executed on the bus with the same `alias`.
   Note that aliases are not unique, therefore the execution builder will use the first bus alias that matches the loop alias. An exception is raised if a `loop.alias` does not match any `bus.alias` specified in the runcard
@@ -31,7 +28,8 @@
   [#334](https://github.com/qilimanjaro-tech/qililab/pull/334)
 
 - The `VectorNetworkAnalizer` instrument is now implemented into the workflow of qililab.
-  The user can now create an `Experiment` and use all qililab features. The results of experiments using the VNA will now be saved into three different files: File containing the runcard, file containing the raw data (data saved in real time) and a file containing the metadata (experiment options and loops). Here is an example of a simple experiment using the `VectorNetworkAnalizer`:
+  The user can now create an `Experiment` and use all qililab features. The results of experiments using the VNA will now be saved into three different files: File containing the runcard, file containing the raw data (data saved in real time) and a file containing the metadata (experiment options and loops).
+  Here is an example of a simple experiment using the `VectorNetworkAnalizer`:
 
   ```python
   platform = build_platform(name="sauron_vna")  # Load the platform
@@ -41,6 +39,8 @@
   platform.set_parameter(
       alias="VNA", parameter=Parameter.SCATTERING_PARAMETER, value="S21"
   )
+  # Or setup parameters from the runcard
+  platform.initial_setup()
   # Define loops and options for the experiment
   loop = Loop(
       alias="vna_readout_bus", parameter=Parameter.IF_BANDWIDTH, values=[100.0, 200.0]
@@ -48,8 +48,7 @@
   options = ExperimentOptions(loops=[loop], name="test_vna")
   # Create the `Experiment`
   experiment = Experiment(platform=platform, options=options)
-  # Build execution (needed) and run
-  experiment.build_execution()
+  # Run
   experiment.run()
   # Access the results
   res = experiment.results
@@ -59,15 +58,12 @@
 
 ### Improvements
 
-<<<<<<< HEAD
-=======
 - Addeds support for the `Wait` gate
   [#405](https://github.com/qilimanjaro-tech/qililab/pull/405)
 
 - Added support for `Parameter.Gate_Parameter` in `experiment.set_parameter()` method. In this case, alias is a, convertable to integer, string that denotes the index of the parameter to change, as returned by `circuit.get_parameters()` method.
   [#404](https://github.com/qilimanjaro-tech/qililab/pull/404)
 
->>>>>>> e8c731d9
 - The `VNAResult` class now holds the parameters `i` and `q` obtained from the trace of the
   `VectorNetworkAnalyzer` instrument.
   [#360](https://github.com/qilimanjaro-tech/qililab/pull/360)
