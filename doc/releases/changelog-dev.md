# Release dev (development release)

This document contains the changes of the current release.

### New features since last release

- Added `T1` portfolio experiment
  [#409](https://github.com/qilimanjaro-tech/qililab/pull/409)

- The `ExecutionManager` can now be built from the loops of the experiment.
  This is done by `alias` matching, the loops will be executed on the bus with the same `alias`.
  Note that aliases are not unique, therefore the execution builder will use the first bus alias that matches the loop alias. An exception is raised if a `loop.alias` does not match any `bus.alias` specified in the runcard
  [#320](https://github.com/qilimanjaro-tech/qililab/pull/320)

<<<<<<< HEAD
- Added `T2Echo` portfolio experiment
  [#415](https://github.com/qilimanjaro-tech/qililab/pull/415)
=======
- Added `threshold_rotation` parameter to `AWGADCSequencer`. This adds a new parameter to the runcard of sequencers of that type, QRM sequencers in the case of Qblox. This value is an angle expressed in degrees from 0.0 to 360.0.

```yml
awg_sequencers:
  - identifier: 0
    chip_port_id: 1
    intermediate_frequency: 1.e+08
    weights_path0: [0.98, ...]
    weights_path1: [0.72, ...]
    weighed_acq_enabled: true
    threshold: 0.5
    threshold_rotation: 45.0 # <-- new line
```

[#417](https://github.com/qilimanjaro-tech/qililab/pull/417)
>>>>>>> c8e688d0

### Improvements

- Addeds support for the `Wait` gate
  [#405](https://github.com/qilimanjaro-tech/qililab/pull/405)

- Added support for `Parameter.Gate_Parameter` in `experiment.set_parameter()` method. In this case, alias is a, convertable to integer, string that denotes the index of the parameter to change, as returned by `circuit.get_parameters()` method.
  [#404](https://github.com/qilimanjaro-tech/qililab/pull/404)

### Breaking changes

### Deprecations / Removals

### Documentation

### Bug fixes<|MERGE_RESOLUTION|>--- conflicted
+++ resolved
@@ -12,10 +12,9 @@
   Note that aliases are not unique, therefore the execution builder will use the first bus alias that matches the loop alias. An exception is raised if a `loop.alias` does not match any `bus.alias` specified in the runcard
   [#320](https://github.com/qilimanjaro-tech/qililab/pull/320)
 
-<<<<<<< HEAD
 - Added `T2Echo` portfolio experiment
   [#415](https://github.com/qilimanjaro-tech/qililab/pull/415)
-=======
+  
 - Added `threshold_rotation` parameter to `AWGADCSequencer`. This adds a new parameter to the runcard of sequencers of that type, QRM sequencers in the case of Qblox. This value is an angle expressed in degrees from 0.0 to 360.0.
 
 ```yml
@@ -31,7 +30,6 @@
 ```
 
 [#417](https://github.com/qilimanjaro-tech/qililab/pull/417)
->>>>>>> c8e688d0
 
 ### Improvements
 
