# Release dev (development release)

This document contains the changes of the current release.

### New features since last release

- Added `T1` portfolio experiment
  [#409](https://github.com/qilimanjaro-tech/qililab/pull/409)

- The `ExecutionManager` can now be built from the loops of the experiment.
  This is done by `alias` matching, the loops will be executed on the bus with the same `alias`.
  Note that aliases are not unique, therefore the execution builder will use the first bus alias that matches the loop alias. An exception is raised if a `loop.alias` does not match any `bus.alias` specified in the runcard
  [#320](https://github.com/qilimanjaro-tech/qililab/pull/320)

- Added `T2Echo` portfolio experiment
  [#415](https://github.com/qilimanjaro-tech/qililab/pull/415)
  
- The `ExecutionManager` can now be built from the loops of the experiment.
  This is done by `alias` matching, the loops will be executed on the bus with the same `alias`.
  Note that aliases are not unique, therefore the execution builder will use the first bus alias that matches the loop alias. An exception is raised if a `loop.alias` does not match any `bus.alias` specified in the runcard
  [#320](https://github.com/qilimanjaro-tech/qililab/pull/320)

- The `Experiment` class has been changed to support a more general definition of experiment by removing the
  `circuits` and `pulse_schedules`. A new class `CircuitExperiment` inherits from the new `Experiment` class has the previous attributes and all the functionality the old `Experiment` had.

  ```python
  experiment = Experiment(platform=platform, options=options)
  experiment_2 = CircuitExperiment(platform=platform, options=options, circuits=[circuit])
  ```

  [#334](https://github.com/qilimanjaro-tech/qililab/pull/334)

- Added `threshold_rotation` parameter to `AWGADCSequencer`. This adds a new parameter to the runcard of sequencers of that type, QRM sequencers in the case of Qblox. This value is an angle expressed in degrees from 0.0 to 360.0.

```yml
awg_sequencers:
  - identifier: 0
    chip_port_id: 1
    intermediate_frequency: 1.e+08
    weights_path0: [0.98, ...]
    weights_path1: [0.72, ...]
    weighed_acq_enabled: true
    threshold: 0.5
    threshold_rotation: 45.0 # <-- new line
```

[#417](https://github.com/qilimanjaro-tech/qililab/pull/417)

### Improvements

<<<<<<< HEAD
- Allow CZ gates to use different pulse shapes
  [#406](https://github.com/qilimanjaro-tech/qililab/pull/406)

- Add support for the `Wait` gate
=======
- Addeds support for the `Wait` gate
>>>>>>> 055901e6
  [#405](https://github.com/qilimanjaro-tech/qililab/pull/405)

- Added support for `Parameter.Gate_Parameter` in `experiment.set_parameter()` method. In this case, alias is a, convertable to integer, string that denotes the index of the parameter to change, as returned by `circuit.get_parameters()` method.
  [#404](https://github.com/qilimanjaro-tech/qililab/pull/404)

### Breaking changes

- Old scripts using `Experiment` with circuits should be changed and use `CircuitExperiment` instead.
  [#334](https://github.com/qilimanjaro-tech/qililab/pull/334)

### Deprecations / Removals

### Documentation

### Bug fixes<|MERGE_RESOLUTION|>--- conflicted
+++ resolved
@@ -48,14 +48,12 @@
 
 ### Improvements
 
-<<<<<<< HEAD
 - Allow CZ gates to use different pulse shapes
   [#406](https://github.com/qilimanjaro-tech/qililab/pull/406)
 
 - Add support for the `Wait` gate
-=======
+
 - Addeds support for the `Wait` gate
->>>>>>> 055901e6
   [#405](https://github.com/qilimanjaro-tech/qililab/pull/405)
 
 - Added support for `Parameter.Gate_Parameter` in `experiment.set_parameter()` method. In this case, alias is a, convertable to integer, string that denotes the index of the parameter to change, as returned by `circuit.get_parameters()` method.
