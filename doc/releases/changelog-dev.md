# Release dev (development release)

This document contains the changes of the current release.

### New features since last release

<<<<<<< HEAD
- Added new drivers for Local Oscillators inheriting from QCoDeS drivers and Local Oscillator interface.
  This is part of the "Promoting Modular Autonomy" epic.
  [#437](https://github.com/qilimanjaro-tech/qililab/pull/437)
=======
- Add qcodes_contrib_drivers (0.18.0) to requierements
  [#440](https://github.com/qilimanjaro-tech/qililab/pull/440)

- Update qcodes to latest current version (0.38.1)
  [#431](https://github.com/qilimanjaro-tech/qililab/pull/431)
>>>>>>> 3cbfbada

- Added hotfix for bus delay issue from Hardware:
  This fix adds a delay for each pulse on a bus
  https://github.com/qilimanjaro-tech/qililab/pull/439

- Added `T1` portfolio experiment
  [#409](https://github.com/qilimanjaro-tech/qililab/pull/409)

- The `ExecutionManager` can now be built from the loops of the experiment.
  This is done by `alias` matching, the loops will be executed on the bus with the same `alias`.
  Note that aliases are not unique, therefore the execution builder will use the first bus alias that matches the loop alias. An exception is raised if a `loop.alias` does not match any `bus.alias` specified in the runcard
  [#320](https://github.com/qilimanjaro-tech/qililab/pull/320)

- Added `T2Echo` portfolio experiment
  [#415](https://github.com/qilimanjaro-tech/qililab/pull/415)

- The `ExecutionManager` can now be built from the loops of the experiment.
  This is done by `alias` matching, the loops will be executed on the bus with the same `alias`.
  Note that aliases are not unique, therefore the execution builder will use the first bus alias that matches the loop alias. An exception is raised if a `loop.alias` does not match any `bus.alias` specified in the runcard
  [#320](https://github.com/qilimanjaro-tech/qililab/pull/320)

- The `Experiment` class has been changed to support a more general definition of experiment by removing the
  `circuits` and `pulse_schedules`. A new class `CircuitExperiment` inherits from the new `Experiment` class has the previous attributes and all the functionality the old `Experiment` had.

  ```python
  experiment = Experiment(platform=platform, options=options)
  experiment_2 = CircuitExperiment(platform=platform, options=options, circuits=[circuit])
  ```

  [#334](https://github.com/qilimanjaro-tech/qililab/pull/334)

- Added `threshold_rotation` parameter to `AWGADCSequencer`. This adds a new parameter to the runcard of sequencers of that type, QRM sequencers in the case of Qblox. This value is an angle expressed in degrees from 0.0 to 360.0.

```yml
awg_sequencers:
  - identifier: 0
    chip_port_id: 1
    intermediate_frequency: 1.e+08
    weights_path0: [0.98, ...]
    weights_path1: [0.72, ...]
    weighed_acq_enabled: true
    threshold: 0.5
    threshold_rotation: 45.0 # <-- new line
```

[#417](https://github.com/qilimanjaro-tech/qililab/pull/417)

### Improvements

- Allow CZ gates to use different pulse shapes
  [#406](https://github.com/qilimanjaro-tech/qililab/pull/406)

- Add support for the `Wait` gate

- Addeds support for the `Wait` gate
  [#405](https://github.com/qilimanjaro-tech/qililab/pull/405)

- Added support for `Parameter.Gate_Parameter` in `experiment.set_parameter()` method. In this case, alias is a, convertable to integer, string that denotes the index of the parameter to change, as returned by `circuit.get_parameters()` method.
  [#404](https://github.com/qilimanjaro-tech/qililab/pull/404)

### Breaking changes

- Old scripts using `Experiment` with circuits should be changed and use `CircuitExperiment` instead.
  [#334](https://github.com/qilimanjaro-tech/qililab/pull/334)

### Deprecations / Removals

### Documentation

### Bug fixes<|MERGE_RESOLUTION|>--- conflicted
+++ resolved
@@ -4,17 +4,15 @@
 
 ### New features since last release
 
-<<<<<<< HEAD
 - Added new drivers for Local Oscillators inheriting from QCoDeS drivers and Local Oscillator interface.
   This is part of the "Promoting Modular Autonomy" epic.
   [#437](https://github.com/qilimanjaro-tech/qililab/pull/437)
-=======
+
 - Add qcodes_contrib_drivers (0.18.0) to requierements
   [#440](https://github.com/qilimanjaro-tech/qililab/pull/440)
 
 - Update qcodes to latest current version (0.38.1)
   [#431](https://github.com/qilimanjaro-tech/qililab/pull/431)
->>>>>>> 3cbfbada
 
 - Added hotfix for bus delay issue from Hardware:
   This fix adds a delay for each pulse on a bus
