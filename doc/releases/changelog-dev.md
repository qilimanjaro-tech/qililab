# Release dev (development release)

This document contains the changes of the current release.

### New features since last release

- Added `T1` portfolio experiment
  [#409](https://github.com/qilimanjaro-tech/qililab/pull/409)

- The `ExecutionManager` can now be built from the loops of the experiment.
  This is done by `alias` matching, the loops will be executed on the bus with the same `alias`.
  Note that aliases are not unique, therefore the execution builder will use the first bus alias that matches the loop alias. An exception is raised if a `loop.alias` does not match any `bus.alias` specified in the runcard
  [#320](https://github.com/qilimanjaro-tech/qililab/pull/320)

<<<<<<< HEAD
- The `ExecutionManager` can now be built from the loops of the experiment.
  This is done by `alias` matching, the loops will be executed on the bus with the same `alias`.
  Note that aliases are not unique, therefore the execution builder will use the first bus alias that matches the loop alias. An exception is raised if a `loop.alias` does not match any `bus.alias` specified in the runcard
  [#320](https://github.com/qilimanjaro-tech/qililab/pull/320)

- The `Experiment`class has been changed to support a more general definition of experiment by removing the
  `circuits` and `pulse_schedules`. A new class `CircuitExperiment` inherits from the new `Experiment` class has the previous attributes and all the functionality the old `Experiment` had.

  ```python
  experiment = Experiment(platform=platform, options=options)
  experiment_2 = CircuitExperiment(platform=platform, options=options, circuits=[circuit])
  ```

  [#334](https://github.com/qilimanjaro-tech/qililab/pull/334)
=======
- Added `threshold_rotation` parameter to `AWGADCSequencer`. This adds a new parameter to the runcard of sequencers of that type, QRM sequencers in the case of Qblox. This value is an angle expressed in degrees from 0.0 to 360.0.

```yml
awg_sequencers:
  - identifier: 0
    chip_port_id: 1
    intermediate_frequency: 1.e+08
    weights_path0: [0.98, ...]
    weights_path1: [0.72, ...]
    weighed_acq_enabled: true
    threshold: 0.5
    threshold_rotation: 45.0 # <-- new line
```

[#417](https://github.com/qilimanjaro-tech/qililab/pull/417)
>>>>>>> c8e688d0

### Improvements

- Addeds support for the `Wait` gate
  [#405](https://github.com/qilimanjaro-tech/qililab/pull/405)

- Added support for `Parameter.Gate_Parameter` in `experiment.set_parameter()` method. In this case, alias is a, convertable to integer, string that denotes the index of the parameter to change, as returned by `circuit.get_parameters()` method.
  [#404](https://github.com/qilimanjaro-tech/qililab/pull/404)

### Breaking changes

- Old scripts using `Experiment` with circuits should be changed and use `CircuitExperiment` instead.
  [#334](https://github.com/qilimanjaro-tech/qililab/pull/334)

### Deprecations / Removals

### Documentation

### Bug fixes<|MERGE_RESOLUTION|>--- conflicted
+++ resolved
@@ -12,7 +12,6 @@
   Note that aliases are not unique, therefore the execution builder will use the first bus alias that matches the loop alias. An exception is raised if a `loop.alias` does not match any `bus.alias` specified in the runcard
   [#320](https://github.com/qilimanjaro-tech/qililab/pull/320)
 
-<<<<<<< HEAD
 - The `ExecutionManager` can now be built from the loops of the experiment.
   This is done by `alias` matching, the loops will be executed on the bus with the same `alias`.
   Note that aliases are not unique, therefore the execution builder will use the first bus alias that matches the loop alias. An exception is raised if a `loop.alias` does not match any `bus.alias` specified in the runcard
@@ -27,7 +26,7 @@
   ```
 
   [#334](https://github.com/qilimanjaro-tech/qililab/pull/334)
-=======
+
 - Added `threshold_rotation` parameter to `AWGADCSequencer`. This adds a new parameter to the runcard of sequencers of that type, QRM sequencers in the case of Qblox. This value is an angle expressed in degrees from 0.0 to 360.0.
 
 ```yml
@@ -43,7 +42,6 @@
 ```
 
 [#417](https://github.com/qilimanjaro-tech/qililab/pull/417)
->>>>>>> c8e688d0
 
 ### Improvements
 
