--- conflicted
+++ resolved
@@ -8,21 +8,6 @@
   This is done by `alias` matching, the loops will be executed on the bus with the same `alias`.
   Note that aliases are not unique, therefore the execution builder will use the first bus alias that matches the loop alias. An exception is raised if a `loop.alias` does not match any `bus.alias` specified in the runcard
   [#320](https://github.com/qilimanjaro-tech/qililab/pull/320)
-
-- The `ExecutionManager` can now be built from the loops of the experiment.
-  This is done by `alias` matching, the loops will be executed on the bus with the same `alias`.
-  Note that aliases are not unique, therefore the execution builder will use the first bus alias that matches the loop alias. An exception is raised if a `loop.alias` does not match any `bus.alias` specified in the runcard
-  [#320](https://github.com/qilimanjaro-tech/qililab/pull/320)
-
-- The `Experiment`class has been changed to support a more general definition of experiment by removing the
-  `circuits` and `pulse_schedules`. A new class `CircuitExperiment` inherits from the new `Experiment` class has the previous attributes and all the functionality the old `Experiment` had.
-
-  ```python
-  experiment = Experiment(platform=platform, options=options)
-  experiment_2 = CircuitExperiment(platform=platform, options=options, circuits=[circuit])
-  ```
-
-  [#334](https://github.com/qilimanjaro-tech/qililab/pull/334)
 
 - The `ExecutionManager` can now be built from the loops of the experiment.
   This is done by `alias` matching, the loops will be executed on the bus with the same `alias`.
@@ -82,14 +67,6 @@
 
 - Old scripts using `Experiment` with circuits should be changed and use `CircuitExperiment` instead.
   [#334](https://github.com/qilimanjaro-tech/qililab/pull/334)
-<<<<<<< HEAD
-
-### Deprecations / Removals
-
-- Remove the `awg_iq_channels` from the `AWG` class. This mapping was already done within each sequencer.
-  [#323](https://github.com/qilimanjaro-tech/qililab/pull/323)
-=======
->>>>>>> 133f5e77
 
 ### Deprecations / Removals
 
