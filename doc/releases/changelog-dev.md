--- conflicted
+++ resolved
@@ -4,12 +4,9 @@
 
 ### New features since last release
 
-<<<<<<< HEAD
-=======
 - Add interface for Voltage and Current sources
   [#448](https://github.com/qilimanjaro-tech/qililab/pull/448)
 
->>>>>>> cc0f0dc9
 - New AWG Interface + SequencerQCM, Pulsar, QCM-QRM drivers
   [#442](https://github.com/qilimanjaro-tech/qililab/pull/442)
 
