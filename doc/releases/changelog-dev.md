# Release dev (development release)

This document contains the changes of the current release.

### New features since last release

<<<<<<< HEAD
- Add DriveBus and its interface for the new bus structure.
  [457](https://github.com/qilimanjaro-tech/qililab/pull/457)
=======
- Add ReadoutBus class.
  [#465](https://github.com/qilimanjaro-tech/qililab/pull/465)

- Add interfaces and drivers for Voltage and Current sources:
  This PR brings the qililab implementation of the Keithly2600 and Yokowaga QCodes drivers and unittests.
  [#438](https://github.com/qilimanjaro-tech/qililab/pull/438)

- Fix: add acquisitions and weights to Sequencer QRM
  [#461](https://github.com/qilimanjaro-tech/qililab/pull/461)
>>>>>>> 4e0cfefb

- Add QProgram for developing quantum programs in the bus level, the operations `Play`, `Sync`, `Wait`, `Acquire`, `SetGain`, `SetOffset`, `SetFrequency`, `SetPhase`, `ResetPhase`, and the iteration blocks `AcquireLoop` and `Loop`.
  [452](https://github.com/qilimanjaro-tech/qililab/pull/452)

- Add waveforms for the new QProgram
  [456](https://github.com/qilimanjaro-tech/qililab/pull/456)

- Add interface for Voltage and Current sources
  [#448](https://github.com/qilimanjaro-tech/qililab/pull/448)

- New AWG Interface + SequencerQCM, Pulsar, QCM-QRM drivers
  [#442](https://github.com/qilimanjaro-tech/qililab/pull/442)

- New Digitiser interface + SequencerQRM driver
  [#443](https://github.com/qilimanjaro-tech/qililab/pull/442)

- Add interface for the Attenuator.
  This is part of the "Promoting Modular Autonomy" epic.
  [#432](https://github.com/qilimanjaro-tech/qililab/pull/432)

- Added new drivers for Local Oscillators inheriting from QCoDeS drivers and Local Oscillator interface.
  This is part of the "Promoting Modular Autonomy" epic.
  [#437](https://github.com/qilimanjaro-tech/qililab/pull/437)

- Add qcodes_contrib_drivers (0.18.0) to requierements
  [#440](https://github.com/qilimanjaro-tech/qililab/pull/440)

- Update qcodes to latest current version (0.38.1)
  [#431](https://github.com/qilimanjaro-tech/qililab/pull/431)

- Added hotfix for bus delay issue from Hardware:
  This fix adds a delay for each pulse on a bus
  [#439](https://github.com/qilimanjaro-tech/qililab/pull/439)

- Added `T1` portfolio experiment
  [#409](https://github.com/qilimanjaro-tech/qililab/pull/409)

- The `ExecutionManager` can now be built from the loops of the experiment.
  This is done by `alias` matching, the loops will be executed on the bus with the same `alias`.
  Note that aliases are not unique, therefore the execution builder will use the first bus alias that matches the loop alias. An exception is raised if a `loop.alias` does not match any `bus.alias` specified in the runcard
  [#320](https://github.com/qilimanjaro-tech/qililab/pull/320)

- Added `T2Echo` portfolio experiment
  [#415](https://github.com/qilimanjaro-tech/qililab/pull/415)

- The `ExecutionManager` can now be built from the loops of the experiment.
  This is done by `alias` matching, the loops will be executed on the bus with the same `alias`.
  Note that aliases are not unique, therefore the execution builder will use the first bus alias that matches the loop alias. An exception is raised if a `loop.alias` does not match any `bus.alias` specified in the runcard
  [#320](https://github.com/qilimanjaro-tech/qililab/pull/320)

- The `Experiment` class has been changed to support a more general definition of experiment by removing the
  `circuits` and `pulse_schedules`. A new class `CircuitExperiment` inherits from the new `Experiment` class has the previous attributes and all the functionality the old `Experiment` had.

  ```python
  experiment = Experiment(platform=platform, options=options)
  experiment_2 = CircuitExperiment(platform=platform, options=options, circuits=[circuit])
  ```

  [#334](https://github.com/qilimanjaro-tech/qililab/pull/334)

- Added `threshold_rotation` parameter to `AWGADCSequencer`. This adds a new parameter to the runcard of sequencers of that type, QRM sequencers in the case of Qblox. This value is an angle expressed in degrees from 0.0 to 360.0.

  ```yml
  awg_sequencers:
    - identifier: 0
      chip_port_id: 1
      intermediate_frequency: 1.e+08
      weights_path0: [0.98, ...]
      weights_path1: [0.72, ...]
      weighed_acq_enabled: true
      threshold: 0.5
      threshold_rotation: 45.0 # <-- new line
  ```

  [#417](https://github.com/qilimanjaro-tech/qililab/pull/417)

### Improvements

- Allow CZ gates to use different pulse shapes
  [#406](https://github.com/qilimanjaro-tech/qililab/pull/406)

- Add support for the `Wait` gate

- Addeds support for the `Wait` gate
  [#405](https://github.com/qilimanjaro-tech/qililab/pull/405)

- Added support for `Parameter.Gate_Parameter` in `experiment.set_parameter()` method. In this case, alias is a, convertable to integer, string that denotes the index of the parameter to change, as returned by `circuit.get_parameters()` method.
  [#404](https://github.com/qilimanjaro-tech/qililab/pull/404)

### Breaking changes

- Old scripts using `Experiment` with circuits should be changed and use `CircuitExperiment` instead.
  [#334](https://github.com/qilimanjaro-tech/qililab/pull/334)

### Deprecations / Removals

### Documentation

### Bug fixes<|MERGE_RESOLUTION|>--- conflicted
+++ resolved
@@ -4,10 +4,6 @@
 
 ### New features since last release
 
-<<<<<<< HEAD
-- Add DriveBus and its interface for the new bus structure.
-  [457](https://github.com/qilimanjaro-tech/qililab/pull/457)
-=======
 - Add ReadoutBus class.
   [#465](https://github.com/qilimanjaro-tech/qililab/pull/465)
 
@@ -17,7 +13,9 @@
 
 - Fix: add acquisitions and weights to Sequencer QRM
   [#461](https://github.com/qilimanjaro-tech/qililab/pull/461)
->>>>>>> 4e0cfefb
+
+- Add DriveBus and its interface for the new bus structure.
+  [457](https://github.com/qilimanjaro-tech/qililab/pull/457)
 
 - Add QProgram for developing quantum programs in the bus level, the operations `Play`, `Sync`, `Wait`, `Acquire`, `SetGain`, `SetOffset`, `SetFrequency`, `SetPhase`, `ResetPhase`, and the iteration blocks `AcquireLoop` and `Loop`.
   [452](https://github.com/qilimanjaro-tech/qililab/pull/452)
