--- conflicted
+++ resolved
@@ -4,7 +4,6 @@
 
 ### New features since last release
 
-<<<<<<< HEAD
 - Added `quililab.pulse.pulse_distortion` package, which contains a module `pulse_distortion.py` with the base class to distort envelopes in `PulseEvent`, and two modules `bias_tee_correction.py` and `exponential_decay_correction.py`, each containing examples of distortion child classes to apply. This new feature can be used in two ways, directly from the class itself:
 
   ```python
@@ -31,7 +30,7 @@
   - the maximum of the envelopes didn't correspond to the given amplitude.
 
   [#294](https://github.com/qilimanjaro-tech/qililab/pull/294)
-=======
+
 - The `QbloxQCMRF` module has been added. To use it, please use the `QCM-RF` name inside the runcard:
 
   ```yaml
@@ -78,7 +77,6 @@
   ```
 
   [#330](https://github.com/qilimanjaro-tech/qililab/pull/330)
->>>>>>> 9c8feac0
 
 ### Improvements
 
