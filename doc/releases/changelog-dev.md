# Release dev (development release)

This document contains the changes of the current release.

### New features since last release

<<<<<<< HEAD
- Rename Experiment and CircuitExperiment classes and dependencies:
  This branch renames the Experiment class to BaseExperiment and CircuitExperiment to Experiment.
  [#482](https://github.com/qilimanjaro-tech/qililab/pull/482)
  
=======
- Add a new Factory for the Buses and registered the current ones
  [#487](https://github.com/qilimanjaro-tech/qililab/pull/487)

>>>>>>> faaee704
- Add a new Factory for the InstrumentDrivers and registered the current ones
  [#473](https://github.com/qilimanjaro-tech/qililab/pull/473)

- Add interfaces and drivers for Flux bus:
  This PR brings the qililab implementation of the Flux bus driver and unittests.
  [#469](https://github.com/qilimanjaro-tech/qililab/pull/469)

- Add ReadoutBus class.
  [#465](https://github.com/qilimanjaro-tech/qililab/pull/465)

- Fix: check whether cluster has submodules not present at init time.
  [#477](https://github.com/qilimanjaro-tech/qililab/pull/477)

- Add interfaces and drivers for Voltage and Current sources:
  This PR brings the qililab implementation of the Keithly2600 and Yokowaga QCodes drivers and unittests.
  [#438](https://github.com/qilimanjaro-tech/qililab/pull/438)

- Fix: add acquisitions and weights to Sequencer QRM
  [#461](https://github.com/qilimanjaro-tech/qililab/pull/461)

- Add DriveBus and its interface for the new bus structure.
  [457](https://github.com/qilimanjaro-tech/qililab/pull/457)

- Add QProgram for developing quantum programs in the bus level, the operations `Play`, `Sync`, `Wait`, `Acquire`, `SetGain`, `SetOffset`, `SetFrequency`, `SetPhase`, `ResetPhase`, and the iteration blocks `AcquireLoop` and `Loop`.
  [452](https://github.com/qilimanjaro-tech/qililab/pull/452)

- Add waveforms for the new QProgram
  [456](https://github.com/qilimanjaro-tech/qililab/pull/456)

- Add interface for Voltage and Current sources
  [#448](https://github.com/qilimanjaro-tech/qililab/pull/448)

- New AWG Interface + SequencerQCM, Pulsar, QCM-QRM drivers
  [#442](https://github.com/qilimanjaro-tech/qililab/pull/442)

- New Digitiser interface + SequencerQRM driver
  [#443](https://github.com/qilimanjaro-tech/qililab/pull/442)

- Add interface for the Attenuator.
  This is part of the "Promoting Modular Autonomy" epic.
  [#432](https://github.com/qilimanjaro-tech/qililab/pull/432)

- Added new drivers for Local Oscillators inheriting from QCoDeS drivers and Local Oscillator interface.
  This is part of the "Promoting Modular Autonomy" epic.
  [#437](https://github.com/qilimanjaro-tech/qililab/pull/437)

- Add qcodes_contrib_drivers (0.18.0) to requierements
  [#440](https://github.com/qilimanjaro-tech/qililab/pull/440)

- Update qcodes to latest current version (0.38.1)
  [#431](https://github.com/qilimanjaro-tech/qililab/pull/431)

- Added hotfix for bus delay issue from Hardware:
  This fix adds a delay for each pulse on a bus
  [#439](https://github.com/qilimanjaro-tech/qililab/pull/439)

- Added `T1` portfolio experiment
  [#409](https://github.com/qilimanjaro-tech/qililab/pull/409)

- The `ExecutionManager` can now be built from the loops of the experiment.
  This is done by `alias` matching, the loops will be executed on the bus with the same `alias`.
  Note that aliases are not unique, therefore the execution builder will use the first bus alias that matches the loop alias. An exception is raised if a `loop.alias` does not match any `bus.alias` specified in the runcard
  [#320](https://github.com/qilimanjaro-tech/qililab/pull/320)

- Added `T2Echo` portfolio experiment
  [#415](https://github.com/qilimanjaro-tech/qililab/pull/415)

- The `ExecutionManager` can now be built from the loops of the experiment.
  This is done by `alias` matching, the loops will be executed on the bus with the same `alias`.
  Note that aliases are not unique, therefore the execution builder will use the first bus alias that matches the loop alias. An exception is raised if a `loop.alias` does not match any `bus.alias` specified in the runcard
  [#320](https://github.com/qilimanjaro-tech/qililab/pull/320)

- The `Experiment` class has been changed to support a more general definition of experiment by removing the
  `circuits` and `pulse_schedules`. A new class `CircuitExperiment` inherits from the new `Experiment` class has the previous attributes and all the functionality the old `Experiment` had.

  ```python
  experiment = Experiment(platform=platform, options=options)
  experiment_2 = CircuitExperiment(platform=platform, options=options, circuits=[circuit])
  ```

  [#334](https://github.com/qilimanjaro-tech/qililab/pull/334)

- Added `threshold_rotation` parameter to `AWGADCSequencer`. This adds a new parameter to the runcard of sequencers of that type, QRM sequencers in the case of Qblox. This value is an angle expressed in degrees from 0.0 to 360.0.

  ```yml
  awg_sequencers:
    - identifier: 0
      chip_port_id: 1
      intermediate_frequency: 1.e+08
      weights_path0: [0.98, ...]
      weights_path1: [0.72, ...]
      weighed_acq_enabled: true
      threshold: 0.5
      threshold_rotation: 45.0 # <-- new line
  ```

  [#417](https://github.com/qilimanjaro-tech/qililab/pull/417)

### Improvements

- Allow CZ gates to use different pulse shapes
  [#406](https://github.com/qilimanjaro-tech/qililab/pull/406)

- Add support for the `Wait` gate

- Addeds support for the `Wait` gate
  [#405](https://github.com/qilimanjaro-tech/qililab/pull/405)

- Added support for `Parameter.Gate_Parameter` in `experiment.set_parameter()` method. In this case, alias is a, convertable to integer, string that denotes the index of the parameter to change, as returned by `circuit.get_parameters()` method.
  [#404](https://github.com/qilimanjaro-tech/qililab/pull/404)

### Breaking changes

- Old scripts using `Experiment` with circuits should be changed and use `CircuitExperiment` instead.
  [#334](https://github.com/qilimanjaro-tech/qililab/pull/334)

### Deprecations / Removals

### Documentation

### Bug fixes<|MERGE_RESOLUTION|>--- conflicted
+++ resolved
@@ -4,16 +4,13 @@
 
 ### New features since last release
 
-<<<<<<< HEAD
 - Rename Experiment and CircuitExperiment classes and dependencies:
   This branch renames the Experiment class to BaseExperiment and CircuitExperiment to Experiment.
   [#482](https://github.com/qilimanjaro-tech/qililab/pull/482)
-  
-=======
+
 - Add a new Factory for the Buses and registered the current ones
   [#487](https://github.com/qilimanjaro-tech/qililab/pull/487)
 
->>>>>>> faaee704
 - Add a new Factory for the InstrumentDrivers and registered the current ones
   [#473](https://github.com/qilimanjaro-tech/qililab/pull/473)
 
