--- conflicted
+++ resolved
@@ -6,86 +6,7 @@
 
 ### Improvements
 
-<<<<<<< HEAD
-- Cast `chip` dictionary into the `ChipSchema` class and remove unused `InstrumentControllerSchema` class.
-  [#187](https://github.com/qilimanjaro-tech/qililab/pull/187)
-
-- Upload sequence directly to Qblox instruments, without having to save & load a `json` file.
-  [#197](https://github.com/qilimanjaro-tech/qililab/pull/197)
-
-- Changed `schedule_index_to_load` argument to `idx` for more readability.
-  [#192](https://github.com/qilimanjaro-tech/qililab/pull/192)
-
-- Refactored the `Experiment` class, creating a method for each step of the workflow. The `Experiment.execute` method will run all these methods in order:
-  [#192](https://github.com/qilimanjaro-tech/qililab/pull/192)
-
-  - `connect`: Connect to the instruments and block the device.
-  - `initial_setup`: Apply runcard settings to the instruments.
-  - `build_execution`:
-    - Translate the circuit into pulses.
-    - Create the `Execution` class (which contains all the buses with the pulses to execute).
-    - Initialize the live plotting.
-    - Create the `Results` class and the `results.yml` file (where the results will be stored).
-  - `turn_on_instruments`: Turn on the instruments (if necessary).
-  - `run`: Iterate over all the loop values, and for each step:
-    - Generate the program.
-    - Upload the program.
-    - Execute the program.
-    - Save the result to the `results.yml` file.
-    - Send data to live plotting.
-    - Save the result to the `Experiment.results` attribute.
-  - `turn_off_instruments`: Turn off the instruments (if necessary).
-  - `disconnect`: Disconnect from the platform and release the device.
-  - `remote_save_experiment`: If `remote_save = True`, save the experiment and the results to the database.
-
-- When translating a Circuit into pulses, the target qubit/resonator frequency is now used to initialize the
-  corresponding pulse.
-  [#209](https://github.com/qilimanjaro-tech/qililab/pull/192)
-
-## Breaking changes
-
-- Removed context manager from `Execution` class. Users will be responsible for turning off and disconnecting the
-  instruments when not using the `execute` method directly!
-  [#192](https://github.com/qilimanjaro-tech/qililab/pull/192)
-
-- Removed the `ExecutionOptions` class. Now the user can freely choose which steps of the workflow to execute.
-  [#192](https://github.com/qilimanjaro-tech/qililab/pull/192)
-
-- Removed the `Platform.connect_and_initial_setup` method.
-  [#192](https://github.com/qilimanjaro-tech/qililab/pull/192)
-
-- Removed the frequency argument from the `Pulse.modulated_waveforms` method (and all the methods that uses this method
-  internally). Remove `frequency` property from certain buses.
-  [#209](https://github.com/qilimanjaro-tech/qililab/pull/192)
-
-- The `Pulse.frequency` argument is now mandatory to initialize a pulse.
-  [#209](https://github.com/qilimanjaro-tech/qililab/pull/192)
-
-## Deprecations / Removals
-
-- Removed the `ExecutionPreparation` class and the `results_data_management.py` file, and replace it with a
-  `prepare_results` method inside the `Experiment` class.
-  [#192](https://github.com/qilimanjaro-tech/qililab/pull/192)
-
-- Removed unused `connect`, `disconnect` and `setup` methods from the `Execution` class. These are used in the
-  `Experiment` class, which call the corresponding methods of the `Platform` class.
-  [#192](https://github.com/qilimanjaro-tech/qililab/pull/192)
-
-- Removed the `RemoteAPI` class. This class didn't add any functionality.
-  [#192](https://github.com/qilimanjaro-tech/qililab/pull/192)
-
-## Documentation
-
-## Bug fixes
-
-- Fixed wrong timing calculation in Q1ASM generation
-  [#186](https://github.com/qilimanjaro-tech/qililab/pull/186)
-
-- Fix bug where calling `set_parameter` with `Parameter.DRAG_COEFFICIENT` would raise an error.
-  [#187](https://github.com/qilimanjaro-tech/qililab/pull/187)
-=======
 ### Breaking changes
->>>>>>> ecb0f639
 
 ### Deprecations / Removals
 
