# Release dev (development release)

This document contains the changes of the current release.

### New features since last release

<<<<<<< HEAD
- Added support for setting output offsets of a qblox module.
  [#199](https://github.com/qilimanjaro-tech/qililab/pull/199)
=======
- Added `experiment/portfolio/` submodule, which will contain pre-defined experiments and their analysis.
  [#189](https://github.com/qilimanjaro-tech/qililab/pull/189)

- Added `ExperimentAnalysis` class, which contains methods used to analyze the results of an experiment.
  [#189](https://github.com/qilimanjaro-tech/qililab/pull/189)

- Added `Rabi` portfolio experiment. Here is a usage example:

  ```python
  loop_options = LoopOptions(start=0, stop=1, step=0.1)
  rabi = Rabi(platform=platform, qubit=0, loop_options=loop_options)
  rabi.turn_on_instruments()

  bus_parameters = {Parameter.GAIN: 0.8, Parameter.FREQUENCY: 5e9}
  rabi.bus_setup(bus_parameters, control=True)  # set parameters of control bus
  x_parameters = {Parameter.DURATION: 40}
  rabi.gate_setup(x_parameters, gate="X")  # set parameters of X gate

  rabi.build_execution()
  results = rabi.run()  # all the returned values are also saved inside the `Rabi` class!
  post_processed_results = rabi.post_process_results()
  fitted_parameters = rabi.fit()
  fig = rabi.plot()
  ```

  [#189](https://github.com/qilimanjaro-tech/qililab/pull/189)

- Added `get_bus_by_qubit_index` method to the `Platform` class.
  [#189](https://github.com/qilimanjaro-tech/qililab/pull/189)
>>>>>>> e8ed2138

### Improvements

- Return an integer (instead of the `Port` class) when calling `Chip.get_port`. This is to avoid using the private
  `id_` attribute of the `Port` class to obtain the port index.
  [#189](https://github.com/qilimanjaro-tech/qililab/pull/189)

### Breaking changes

- An `out_offsets` attribute has been added to the settings of a `QbloxModule` object. This attribute contains a list
  of the offsets applied to each output. The runcard should be updated to contain this new information:

  ```yaml
  instruments:
    - name: QRM
    alias: QRM
    id_: 1
    category: awg
    firmware: 0.7.0
    num_sequencers: 1
    acquisition_delay_time: 100
    out_offsets: [0.3, 0, 0, 0]  # <-- this new line needs to be added to the runcard!
    awg_sequencers:
      ...
  ```

  [#199](https://github.com/qilimanjaro-tech/qililab/pull/199)

### Deprecations / Removals

### Documentation

### Bug fixes<|MERGE_RESOLUTION|>--- conflicted
+++ resolved
@@ -4,10 +4,6 @@
 
 ### New features since last release
 
-<<<<<<< HEAD
-- Added support for setting output offsets of a qblox module.
-  [#199](https://github.com/qilimanjaro-tech/qililab/pull/199)
-=======
 - Added `experiment/portfolio/` submodule, which will contain pre-defined experiments and their analysis.
   [#189](https://github.com/qilimanjaro-tech/qililab/pull/189)
 
@@ -37,7 +33,6 @@
 
 - Added `get_bus_by_qubit_index` method to the `Platform` class.
   [#189](https://github.com/qilimanjaro-tech/qililab/pull/189)
->>>>>>> e8ed2138
 
 ### Improvements
 
