--- conflicted
+++ resolved
@@ -15,12 +15,9 @@
 - Cast `chip` dictionary into the `ChipSchema` class and remove unused `InstrumentControllerSchema` class.
   [#187](https://github.com/qilimanjaro-tech/qililab/pull/187)
 
-<<<<<<< HEAD
 - Upload sequence directly to Qblox instruments, without having to save & load a `json` file.
   [#197](https://github.com/qilimanjaro-tech/qililab/pull/197)
 
-### Breaking changes
-=======
 - Changed `schedule_index_to_load` argument to `idx` for more readability.
   [#192](https://github.com/qilimanjaro-tech/qililab/pull/192)
 
@@ -57,7 +54,6 @@
 
 - Removed the `Platform.connect_and_initial_setup` method.
   [#192](https://github.com/qilimanjaro-tech/qililab/pull/192)
->>>>>>> 4e5cc54d
 
 ## Deprecations / Removals
 
