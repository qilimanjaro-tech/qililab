--- conflicted
+++ resolved
@@ -131,13 +131,10 @@
   the live plotting and saves them to a file.
   [#282](https://github.com/qilimanjaro-tech/qililab/pull/282)
 
-<<<<<<< HEAD
-=======
 - The asynchronous data handling used to save results and send data to the live plotting has been improved.
   Previously we only had ONE active thread retrieving the results and saving them but was created and killed after processing one result of the total `Results` object. Now we are creating the thread just ONCE, so threading is handled at the `Experiment` level instead of what was done previously at the `Exution_Manager` level.
   [#298](https://github.com/qilimanjaro-tech/qililab/pull/298)
 
->>>>>>> 7b7408a5
 ### Breaking changes
 
 - `draw()` method of `Circuit` uses Graphviz internally. To be able to call the method Graphviz must be installed. In Ubuntu-based distros a simple `sudo apt-get install graphviz` is sufficient. For detailed installation information for your OS please consult Graphviz's [installation page](https://graphviz.org/download/).
@@ -149,13 +146,10 @@
   Please use `ExecutionManager`instead. The `ExecutionBuilder` returns now an instance of `ExecutionManager`.
   [#246](https://github.com/qilimanjaro-tech/qililab/pull/246)
 
-<<<<<<< HEAD
-=======
 - The `LoopOptions` class has been removed. It was used to create a numpy array and store this array in the `values`
   attribute which is now in the `Loop` class.
   [#254](https://github.com/qilimanjaro-tech/qililab/pull/254)
 
->>>>>>> 7b7408a5
 - The `plot_y_label` argument of the `ExperimentOptions` class has been removed.
   [#282](https://github.com/qilimanjaro-tech/qililab/pull/282)
 
