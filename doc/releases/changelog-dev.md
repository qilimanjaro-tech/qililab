# Release dev (development release)

This document contains the changes of the current release.

### New features since last release

<<<<<<< HEAD
- New AWG Interface + Sequencer, Pulsar, QCM-QRM drivers
  [#442](https://github.com/qilimanjaro-tech/qililab/pull/442)
  
=======
- Add qcodes_contrib_drivers (0.18.0) to requierements
  [#440](https://github.com/qilimanjaro-tech/qililab/pull/440)

- Update qcodes to latest current version (0.38.1)
  [#431](https://github.com/qilimanjaro-tech/qililab/pull/431)

- Added hotfix for bus delay issue from Hardware:
  This fix adds a delay for each pulse on a bus
  https://github.com/qilimanjaro-tech/qililab/pull/439

>>>>>>> b1c5f59c
- Added `T1` portfolio experiment
  [#409](https://github.com/qilimanjaro-tech/qililab/pull/409)

- The `ExecutionManager` can now be built from the loops of the experiment.
  This is done by `alias` matching, the loops will be executed on the bus with the same `alias`.
  Note that aliases are not unique, therefore the execution builder will use the first bus alias that matches the loop alias. An exception is raised if a `loop.alias` does not match any `bus.alias` specified in the runcard
  [#320](https://github.com/qilimanjaro-tech/qililab/pull/320)

- Added `T2Echo` portfolio experiment
  [#415](https://github.com/qilimanjaro-tech/qililab/pull/415)

- The `ExecutionManager` can now be built from the loops of the experiment.
  This is done by `alias` matching, the loops will be executed on the bus with the same `alias`.
  Note that aliases are not unique, therefore the execution builder will use the first bus alias that matches the loop alias. An exception is raised if a `loop.alias` does not match any `bus.alias` specified in the runcard
  [#320](https://github.com/qilimanjaro-tech/qililab/pull/320)

- The `Experiment` class has been changed to support a more general definition of experiment by removing the
  `circuits` and `pulse_schedules`. A new class `CircuitExperiment` inherits from the new `Experiment` class has the previous attributes and all the functionality the old `Experiment` had.

  ```python
  experiment = Experiment(platform=platform, options=options)
  experiment_2 = CircuitExperiment(platform=platform, options=options, circuits=[circuit])
  ```

  [#334](https://github.com/qilimanjaro-tech/qililab/pull/334)

- Added `threshold_rotation` parameter to `AWGADCSequencer`. This adds a new parameter to the runcard of sequencers of that type, QRM sequencers in the case of Qblox. This value is an angle expressed in degrees from 0.0 to 360.0.

```yml
awg_sequencers:
  - identifier: 0
    chip_port_id: 1
    intermediate_frequency: 1.e+08
    weights_path0: [0.98, ...]
    weights_path1: [0.72, ...]
    weighed_acq_enabled: true
    threshold: 0.5
    threshold_rotation: 45.0 # <-- new line
```

[#417](https://github.com/qilimanjaro-tech/qililab/pull/417)

### Improvements

- Allow CZ gates to use different pulse shapes
  [#406](https://github.com/qilimanjaro-tech/qililab/pull/406)

- Add support for the `Wait` gate

- Addeds support for the `Wait` gate
  [#405](https://github.com/qilimanjaro-tech/qililab/pull/405)

- Added support for `Parameter.Gate_Parameter` in `experiment.set_parameter()` method. In this case, alias is a, convertable to integer, string that denotes the index of the parameter to change, as returned by `circuit.get_parameters()` method.
  [#404](https://github.com/qilimanjaro-tech/qililab/pull/404)

### Breaking changes

- Old scripts using `Experiment` with circuits should be changed and use `CircuitExperiment` instead.
  [#334](https://github.com/qilimanjaro-tech/qililab/pull/334)

### Deprecations / Removals

### Documentation

### Bug fixes<|MERGE_RESOLUTION|>--- conflicted
+++ resolved
@@ -4,11 +4,9 @@
 
 ### New features since last release
 
-<<<<<<< HEAD
 - New AWG Interface + Sequencer, Pulsar, QCM-QRM drivers
   [#442](https://github.com/qilimanjaro-tech/qililab/pull/442)
   
-=======
 - Add qcodes_contrib_drivers (0.18.0) to requierements
   [#440](https://github.com/qilimanjaro-tech/qililab/pull/440)
 
@@ -19,7 +17,6 @@
   This fix adds a delay for each pulse on a bus
   https://github.com/qilimanjaro-tech/qililab/pull/439
 
->>>>>>> b1c5f59c
 - Added `T1` portfolio experiment
   [#409](https://github.com/qilimanjaro-tech/qililab/pull/409)
 
