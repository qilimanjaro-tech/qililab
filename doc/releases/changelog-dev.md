--- conflicted
+++ resolved
@@ -4,7 +4,6 @@
 
 ### New features since last release
 
-<<<<<<< HEAD
 - Added `Experiment.compile` method, which return the compiled experiment for debugging purposes.
   [#225](https://github.com/qilimanjaro-tech/qililab/pull/225)
 
@@ -44,10 +43,9 @@
   stop:
     stop
   ```
-=======
+
 - Added support for setting output offsets of a qblox module.
   [#199](https://github.com/qilimanjaro-tech/qililab/pull/199)
->>>>>>> 4ec1e007
 
 ### Improvements
 
