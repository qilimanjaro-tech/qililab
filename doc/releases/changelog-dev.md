# Release dev (development release)

This document contains the changes of the current release.

### New features since last release

<<<<<<< HEAD
- Add a new Factory for the InstrumentDrivers and registered the current ones
  [#473](https://github.com/qilimanjaro-tech/qililab/pull/473)
=======
- Add interfaces and drivers for Flux bus:
  This PR brings the qililab implementation of the Flux bus driver and unittests.
  [#469](https://github.com/qilimanjaro-tech/qililab/pull/469)
>>>>>>> 8448835e

- Add ReadoutBus class.
  [#465](https://github.com/qilimanjaro-tech/qililab/pull/465)

- Add interfaces and drivers for Voltage and Current sources:
  This PR brings the qililab implementation of the Keithly2600 and Yokowaga QCodes drivers and unittests.
  [#438](https://github.com/qilimanjaro-tech/qililab/pull/438)

- Fix: add acquisitions and weights to Sequencer QRM
  [#461](https://github.com/qilimanjaro-tech/qililab/pull/461)

- Add QProgram for developing quantum programs in the bus level, the operations `Play`, `Sync`, `Wait`, `Acquire`, `SetGain`, `SetOffset`, `SetFrequency`, `SetPhase`, `ResetPhase`, and the iteration blocks `AcquireLoop` and `Loop`.
  [452](https://github.com/qilimanjaro-tech/qililab/pull/452)

- Add waveforms for the new QProgram
  [456](https://github.com/qilimanjaro-tech/qililab/pull/456)

- Add interface for Voltage and Current sources
  [#448](https://github.com/qilimanjaro-tech/qililab/pull/448)

- New AWG Interface + SequencerQCM, Pulsar, QCM-QRM drivers
  [#442](https://github.com/qilimanjaro-tech/qililab/pull/442)

- New Digitiser interface + SequencerQRM driver
  [#443](https://github.com/qilimanjaro-tech/qililab/pull/442)

- Add interface for the Attenuator.
  This is part of the "Promoting Modular Autonomy" epic.
  [#432](https://github.com/qilimanjaro-tech/qililab/pull/432)

- Added new drivers for Local Oscillators inheriting from QCoDeS drivers and Local Oscillator interface.
  This is part of the "Promoting Modular Autonomy" epic.
  [#437](https://github.com/qilimanjaro-tech/qililab/pull/437)

- Add qcodes_contrib_drivers (0.18.0) to requierements
  [#440](https://github.com/qilimanjaro-tech/qililab/pull/440)

- Update qcodes to latest current version (0.38.1)
  [#431](https://github.com/qilimanjaro-tech/qililab/pull/431)

- Added hotfix for bus delay issue from Hardware:
  This fix adds a delay for each pulse on a bus
  [#439](https://github.com/qilimanjaro-tech/qililab/pull/439)

- Added `T1` portfolio experiment
  [#409](https://github.com/qilimanjaro-tech/qililab/pull/409)

- The `ExecutionManager` can now be built from the loops of the experiment.
  This is done by `alias` matching, the loops will be executed on the bus with the same `alias`.
  Note that aliases are not unique, therefore the execution builder will use the first bus alias that matches the loop alias. An exception is raised if a `loop.alias` does not match any `bus.alias` specified in the runcard
  [#320](https://github.com/qilimanjaro-tech/qililab/pull/320)

- Added `T2Echo` portfolio experiment
  [#415](https://github.com/qilimanjaro-tech/qililab/pull/415)

- The `ExecutionManager` can now be built from the loops of the experiment.
  This is done by `alias` matching, the loops will be executed on the bus with the same `alias`.
  Note that aliases are not unique, therefore the execution builder will use the first bus alias that matches the loop alias. An exception is raised if a `loop.alias` does not match any `bus.alias` specified in the runcard
  [#320](https://github.com/qilimanjaro-tech/qililab/pull/320)

- The `Experiment` class has been changed to support a more general definition of experiment by removing the
  `circuits` and `pulse_schedules`. A new class `CircuitExperiment` inherits from the new `Experiment` class has the previous attributes and all the functionality the old `Experiment` had.

  ```python
  experiment = Experiment(platform=platform, options=options)
  experiment_2 = CircuitExperiment(platform=platform, options=options, circuits=[circuit])
  ```

  [#334](https://github.com/qilimanjaro-tech/qililab/pull/334)

- Added `threshold_rotation` parameter to `AWGADCSequencer`. This adds a new parameter to the runcard of sequencers of that type, QRM sequencers in the case of Qblox. This value is an angle expressed in degrees from 0.0 to 360.0.

  ```yml
  awg_sequencers:
    - identifier: 0
      chip_port_id: 1
      intermediate_frequency: 1.e+08
      weights_path0: [0.98, ...]
      weights_path1: [0.72, ...]
      weighed_acq_enabled: true
      threshold: 0.5
      threshold_rotation: 45.0 # <-- new line
  ```

  [#417](https://github.com/qilimanjaro-tech/qililab/pull/417)

### Improvements

- Allow CZ gates to use different pulse shapes
  [#406](https://github.com/qilimanjaro-tech/qililab/pull/406)

- Add support for the `Wait` gate

- Addeds support for the `Wait` gate
  [#405](https://github.com/qilimanjaro-tech/qililab/pull/405)

- Added support for `Parameter.Gate_Parameter` in `experiment.set_parameter()` method. In this case, alias is a, convertable to integer, string that denotes the index of the parameter to change, as returned by `circuit.get_parameters()` method.
  [#404](https://github.com/qilimanjaro-tech/qililab/pull/404)

### Breaking changes

- Old scripts using `Experiment` with circuits should be changed and use `CircuitExperiment` instead.
  [#334](https://github.com/qilimanjaro-tech/qililab/pull/334)

### Deprecations / Removals

### Documentation

### Bug fixes<|MERGE_RESOLUTION|>--- conflicted
+++ resolved
@@ -4,14 +4,12 @@
 
 ### New features since last release
 
-<<<<<<< HEAD
 - Add a new Factory for the InstrumentDrivers and registered the current ones
   [#473](https://github.com/qilimanjaro-tech/qililab/pull/473)
-=======
+
 - Add interfaces and drivers for Flux bus:
   This PR brings the qililab implementation of the Flux bus driver and unittests.
   [#469](https://github.com/qilimanjaro-tech/qililab/pull/469)
->>>>>>> 8448835e
 
 - Add ReadoutBus class.
   [#465](https://github.com/qilimanjaro-tech/qililab/pull/465)
