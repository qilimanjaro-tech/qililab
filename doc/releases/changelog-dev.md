--- conflicted
+++ resolved
@@ -4,10 +4,9 @@
 
 ### New features since last release
 
-<<<<<<< HEAD
 - Add the NEW_DRIVERS flag to choose between old and new instruments and bus drivers.
   [#486](https://github.com/qilimanjaro-tech/qililab/pull/486)
-=======
+
 - Add a new Factory for the InstrumentDrivers and registered the current ones
   [#473](https://github.com/qilimanjaro-tech/qililab/pull/473)
 
@@ -21,7 +20,6 @@
 - Add interfaces and drivers for Voltage and Current sources:
   This PR brings the qililab implementation of the Keithly2600 and Yokowaga QCodes drivers and unittests.
   [#438](https://github.com/qilimanjaro-tech/qililab/pull/438)
->>>>>>> 1e194595
 
 - Fix: add acquisitions and weights to Sequencer QRM
   [#461](https://github.com/qilimanjaro-tech/qililab/pull/461)
