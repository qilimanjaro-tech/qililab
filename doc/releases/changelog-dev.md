--- conflicted
+++ resolved
@@ -4,12 +4,11 @@
 
 ### New features since last release
 
-<<<<<<< HEAD
 - Delete `Schema` class from `Platform` and `RuncardSchema` classes (and from the rest of qililab).
 
   This PR brings importants simplifications to the full qililab structure, now the Runcards (`data.py`, `Galadriel.yml`...) will have the following structure:
 
-  ```python
+  ```lang-yaml
   - transpilation_settings:
 
   - chip
@@ -23,7 +22,7 @@
 
   instead than the previous:
 
-  ```python
+  ```lang-yaml
   - settings:
 
   - schema:
@@ -42,11 +41,10 @@
   Also `RuncardSchema` is now calle simply `Runcard` (since its the class that maps our runcard files).
 
   [#475](https://github.com/qilimanjaro-tech/qililab/pull/475)
-=======
+
 - Rename Experiment and CircuitExperiment classes and dependencies:
   This branch renames the Experiment class to BaseExperiment and CircuitExperiment to Experiment.
   [#482](https://github.com/qilimanjaro-tech/qililab/pull/482)
->>>>>>> a2e47541
 
 - Add a new Factory for the Buses and registered the current ones
   [#487](https://github.com/qilimanjaro-tech/qililab/pull/487)
