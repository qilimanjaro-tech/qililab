--- conflicted
+++ resolved
@@ -4,12 +4,9 @@
 
 ### New features since last release
 
-<<<<<<< HEAD
-=======
 - New AWG Interface + Sequencer, Pulsar, QCM-QRM drivers
   [#442](https://github.com/qilimanjaro-tech/qililab/pull/442)
 
->>>>>>> 2d6bfb46
 - Add interface for the Attenuator.
   This is part of the "Promoting Modular Autonomy" epic.
   [#432](https://github.com/qilimanjaro-tech/qililab/pull/432)
