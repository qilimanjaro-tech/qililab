--- conflicted
+++ resolved
@@ -38,7 +38,6 @@
 - Experiment can now accept both Qibo circuits and Qililab circuits.
   [#267](https://github.com/qilimanjaro-tech/qililab/pull/267)
 
-<<<<<<< HEAD
 - Added support for changing operation's settings.
 
   ```python
@@ -67,10 +66,9 @@
   ```
 
   [#287](https://github.com/qilimanjaro-tech/qililab/pull/287)
-=======
+
 - Added `get_port_from_qubit_idx` method to `Chip` class. This method takes the qubit index and the line type as arguments and returns the associated port.
   [#362](https://github.com/qilimanjaro-tech/qililab/pull/362)
->>>>>>> 00462bd0
 
 - Added `pulse.pulse_distortion` package, which contains a module `pulse_distortion.py` with the base class to distort envelopes in `PulseEvent`, and two modules `bias_tee_correction.py` and `exponential_decay_correction.py`, each containing examples of distortion child classes to apply. This new feature can be used in two ways, directly from the class itself:
 
