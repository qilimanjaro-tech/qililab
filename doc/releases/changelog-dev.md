--- conflicted
+++ resolved
@@ -4,7 +4,6 @@
 
 ### New features since last release
 
-<<<<<<< HEAD
 - Added new methods to `CircuitTranspiler` class for transpiling `Circuit` to `PulseSchedule`. The complete transpilation flow, that can be run by calling `transpile()` method, consists of the following steps:
 
   1: \_calculate_timings()
@@ -38,7 +37,7 @@
 
 - Experiment can now accept both Qibo circuits and Qililab circuits.
   [#267](https://github.com/qilimanjaro-tech/qililab/pull/267)
-=======
+
 - Added `pulse.pulse_distortion` package, which contains a module `pulse_distortion.py` with the base class to distort envelopes in `PulseEvent`, and two modules `bias_tee_correction.py` and `exponential_decay_correction.py`, each containing examples of distortion child classes to apply. This new feature can be used in two ways, directly from the class itself:
 
   ```python
@@ -115,7 +114,6 @@
   ```
 
   [#330](https://github.com/qilimanjaro-tech/qililab/pull/330)
->>>>>>> c62c43e0
 
 ### Improvements
 
