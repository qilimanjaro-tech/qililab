# Release dev (development release)

This document contains the changes of the current release.

### New features since last release

- Added `experiment/portfolio/` submodule, which will contain pre-defined experiments and their analysis.
  [#189](https://github.com/qilimanjaro-tech/qililab/pull/189)

- Added `ExperimentAnalysis` class, which contains methods used to analyze the results of an experiment.
  [#189](https://github.com/qilimanjaro-tech/qililab/pull/189)

- Added `Rabi` portfolio experiment. Here is a usage example:

  ```python
  loop_range = np.linspace(start=0, stop=1, step=0.1)
  rabi = Rabi(platform=platform, qubit=0, range=loop_range)
  rabi.turn_on_instruments()

  bus_parameters = {Parameter.GAIN: 0.8, Parameter.FREQUENCY: 5e9}
  rabi.bus_setup(bus_parameters, control=True)  # set parameters of control bus
  x_parameters = {Parameter.DURATION: 40}
  rabi.gate_setup(x_parameters, gate="X")  # set parameters of X gate

  rabi.build_execution()
  results = rabi.run()  # all the returned values are also saved inside the `Rabi` class!
  post_processed_results = rabi.post_process_results()
  fitted_parameters = rabi.fit()
  fig = rabi.plot()
  ```

  [#189](https://github.com/qilimanjaro-tech/qililab/pull/189)

- Added `FlippingSequence` portfolio experiment.
  [#245](https://github.com/qilimanjaro-tech/qililab/pull/245)

- Added `get_bus_by_qubit_index` method to the `Platform` class.
  [#189](https://github.com/qilimanjaro-tech/qililab/pull/189)

- Added `circuit` module, which contains everything related to Qililab's internal circuit representation.

  The module contains the following submodules:

  - `circuit/converters`: Contains classes that can convert from external circuit representation to Qililab's internal circuit representation and vice versa.
  - `circuit/nodes`: Contains classes representing graph nodes that are used in circuit's internal graph data structure.
  - `circuit/operations`: Contains classes representing operations that can be added to the circuit.
    [#175](https://github.com/qilimanjaro-tech/qililab/issues/175)

- Added `Circuit` class for representing quantum circuits. The class stores the quantum circuit as a directed acyclic graph (DAG) using the `rustworkx` library for manipulation. It offers methods to add operations to the circuit, calculate the circuit's depth, and visualize the circuit. Example usage:

  ```python
  # create a Circuit with two qubits
  circuit = Circuit(2)

  # add operations
  for qubit in [0, 1]:
      circuit.add(qubit, X())
  circuit.add(0, Wait(t=100))
  circuit.add(0, X())
  circuit.add((0, 1), Measure())

  # print depth of circuit
  print(f"Depth: {circuit.depth}")

  # print circuit
  circuit.print()

  # draw circuit's graph
  circuit.draw()
  ```

  [#175](https://github.com/qilimanjaro-tech/qililab/issues/175)

- Added `OperationFactory` class to register and retrieve operation classes based on their names.
  [#175](https://github.com/qilimanjaro-tech/qililab/issues/175)

- Added `CircuitTranspiler` class for transpiling `Circuit` to `PulseSchedule`. The complete transpilation flow, that can be run by calling `transpile()` method, consists of the following steps:

  1. \_calculate_timings()
  1. \_remove_special_operations()
  1. \_transpile_to_pulse_operations()
  1. \_generate_pulse_schedule()

  The `_calculate_timings()` method annotates operations in the circuit with timing information by evaluating start and end times for each operation. The `_remove_special_operations()` method removes special operations (Barrier, Wait, Passive Reset) from the circuit after the timings have been calculated. The `_transpile_to_pulse_operations()` method then transpiles the quantum circuit operations into pulse operations, taking into account the calculated timings. The `_generate_pulse_schedule()` method produces the equivalent `PulseSchedule`. Example usage:

  ```python
  # create the transpiler
  transpiler = CircuitTranspiler(settings=platform.settings)

  # calculate timings
  circuit_ir1 = transpiler._calculate_timings(circuit)

  # remove special operations
  circuit_ir2 = transpiler._remove_special_operations(circuit_ir1)

  # transpile operations to pulse operations
  circuit_ir3 = transpiler._transpile_to_pulse_operations(circuit_ir2)

  # transpile to PulseSchedule
  pulse_schedule = transpiler._generate_pulse_schedule(circuit_ir3)

  # Alternatively, if you don't need inspection of intermediate representations you can run all steps with transpile
  pulse_schedule = transpiler.transpile(circuit)
  ```

  [#175](https://github.com/qilimanjaro-tech/qililab/issues/175)
  [#267](https://github.com/qilimanjaro-tech/qililab/pull/267)

- Added `QiliQasmConverter` class to convert a circuit from/to QiliQASM, an over-simplified QASM version. Example usage:

  ```python
  # Convert to QiliQASM
  qasm = QiliQasmConverter.to_qasm(circuit)
  print(qasm)

  # Parse from QiliQASM
  parsed_circuit = QiliQasmConverter.from_qasm(qasm)
  ```

  [#175](https://github.com/qilimanjaro-tech/qililab/issues/175)

- Pulses with different frequencies will be automatically sent and read by different sequencers (multiplexed readout).
  [#242](https://github.com/qilimanjaro-tech/qililab/pull/242)

- Added an optional parameter "frequency" to the "modulated_waveforms" method of the Pulse and PulseEvent classes, allowing for specification of a modulation frequency different from that of the Pulse.
  [#242](https://github.com/qilimanjaro-tech/qililab/pull/242)

<<<<<<< HEAD
- Experiment can now accept both Qibo circuits and Qililab circuits.
  [#267](https://github.com/qilimanjaro-tech/qililab/pull/267)
=======
- Added `values` and `channel_id` attribute to the `Loop` class.
  Here is an example on how a loop is created now:

  ```python
  new_loop = Loop(alias="loop", parameter=Parameter.POWER, values=np.linspace(1, 10, 10))
  ```

  [#254](https://github.com/qilimanjaro-tech/qililab/pull/254)
>>>>>>> 89ea2723

### Improvements

- Return an integer (instead of the `Port` class) when calling `Chip.get_port`. This is to avoid using the private
  `id_` attribute of the `Port` class to obtain the port index.
  [#189](https://github.com/qilimanjaro-tech/qililab/pull/189)

- The asynchronous data handling used to save results and send data to the live plotting has been improved. Now we are
  saving the results in a queue, and there is only ONE thread which retrieves the results from the queue, sends them to
  the live plotting and saves them to a file.
  [#282](https://github.com/qilimanjaro-tech/qililab/pull/282)

### Breaking changes

- `draw()` method of `Circuit` uses Graphviz internally. To be able to call the method Graphviz must be installed. In Ubuntu-based distros a simple `sudo apt-get install graphviz` is sufficient. For detailed installation information for your OS please consult Graphviz's [installation page](https://graphviz.org/download/).
  [#175](https://github.com/qilimanjaro-tech/qililab/issues/175)

### Deprecations / Removals

- The `Execution` class has been removed. Its functionality is now added to the `ExecutionManager` class.
  Please use `ExecutionManager`instead. The `ExecutionBuilder` returns now an instance of `ExecutionManager`.
  [#246](https://github.com/qilimanjaro-tech/qililab/pull/246)

- The `LoopOptions` class has been removed. It was used to create a numpy array and store this array in the `values`
  attribute which is now in the `Loop` class.
  [#254](https://github.com/qilimanjaro-tech/qililab/pull/254)

- The `plot_y_label` argument of the `ExperimentOptions` class has been removed.
  [#282](https://github.com/qilimanjaro-tech/qililab/pull/282)

### Documentation

### Bug fixes

- Fixed bug where acquisition data was not deleted when compiling the same sequence twice.
  [#264](https://github.com/qilimanjaro-tech/qililab/pull/264)

- Fixed bug where the live plotting created a new plot when using parallel loops.
  [#282](https://github.com/qilimanjaro-tech/qililab/pull/282)<|MERGE_RESOLUTION|>--- conflicted
+++ resolved
@@ -125,10 +125,9 @@
 - Added an optional parameter "frequency" to the "modulated_waveforms" method of the Pulse and PulseEvent classes, allowing for specification of a modulation frequency different from that of the Pulse.
   [#242](https://github.com/qilimanjaro-tech/qililab/pull/242)
 
-<<<<<<< HEAD
 - Experiment can now accept both Qibo circuits and Qililab circuits.
   [#267](https://github.com/qilimanjaro-tech/qililab/pull/267)
-=======
+
 - Added `values` and `channel_id` attribute to the `Loop` class.
   Here is an example on how a loop is created now:
 
@@ -137,7 +136,6 @@
   ```
 
   [#254](https://github.com/qilimanjaro-tech/qililab/pull/254)
->>>>>>> 89ea2723
 
 ### Improvements
 
