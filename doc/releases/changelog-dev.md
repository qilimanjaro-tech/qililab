--- conflicted
+++ resolved
@@ -4,204 +4,10 @@
 
 ### New features since last release
 
-<<<<<<< HEAD
-- Added `lambda_2` attribute to the `cosine.py` module containing the `Cosine` pulse_shape, modifying the previous A/2\*(1-cos(x)).
-  Into a more general A/2\*(1-lambda_1*cos(phi)-lambda_2*cos(2phi)), giving a modified sinusoidal-gaussian.
-
-  - lambda_1 cosine A/2\*(1-cos(x)): Starts at height 0 (phase=0), maximum height A (phase=pi)
-    and ends at height 0 (phase=2pi). Which is a sinusoidal like gaussian.
-
-  - lambda_2 cosine A/2\*(1-cos(2x)): Starts at height 0 (phase=0), maximum height A (phase=pi/2)
-    then another height 0 in the middle at phase=pi, then another maximum height A (phase=3/2pi)
-    and ends at height 0 (phase=2pi).
-
-  For more info check the docstring and the following references:
-
-  - Supplemental material B. "Flux pulse parametrization" at \[<https://arxiv.org/abs/1903.02492%5C%5D>\],
-  - OPTIMAL SOLUTION: SMALL CHANGE IN θ at \[<https://arxiv.org/abs/1402.5467%5C%5D>\]
-
-  [#385](https://github.com/qilimanjaro-tech/qililab/pull/385)
-
-- Added user integration for `pulse_distortions`. Now they can be used writing them in the Buses of the runcards:
-
-  ```python
-  buses:
-    - id_: 0
-      category: bus
-      alias: feedline_bus
-      system_control:
-        id_: 0
-        name: readout_system_control
-        category: system_control
-        instruments: [QRM1, rs_1]
-      port: 100
-      distortions: # <-- new line
-        - name: bias_tee # <-- new line
-          tau_bias_tee: 1.0 # <-- new line
-        - name: lfilter # <-- new line
-          a: [0.1, 1.1] # <-- new line
-          b: [1.1, 1.3] # <-- new line
-    - id_: 10
-      category: bus
-      alias: drive_line_q0_bus
-      system_control:
-        id_: 10
-        name: system_control
-        category: system_control
-        instruments: [QCM-RF1]
-      port: 10
-      distortions: [] # <-- new line
-  ```
-
-  [#372](https://github.com/qilimanjaro-tech/qililab/pull/372)
-
-- Added CZ gate support, 2 qubit gate support to `circuit_to_pulse` and corresponding definitions to the runcard.
-
-  CZ implements a Sudden Net Zero (SNZ) pulse through the flux line as well as a parking gate (if defined in the runcard)
-  to adjacent qubits with lower frequency than CZ's target qubit.
-  For the parking gate, if the time is greater than the CZ pulse, the extra time is added as padding at the beginning/end
-  of the pulse.
-  The parameters for the CZ in the runcard are amplitude, duration *of the halfpulse*; and for the CZ's snz pulse b
-  (impulse between halfpulses) and t_phi (time between halfpulses without accounting for b)
-
-  Example:
-
-  ```yaml
-  gates:
-   1:
-     - name: Park
-       amplitude: 1.0
-       phase: 0
-       duration: 103
-       shape:
-         name: rectangular
-
-   (0,2):
-     - name: CZ
-       amplitude: 1.0
-       phase:
-       duration: 40
-       shape:
-         name: snz
-         b: 0.5
-         t_phi: 1
-  ```
-
-  In the example above, if qubit 1 is connected to 2 and has lower frequency, there will be an attempt to apply a parking
-  pulse. If a Park gate definition is found for qubit 1, then a parking pulse will be applied.
-  The total duration of the CZ gate above will be 2\*duration + t_phi + 2 = 83 (each b has 1ns duration and there are 2 bs).
-  Thus the parking gate lasts for some extra 20ns which will result in 10ns 'pad time' in the parking gate before and after
-  the SNZ pulse.
-  Note that the order of the qubits in the CZ is important even if the gate is symmetric, because the second qubit will be
-  the target for the SNZ pulse.
-  [#369](https://github.com/qilimanjaro-tech/qililab/pull/369/)
-
-- Added `cosine.py` module containing a `Cosine` child class of `pulse_shape`, which gives a sinusoidal like gaussian A/2\*(1-cos(x)).
-  The shape starts at height 0 (phase=0), maximum height A (phase=pi) and ends at height 0 (phase=2pi)
-
-  ```python
-  pulse = Pulse(
-      amplitude=...,
-      phase=...,
-      duration=...,
-      frequency=...,
-      pulse_shape=Cosine(),
-  )
-  ```
-
-  [#376](https://github.com/qilimanjaro-tech/qililab/pull/376)
-
-- Added `pulse.pulse_distortion.lfilter_correction.py` module, which is another child class for the `pulse.pulse_distortion` package.
-
-  ```python
-  distorted_envelope = LFilter(norm_factor=1.2, a=[0.7, 1.3], b=[0.5, 0.6]).apply(
-      original_envelopes
-  )
-  ```
-
-  Also adds a phase property to `PulseEvent` and implements `Factory.get` directly in the `from_dict()` method of the parent class `PulseDistortion`.
-
-  [#354](https://github.com/qilimanjaro-tech/qililab/pull/354)
-
-- Added `get_port_from_qubit_idx` method to `Chip` class. This method takes the qubit index and the line type as arguments and returns the associated port.
-  [#362](https://github.com/qilimanjaro-tech/qililab/pull/362)
-
-- Added `pulse.pulse_distortion` package, which contains a module `pulse_distortion.py` with the base class to distort envelopes in `PulseEvent`, and two modules `bias_tee_correction.py` and `exponential_decay_correction.py`, each containing examples of distortion child classes to apply. This new feature can be used in two ways, directly from the class itself:
-
-  ```python
-  distorted_envelope = BiasTeeCorrection(tau_bias_tee=1.0).apply(original_envelope)
-  ```
-
-  or from the class PulseEvent (which ends up calling the previous one):
-
-  ```python
-  pulse_event = PulseEvent(
-      pulse="example_pulse",
-      start_time="example_start",
-      distortions=[
-          BiasTeeCorrection(tau_bias_tee=1.0),
-          BiasTeeCorrection(tau_bias_tee=0.8),
-      ],
-  )
-  distorted_envelope = pulse_event.envelope()
-  ```
-
-  This would apply them like: BiasTeeCorrection_0.8(BiasTeeCorrection_1.0(original_pulse)), so the first one gets applied first and so on...
-  (If you write their composition, it will be in reverse order respect the list)
-
-  Also along the way modified/refactored the to_dict() and from_dict() and envelope() methods of PulseEvent, Pulse, PulseShape... since they had some bugs, such as:
-
-  - the dict() methods edited the external dictionaries making them unusable two times.
-  - the maximum of the envelopes didn't correspond to the given amplitude.
-
-  [#294](https://github.com/qilimanjaro-tech/qililab/pull/294)
-
-- The `QbloxQCMRF` module has been added. To use it, please use the `QCM-RF` name inside the runcard:
-
-  ```yaml
-  - name: QCM-RF
-    alias: QCM-RF0
-    id_: 2
-    category: awg
-    firmware: 0.7.0
-    num_sequencers: 1
-    out0_lo_freq: 3700000000  # <-- new line
-    out0_lo_en: true  # <-- new line
-    out0_att: 10  # <-- new line
-    out0_offset_path0: 0.2  # <-- new line
-    out0_offset_path1: 0.07  # <-- new line
-    out1_lo_freq: 3900000000  # <-- new line
-    out1_lo_en: true  # <-- new line
-    out1_att: 6  # <-- new line
-    out1_offset_path0: 0.1  # <-- new line
-    out1_offset_path1: 0.6  # <-- new line
-    awg_sequencers:
-      ...
-  ```
-
-  [#327](https://github.com/qilimanjaro-tech/qililab/pull/327)
-
-- The `QbloxQRMRF` module has been added. To use it, please use the `QRM-RF` name inside the runcard:
-
-  ```yaml
-  - name: QRM-RF
-    alias: QRM-RF0
-    id_: 0
-    category: awg
-    firmware: 0.7.0
-    num_sequencers: 1
-    out0_in0_lo_freq: 3000000000  # <-- new line
-    out0_in0_lo_en: true  # <-- new line
-    out0_att: 34  # <-- new line
-    in0_att: 28  # <-- new line
-    out0_offset_path0: 0.123  # <-- new line
-    out0_offset_path1: 1.234  # <-- new line
-    acquisition_delay_time: 100
-    awg_sequencers:
-      ...
-  ```
-
-  [#330](https://github.com/qilimanjaro-tech/qililab/pull/330)
+- The `ExecutionManager` can now be built from the loops of the experiment.
+  This is done by `alias` matching, the loops will be executed on the bus with the same `alias`.
+  Note that aliases are not unique, therefore the execution builder will use the first bus alias that matches the loop alias. An exception is raised if a `loop.alias` does not match any `bus.alias` specified in the runcard
+  [#320](https://github.com/qilimanjaro-tech/qililab/pull/320)
 
 - The `ExecutionManager` can now be built from the loops of the experiment.
   This is done by `alias` matching, the loops will be executed on the bus with the same `alias`.
@@ -247,47 +53,10 @@
 
 ### Improvements
 
-- The `get_bus_by_qubit_index` method of `Platform` class now returns a tuple of three buses: `flux_bus, control_bux, readout_bus`.
-  [#362](https://github.com/qilimanjaro-tech/qililab/pull/362)
-
-- Arbitrary mapping of I/Q channels to outputs is now possible with the Qblox driver. When using a mapping that is not
-  possible in hardware, the waveforms of the corresponding paths are swapped (in software) to allow it. For example,
-  when loading a runcard with the following sequencer mapping a warning should be raised:
-
-  ```yaml
-  awg_sequencers:
-  - identifier: 0
-    output_i: 1
-    output_q: 0
-  ```
-
-  ```pycon
-  >>> platform = build_platform(name=runcard_name)
-  [qililab] [0.16.1|WARNING|2023-05-09 17:18:51]: Cannot set `output_i=1` and `output_q=0` in hardware. The I/Q signals sent to sequencer 0 will be swapped to allow this setting.
-  ```
-
-  Under the hood, the driver maps `path0 -> output0` and `path1 -> output1`.
-  When applying an I/Q pulse, it sends the I signal through `path1` and the Q signal through `path0`.
-  [#324](https://github.com/qilimanjaro-tech/qililab/pull/324)
-
-- The versions of the `qblox-instruments` and `qpysequence` requirements have been updated to `0.9.0`
-  [#337](https://github.com/qilimanjaro-tech/qililab/pull/337)
-
-- Allow uploading negative envelopes on the `QbloxModule` class.
-  [#356](https://github.com/qilimanjaro-tech/qililab/pull/356)
-
-- The parameter `sync_en` of the Qblox sequencers is now updated automatically when uploading a program to a sequencer.
-  This parameter can no longer be set using `set_parameter`.
-  [#353](https://github.com/qilimanjaro-tech/qililab/pull/353)
-
 - The `VNAResult` class now holds the parameters `i` and `q` obtained from the trace of the
   `VectorNetworkAnalyzer` instrument.
   [#360](https://github.com/qilimanjaro-tech/qililab/pull/360)
 
-=======
-### Improvements
-
->>>>>>> fb73dd12
 ### Breaking changes
 
 - Old scripts using `Experiment` with circuits should be changed and use `CircuitExperiment` instead.
