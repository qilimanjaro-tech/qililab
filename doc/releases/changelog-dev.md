# Release dev (development release)

This document contains the changes of the current release.

### New features since last release

<<<<<<< HEAD
- Add interface for Voltage and Current sources
  [#448](https://github.com/qilimanjaro-tech/qililab/pull/448)
=======
- New AWG Interface + Sequencer, Pulsar, QCM-QRM drivers
  [#442](https://github.com/qilimanjaro-tech/qililab/pull/442)
>>>>>>> 2d6bfb46

- Add interface for the Attenuator.
  This is part of the "Promoting Modular Autonomy" epic.
  [#432](https://github.com/qilimanjaro-tech/qililab/pull/432)

- Added new drivers for Local Oscillators inheriting from QCoDeS drivers and Local Oscillator interface.
  This is part of the "Promoting Modular Autonomy" epic.
  [#437](https://github.com/qilimanjaro-tech/qililab/pull/437)

- Add qcodes_contrib_drivers (0.18.0) to requierements
  [#440](https://github.com/qilimanjaro-tech/qililab/pull/440)

- Update qcodes to latest current version (0.38.1)
  [#431](https://github.com/qilimanjaro-tech/qililab/pull/431)

- Added hotfix for bus delay issue from Hardware:
  This fix adds a delay for each pulse on a bus
  https://github.com/qilimanjaro-tech/qililab/pull/439

- Added `T1` portfolio experiment
  [#409](https://github.com/qilimanjaro-tech/qililab/pull/409)

- The `ExecutionManager` can now be built from the loops of the experiment.
  This is done by `alias` matching, the loops will be executed on the bus with the same `alias`.
  Note that aliases are not unique, therefore the execution builder will use the first bus alias that matches the loop alias. An exception is raised if a `loop.alias` does not match any `bus.alias` specified in the runcard
  [#320](https://github.com/qilimanjaro-tech/qililab/pull/320)

- Added `T2Echo` portfolio experiment
  [#415](https://github.com/qilimanjaro-tech/qililab/pull/415)

- The `ExecutionManager` can now be built from the loops of the experiment.
  This is done by `alias` matching, the loops will be executed on the bus with the same `alias`.
  Note that aliases are not unique, therefore the execution builder will use the first bus alias that matches the loop alias. An exception is raised if a `loop.alias` does not match any `bus.alias` specified in the runcard
  [#320](https://github.com/qilimanjaro-tech/qililab/pull/320)

- The `Experiment` class has been changed to support a more general definition of experiment by removing the
  `circuits` and `pulse_schedules`. A new class `CircuitExperiment` inherits from the new `Experiment` class has the previous attributes and all the functionality the old `Experiment` had.

  ```python
  experiment = Experiment(platform=platform, options=options)
  experiment_2 = CircuitExperiment(platform=platform, options=options, circuits=[circuit])
  ```

  [#334](https://github.com/qilimanjaro-tech/qililab/pull/334)

- Added `threshold_rotation` parameter to `AWGADCSequencer`. This adds a new parameter to the runcard of sequencers of that type, QRM sequencers in the case of Qblox. This value is an angle expressed in degrees from 0.0 to 360.0.

```yml
awg_sequencers:
  - identifier: 0
    chip_port_id: 1
    intermediate_frequency: 1.e+08
    weights_path0: [0.98, ...]
    weights_path1: [0.72, ...]
    weighed_acq_enabled: true
    threshold: 0.5
    threshold_rotation: 45.0 # <-- new line
```

[#417](https://github.com/qilimanjaro-tech/qililab/pull/417)

### Improvements

- Allow CZ gates to use different pulse shapes
  [#406](https://github.com/qilimanjaro-tech/qililab/pull/406)

- Add support for the `Wait` gate

- Addeds support for the `Wait` gate
  [#405](https://github.com/qilimanjaro-tech/qililab/pull/405)

- Added support for `Parameter.Gate_Parameter` in `experiment.set_parameter()` method. In this case, alias is a, convertable to integer, string that denotes the index of the parameter to change, as returned by `circuit.get_parameters()` method.
  [#404](https://github.com/qilimanjaro-tech/qililab/pull/404)

### Breaking changes

- Old scripts using `Experiment` with circuits should be changed and use `CircuitExperiment` instead.
  [#334](https://github.com/qilimanjaro-tech/qililab/pull/334)

### Deprecations / Removals

### Documentation

### Bug fixes<|MERGE_RESOLUTION|>--- conflicted
+++ resolved
@@ -4,13 +4,11 @@
 
 ### New features since last release
 
-<<<<<<< HEAD
 - Add interface for Voltage and Current sources
   [#448](https://github.com/qilimanjaro-tech/qililab/pull/448)
-=======
+
 - New AWG Interface + Sequencer, Pulsar, QCM-QRM drivers
   [#442](https://github.com/qilimanjaro-tech/qililab/pull/442)
->>>>>>> 2d6bfb46
 
 - Add interface for the Attenuator.
   This is part of the "Promoting Modular Autonomy" epic.
