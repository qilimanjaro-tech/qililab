--- conflicted
+++ resolved
@@ -163,11 +163,6 @@
                       upd_param        4              
                       stop
         ```
-<<<<<<< HEAD
-
-  [#1009](https://github.com/qilimanjaro-tech/qililab/pull/1009)
-=======
->>>>>>> 072f28fe
 
   [#1009](https://github.com/qilimanjaro-tech/qililab/pull/1009)
  
