# Release dev (development release)

### New features since last release

- Allow execution of `QProgram` through `platform.execute_qprogram` method for Quantum Machines hardware.
  [#648](https://github.com/qilimanjaro-tech/qililab/pull/648)

- Allow multiple measurements of the same qubit in a single circuit. Also allow measurements in the middle of a circuit.
  [#674](https://github.com/qilimanjaro-tech/qililab/pull/674)

- Wait times longer than 2\*\*16-4 (QBLOX maximum wait time in a Q1ASM wait instruction) are now allowed in the middle of
  a circuit.
  [#674](https://github.com/qilimanjaro-tech/qililab/pull/674)

### Improvements

- Added `bus_mapping` parameter in `QbloxCompiler.compile` method to allow changing the bus names of the compiled output.
  [#648](https://github.com/qilimanjaro-tech/qililab/pull/648)

- Improved `QuantumMachinesCluster` instrument functionality.
  [#648](https://github.com/qilimanjaro-tech/qililab/pull/648)

- Improved execution times of `QProgram` when used inside a software loop by using caching mechanism.
  [#648](https://github.com/qilimanjaro-tech/qililab/pull/648)

- Added `DictSerializable` protocol and `from_dict` utility function to enable (de)serialization (from)to dictionary for any class.
  [#659](https://github.com/qilimanjaro-tech/qililab/pull/659)

- Added method to get the QRM `channel_id` for a given qubit.
  [#664](https://github.com/qilimanjaro-tech/qililab/pull/664)

- Added Domain restrictions to `Drag` pulse, `DragCorrection` waveform and `Gaussian` waveform.
  [#679](https://github.com/qilimanjaro-tech/qililab/pull/679)

### Improvements

<<<<<<< HEAD
- Compilation for pulses is now done at platform instead of being delegated to each bus pointing to an awg instrument. This allows easier
  communication between `pulse_bus_schedules` so that they can be handled at the same time in order to tackle more complex tasks which were
  not possible otherwise. It also decouples, to a great extent, the instruments and instrument controllers (hardware) from higher level processes more typical of quantum control, which are involved in the pulse compilation to assembly program steps.
  [#651](https://github.com/qilimanjaro-tech/qililab/pull/651)

- Changed save and load methods using `PyYAML` to `ruamel.YAML`.
  [#661](https://github.com/qilimanjaro-tech/qililab/pull/661)
=======
- Allow measurements on more than one qblox readout module. This can be done by simply adding more than one readout bus and its corresponding
  connections to the runcard.
  [#656](https://github.com/qilimanjaro-tech/qililab/pull/656)
>>>>>>> 50bff5ce

- Qprogram's qblox compiler now allows iterations over variables even if these variables do nothing. (eg. iterate over nshots)
  [#666](https://github.com/qilimanjaro-tech/qililab/pull/666)

### Breaking changes

### Deprecations / Removals

### Documentation

### Bug fixes

- Added the temporary parameter `wait_time` to QProgram's `play` method. This allows the user to emulate a `time_of_flight` duration for measurement until this is added as a setting in runcard.
  [#648](https://github.com/qilimanjaro-tech/qililab/pull/648)

- Fixed issue with Yokogawa GS200 instrument, that raised an error during initial_setup when the instrument's output was on.
  [#648](https://github.com/qilimanjaro-tech/qililab/pull/648)<|MERGE_RESOLUTION|>--- conflicted
+++ resolved
@@ -34,7 +34,6 @@
 
 ### Improvements
 
-<<<<<<< HEAD
 - Compilation for pulses is now done at platform instead of being delegated to each bus pointing to an awg instrument. This allows easier
   communication between `pulse_bus_schedules` so that they can be handled at the same time in order to tackle more complex tasks which were
   not possible otherwise. It also decouples, to a great extent, the instruments and instrument controllers (hardware) from higher level processes more typical of quantum control, which are involved in the pulse compilation to assembly program steps.
@@ -42,11 +41,10 @@
 
 - Changed save and load methods using `PyYAML` to `ruamel.YAML`.
   [#661](https://github.com/qilimanjaro-tech/qililab/pull/661)
-=======
+
 - Allow measurements on more than one qblox readout module. This can be done by simply adding more than one readout bus and its corresponding
   connections to the runcard.
   [#656](https://github.com/qilimanjaro-tech/qililab/pull/656)
->>>>>>> 50bff5ce
 
 - Qprogram's qblox compiler now allows iterations over variables even if these variables do nothing. (eg. iterate over nshots)
   [#666](https://github.com/qilimanjaro-tech/qililab/pull/666)
