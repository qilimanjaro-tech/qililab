# Release dev (development release)

### New features since last release


- Implemented Crosstalk automatic implementation through the experiment class. The crosstalk can be added through the `Calibration` file or by creating a `CrosstalkMatrix`. The crosstalk implementation inside the `Experiment` class while not using `Calibration` should be similar to this:

```
experiment = ql.Experiment(label="liveplot_test")

flux_x = experiment.variable("flux_x", ql.Domain.Flux)
flux_z = experiment.variable("flux_z", ql.Domain.Flux)

experiment.crosstalk(crosstalk=crosstalk_matrix)  # to see the values to be applied on the sample
with experiment.for_loop(variable=flux_x, start=0, stop=0.4, step=0.01):
    with experiment.for_loop(variable=flux_z, start=0, stop=0.4, step=0.01):
        experiment.set_parameter(alias="flux_x1", parameter=ql.Parameter.FLUX, value=flux_x)
        experiment.set_parameter(alias="flux_z1", parameter=ql.Parameter.FLUX, value=flux_z)
        experiment.execute_qprogram(qp)
```

With `Calibration`, `experiment.crosstalk` requires the calibration file:

```
experiment = ql.Experiment(label="liveplot_test")

flux_x = experiment.variable("flux_x", ql.Domain.Flux)
flux_z = experiment.variable("flux_z", ql.Domain.Flux)

experiment.crosstalk(calibration=calibration)
with experiment.for_loop(variable=flux_x, start=0, stop=0.4, step=0.01):
    with experiment.for_loop(variable=flux_z, start=0, stop=0.4, step=0.01):
        experiment.set_parameter(alias="flux_x1", parameter=ql.Parameter.FLUX, value=flux_x)
        experiment.set_parameter(alias="flux_z1", parameter=ql.Parameter.FLUX, value=flux_z)
        experiment.execute_qprogram(qp)
```

Note that not giving a crosstalk matrix implies working with the identity. Warnings rise while creating the experiment to inform the user of this.
[#899](https://github.com/qilimanjaro-tech/qililab/pull/899)

- Implemented crosstalk to the `platform.set_parameter` function through the parameter `Parameter.FLUX`. This flux parameter automatically applies the crosstalk calibration upon the implied fluxes and executes a `set_parameter` with `Parameter.VOLTAGE`, `Parameter.CURRENT` or `Parameter.OFFSET` depending on the instrument of the bus.
Two new functions have been implemented inside platform: `add_crosstalk()`, to add either the `CrosstalkMatrix` or the `Calibration` file and `set_flux_to_zero()`, to set all fluxes to 0 applying a `set_parameter(bus, parameter.FLUX, 0)` for all relevant busses
An example of this implementation would be:

```
platform.add_crosstalk(crosstalk_matrix)
platform.set_parameter("flux_ax_ac", ql.Parameter.FLUX, 0.1)
platform.set_flux_to_zero()
```

[#899](https://github.com/qilimanjaro-tech/qililab/pull/899)

### Improvements

<<<<<<< HEAD
- Now the Rohde & Schwarz will return an error after a limit of frequency or power is reached based on the machine's version.
  [#897](https://github.com/qilimanjaro-tech/qililab/pull/897)

- Modified the `CrosstalkMatrix` and `FluxVector` classes to fit for the crosstalk matrix implementation inside `Experiment` and `Platform`. Now both classes update following the specifications and needs of experimentalists.
[#899](https://github.com/qilimanjaro-tech/qililab/pull/899)

=======
>>>>>>> 11b4eb43
### Breaking changes

### Deprecations / Removals

### Documentation

### Bug fixes<|MERGE_RESOLUTION|>--- conflicted
+++ resolved
@@ -52,15 +52,9 @@
 
 ### Improvements
 
-<<<<<<< HEAD
-- Now the Rohde & Schwarz will return an error after a limit of frequency or power is reached based on the machine's version.
-  [#897](https://github.com/qilimanjaro-tech/qililab/pull/897)
-
 - Modified the `CrosstalkMatrix` and `FluxVector` classes to fit for the crosstalk matrix implementation inside `Experiment` and `Platform`. Now both classes update following the specifications and needs of experimentalists.
 [#899](https://github.com/qilimanjaro-tech/qililab/pull/899)
 
-=======
->>>>>>> 11b4eb43
 ### Breaking changes
 
 ### Deprecations / Removals
