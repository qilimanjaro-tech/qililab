--- conflicted
+++ resolved
@@ -4,7 +4,6 @@
 
 ### Improvements
 
-<<<<<<< HEAD
 - Added support for real-time predistortion on Qblox hardware.
   - The outputs of a QCM can now set an FIR filter and up to four exponential filters (provided as a list). These parameters can be configured via the runcard (example below) and via platform.set_parameter/get_parameter.
   - The runcard has a new section under each QCM module: `filters: [...]` configured by output. The section is optional.
@@ -44,7 +43,8 @@
     platform.get_parameter(alias=bus_alias, parameter=Parameter.FIR_STATE, output_id=2)
     ```
 [#981](https://github.com/qilimanjaro-tech/qililab/pull/981)
-=======
+
+
 - Added `parameters` dictionary to the `Calibration` class, and removed legacy code.
   [#1005](https://github.com/qilimanjaro-tech/qililab/pull/1005)
 
@@ -66,7 +66,7 @@
 
 - `%% submit_job`: Added support for `sbatch --chdir` via a new `-c/--chdir` option that is propagated through `slurm_additional_parameters` and also enforced inside the job (`os.chdir(...)`) so it works with `-e local`. Made `--output` mandatory and hardened the output‑assignment check to recognize `Assign`, `AugAssign`, `AnnAssign`, walrus (`NamedExpr`), and tuple targets. Shipment of the notebook namespace is now safer: only picklable values (via `cloudpickle`) are sent, with common pitfalls (modules, loggers, private `_` names, IPython internals) excluded. `--low-priority` is a boolean flag mapping to a sane Slurm `nice=10000`. Paths are handled with `pathlib` plus `expanduser/expandvars`, the logs directory is created if missing, and imports are harvested conservatively from history (one‑line `import`/`from`, excluding `from __future__`). Parameter assembly only includes Slurm extras when provided, and the submitted function compiles the code string internally while accepting the output name and optional workdir. The job object is written to both `local_ns` and the global `user_ns` for IPython robustness. Log cleanup was rewritten to be cross‑platform and resilient: artifacts are grouped by numeric job‑ID prefix, non‑conforming entries are removed, and only the newest `num_files_to_keep` job groups are retained.
   [#994](https://github.com/qilimanjaro-tech/qililab/pull/994)
->>>>>>> a15a4ac6
+
 
 
 - QbloxDraw now supports passing a calibration file as an argument when plotting from both the platform and qprogram.
