# Release dev (development release)

### New features since last release

- QbloxDraw: Replaced the fixed qualitative palette (10 colors) with the continuous "Turbo" colorscale. Previously, plotting more than 10 buses caused an index error due to the palette’s limited size. The new implementation samples the continuous colorscale at evenly spaced positions based on the number of buses.
[#1039](https://github.com/qilimanjaro-tech/qililab/pull/1039)


- **Active reset for transmon qubits in QBlox**

  Implemented a feedback-based reset for QBlox: measure the qubit, and if it is in the \|1⟩ state apply a corrective DRAG pulse; if it is already in \|0⟩ (ground state), do nothing. This replaces the relaxation time at the end of each experiment with a much faster, conditional reset.
  This has been implemented as **`qprogram.qblox.measure_reset(bus: str, waveform: IQPair, weights: IQPair, control_bus: str, reset_pulse: IQPair, trigger_address: int = 1, save_adc: bool = False)`** 

  It is compiled by the QBlox compiler as:
    1. `latch_rst 4` on the control_bus
    2. play readout pulse 
    3. acquire
    4. sync the readout and control buses
    5. wait 400 ns on the control bus (trigger-network propagation)
    6. `set_conditional(1, mask, 0, duration of the reset pulse)` → enable the conditional
    7. Play the reset pulse on the control bus
    8. `set_conditional(0, 0, 0, 4)` → disable the conditional  
    For the control bus, `latch_en 4` is added to the top of the Q1ASM to enable trigger latching.

  Notes:
    - The 400 ns wait inside `measure_reset` is the propagation delay of the Qblox trigger network. This figure is conservative as the official guideline is 388ns.
    - Users may supply any IQPair for the reset_pulse, though DRAG pulses are recommended to minimize leakage.
    - After `measure_reset`, users should insert a further wait as needed to allow the readout resonator to ring down before subsequent operations.
    - On compilation, `cluster.reset_trigger_monitor_count(address)` is applied to zero the module’s trigger counter. And the qcodes parameters required to set up the trigger network are implemented by the QbloxQRM class.
    - The Qblox Draw class has been modified so that `latch_rst` instructions are interpreted as a `wait`, and all `set_conditional` commands are ignored.
[#955](https://github.com/qilimanjaro-tech/qililab/pull/955)

- Introduced `electrical_delay` as a new setting for the E5080b VNA driver. It is a pure software setting to be used in autoplotting and not a physical parameter of the device.
[#1037](https://github.com/qilimanjaro-tech/qililab/pull/1037)

- Introduced a Pydantic-powered `QililabSettings` that centralizes runtime configuration, with the singleton `get_settings()` pulling values from multiple sources so teams can pick what fits their workflow. Settings still default to sensible values, but can be overridden directly in code by editing the fields (handy for tests or ad-hoc scripts), by exporting environment variables (for example `QILILAB_EXPERIMENT_RESULTS_BASE_PATH=/data/qililab`), or by dropping the same keys into a project-level `.env` file that is auto-discovered and parsed.
  [#1025](https://github.com/qilimanjaro-tech/qililab/pull/1025)


### Improvements

<<<<<<< HEAD
- Implemented a new driver for the Becker Nachrichtentechnik RSWU-SP16TR
[#1020](https://github.com/qilimanjaro-tech/qililab/pull/1020)
=======
- Improved acquisition result handling in the QBlox Compiler.

  Previously, each acquisition was assigned a unique acquisition index, which meant that a single qprogram could only contain up to 32 acquisitions per bus (due to QBlox’s limit of 32 indices).
  Now, acquisitions at the same nested level reuse the same acquisition index while incrementing the bin index. This removes the 32-acquisition limit in most cases. A `ValueError` is raised only if more than 32 acquisitions occur at different nested levels.
  Since the results retrieved from QBlox are now intertwined, a new function `_unintertwined_qblox_results` has been introduced in `platform`. This function called by `_execute_qblox_compilation_output method` and `execute_compilation_outputs_parallel` separates each acquisition into its own QbloxMeasurementResult object.
[#998](https://github.com/qilimanjaro-tech/qililab/pull/998)

- Added support for real-time predistortion on Qblox hardware.
  - The outputs of a QCM can now set an FIR filter and up to four exponential filters (provided as a list). These parameters can be configured via the runcard (example below) and via platform.set_parameter/get_parameter.
  - The runcard has a new section under each QCM module: `filters: [...]` configured by output. The section is optional.
  - The states of a QCM filter are "enabled", "bypassed" and "delay_comp". Users can provide a boolean where True is mapped to "enabled" and False is mapped to "bypassed". When enabling a filter that could cause delay with other module outputs Qililab coerces the state to "delay_comp". This state ensures pulse timing remains consistent with filtered paths, keeping all outputs synchronized.

  - Parameters:
    - Exponential Filters (given by exponential index)
        - EXPONENTIAL_AMPLITUDE_0 ... EXPONENTIAL_AMPLITUDE_3
        - EXPONENTIAL_TIME_CONSTANT_0 ... EXPONENTIAL_TIME_CONSTANT_3
        - EXPONENTIAL_STATE_0 ... EXPONENTIAL_STATE_3
    - FIR Filters:
        - FIR_COEFF
        - FIR_STATE

  - Note: fir_coeff/FIR_COEFF must contain exactly 32 coefficients.

  - Below is an example of the filter part of the runcard:
    ```
      filters:
      - output_id: 0
        exponential_amplitude: [0.8, -1]
        exponential_time_constant: [6, 8]
        exponential_state: [True, True, False]
        fir_coeff: [0.8, 0.8, 0.8, 0.8, 0.8, 0.8, 0.8, 0.8, 0.8, 0.8, 0.8, 0.8, 0.8, 0.8, 0.8, 0.8, 0.8, 0.8, 0.8, 0.8, 0.8, 0.8, 0.8, 0.8, 0.8, 0.8, 0.8, 0.8, 0.8, 0.8, 0.8, 0.8]
        fir_state: True
      - output_id: 1
        exponential_amplitude: 0.31
        exponential_time_constant: 9
        exponential_state: False
        fir_coeff: [0.8, 0.8, 0.8, 0.8, 0.8, 0.8, 0.8, 0.8, 0.8, 0.8, 0.8, 0.8, 0.8, 0.8, 0.8, 0.8, 0.8, 0.8, 0.8, 0.8, 0.8, 0.8, 0.8, 0.8, 0.8, 0.8, 0.8, 0.8, 0.8, 0.8, 0.8, 0.8]
        fir_state: False
      ```

    Below is an example of set/get_parameter, the output_id must be provided:
    ```
    platform.set_parameter(alias=bus_alias, parameter=Parameter.EXPONENTIAL_TIME_CONSTANT_0, value=300, output_id=0)
    platform.get_parameter(alias=bus_alias, parameter=Parameter.FIR_STATE, output_id=2)
    ```
  - When setting/getting any parameter from the platform and giving the bus_alias, if an output_id or channel_id not associated with the bus is given, an exception is raised; and if an output_id instead of a channel_id (and vice versa) has been given an Exception is raised.
[#981](https://github.com/qilimanjaro-tech/qililab/pull/981)

>>>>>>> a7e9556e

- This update introduces a new mechanism that allows the library to optionally import either full concrete  implementations or lightweight stubs, depending on the user’s environment and installed dependencies. As part of this improvement, all Quantum Machines–related components have been reorganized under the `extra/quantum-machines` module hierarchy for better modularity and maintainability. Additionally, the Quantum Machines integration has been moved to the `[project.optional-dependencies]` section of the configuration, enabling users to install it only when needed.

  For example, to install the base library without any optional dependencies, run:

  ```bash
  pip install qililab
  ```

  or

  ```bash
  uv sync
  ```

  If you plan to use the Quantum Machines integration, you can include it during installation using the optional dependency group:

  ```bash
  pip install qililab[quantum-machines]
  ```

  or

  ```bash
  uv sync --extra quantum-machines
  ```

  [#995](https://github.com/qilimanjaro-tech/qililab/pull/995)

- Update qblox-instruments to 0.16.0 and qblox firmware to 0.11
  [#1015](https://github.com/qilimanjaro-tech/qililab/pull/1015)


- This PR is the beginning of a series that will aim to reduce the length of the Q1ASM, which can be limiting for some experiments. This PR has two distinct improvements:

  1. When possible, waits will be combined together. For example, before this PR the following Q1ASM could be generated:

      ```
      wait 10
      wait 40
      ```

     ```
     wait 10
     wait 40
     ```

      It will now be generated as:

      ```
      wait 50
      ```

     It will now be generated as:

     ```
     wait 50
     ```

  2. When instructing an `acquire_weighed` in Q1ASM, the creation of registers has been optimised. New registers for the weights would be created each time, a dictionary `weight_index_to_register` has been introduced in the QBlox Compiler to track previously used values of weight and reuse the register if possible.
  For example, two `acquire_weighted` with the same weight would use 4 registers for the weights (R0, R1, R3, R4):

      ```
      setup:
                    wait_sync        4              
                    set_mrk          0              
                    upd_param        4              

      main:
                      move             0, R0          
                      move             0, R1          
                      move             0, R2          
                      move             0, R3          
                      move             0, R4          
                      move             0, R5          
                      move             101, R6        
                      move             0, R7          
      loop_0:
                      play             0, 0, 4        
                      acquire_weighed  0, R5, R4, R3, 100
                      add              R5, 1, R5      
                      play             0, 0, 4        
                      acquire_weighed  1, R2, R1, R0, 100
                      add              R2, 1, R2      
                      add              R7, 1, R7      
                      loop             R6, @loop_0    
                      set_mrk          0              
                      upd_param        4              
                      stop
      ```

      But they will now only use 1 register (R1):

     ```
     setup:
                   wait_sync        4
                   set_mrk          0
                   upd_param        4

      main:
                      move             0, R0          
                      move             0, R1          
                      move             0, R2          
                      move             101, R3        
                      move             0, R4          
      loop_0:
                      play             0, 0, 4        
                      acquire_weighed  0, R2, R1, R1, 100
                      add              R2, 1, R2      
                      play             0, 0, 4        
                      acquire_weighed  1, R0, R1, R1, 100
                      add              R0, 1, R0      
                      add              R4, 1, R4      
                      loop             R3, @loop_0    
                      set_mrk          0              
                      upd_param        4              
                      stop
        ```

  [#1009](https://github.com/qilimanjaro-tech/qililab/pull/1009)
 
- Added `parameters` dictionary to the `Calibration` class, and removed legacy code.
  [#1005](https://github.com/qilimanjaro-tech/qililab/pull/1005)

- `platform.execute_qprograms_parallel()` now takes a list of bus mappings to allow one bus mapping per qprogram.
Parameters for the function have now the same syntax and behaviour:
bus_mapping (ist[dict[str, str] | None] | dict[str, str], optional). It can be one of the following:
    A list of dictionaries mapping the buses in the :class:`.QProgram` (keys )to the buses in the platform (values). In this case, each bus mapping gets assigned to the :class:`.QProgram` in the same index of the list of qprograms passed as first parameter.
    A single dictionary mapping the buses in the :class:`.QProgram` (keys )to the buses in the platform (values). In this case the same bus mapping is used for each one of the qprograms.
    None, in this case there is not a bus mapping between :class:`.QProgram` (keys )to the buses in the platform (values) and the buses are as defined in each qprogram.
    It is useful for mapping a generic :class:`.QProgram` to a specific experiment.
    Defaults to None.
calibrations (list[Calibration], Calibration, optional). Contains information of previously calibrated values, like waveforms, weights and crosstalk matrix. It can be one of the following:
    A list of :class:`.Calibration` instances, one per :class:`.QProgram` instance in the qprograms parameter.
    A single instance of :class:`.Calibration`, in this case the same `.Calibration` instance gets associated to all qprograms.
    None. In this case no `.Calibration` instance is used.
    Defaults to None.
[#996](https://github.com/qilimanjaro-tech/qililab/pull/996)

- `%% submit_job`: Added support for `sbatch --chdir` via a new `-c/--chdir` option that is propagated through `slurm_additional_parameters` and also enforced inside the job (`os.chdir(...)`) so it works with `-e local`. Made `--output` mandatory and hardened the output‑assignment check to recognize `Assign`, `AugAssign`, `AnnAssign`, walrus (`NamedExpr`), and tuple targets. Shipment of the notebook namespace is now safer: only picklable values (via `cloudpickle`) are sent, with common pitfalls (modules, loggers, private `_` names, IPython internals) excluded. `--low-priority` is a boolean flag mapping to a sane Slurm `nice=10000`. Paths are handled with `pathlib` plus `expanduser/expandvars`, the logs directory is created if missing, and imports are harvested conservatively from history (one‑line `import`/`from`, excluding `from __future__`). Parameter assembly only includes Slurm extras when provided, and the submitted function compiles the code string internally while accepting the output name and optional workdir. The job object is written to both `local_ns` and the global `user_ns` for IPython robustness. Log cleanup was rewritten to be cross‑platform and resilient: artifacts are grouped by numeric job‑ID prefix, non‑conforming entries are removed, and only the newest `num_files_to_keep` job groups are retained.
  [#994](https://github.com/qilimanjaro-tech/qililab/pull/994)

- QbloxDraw now supports passing a calibration file as an argument when plotting from both the platform and qprogram.
  [#977](https://github.com/qilimanjaro-tech/qililab/pull/977)

- Previously, `platform.draw(qprogram)` and `qprogram.draw()` returned the plotly object and the raw data being plotted. Now they return only the plotly object. This change ensures:

  - When calling `qprogram.draw()` or  `platform.draw(qprogram)` directly, the figure is displayed.
  - When assigning it to a variable (e.g., `plotly_figure = qprogram.draw()` or  `plotly_figure = platform.draw(qprogram)`), the figure is stored but not automatically shown (since `figure.show()` has been removed from QbloxDraw).

  If the user needs access to the underlying data, it can be retrieved as follows:

  ```
  plotly_figure = qprogram.draw()
  plotly_figure.data
  ```

Note: QbloxDraw class continues to return both, the plotly object and the dictionary of raw data.
[#963](https://github.com/qilimanjaro-tech/qililab/pull/963)

- Previously, QbloxDraw returned only the raw data being plotted. Now, the class returns both the Plotly Figure object and the raw data. This has been extended to qprogram and platform:

```
plotly_figure, data_draw = qprogram.draw()
plotly_figure, data_draw = platform.draw(qprogram)
```

[#960](https://github.com/qilimanjaro-tech/qililab/pull/960)

- The R&S SGS100a driver has now the capability to change the operation mode between normal mode and bypass mode. The default mode is the normal mode. The allowed strings for each mode
  in the settings are `normal` and `bypass`. If the instrument is reset the native instrument configuration defaults to normal.
  [#957](https://github.com/qilimanjaro-tech/qililab/pull/957)

- Implementation of the Sudden Net Zero (SNZ) waveform to be able to realise better fidelity two qubit gates.
  [#952](https://github.com/qilimanjaro-tech/qililab/pull/952)

- The driver of the VNA has been simplified: all files related to Agilent E5071B have been removed, only Keysight E5080B remains. The file structure has been refactored to align with the architecture used by other instruments in Qililab. The file 'driver_keysight_e5080b' is meant to be submitted to the public repo QCoDeS contrib drivers, conditional on their approval. The testing file for the driver 'test_driver_e50808b.py', alongside the file used to simulate the instrument 'Keysight_E5080B.yaml' will also be submitted. The data acquisition process now follows a status-check-based polling loop. The instrument is queried repeatedly using the command "STAT:OPER:COND?". Before each retrieval, a delay of 0.5 seconds is introduced to prevent overloading the instrument. The command returns an integer representing a bitmask indicating the status of the VNA's operation. A bitwise operation is performed to determine the readiness for data retrieval, this is done differently depending on whether the number of averages is 1 or greater:

  - For averages greater than 1: the data can be acquired when bit 8 is set (typically, bit 10 gets enabled after the first average, hence the command usually returns 1280 in decimal or 10100000000 in binary)
  - For averages equal to 1: the data can be acquired when bit 10 is set (bit 8 does not get set in this case, the expected response is 1024 in decimal or 10000000000 in binary)

- For the plots outputted by Qblox Draw, the name legend will now be a concatenation of the bus name and "Flux", similar to I and Q when hardware modulation is enabled.

- An additional argument has been added, to Qblox Draw, time_window. It allows the user to stop the plotting after the specified number of ns have been plotted. The plotting might not be the exact number of ns inputted. For example, if the time_window is 100 ns but there is a play operation of 150 ns, the plots will display the data until 150 ns.
  [#933](https://github.com/qilimanjaro-tech/qililab/pull/933)

- Added measurements databases into the results saving structure all the architecture for them is located inside `results/database.py`. Added functionality for stream array using databases through `platform.database_saving` and through the class `StreamArray`, legacy `stream_array()` function still works as usual for retrocompatibility.
  [#928](https://github.com/qilimanjaro-tech/qililab/pull/928)
  [#1014](https://github.com/qilimanjaro-tech/qililab/pull/1014)

- Added SQLAlchemy and xarray (usefull tool for measurements) to the dependencies as they are required for databases.
  [#928](https://github.com/qilimanjaro-tech/qililab/pull/928)

- Relocated save_results and load_results from data_management to result/result_management.py for structure consistency. The load_results functions has been slightly changed to take into account different structures of data.
  [#928](https://github.com/qilimanjaro-tech/qililab/pull/928)

- Add base_path as an input for stream_array and an optional parameter for the experiment class, qililab cannot have the data path hardcoded.
  [#936](https://github.com/qilimanjaro-tech/qililab/pull/936)

- In the VNA Driver for Keysight E5080B, an update_settings function has been implemented, it allows to efresh all settings inside qililab by querying the VNA.

- The sweep time and sweep time auto parameters have been added in the qcodes like driver and also in the wrapper.

- The sims file used to test the qcode like driver file has been moved to a similar location as qcodes (\\qililab\\src\\qililab\\instruments\\sims).
  [#943](https://github.com/qilimanjaro-tech/qililab/pull/943)

- Modified Streamarray to allow for np.complexfloat values following VNA results. This process has been automatized and requires no input from the user.
  [#941](https://github.com/qilimanjaro-tech/qililab/pull/941)

- VNA Driver Keysight E5080B:

  - Added triggerring related parameters. The parameters included are: sweep_group_count, trigger_source, trigger_type, trigger_slope, accept_before_armed. The first four have been included in the qcode type driver and the qililab wrapper; the last has only been added to the qcodes type driver to avoid cluttering the qililab code with parameters not required.
  - The expected data type has been added to all set_parameters
  - In the initial_setup, all parameters are now set, the conditionals have been removed. Now the VNA itself will show an error if two uncompatible parameters are being set.
    [#944](https://github.com/qilimanjaro-tech/qililab/pull/944)

- QbloxDraw:

  - The code is now tracking real time/classical time. The implications are the following:
    - A play can interrupt a preceeding play - this replicates the hardware behaviour.
    - Acquisitions are now plotted, when hovering the mouse on the plot, the user can see the index of the acquisition (they are plotted by default but this can be set to False if desired with the argument 'acquisition_showing').
    - Acquire and Play can overlap each other as they are real time commands - this replicates the hardware behaviour.
      The integration length of the acquire is retrieved from the platform if given. If plotting directly from qprogram, the integration length is set as the duration of the acquire.
  - The sub and not commands have been implemented.
  - If QbloxDraw is given a Q1ASM command it is not programmed for, it will raise a NotImplementedError.
  - The \_handle_play() used to loop through all the waveform indices, now it exits in the loop as soon as I and Q have been found, this is more efficient.
  - When running the code from the platform, the bus_mapping can be provided.
  - The overall plotting design has been improved. A plotly colour plaette is used. The I and Q are the same color but in a different shade.

[#945](https://github.com/qilimanjaro-tech/qililab/pull/945)

- Added the database implementation inside `Experiment`. `load_db_manager` function added to platform to add the db_manager. For `Experiment` class, added an input variable (`platform.save_experiment_results_in_database`) to define if working with databases or not (default set as True), if True, the database is automatically generated using the `Experiment` variables as information.

Code example:

```
...
platform.load_db_manager(db_ini_path = "path")  # To load the database manager. Optional path.
platform.save_experiment_results_in_database = True  # Default is True.
experiment = Experiment(label="Experiment_name", description = "optional description")
platform.execute_experiment(experiment)
...
```

[#938](https://github.com/qilimanjaro-tech/qililab/pull/938)
[#997](https://github.com/qilimanjaro-tech/qililab/pull/997)

- Minor modification at database `DatabaseManager`, as it now requires the config file to contain a `base_path_local`, `base_path_shared` and `data_write_folder`. following the structure:

```
[postgresql]
user =
passwd =
host = haldir.localdomain
port = 9999
database = postgres
base_path_local = "/mnt/home.local/"
base_path_shared = "/home/"
data_write_folder = "shared_measurement_haldir"
```

The data automatically selects between the local or shared domains depending on availability, always prioritizing local domains but if not available choosing the shared domain.

[#951](https://github.com/qilimanjaro-tech/qililab/pull/951)

- Modified `StreamArray` to work with live plot. Now the H5 file has the `swmr_mode` set as true allowing for live reading and `StreamArray`'s `__enter__` and `__setitem__` have `file.flush()` to update the H5 live. Moved `create_dataset` to `__enter__` instead of `__setitem__` to allow for live plot while acounting for VNA results with different data structure. Modified the `experiment_completed` to set as `True` after the execution, now in case of a crash the experiment will not be set as Completed.
  [#966](https://github.com/qilimanjaro-tech/qililab/pull/966)
  [#976](https://github.com/qilimanjaro-tech/qililab/pull/976)

- Implemented a QDACII compiler for triggered voltage lists together with QDACII - QBlox pulse synchronization.
  Inside the QDACII drivers the functions to create voltage lists, triggered pulses and play those pulse have been created, to simplify the user interaction with the QDACII a `QdacCompiler` has been created using `Qprogram`.

The structure of a qprogram combining QDACII and Qblox is exemplified as:

```
qp = Qprogram()

qp.qdac.play(bus="flux_1", waveform=qdac_volt_list, dwell=dwell, repetitions=repetitions)
qp.set_offset(bus="flux_2", offset=value)
qp.set_trigger(bus="flux_1", duration=duration, outputs=out_trigger, position="start")

# QBLOX WAIT TRIGGER
qp.wait_trigger(bus="readout", duration=4)

# QBLOX PULSE
qp.play(bus="drive", waveform=d_wf)

# READOUT PULSE
qp_rabi.measure(bus="readout", waveform=IQPair(I=r_wf_I, Q=r_wf_Q), weights=IQPair(I=weights_shape, Q=weights_shape))
```

In this example a pulse is played through QDACII flux line 1 and an offset is played through flux line 2. In the meantime Qblox is waiting for each QDACII pulse repetition.
[#968](https://github.com/qilimanjaro-tech/qililab/pull/968)

- Modified smoothed square waveform class `FlatTop(amplitude, duration, smooth_duration, buffer = 0)` which works similar to the `Square` waveform with an additional smoothing on the edges. The only additional parameters are the smoothing duration and the buffer time. In `QbloxCompiler` if the duration exceeds a threshold of 100 ns the pulses are divide into two arbitrary pulses at the beginning and the end for the smooth parts and a loop of square pulses in the middle, with the exact same behavior as `Square` pulses.
  [#969](https://github.com/qilimanjaro-tech/qililab/pull/969)

- Modified the `experiment_completed` to set as `True` after the execution, now in case of a crash the experiment will not be set as Completed.
  [#972](https://github.com/qilimanjaro-tech/qililab/pull/972)

- Added new functions to DatabaseManager to support more efficient loading of data for live-plotting application. Such as get_platform and get_qprogram.
  [#979](https://github.com/qilimanjaro-tech/qililab/pull/979)

- Added `ql.load_by_id(id)` in qililab, This function allows to retrieve the data path of a measurement with the given id without creating a `DatabaseManager` instance. This function is intended to be used inside notebooks using slurm as `DatabaseManager` cannot be submitted.
  [#986](https://github.com/qilimanjaro-tech/qililab/pull/986)

- Added Database manager for autocalibration and QiliSDK-Speqtrum. Added Database column structure and added new functions on `DatabaseManager` such as `add_calibration_run`, `add_autocal_measurement`, `add_experiment`, `load_calibration_by_id`, `load_experiment_by_id` to control such databases. Moved all functions related to databases inside `result/database/`. Modified `StreamArray` and `ExperimentResultsWriter` to accomodate for these databases.
  [#1019](https://github.com/qilimanjaro-tech/qililab/pull/1019)

### Breaking changes

- Modified file structure for functions `save_results` and `load_results`, previously located inside `qililab/src/qililab/data_management.py` and now located at `qililab/src/qililab/result/result_management.py`. This has been done to improve the logic behind our libraries. The init structure still works in the same way, `import qililab.save_results` and `import qililab.load_results` still works the same way.
  [#928](https://github.com/qilimanjaro-tech/qililab/pull/928)

- Set database saving and live plotting to `False` by default during experiment execution.
  [#999](https://github.com/qilimanjaro-tech/qililab/pull/999)

### Deprecations / Removals

### Documentation

- Added the return typings and missing docstring elements for the DatabaseManager class.
  [#1036](https://github.com/qilimanjaro-tech/qililab/pull/1036)

### Bug fixes

- Added `py.typed` file in the root dictionary to mark the library as typed and inform type checkers (mypy, pyright, etc.) that this package ships with usable type hints.
  [#1034](https://github.com/qilimanjaro-tech/qililab/pull/1034)

- Qblox Draw read the dac offsets of RF modules (parameters: `OUT0_OFFSET_PATH0`, `OUT0_OFFSET_PATH1`, `OUT1_OFFSET_PATH0` and `OUT1_OFFSET_PATH1`) in Volt, although they are specified in millivolts. This has been fixed by converting the value to Volts.
  [#1033](https://github.com/qilimanjaro-tech/qililab/pull/1033)

- Qblox Draw- When dealing with real time and classical time, the real duration was put instead of the wait duration. Note: do not include this comment in the next release changelog as the bug was not in the previous release.

- Fixed a bug in the QBlox Compiler handling of the wait, long waits that were a multiple of 65532 (the maximum wait) up to 65535 were giving out an error. This has been solved by checking if the remainder would be below 4. If the remainder is 0 it appends a wait of 65532 and if the remainder is between 1 and 3, the duration of the last wait is computed as : `(INST_MAX_WAIT + remainder) - INST_MIN_WAIT` (where `INST_MAX_WAIT` is 65532 and `INST_MIN_WAIT` is 4) and a wait of `INST_MIN_WAIT` is added.
  [#1006](https://github.com/qilimanjaro-tech/qililab/pull/1006)

- Exposed `Platform` in the global namespace.
  [#1002](https://github.com/qilimanjaro-tech/qililab/pull/1002)

- Fixed a bug in the reshaping of MeasurementResults within the ExperimentResults.
  [#999](https://github.com/qilimanjaro-tech/qililab/pull/999)

- Qblox Draw: Previously, when plotting from the platform, the integration length was incorrectly taken from the runcard parameter. However, since Qililab currently only implements acquire_weighted, the integration length should instead be determined by the duration of the weight.
  This has been corrected and now the behaviour of the acquire is the same when plotting from the platform or the qprogram.
  The integration length is defined as the duration of the acquire, not the weight, because Qililab ensures they are always equal. As a result, two acquires cannot overlap in Qililab. However, in QbloxDraw’s logic, interruptions remain possible, similar to Play.
  [#982](https://github.com/qilimanjaro-tech/qililab/pull/982)

- Removed the unsupported zorder kwarg from QbloxDraw plotting to prevent Plotly errors across environments.
  [#974](https://github.com/qilimanjaro-tech/qililab/pull/974)

- A bug on the tests of Qblox Draw has been fixed. Previously, the test compared `figure.data` using the position of items in the list. Since the order of items can change, this caused inconsistent results. The test now compares the data based on the bus name.
  [#965](https://github.com/qilimanjaro-tech/qililab/pull/965)

- For Qblox Draw, the move commands  of the Q1ASM were being read correctly once but were not being updated after - this caused problem with loops.

- A 4ns has been added when an acquire_weighed command is added to account for the extra clock cycle
  [#933](https://github.com/qilimanjaro-tech/qililab/pull/933)

- Qblox Draw: Corrected bug with time window and nested loops- now after the code exits the recursive loop, the code checks the time window flag status and exits if needed.
  [#937](https://github.com/qilimanjaro-tech/qililab/pull/937)

- VNA Driver Keysight E5080B:

  - The user can now set through the platform the parameters of type Enums, the enums were not being capitalised. - The bounds in the frequency span of the qcodes type driver have been removed as they were wrong.
  - The bounds of the points in the qcodes type driver have been modified to range from 1 to 100003.
    [#943](https://github.com/qilimanjaro-tech/qililab/pull/943)

- QbloxDraw:

  - The sequencer offsets given from the runcard (offset_i and offset_q in the runcard) were being applied similarly to the DAC offsets, when they should have been treated like the Q1ASM offsets - this has been fixed and those sequencer offsets havee been renamed sequencer_runcard_offset_i and  sequencer_runcard_offset_q instead of ac_offsets_i and ac_offsets_q for improved clarity.
  - get_value() in the QbloxDraw class now checks that the given string is a float, it used to check x.isdigit() which didn't work for negative values.
    [#945](https://github.com/qilimanjaro-tech/qililab/pull/945)

- Fixed a bug for `StreamArray` while using dictionary structures for the loops. Now the order is correct and the data is saved in the correct h5 file format.
  [#953](https://github.com/qilimanjaro-tech/qililab/pull/953)

- Quick fix for set_parameter of scope_store_enabled. Now it executes the correct Qblox functions to record the scope.
  [#956](https://github.com/qilimanjaro-tech/qililab/pull/956)
  [#959](https://github.com/qilimanjaro-tech/qililab/pull/959)

- Added an integer transformation for the play pulse duration at the `QbloxCompiler` `compile`. Before this fix, if a user introduced a pulse duration as a float and greater than 100 ns in `qp.play`, the program would crash with a weir and difficul to trace error report. Now this is fixed.
  [#969](https://github.com/qilimanjaro-tech/qililab/pull/969)

- Fixed an error inside set_parameter for OUT0_ATT and OUT1_ATT for the QRM-RF and QCM-RF. When the device was disconnected qililab tried to get the non existent device. not it executes as expected.
  [#973](https://github.com/qilimanjaro-tech/qililab/pull/973)

- Fixed `FluxVector.set_crosstalk_from_bias(...)` and `platform.set_bias_to_zero(...)` related to automatic crosstalk compensation. Now the bias is set to 0 correctly and the fluxes are set to the correct value based on the offset.
  [#983](https://github.com/qilimanjaro-tech/qililab/pull/983)

- Fixed documentation for results `counts`, now it warns the user that instead of `num_avg` they must use `num_bins`.
  [#989](https://github.com/qilimanjaro-tech/qililab/pull/989)

- Fixed an error impeding two instances of QDAC2 to be executed through platform.connect when the runcard included 2 different `qdevil_qdac2` controllers inside `instrument_controllers`.
  [#990](https://github.com/qilimanjaro-tech/qililab/pull/990)

- Qblox module `desynch_sequencers` now iterates over instrument_controllers in the Runcard, instead than the plain instruments, solving a bug, where a discrepancy in the runcard between both used to error, trying to desynch an instrument that wasn't connected (connect loops instrument_controllers, not instruments too).
  [#964](https://github.com/qilimanjaro-tech/qililab/pull/964)<|MERGE_RESOLUTION|>--- conflicted
+++ resolved
@@ -39,10 +39,8 @@
 
 ### Improvements
 
-<<<<<<< HEAD
 - Implemented a new driver for the Becker Nachrichtentechnik RSWU-SP16TR
 [#1020](https://github.com/qilimanjaro-tech/qililab/pull/1020)
-=======
 - Improved acquisition result handling in the QBlox Compiler.
 
   Previously, each acquisition was assigned a unique acquisition index, which meant that a single qprogram could only contain up to 32 acquisitions per bus (due to QBlox’s limit of 32 indices).
@@ -91,7 +89,6 @@
   - When setting/getting any parameter from the platform and giving the bus_alias, if an output_id or channel_id not associated with the bus is given, an exception is raised; and if an output_id instead of a channel_id (and vice versa) has been given an Exception is raised.
 [#981](https://github.com/qilimanjaro-tech/qililab/pull/981)
 
->>>>>>> a7e9556e
 
 - This update introduces a new mechanism that allows the library to optionally import either full concrete  implementations or lightweight stubs, depending on the user’s environment and installed dependencies. As part of this improvement, all Quantum Machines–related components have been reorganized under the `extra/quantum-machines` module hierarchy for better modularity and maintainability. Additionally, the Quantum Machines integration has been moved to the `[project.optional-dependencies]` section of the configuration, enabling users to install it only when needed.
 
