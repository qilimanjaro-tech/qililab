# Release dev (development release)

### New features since last release

- We have introduced an optimization in the QbloxCompiler that significantly reduces memory usage when compiling square waveforms. The compiler now uses a heuristic algorithm that segments long waveforms into smaller chunks and loops over them. This optimization follows a two-pass search:

  1. **First Pass**: The compiler tries to find a chunk duration that divides the total waveform length evenly (i.e., remainder = 0).
  1. **Second Pass**: If no exact divisor is found, it looks for a chunk duration that leaves a remainder of at least 4 ns. This leftover chunk is large enough to be stored or handled separately.

  Each chunk duration is restricted to the range (\[100, 500\]) ns, ensuring that chunks are neither too small (leading to excessive repetitions) nor too large (risking out-of-memory issues). If no duration within (\[100, 500\]) ns meets these remainder constraints, the compiler defaults to using the original waveform in its entirety.
  [#861](https://github.com/qilimanjaro-tech/qililab/pull/861)

- Raises an error when the inputed value for the QDAC is outside of the bounds provided by QM. Done in 3 ways, runcard, set_parameter RAMPING_ENABLED and set_parameter RAMPING_RATE.
[#865](https://github.com/qilimanjaro-tech/qililab/pull/865)

- Enable square waveforms optimization for Qblox.
[#874](https://github.com/qilimanjaro-tech/qililab/pull/874)

<<<<<<< HEAD
  Example:

  ```
  experiment = Experiment()

  # Get a parameter's value
  amplitude = experiment.get_parameter(bus="drive_q0", parameter=Parameter.AMPLITUDE)

  # The returned value is of type `Variable`. It's value will be resolved during execution.
  # It can be used as usual in operations.

  # Use the variable in a SetOperation.
  experiment.set_parameter(bus="drive_q1", parameter=Parameter.AMPLITUDE, value=amplitude)

  # Use the variable in an ExecuteQProgram with the lambda syntax.
  def get_qprogram(amplitude: float, duration: int):
    square_wf = Square(amplitude=amplitude, duration=duration)

    qp = QProgram()
    qp.play(bus="readout", waveform=square_wf)
    return qp

  experiment.execute_qprogram(lambda: amplitude=amplitude: get_qprogram(amplitude, 2000))
  ```

  [#814](https://github.com/qilimanjaro-tech/qililab/pull/814)

- Added offset set and get for quantum machines (both OPX+ and OPX1000). For hardware loops there is `qp.set_offset(bus: str, offset_path0: float, offset_path1: float | None)` where `offset_path0` is a mandatory field (for flux, drive and readout lines) and `offset_path1` is only used when changing the offset of buses that have to IQ lines (drive and readout). For software loops there is `platform.set_parameter(alias=bus_name, parameter=ql.Parameter.OFFSET_PARAMETER, value=offset_value)`. The possible arguments for `ql.Parameter` are: `DC_OFFSET` (flux lines), `OFFSET_I` (I lines for IQ buses), `OFFSET_Q` (Q lines for IQ buses), `OFFSET_OUT1` (output 1 lines for readout lines), `OFFSET_OUT2` (output 2 lines for readout lines).
  [#791](https://github.com/qilimanjaro-tech/qililab/pull/791)

- Added the `Ramp` class, which represents a waveform that linearly ramps between two amplitudes over a specified duration.

  ```python
  from qililab import Ramp

  # Create a ramp waveform from amplitude 0.0 to 1.0 over a duration of 100 units
  ramp_wf = Ramp(from_amplitude=0.0, to_amplitude=1.0, duration=100)
  ```

  [#816](https://github.com/qilimanjaro-tech/qililab/pull/816)

- Added the `Chained` class, which represents a waveform composed of multiple waveforms chained together in time.

  ```python
  from qililab import Ramp, Square, Chained

  # Create a chained waveform consisting of a ramp up, a square wave, and a ramp down
  chained_wf = Chained(
      waveforms=[
          Ramp(from_amplitude=0.0, to_amplitude=1.0, duration=100),
          Square(amplitude=1.0, duration=200),
          Ramp(from_amplitude=1.0, to_amplitude=0.0, duration=100),
      ]
  )
  ```

  [#816](https://github.com/qilimanjaro-tech/qililab/pull/816)

- Added `add_block()` and `get_block()` methods to the `Calibration` class. These methods allow users to store a block of operations in a calibration file and later retrieve it. The block can be inserted into a `QProgram` or `Experiment` by calling `insert_block()`.

  ```python
  from qililab import QProgram, Calibration

  # Create a QProgram and add operations
  qp = QProgram()
  # Add operations to qp...

  # Store the QProgram's body as a block in the calibration file
  calibration = Calibration()
  calibration.add_block(name="qp_as_block", block=qp.body)

  # Retrieve the block by its name
  calibrated_block = calibration.get_block(name="qp_as_block")

  # Insert the retrieved block into another QProgram
  another_qp = QProgram()
  another_qp.insert_block(block=calibrated_block)
  ```

  [#816](https://github.com/qilimanjaro-tech/qililab/pull/816)

- Added `checkpoints` logic for calibration, to skip parts of the graph that are already good to go.
  This diagnose of the `checkpoints` starts from the first ones, until finds the first in each branch, that doesn't pass.

  Example:

  If \[i\] are notebooks and \[V\] or \[X\] are checkpoints that pass or not respectively, in a graph like:

  - `[0] - [1] - [V] - [3] - [4] - [X] - [5]`, calibration would start from notebook 3

  - `[0] - [1] - [V] - [3] - [4] - [V] - [5]`, calibration would start from notebook 5

  - `[0] - [1] - [X] - [3] - [4] - [.] - [5]`, calibration would start from notebook 0 (Notice that the second `checkpoints` is not checked, since the first one already fails)

  [#777](https://github.com/qilimanjaro-tech/qililab/pull/777)

- Added a timeout inside quantum machines to control the `wait_for_all_values` function. The timeout is controlled through the runcard as shown in the example:

```
instruments:
  - name: quantum_machines_cluster
    alias: QMM
    ...
    timeout: 10000 # optional timeout in seconds
    octaves:
    ...
```

[#826](https://github.com/qilimanjaro-tech/qililab/pull/826)
=======
>>>>>>> 6eb37b12

### Improvements

- Updated qm-qua to stable version 1.2.1. And close other machines has been set to True as now it closes only stated ports.
  [#854](https://github.com/qilimanjaro-tech/qililab/pull/854)

### Breaking changes

### Deprecations / Removals

- Removed quick fix for the timeout error while running with QM as it has been fixed.
  [#854](https://github.com/qilimanjaro-tech/qililab/pull/854)

### Documentation

### Bug fixes

- Restore the vna driver as it was deleted.
  [#857](https://github.com/qilimanjaro-tech/qililab/pull/857)

- Fixed an issue where appending a configuration to an open QM instance left it hanging. The QM now properly closes before reopening with the updated configuration.
  [#851](https://github.com/qilimanjaro-tech/qililab/pull/851)

- Fixed an issue where turning off voltage/current source instruments would set to zero all dacs instead of only the ones specified in the runcard.
  [#819](https://github.com/qilimanjaro-tech/qililab/pull/819)

- Fixed the shareable trigger in the runcard to make every controller shareable while close other machines is set to false (current default) for QM. Improved shareable for OPX1000 as now it only requires to specify the flag on the fem. Now Octave name inside runcard requires to be the same as the one inside the configuration (now it has the same behavior as the cluster and opx controller).
  [#854](https://github.com/qilimanjaro-tech/qililab/pull/854)<|MERGE_RESOLUTION|>--- conflicted
+++ resolved
@@ -16,88 +16,6 @@
 - Enable square waveforms optimization for Qblox.
 [#874](https://github.com/qilimanjaro-tech/qililab/pull/874)
 
-<<<<<<< HEAD
-  Example:
-
-  ```
-  experiment = Experiment()
-
-  # Get a parameter's value
-  amplitude = experiment.get_parameter(bus="drive_q0", parameter=Parameter.AMPLITUDE)
-
-  # The returned value is of type `Variable`. It's value will be resolved during execution.
-  # It can be used as usual in operations.
-
-  # Use the variable in a SetOperation.
-  experiment.set_parameter(bus="drive_q1", parameter=Parameter.AMPLITUDE, value=amplitude)
-
-  # Use the variable in an ExecuteQProgram with the lambda syntax.
-  def get_qprogram(amplitude: float, duration: int):
-    square_wf = Square(amplitude=amplitude, duration=duration)
-
-    qp = QProgram()
-    qp.play(bus="readout", waveform=square_wf)
-    return qp
-
-  experiment.execute_qprogram(lambda: amplitude=amplitude: get_qprogram(amplitude, 2000))
-  ```
-
-  [#814](https://github.com/qilimanjaro-tech/qililab/pull/814)
-
-- Added offset set and get for quantum machines (both OPX+ and OPX1000). For hardware loops there is `qp.set_offset(bus: str, offset_path0: float, offset_path1: float | None)` where `offset_path0` is a mandatory field (for flux, drive and readout lines) and `offset_path1` is only used when changing the offset of buses that have to IQ lines (drive and readout). For software loops there is `platform.set_parameter(alias=bus_name, parameter=ql.Parameter.OFFSET_PARAMETER, value=offset_value)`. The possible arguments for `ql.Parameter` are: `DC_OFFSET` (flux lines), `OFFSET_I` (I lines for IQ buses), `OFFSET_Q` (Q lines for IQ buses), `OFFSET_OUT1` (output 1 lines for readout lines), `OFFSET_OUT2` (output 2 lines for readout lines).
-  [#791](https://github.com/qilimanjaro-tech/qililab/pull/791)
-
-- Added the `Ramp` class, which represents a waveform that linearly ramps between two amplitudes over a specified duration.
-
-  ```python
-  from qililab import Ramp
-
-  # Create a ramp waveform from amplitude 0.0 to 1.0 over a duration of 100 units
-  ramp_wf = Ramp(from_amplitude=0.0, to_amplitude=1.0, duration=100)
-  ```
-
-  [#816](https://github.com/qilimanjaro-tech/qililab/pull/816)
-
-- Added the `Chained` class, which represents a waveform composed of multiple waveforms chained together in time.
-
-  ```python
-  from qililab import Ramp, Square, Chained
-
-  # Create a chained waveform consisting of a ramp up, a square wave, and a ramp down
-  chained_wf = Chained(
-      waveforms=[
-          Ramp(from_amplitude=0.0, to_amplitude=1.0, duration=100),
-          Square(amplitude=1.0, duration=200),
-          Ramp(from_amplitude=1.0, to_amplitude=0.0, duration=100),
-      ]
-  )
-  ```
-
-  [#816](https://github.com/qilimanjaro-tech/qililab/pull/816)
-
-- Added `add_block()` and `get_block()` methods to the `Calibration` class. These methods allow users to store a block of operations in a calibration file and later retrieve it. The block can be inserted into a `QProgram` or `Experiment` by calling `insert_block()`.
-
-  ```python
-  from qililab import QProgram, Calibration
-
-  # Create a QProgram and add operations
-  qp = QProgram()
-  # Add operations to qp...
-
-  # Store the QProgram's body as a block in the calibration file
-  calibration = Calibration()
-  calibration.add_block(name="qp_as_block", block=qp.body)
-
-  # Retrieve the block by its name
-  calibrated_block = calibration.get_block(name="qp_as_block")
-
-  # Insert the retrieved block into another QProgram
-  another_qp = QProgram()
-  another_qp.insert_block(block=calibrated_block)
-  ```
-
-  [#816](https://github.com/qilimanjaro-tech/qililab/pull/816)
-
 - Added `checkpoints` logic for calibration, to skip parts of the graph that are already good to go.
   This diagnose of the `checkpoints` starts from the first ones, until finds the first in each branch, that doesn't pass.
 
@@ -112,22 +30,6 @@
   - `[0] - [1] - [X] - [3] - [4] - [.] - [5]`, calibration would start from notebook 0 (Notice that the second `checkpoints` is not checked, since the first one already fails)
 
   [#777](https://github.com/qilimanjaro-tech/qililab/pull/777)
-
-- Added a timeout inside quantum machines to control the `wait_for_all_values` function. The timeout is controlled through the runcard as shown in the example:
-
-```
-instruments:
-  - name: quantum_machines_cluster
-    alias: QMM
-    ...
-    timeout: 10000 # optional timeout in seconds
-    octaves:
-    ...
-```
-
-[#826](https://github.com/qilimanjaro-tech/qililab/pull/826)
-=======
->>>>>>> 6eb37b12
 
 ### Improvements
 
