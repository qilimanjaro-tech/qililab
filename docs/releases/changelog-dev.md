--- conflicted
+++ resolved
@@ -2,18 +2,12 @@
 
 ### New features since last release
 
-<<<<<<< HEAD
 ### Improvements
 
 - Updated to qcodes_contrib_drivers 0.22.0 version.
   [#875](https://github.com/qilimanjaro-tech/qililab/pull/875)
 
-### Breaking changes
-=======
-### Improvements 
-
 ### Breaking changes  
->>>>>>> 9b11e7eb
 
 ### Deprecations / Removals
 
