--- conflicted
+++ resolved
@@ -1,8 +1,6 @@
 # Release dev (development release)
 
 ### New features since last release
-
-<<<<<<< HEAD
 
 - **Active reset for transmon qubits in QBlox**
 
@@ -28,10 +26,8 @@
     - The Qblox Draw class has been modified so that `latch_rst` instructions are interpreted as a `wait`, and all `set_conditional` commands are ignored.
 [#955](https://github.com/qilimanjaro-tech/qililab/pull/955)
 
-=======
 - Introduced `electrical_delay` as a new setting for the E5080b VNA driver. It is a pure software setting to be used in autoplotting and not a physical parameter of the device.
 [#1037](https://github.com/qilimanjaro-tech/qililab/pull/1037)
->>>>>>> d2697c39
 
 - Introduced a Pydantic-powered `QililabSettings` that centralizes runtime configuration, with the singleton `get_settings()` pulling values from multiple sources so teams can pick what fits their workflow. Settings still default to sensible values, but can be overridden directly in code by editing the fields (handy for tests or ad-hoc scripts), by exporting environment variables (for example `QILILAB_EXPERIMENT_RESULTS_BASE_PATH=/data/qililab`), or by dropping the same keys into a project-level `.env` file that is auto-discovered and parsed.
   [#1025](https://github.com/qilimanjaro-tech/qililab/pull/1025)
