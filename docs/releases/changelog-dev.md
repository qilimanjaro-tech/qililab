--- conflicted
+++ resolved
@@ -6,291 +6,11 @@
 
 ### New features since last release
 
-<<<<<<< HEAD
 - Added the driver for Quantum Machines Manager and a new QuantumMachinesResult class to handle Quantum Machines instruments.
   [#568](https://github.com/qilimanjaro-tech/qililab/pull/568)
 
-- Changed gate settings serialization so that fields with None values are not in the resulting dictionary
-  [#562](https://github.com/qilimanjaro-tech/qililab/pull/562)
-
-- Update qiboconnection to 0.12.0
-  [#559](https://github.com/qilimanjaro-tech/qililab/pull/559)
-
-- Added phase correction for CZ gates to the optimize step of translate circuit in `qililab.transpiler.transpiler`. Gates now can accept an optional dicionary with additional settings.
-  As an example, the CZ phase correction can be added at options for each qubit:
-
-  ```yml
-  CZ(0,2):
-  - bus: flux_line_q2_bus
-    pulse:
-      amplitude: 1.0
-      phase: 0
-      duration: 101
-      shape:
-        name: snz
-        t_phi: 1
-        b: 0.5
-      options:
-        q0_phase_correction: 0.1
-        q2_phase_correction: 0.2
-  ```
-
-  The default value for the `optimize` flag in qililab.transpiler.transpiler.translate_circuit has been changed from `False` to `True`
-
-  [#552](https://github.com/qilimanjaro-tech/qililab/pull/552)
-
-- build_platform() has been extended: [#533](https://github.com/qilimanjaro-tech/qililab/pull/533)
-
-  Now appart from passing the runcard YAML file path, you can directly pass an already build dictionary.
-
-  Also the argument has changed names from `path` to `runcard`.
-
-- Buses serialization have been implemented: [#515](https://github.com/qilimanjaro-tech/qililab/pull/515)
-
-  When printing the runcard, in the buses part we will now have the normal Buses serialization, plus the parameters of the instruments associated to that bus, with the `to_dict/from_dict` methods.\`
-
-  Also the serialization includes using the `set/get_params` for setting/getting the instruments params.
-
-- Distorsions and PulseShapes have been improved: [#512](https://github.com/qilimanjaro-tech/qililab/pull/512)
-
-  They now work for `amplitude=0`, and for negative and `snz` envelopes (both positive and negatives)
-
-  It now also adds the `norm_factor` parameter for manual normalization to all the distortions (previously only in the lfilter distortion)
-
-  And finally we also have added the option to skip the automatic normalization that we do, setting the parameter `auto_norm` to `False`, (defaults to `True`).
-
-  Plus, added a lots of tests and documentation to both classes.
-
-- Fixed bug which did not allow gaussian waveforms to have amplitude 0
-  [#471](https://github.com/qilimanjaro-tech/qililab/pull/471)
-
-- Delete `Schema` class from `Platform` and `RuncardSchema` classes (and from the rest of qililab).
-
-  Also `RuncardSchema` is now called simply `Runcard` (since its the class that maps our runcard files).
-
-  This PR brings importants simplifications to the full qililab structure, now the runcard will have the following structure:
-
-  ```yaml
-  name: ...
-
-  device_id: ...
-
-  gates_settings:   # Old `settings` without name & device_id
-    ...
-
-  chip:
-    ...
-
-  buses:
-    ...
-
-  instruments:
-    ...
-
-  instrument_controllers:
-    ...
-  ```
-
-  instead than the previous:
-
-  ```yaml
-  settings:
-    name: ...
-    device_id: ...
-    ...
-
-  schema:   # Schema disappears from the platform.
-    chip:
-      ...
-
-    buses:
-      ...
-
-    instruments:
-      ...
-
-    instrument_controllers:
-      ...
-  ```
-
-  Notice also how `settings` (and his respective class `PlatformSettings`) has changed to `gates_settings` (and the class to `GatesSettings` having the runcard string and the class the same name now, before they didn't).
-
-  [#475](https://github.com/qilimanjaro-tech/qililab/pull/475)
-  [#505](https://github.com/qilimanjaro-tech/qililab/pull/505)
-
-- Simplify circuit gate to pulse transpilation.
-  Previous hardware gates are removed. Now gates can be defined in the runcard as a list of
-  `GateEvent` items with bus, wait time (optional) and pulse information. This allows more
-  customization and freedom of what a certain gate does. The gate will be transpiled as long
-  as the circuit gate's name and qubits match those of the gate in the runcard.
-  An example of a custom gate for the circuit X gate at qubit 0 and a CZ gate at (0,1)
-
-  ```yml
-  X(0):
-  - bus: drive_line_q0_bus  # alias of the bus
-    wait_time: 200
-    pulse:
-      amplitude: 0.5
-      phase: 0
-      duration: 200
-      frequency: 0
-      shape:
-        name: drag
-        drag_coefficient: 1
-        num_sigmas: 2
-  - bus: flux_line_q0_bus  # alias of the bus
-    pulse:
-      amplitude: 1.0
-      phase: 0
-      duration: 200
-      frequency: 0
-      shape:
-        name: rectangular
-
-  CZ(0,1):
-  - bus: flux_line_q0_bus  # park pulse
-    pulse:
-      amplitude: 0.5
-      phase: 0
-      duration: 241
-      frequency: 0
-      shape:
-        name: rectangular
-  - bus: flux_line_q1_bus  # snz
-    wait_time: 40 # wait 40ns after start of the park pulse
-    pulse:
-      amplitude: 1
-      phase: 0
-      duration: 201
-      frequency: 0
-      shape:
-        name: snz
-        b: 0.5
-        t_phi: 1
-  ```
-
-  Experiments can access `GateEvent` items by using the gate and qubit `alias` like previously
-  and adding `_item` to access a `GateEvent` that is not the first event of the gate.
-  For example, `set_parameter(parameter='amplitude', value=0.8, alias='X(0)')` will set the amplitude
-  in the gate setting above from 0.5 to 0.8. This is equivalent to `alias='X(0)_0'`. However
-  `alias='X(0)_1'` sets instead the amplitude of the second event (`bus=flux_line_q0_bus`) from
-  1.0 to 0.8
-  [#472](https://github.com/qilimanjaro-tech/qililab/pull/472)
-
-- Rename Experiment and CircuitExperiment classes and dependencies:
-  This branch renames the Experiment class to BaseExperiment and CircuitExperiment to Experiment.
-  [#482](https://github.com/qilimanjaro-tech/qililab/pull/482)
-
-- Add a new Factory for the Buses and registered the current ones
-  [#487](https://github.com/qilimanjaro-tech/qililab/pull/487)
-
-- Add the NEW_DRIVERS flag to choose between old and new instruments and bus drivers.
-  [#486](https://github.com/qilimanjaro-tech/qililab/pull/486)
-
-- Add a new Factory for the InstrumentDrivers and registered the current ones
-  [#473](https://github.com/qilimanjaro-tech/qililab/pull/473)
-
-- Add interfaces and drivers for Flux bus:
-  This PR brings the qililab implementation of the Flux bus driver and unittests.
-  [#469](https://github.com/qilimanjaro-tech/qililab/pull/469)
-
-- Add ReadoutBus class.
-  [#465](https://github.com/qilimanjaro-tech/qililab/pull/465)
-
-- Fix: check whether cluster has submodules not present at init time.
-  [#477](https://github.com/qilimanjaro-tech/qililab/pull/477)
-
-- Add interfaces and drivers for Voltage and Current sources:
-  This PR brings the qililab implementation of the Keithly2600 and Yokowaga QCodes drivers and unittests.
-  [#438](https://github.com/qilimanjaro-tech/qililab/pull/438)
-
-- Fix: add acquisitions and weights to Sequencer QRM
-  [#461](https://github.com/qilimanjaro-tech/qililab/pull/461)
-
-- Add DriveBus and its interface for the new bus structure.
-  [457](https://github.com/qilimanjaro-tech/qililab/pull/457)
-
-- Add QProgram for developing quantum programs in the bus level, the operations `Play`, `Sync`, `Wait`, `Acquire`, `SetGain`, `SetOffset`, `SetFrequency`, `SetPhase`, `ResetPhase`, and the iteration blocks `AcquireLoop` and `Loop`.
-  [452](https://github.com/qilimanjaro-tech/qililab/pull/452)
-
-- Add QBloxCompiler for compiling QProgram into QPySequence.
-  [481](https://github.com/qilimanjaro-tech/qililab/pull/481)
-
-- Add waveforms for the new QProgram
-  [456](https://github.com/qilimanjaro-tech/qililab/pull/456)
-
-- Add interface for Voltage and Current sources
-  [#448](https://github.com/qilimanjaro-tech/qililab/pull/448)
-
-- New AWG Interface + SequencerQCM, Pulsar, QCM-QRM drivers
-  [#442](https://github.com/qilimanjaro-tech/qililab/pull/442)
-
-- New Digitiser interface + SequencerQRM driver
-  [#443](https://github.com/qilimanjaro-tech/qililab/pull/442)
-
-- Add interface for the Attenuator.
-  This is part of the "Promoting Modular Autonomy" epic.
-  [#432](https://github.com/qilimanjaro-tech/qililab/pull/432)
-
-- Added new drivers for Local Oscillators inheriting from QCoDeS drivers and Local Oscillator interface.
-  This is part of the "Promoting Modular Autonomy" epic.
-  [#437](https://github.com/qilimanjaro-tech/qililab/pull/437)
-
-- Add qcodes_contrib_drivers (0.18.0) to requierements
-  [#440](https://github.com/qilimanjaro-tech/qililab/pull/440)
-
-- Update qcodes to latest current version (0.38.1)
-  [#431](https://github.com/qilimanjaro-tech/qililab/pull/431)
-
-- Added hotfix for bus delay issue from Hardware:
-  This fix adds a delay for each pulse on a bus
-  [#439](https://github.com/qilimanjaro-tech/qililab/pull/439)
-
-- Added `T1` portfolio experiment
-  [#409](https://github.com/qilimanjaro-tech/qililab/pull/409)
-
-- The `ExecutionManager` can now be built from the loops of the experiment.
-  This is done by `alias` matching, the loops will be executed on the bus with the same `alias`.
-  Note that aliases are not unique, therefore the execution builder will use the first bus alias that matches the loop alias. An exception is raised if a `loop.alias` does not match any `bus.alias` specified in the runcard
-  [#320](https://github.com/qilimanjaro-tech/qililab/pull/320)
-
-- Added `T2Echo` portfolio experiment
-  [#415](https://github.com/qilimanjaro-tech/qililab/pull/415)
-
-- The `ExecutionManager` can now be built from the loops of the experiment.
-  This is done by `alias` matching, the loops will be executed on the bus with the same `alias`.
-  Note that aliases are not unique, therefore the execution builder will use the first bus alias that matches the loop alias. An exception is raised if a `loop.alias` does not match any `bus.alias` specified in the runcard
-  [#320](https://github.com/qilimanjaro-tech/qililab/pull/320)
-
-- The `Experiment` class has been changed to support a more general definition of experiment by removing the
-  `circuits` and `pulse_schedules`. A new class `CircuitExperiment` inherits from the new `Experiment` class has the previous attributes and all the functionality the old `Experiment` had.
-
-  ```python
-  experiment = Experiment(platform=platform, options=options)
-  experiment_2 = CircuitExperiment(platform=platform, options=options, circuits=[circuit])
-  ```
-
-  [#334](https://github.com/qilimanjaro-tech/qililab/pull/334)
-
-- Added `threshold_rotation` parameter to `AWGADCSequencer`. This adds a new parameter to the runcard of sequencers of that type, QRM sequencers in the case of Qblox. This value is an angle expressed in degrees from 0.0 to 360.0.
-
-  ```yml
-  awg_sequencers:
-    - identifier: 0
-      chip_port_id: 1
-      intermediate_frequency: 1.e+08
-      weights_path0: [0.98, ...]
-      weights_path1: [0.72, ...]
-      weighed_acq_enabled: true
-      threshold: 0.5
-      threshold_rotation: 45.0 # <-- new line
-  ```
-
-  [#417](https://github.com/qilimanjaro-tech/qililab/pull/417)
-=======
 - Two new enums for SNZ gate
   [#587](https://github.com/qilimanjaro-tech/qililab/pull/587)
->>>>>>> 79621ebf
 
 ### Improvements
 
