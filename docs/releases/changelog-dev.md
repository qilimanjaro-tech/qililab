# Release dev (development release)

### New features since last release

<<<<<<< HEAD
- Updated `qibo` to version 0.2.20, and to fit the requirements `numpy` has been updated to 2.2.6 and `pandas` to 2.2.3.
  [#970](https://github.com/qilimanjaro-tech/qililab/pull/970)
=======
- Introduced a Pydantic-powered `QililabSettings` that centralizes runtime configuration, with the singleton `get_settings()` pulling values from multiple sources so teams can pick what fits their workflow. Settings still default to sensible values, but can be overridden directly in code by editing the fields (handy for tests or ad-hoc scripts), by exporting environment variables (for example `QILILAB_EXPERIMENT_RESULTS_BASE_PATH=/data/qililab`), or by dropping the same keys into a project-level `.env` file that is auto-discovered and parsed.
  [#1025](https://github.com/qilimanjaro-tech/qililab/pull/1025)
>>>>>>> 846db4ac

### Improvements

- Improved acquisition result handling in the QBlox Compiler.

  Previously, each acquisition was assigned a unique acquisition index, which meant that a single qprogram could only contain up to 32 acquisitions per bus (due to QBlox’s limit of 32 indices).
  Now, acquisitions at the same nested level reuse the same acquisition index while incrementing the bin index. This removes the 32-acquisition limit in most cases. A `ValueError` is raised only if more than 32 acquisitions occur at different nested levels.
  Since the results retrieved from QBlox are now intertwined, a new function `_unintertwined_qblox_results` has been introduced in `platform`. This function called by `_execute_qblox_compilation_output method` and `execute_compilation_outputs_parallel` separates each acquisition into its own QbloxMeasurementResult object.
[#998](https://github.com/qilimanjaro-tech/qililab/pull/998)

- Added support for real-time predistortion on Qblox hardware.
  - The outputs of a QCM can now set an FIR filter and up to four exponential filters (provided as a list). These parameters can be configured via the runcard (example below) and via platform.set_parameter/get_parameter.
  - The runcard has a new section under each QCM module: `filters: [...]` configured by output. The section is optional.
  - The states of a QCM filter are "enabled", "bypassed" and "delay_comp". Users can provide a boolean where True is mapped to "enabled" and False is mapped to "bypassed". When enabling a filter that could cause delay with other module outputs Qililab coerces the state to "delay_comp". This state ensures pulse timing remains consistent with filtered paths, keeping all outputs synchronized.

  - Parameters:
    - Exponential Filters (given by exponential index)
        - EXPONENTIAL_AMPLITUDE_0 ... EXPONENTIAL_AMPLITUDE_3
        - EXPONENTIAL_TIME_CONSTANT_0 ... EXPONENTIAL_TIME_CONSTANT_3
        - EXPONENTIAL_STATE_0 ... EXPONENTIAL_STATE_3
    - FIR Filters:
        - FIR_COEFF
        - FIR_STATE

  - Note: fir_coeff/FIR_COEFF must contain exactly 32 coefficients.

  - Below is an example of the filter part of the runcard:
    ```
      filters:
      - output_id: 0
        exponential_amplitude: [0.8, -1]
        exponential_time_constant: [6, 8]
        exponential_state: [True, True, False]
        fir_coeff: [0.8, 0.8, 0.8, 0.8, 0.8, 0.8, 0.8, 0.8, 0.8, 0.8, 0.8, 0.8, 0.8, 0.8, 0.8, 0.8, 0.8, 0.8, 0.8, 0.8, 0.8, 0.8, 0.8, 0.8, 0.8, 0.8, 0.8, 0.8, 0.8, 0.8, 0.8, 0.8]
        fir_state: True
      - output_id: 1
        exponential_amplitude: 0.31
        exponential_time_constant: 9
        exponential_state: False
        fir_coeff: [0.8, 0.8, 0.8, 0.8, 0.8, 0.8, 0.8, 0.8, 0.8, 0.8, 0.8, 0.8, 0.8, 0.8, 0.8, 0.8, 0.8, 0.8, 0.8, 0.8, 0.8, 0.8, 0.8, 0.8, 0.8, 0.8, 0.8, 0.8, 0.8, 0.8, 0.8, 0.8]
        fir_state: False
      ```

    Below is an example of set/get_parameter, the output_id must be provided:
    ```
    platform.set_parameter(alias=bus_alias, parameter=Parameter.EXPONENTIAL_TIME_CONSTANT_0, value=300, output_id=0)
    platform.get_parameter(alias=bus_alias, parameter=Parameter.FIR_STATE, output_id=2)
    ```
  - When setting/getting any parameter from the platform and giving the bus_alias, if an output_id or channel_id not associated with the bus is given, an exception is raised; and if an output_id instead of a channel_id (and vice versa) has been given an Exception is raised.
[#981](https://github.com/qilimanjaro-tech/qililab/pull/981)


- This update introduces a new mechanism that allows the library to optionally import either full concrete  implementations or lightweight stubs, depending on the user’s environment and installed dependencies. As part of this improvement, all Quantum Machines–related components have been reorganized under the `extra/quantum-machines` module hierarchy for better modularity and maintainability. Additionally, the Quantum Machines integration has been moved to the `[project.optional-dependencies]` section of the configuration, enabling users to install it only when needed.

  For example, to install the base library without any optional dependencies, run:

  ```bash
  pip install qililab
  ```

  or

  ```bash
  uv sync
  ```

  If you plan to use the Quantum Machines integration, you can include it during installation using the optional dependency group:

  ```bash
  pip install qililab[quantum-machines]
  ```

  or

  ```bash
  uv sync --extra quantum-machines
  ```

  [#995](https://github.com/qilimanjaro-tech/qililab/pull/995)

- Update qblox-instruments to 0.16.0 and qblox firmware to 0.11
  [#1015](https://github.com/qilimanjaro-tech/qililab/pull/1015)


- This PR is the beginning of a series that will aim to reduce the length of the Q1ASM, which can be limiting for some experiments. This PR has two distinct improvements:

  1. When possible, waits will be combined together. For example, before this PR the following Q1ASM could be generated:

      ```
      wait 10
      wait 40
      ```

     ```
     wait 10
     wait 40
     ```

      It will now be generated as:

      ```
      wait 50
      ```
     It will now be generated as:

     ```
     wait 50
     ```

  2. When instructing an `acquire_weighed` in Q1ASM, the creation of registers has been optimised. New registers for the weights would be created each time, a dictionary `weight_index_to_register` has been introduced in the QBlox Compiler to track previously used values of weight and reuse the register if possible.
  For example, two `acquire_weighted` with the same weight would use 4 registers for the weights (R0, R1, R3, R4):

      ```
      setup:
                    wait_sync        4              
                    set_mrk          0              
                    upd_param        4              

      main:
                      move             0, R0          
                      move             0, R1          
                      move             0, R2          
                      move             0, R3          
                      move             0, R4          
                      move             0, R5          
                      move             101, R6        
                      move             0, R7          
      loop_0:
                      play             0, 0, 4        
                      acquire_weighed  0, R5, R4, R3, 100
                      add              R5, 1, R5      
                      play             0, 0, 4        
                      acquire_weighed  1, R2, R1, R0, 100
                      add              R2, 1, R2      
                      add              R7, 1, R7      
                      loop             R6, @loop_0    
                      set_mrk          0              
                      upd_param        4              
                      stop
      ```

      But they will now only use 1 register (R1):

     ```
     setup:
                   wait_sync        4
                   set_mrk          0
                   upd_param        4

      main:
                      move             0, R0          
                      move             0, R1          
                      move             0, R2          
                      move             101, R3        
                      move             0, R4          
      loop_0:
                      play             0, 0, 4        
                      acquire_weighed  0, R2, R1, R1, 100
                      add              R2, 1, R2      
                      play             0, 0, 4        
                      acquire_weighed  1, R0, R1, R1, 100
                      add              R0, 1, R0      
                      add              R4, 1, R4      
                      loop             R3, @loop_0    
                      set_mrk          0              
                      upd_param        4              
                      stop
        ```

  [#1009](https://github.com/qilimanjaro-tech/qililab/pull/1009)
 
- Added `parameters` dictionary to the `Calibration` class, and removed legacy code.
  [#1005](https://github.com/qilimanjaro-tech/qililab/pull/1005)

- `platform.execute_qprograms_parallel()` now takes a list of bus mappings to allow one bus mapping per qprogram.
Parameters for the function have now the same syntax and behaviour:
bus_mapping (ist[dict[str, str] | None] | dict[str, str], optional). It can be one of the following:
    A list of dictionaries mapping the buses in the :class:`.QProgram` (keys )to the buses in the platform (values). In this case, each bus mapping gets assigned to the :class:`.QProgram` in the same index of the list of qprograms passed as first parameter.
    A single dictionary mapping the buses in the :class:`.QProgram` (keys )to the buses in the platform (values). In this case the same bus mapping is used for each one of the qprograms.
    None, in this case there is not a bus mapping between :class:`.QProgram` (keys )to the buses in the platform (values) and the buses are as defined in each qprogram.
    It is useful for mapping a generic :class:`.QProgram` to a specific experiment.
    Defaults to None.
calibrations (list[Calibration], Calibration, optional). Contains information of previously calibrated values, like waveforms, weights and crosstalk matrix. It can be one of the following:
    A list of :class:`.Calibration` instances, one per :class:`.QProgram` instance in the qprograms parameter.
    A single instance of :class:`.Calibration`, in this case the same `.Calibration` instance gets associated to all qprograms.
    None. In this case no `.Calibration` instance is used.
    Defaults to None.
[#996](https://github.com/qilimanjaro-tech/qililab/pull/996)

- `%% submit_job`: Added support for `sbatch --chdir` via a new `-c/--chdir` option that is propagated through `slurm_additional_parameters` and also enforced inside the job (`os.chdir(...)`) so it works with `-e local`. Made `--output` mandatory and hardened the output‑assignment check to recognize `Assign`, `AugAssign`, `AnnAssign`, walrus (`NamedExpr`), and tuple targets. Shipment of the notebook namespace is now safer: only picklable values (via `cloudpickle`) are sent, with common pitfalls (modules, loggers, private `_` names, IPython internals) excluded. `--low-priority` is a boolean flag mapping to a sane Slurm `nice=10000`. Paths are handled with `pathlib` plus `expanduser/expandvars`, the logs directory is created if missing, and imports are harvested conservatively from history (one‑line `import`/`from`, excluding `from __future__`). Parameter assembly only includes Slurm extras when provided, and the submitted function compiles the code string internally while accepting the output name and optional workdir. The job object is written to both `local_ns` and the global `user_ns` for IPython robustness. Log cleanup was rewritten to be cross‑platform and resilient: artifacts are grouped by numeric job‑ID prefix, non‑conforming entries are removed, and only the newest `num_files_to_keep` job groups are retained.
  [#994](https://github.com/qilimanjaro-tech/qililab/pull/994)

- QbloxDraw now supports passing a calibration file as an argument when plotting from both the platform and qprogram.
  [#977](https://github.com/qilimanjaro-tech/qililab/pull/977)

- Previously, `platform.draw(qprogram)` and `qprogram.draw()` returned the plotly object and the raw data being plotted. Now they return only the plotly object. This change ensures:

  - When calling `qprogram.draw()` or  `platform.draw(qprogram)` directly, the figure is displayed.
  - When assigning it to a variable (e.g., `plotly_figure = qprogram.draw()` or  `plotly_figure = platform.draw(qprogram)`), the figure is stored but not automatically shown (since `figure.show()` has been removed from QbloxDraw).

  If the user needs access to the underlying data, it can be retrieved as follows:

  ```
  plotly_figure = qprogram.draw()
  plotly_figure.data
  ```

Note: QbloxDraw class continues to return both, the plotly object and the dictionary of raw data.
[#963](https://github.com/qilimanjaro-tech/qililab/pull/963)

- Previously, QbloxDraw returned only the raw data being plotted. Now, the class returns both the Plotly Figure object and the raw data. This has been extended to qprogram and platform:

```
plotly_figure, data_draw = qprogram.draw()
plotly_figure, data_draw = platform.draw(qprogram)
```

[#960](https://github.com/qilimanjaro-tech/qililab/pull/960)

- The R&S SGS100a driver has now the capability to change the operation mode between normal mode and bypass mode. The default mode is the normal mode. The allowed strings for each mode
  in the settings are `normal` and `bypass`. If the instrument is reset the native instrument configuration defaults to normal.
  [#957](https://github.com/qilimanjaro-tech/qililab/pull/957)

- Implementation of the Sudden Net Zero (SNZ) waveform to be able to realise better fidelity two qubit gates.
  [#952](https://github.com/qilimanjaro-tech/qililab/pull/952)

- The driver of the VNA has been simplified: all files related to Agilent E5071B have been removed, only Keysight E5080B remains. The file structure has been refactored to align with the architecture used by other instruments in Qililab. The file 'driver_keysight_e5080b' is meant to be submitted to the public repo QCoDeS contrib drivers, conditional on their approval. The testing file for the driver 'test_driver_e50808b.py', alongside the file used to simulate the instrument 'Keysight_E5080B.yaml' will also be submitted. The data acquisition process now follows a status-check-based polling loop. The instrument is queried repeatedly using the command "STAT:OPER:COND?". Before each retrieval, a delay of 0.5 seconds is introduced to prevent overloading the instrument. The command returns an integer representing a bitmask indicating the status of the VNA's operation. A bitwise operation is performed to determine the readiness for data retrieval, this is done differently depending on whether the number of averages is 1 or greater:

  - For averages greater than 1: the data can be acquired when bit 8 is set (typically, bit 10 gets enabled after the first average, hence the command usually returns 1280 in decimal or 10100000000 in binary)
  - For averages equal to 1: the data can be acquired when bit 10 is set (bit 8 does not get set in this case, the expected response is 1024 in decimal or 10000000000 in binary)

- For the plots outputted by Qblox Draw, the name legend will now be a concatenation of the bus name and "Flux", similar to I and Q when hardware modulation is enabled.

- An additional argument has been added, to Qblox Draw, time_window. It allows the user to stop the plotting after the specified number of ns have been plotted. The plotting might not be the exact number of ns inputted. For example, if the time_window is 100 ns but there is a play operation of 150 ns, the plots will display the data until 150 ns.
  [#933](https://github.com/qilimanjaro-tech/qililab/pull/933)

- Added measurements databases into the results saving structure all the architecture for them is located inside `results/database.py`. Added functionality for stream array using databases through `platform.database_saving` and through the class `StreamArray`, legacy `stream_array()` function still works as usual for retrocompatibility.
  [#928](https://github.com/qilimanjaro-tech/qililab/pull/928)
  [#1014](https://github.com/qilimanjaro-tech/qililab/pull/1014)

- Added SQLAlchemy and xarray (usefull tool for measurements) to the dependencies as they are required for databases.
  [#928](https://github.com/qilimanjaro-tech/qililab/pull/928)

- Relocated save_results and load_results from data_management to result/result_management.py for structure consistency. The load_results functions has been slightly changed to take into account different structures of data.
  [#928](https://github.com/qilimanjaro-tech/qililab/pull/928)

- Add base_path as an input for stream_array and an optional parameter for the experiment class, qililab cannot have the data path hardcoded.
  [#936](https://github.com/qilimanjaro-tech/qililab/pull/936)

- In the VNA Driver for Keysight E5080B, an update_settings function has been implemented, it allows to efresh all settings inside qililab by querying the VNA.

- The sweep time and sweep time auto parameters have been added in the qcodes like driver and also in the wrapper.

- The sims file used to test the qcode like driver file has been moved to a similar location as qcodes (\\qililab\\src\\qililab\\instruments\\sims).
  [#943](https://github.com/qilimanjaro-tech/qililab/pull/943)

- Modified Streamarray to allow for np.complexfloat values following VNA results. This process has been automatized and requires no input from the user.
  [#941](https://github.com/qilimanjaro-tech/qililab/pull/941)

- VNA Driver Keysight E5080B:

  - Added triggerring related parameters. The parameters included are: sweep_group_count, trigger_source, trigger_type, trigger_slope, accept_before_armed. The first four have been included in the qcode type driver and the qililab wrapper; the last has only been added to the qcodes type driver to avoid cluttering the qililab code with parameters not required.
  - The expected data type has been added to all set_parameters
  - In the initial_setup, all parameters are now set, the conditionals have been removed. Now the VNA itself will show an error if two uncompatible parameters are being set.
    [#944](https://github.com/qilimanjaro-tech/qililab/pull/944)

- QbloxDraw:

  - The code is now tracking real time/classical time. The implications are the following:
    - A play can interrupt a preceeding play - this replicates the hardware behaviour.
    - Acquisitions are now plotted, when hovering the mouse on the plot, the user can see the index of the acquisition (they are plotted by default but this can be set to False if desired with the argument 'acquisition_showing').
    - Acquire and Play can overlap each other as they are real time commands - this replicates the hardware behaviour.
      The integration length of the acquire is retrieved from the platform if given. If plotting directly from qprogram, the integration length is set as the duration of the acquire.
  - The sub and not commands have been implemented.
  - If QbloxDraw is given a Q1ASM command it is not programmed for, it will raise a NotImplementedError.
  - The \_handle_play() used to loop through all the waveform indices, now it exits in the loop as soon as I and Q have been found, this is more efficient.
  - When running the code from the platform, the bus_mapping can be provided.
  - The overall plotting design has been improved. A plotly colour plaette is used. The I and Q are the same color but in a different shade.

[#945](https://github.com/qilimanjaro-tech/qililab/pull/945)

- Added the database implementation inside `Experiment`. `load_db_manager` function added to platform to add the db_manager. For `Experiment` class, added an input variable (`platform.save_experiment_results_in_database`) to define if working with databases or not (default set as True), if True, the database is automatically generated using the `Experiment` variables as information.

Code example:

```
...
platform.load_db_manager(db_ini_path = "path")  # To load the database manager. Optional path.
platform.save_experiment_results_in_database = True  # Default is True.
experiment = Experiment(label="Experiment_name", description = "optional description")
platform.execute_experiment(experiment)
...
```

[#938](https://github.com/qilimanjaro-tech/qililab/pull/938)
[#997](https://github.com/qilimanjaro-tech/qililab/pull/997)

- Minor modification at database `DatabaseManager`, as it now requires the config file to contain a `base_path_local`, `base_path_shared` and `data_write_folder`. following the structure:

```
[postgresql]
user =
passwd =
host = haldir.localdomain
port = 9999
database = postgres
base_path_local = "/mnt/home.local/"
base_path_shared = "/home/"
data_write_folder = "shared_measurement_haldir"
```

The data automatically selects between the local or shared domains depending on availability, always prioritizing local domains but if not available choosing the shared domain.

[#951](https://github.com/qilimanjaro-tech/qililab/pull/951)

- Modified smoothed square waveform class `FlatTop(amplitude, duration, smooth_duration, buffer = 0)` which works similar to the `Square` waveform with an additional smoothing on the edges. The only additional parameters are the smoothing duration and the buffer time. In `QbloxCompiler` if the duration exceeds a threshold of 100 ns the pulses are divide into two arbitrary pulses at the beginning and the end for the smooth parts and a loop of square pulses in the middle, with the exact same behavior as `Square` pulses.
  [#969](https://github.com/qilimanjaro-tech/qililab/pull/969)

- Modified `StreamArray` to work with live plot. Now the H5 file has the `swmr_mode` set as true allowing for live reading and `StreamArray`'s `__enter__` and `__setitem__` have `file.flush()` to update the H5 live. Moved `create_dataset` to `__enter__` instead of `__setitem__` to allow for live plot while acounting for VNA results with different data structure. Modified the `experiment_completed` to set as `True` after the execution, now in case of a crash the experiment will not be set as Completed.
  [#966](https://github.com/qilimanjaro-tech/qililab/pull/966)
  [#976](https://github.com/qilimanjaro-tech/qililab/pull/976)

- Modified the `experiment_completed` to set as `True` after the execution, now in case of a crash the experiment will not be set as Completed.
  [#972](https://github.com/qilimanjaro-tech/qililab/pull/972)

- Added new functions to DatabaseManager to support more efficient loading of data for live-plotting application. Such as get_platform and get_qprogram.
  [#979](https://github.com/qilimanjaro-tech/qililab/pull/979)

- Added `ql.load_by_id(id)` in qililab, This function allows to retrieve the data path of a measurement with the given id without creating a `DatabaseManager` instance. This function is intended to be used inside notebooks using slurm as `DatabaseManager` cannot be submitted.
  [#986](https://github.com/qilimanjaro-tech/qililab/pull/986)

### Breaking changes

- Modified file structure for functions `save_results` and `load_results`, previously located inside `qililab/src/qililab/data_management.py` and now located at `qililab/src/qililab/result/result_management.py`. This has been done to improve the logic behind our libraries. The init structure still works in the same way, `import qililab.save_results` and `import qililab.load_results` still works the same way.
  [#928](https://github.com/qilimanjaro-tech/qililab/pull/928)

- Set database saving and live plotting to `False` by default during experiment execution.
  [#999](https://github.com/qilimanjaro-tech/qililab/pull/999)

### Deprecations / Removals

### Documentation

### Bug fixes

- Qblox Draw read the dac offsets of RF modules (parameters: `OUT0_OFFSET_PATH0`, `OUT0_OFFSET_PATH1`, `OUT1_OFFSET_PATH0` and `OUT1_OFFSET_PATH1`) in Volt, although they are specified in millivolts. This has been fixed by converting the value to Volts.
  [#1033](https://github.com/qilimanjaro-tech/qililab/pull/1033)

- Qblox Draw- When dealing with real time and classical time, the real duration was put instead of the wait duration. Note: do not include this comment in the next release changelog as the bug was not in the previous release.

- Fixed a bug in the QBlox Compiler handling of the wait, long waits that were a multiple of 65532 (the maximum wait) up to 65535 were giving out an error. This has been solved by checking if the remainder would be below 4. If the remainder is 0 it appends a wait of 65532 and if the remainder is between 1 and 3, the duration of the last wait is computed as : `(INST_MAX_WAIT + remainder) - INST_MIN_WAIT` (where `INST_MAX_WAIT` is 65532 and `INST_MIN_WAIT` is 4) and a wait of `INST_MIN_WAIT` is added.
  [#1006](https://github.com/qilimanjaro-tech/qililab/pull/1006)

- Exposed `Platform` in the global namespace.
  [#1002](https://github.com/qilimanjaro-tech/qililab/pull/1002)

- Fixed a bug in the reshaping of MeasurementResults within the ExperimentResults.
  [#999](https://github.com/qilimanjaro-tech/qililab/pull/999)

- Qblox Draw: Previously, when plotting from the platform, the integration length was incorrectly taken from the runcard parameter. However, since Qililab currently only implements acquire_weighted, the integration length should instead be determined by the duration of the weight.
  This has been corrected and now the behaviour of the acquire is the same when plotting from the platform or the qprogram.
  The integration length is defined as the duration of the acquire, not the weight, because Qililab ensures they are always equal. As a result, two acquires cannot overlap in Qililab. However, in QbloxDraw’s logic, interruptions remain possible, similar to Play.
  [#982](https://github.com/qilimanjaro-tech/qililab/pull/982)

- Removed the unsupported zorder kwarg from QbloxDraw plotting to prevent Plotly errors across environments.
  [#974](https://github.com/qilimanjaro-tech/qililab/pull/974)

- A bug on the tests of Qblox Draw has been fixed. Previously, the test compared `figure.data` using the position of items in the list. Since the order of items can change, this caused inconsistent results. The test now compares the data based on the bus name.
  [#965](https://github.com/qilimanjaro-tech/qililab/pull/965)

- For Qblox Draw, the move commands  of the Q1ASM were being read correctly once but were not being updated after - this caused problem with loops.

- A 4ns has been added when an acquire_weighed command is added to account for the extra clock cycle
  [#933](https://github.com/qilimanjaro-tech/qililab/pull/933)

- Qblox Draw: Corrected bug with time window and nested loops- now after the code exits the recursive loop, the code checks the time window flag status and exits if needed.
  [#937](https://github.com/qilimanjaro-tech/qililab/pull/937)

- VNA Driver Keysight E5080B:

  - The user can now set through the platform the parameters of type Enums, the enums were not being capitalised. - The bounds in the frequency span of the qcodes type driver have been removed as they were wrong.
  - The bounds of the points in the qcodes type driver have been modified to range from 1 to 100003.
    [#943](https://github.com/qilimanjaro-tech/qililab/pull/943)

- QbloxDraw:

  - The sequencer offsets given from the runcard (offset_i and offset_q in the runcard) were being applied similarly to the DAC offsets, when they should have been treated like the Q1ASM offsets - this has been fixed and those sequencer offsets havee been renamed sequencer_runcard_offset_i and  sequencer_runcard_offset_q instead of ac_offsets_i and ac_offsets_q for improved clarity.
  - get_value() in the QbloxDraw class now checks that the given string is a float, it used to check x.isdigit() which didn't work for negative values.
    [#945](https://github.com/qilimanjaro-tech/qililab/pull/945)

- Fixed a bug for `StreamArray` while using dictionary structures for the loops. Now the order is correct and the data is saved in the correct h5 file format.
  [#953](https://github.com/qilimanjaro-tech/qililab/pull/953)

- Quick fix for set_parameter of scope_store_enabled. Now it executes the correct Qblox functions to record the scope.
  [#956](https://github.com/qilimanjaro-tech/qililab/pull/956)
  [#959](https://github.com/qilimanjaro-tech/qililab/pull/959)

- Added an integer transformation for the play pulse duration at the `QbloxCompiler` `compile`. Before this fix, if a user introduced a pulse duration as a float and greater than 100 ns in `qp.play`, the program would crash with a weir and difficul to trace error report. Now this is fixed.
  [#969](https://github.com/qilimanjaro-tech/qililab/pull/969)

- Fixed an error inside set_parameter for OUT0_ATT and OUT1_ATT for the QRM-RF and QCM-RF. When the device was disconnected qililab tried to get the non existent device. not it executes as expected.
  [#973](https://github.com/qilimanjaro-tech/qililab/pull/973)

- Fixed `FluxVector.set_crosstalk_from_bias(...)` and `platform.set_bias_to_zero(...)` related to automatic crosstalk compensation. Now the bias is set to 0 correctly and the fluxes are set to the correct value based on the offset.
  [#983](https://github.com/qilimanjaro-tech/qililab/pull/983)

- Fixed documentation for results `counts`, now it warns the user that instead of `num_avg` they must use `num_bins`.
  [#989](https://github.com/qilimanjaro-tech/qililab/pull/989)

- Fixed an error impeding two instances of QDAC2 to be executed through platform.connect when the runcard included 2 different `qdevil_qdac2` controllers inside `instrument_controllers`.
  [#990](https://github.com/qilimanjaro-tech/qililab/pull/990)

- Qblox module `desynch_sequencers` now iterates over instrument_controllers in the Runcard, instead than the plain instruments, solving a bug, where a discrepancy in the runcard between both used to error, trying to desynch an instrument that wasn't connected (connect loops instrument_controllers, not instruments too).
  [#964](https://github.com/qilimanjaro-tech/qililab/pull/964)<|MERGE_RESOLUTION|>--- conflicted
+++ resolved
@@ -2,13 +2,11 @@
 
 ### New features since last release
 
-<<<<<<< HEAD
 - Updated `qibo` to version 0.2.20, and to fit the requirements `numpy` has been updated to 2.2.6 and `pandas` to 2.2.3.
   [#970](https://github.com/qilimanjaro-tech/qililab/pull/970)
-=======
+
 - Introduced a Pydantic-powered `QililabSettings` that centralizes runtime configuration, with the singleton `get_settings()` pulling values from multiple sources so teams can pick what fits their workflow. Settings still default to sensible values, but can be overridden directly in code by editing the fields (handy for tests or ad-hoc scripts), by exporting environment variables (for example `QILILAB_EXPERIMENT_RESULTS_BASE_PATH=/data/qililab`), or by dropping the same keys into a project-level `.env` file that is auto-discovered and parsed.
   [#1025](https://github.com/qilimanjaro-tech/qililab/pull/1025)
->>>>>>> 846db4ac
 
 ### Improvements
 
