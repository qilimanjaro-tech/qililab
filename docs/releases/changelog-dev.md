--- conflicted
+++ resolved
@@ -4,14 +4,14 @@
 
 ### Improvements
 
-<<<<<<< HEAD
+
 - Improved acquisition result handling in the QBlox Compiler.
 
   Previously, each acquisition was assigned a unique acquisition index, which meant that a single qprogram could only contain up to 32 acquisitions per bus (due to QBlox’s limit of 32 indices).
   Now, acquisitions at the same nested level reuse the same acquisition index while incrementing the bin index. This removes the 32-acquisition limit in most cases. A `ValueError` is raised only if more than 32 acquisitions occur at different nested levels.
   Since the results retrieved from QBlox are now intertwined, a new function `_unintertwined_qblox_results` has been introduced in `platform`. This function called by `_execute_qblox_compilation_output method` and `execute_compilation_outputs_parallel` separates each acquisition into its own QbloxMeasurementResult object.
 [#998](https://github.com/qilimanjaro-tech/qililab/pull/998)
-=======
+
 - This update introduces a new mechanism that allows the library to optionally import either full concrete  implementations or lightweight stubs, depending on the user’s environment and installed dependencies. As part of this improvement, all Quantum Machines–related components have been reorganized under the `extra/quantum-machines` module hierarchy for better modularity and maintainability. Additionally, the Quantum Machines integration has been moved to the `[project.optional-dependencies]` section of the configuration, enabling users to install it only when needed.
 
   For example, to install the base library without any optional dependencies, run:
@@ -39,7 +39,6 @@
   ```
 
   [#995](https://github.com/qilimanjaro-tech/qililab/pull/995)
->>>>>>> 15c65bb9
 
 - Update qblox-instruments to 0.16.0 and qblox firmware to 0.11
 [#1015](https://github.com/qilimanjaro-tech/qililab/pull/1015)
