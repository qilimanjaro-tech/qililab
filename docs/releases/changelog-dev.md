# Release dev (development release)

### New features since last release

- Added the Qblox-specific `set_markers()` method in `QProgram`. This method takes a 4-bit binary mask as input, where `0` means that the associated marker will be open (no signal) and `1` means that the associated marker will be closed (signal). The mapping between bit indexes and markers depends on the Qblox module that the compiled `QProgram` will run on.

  Example:

  ```Python
  qp = QProgram()
  qp.qblox.set_markers(bus='drive_q0', mask='0111')
  ```

  [#747](https://github.com/qilimanjaro-tech/qililab/pull/747)

- Added `set_markers_override_enabled_by_port` and `set_markers_override_value_by_port` methods in `QbloxModule` to set markers through QCoDeS, overriding Q1ASM values.

  [#747](https://github.com/qilimanjaro-tech/qililab/pull/747)

- Added `threshold_rotations` argument to `compile()` method in `QProgram`. This argument allows to use rotation angles on measurement instructions if not specified. Currently used to use the angle rotations specified on the runcard (if any) so the user does not have to explicitly pass it as argument to the measure instruction.  Used for classification of results in Quantum Machines's modules. The following example shows how to specify this value on the runcard.

  Example:

  ```JSON
  buses:
  - alias: readout_q0_bus
    system_control:
      name: readout_system_control
      instruments: [QMM]
    port: readout_line_q0
    distortions: []
  ...
  instruments:
    - name: quantum_machines_cluster
      alias: QMM
      firmware: ...
      ...
      elements:
      - bus: readout_q0_bus
        rf_inputs:
          octave: octave1
          port: 1
        rf_outputs:
          octave: octave1
          port: 1
        time_of_flight: 160
        smearing: 0
        intermediate_frequency: 10.0e+6
        threshold_rotation: 0.5
        threshold: 0.03
      ...
  ```

  [#759](https://github.com/qilimanjaro-tech/qililab/pull/759)

<<<<<<< HEAD
- Added loopbacks in the octave config file for qua following the documentation at https://docs.quantum-machines.co/1.2.0/qm-qua-sdk/docs/Guides/octave/?h=octaves#setting-the-octaves-clock. By default only port 1 of the octave is linked with a local demodulator, to work with the rest of the ports at the back ports must be connected based on the Octave Block Diagram [https://docs.quantum-machines.co/1.2.0/qm-qua-sdk/docs/Hardware/octave/#octave-block-diagram]. Where `Synth` is one of the possible 3 synths and `Dmd` is one of the 2 demodulators.

  Example:

    ```
    - name: quantum_machines_cluster
        alias: QMM
        ...
        octaves:
          - name: octave1
            port: 11252
            ...
            loopbacks:
              Synth: Synth2 # Synth1, Synth2, Synth3
              Dmd: Dmd2LO # Dmd1LO, Dmd2LO
    ```

  [#770](https://github.com/qilimanjaro-tech/qililab/pull/770)
=======
- Added `thresholds` argument to `_execute_qprogram_with_quantum_machines` method in `Platform`. This argument allows to threshold results after the execution of the `QProgram`. It is also a new parameter that can be specified on the runcard for each readout bus. An example of the configuration of this parameter on the runcard can be found above.

  [#762](https://github.com/qilimanjaro-tech/qililab/pull/762)

>>>>>>> e8b73c61
### Improvements

- Now platform.get_parameter works for QM without the need of connecting to the machine.

- Added the option to get the time of flight and smearing information from the QM cluster
  [#751](https://github.com/qilimanjaro-tech/qililab/pull/751)

- Improved the algorithm determining which markers should be ON during execution of circuits and qprograms. Now, all markers are OFF by default, and only the markers associated with the `outputs` setting of QCM-RF and QRM-RF sequencers are turned on.

  [#747](https://github.com/qilimanjaro-tech/qililab/pull/747)

### Breaking changes

### Deprecations / Removals

- Deleted all the files in `execution` and `experiment` directories (Already obsolete).
  [#749](https://github.com/qilimanjaro-tech/qililab/pull/749)

### Documentation

### Bug fixes

- get_parameter for QM did not work due to the lack of the variable `bus_alias in self.system_control.get_parameter`. The variable has been added to the function and now get parameter does not return a crash.
  [#751](https://github.com/qilimanjaro-tech/qililab/pull/751)<|MERGE_RESOLUTION|>--- conflicted
+++ resolved
@@ -53,7 +53,10 @@
 
   [#759](https://github.com/qilimanjaro-tech/qililab/pull/759)
 
-<<<<<<< HEAD
+- Added `thresholds` argument to `_execute_qprogram_with_quantum_machines` method in `Platform`. This argument allows to threshold results after the execution of the `QProgram`. It is also a new parameter that can be specified on the runcard for each readout bus. An example of the configuration of this parameter on the runcard can be found above.
+
+  [#762](https://github.com/qilimanjaro-tech/qililab/pull/762)
+
 - Added loopbacks in the octave config file for qua following the documentation at https://docs.quantum-machines.co/1.2.0/qm-qua-sdk/docs/Guides/octave/?h=octaves#setting-the-octaves-clock. By default only port 1 of the octave is linked with a local demodulator, to work with the rest of the ports at the back ports must be connected based on the Octave Block Diagram [https://docs.quantum-machines.co/1.2.0/qm-qua-sdk/docs/Hardware/octave/#octave-block-diagram]. Where `Synth` is one of the possible 3 synths and `Dmd` is one of the 2 demodulators.
 
   Example:
@@ -72,12 +75,7 @@
     ```
 
   [#770](https://github.com/qilimanjaro-tech/qililab/pull/770)
-=======
-- Added `thresholds` argument to `_execute_qprogram_with_quantum_machines` method in `Platform`. This argument allows to threshold results after the execution of the `QProgram`. It is also a new parameter that can be specified on the runcard for each readout bus. An example of the configuration of this parameter on the runcard can be found above.
-
-  [#762](https://github.com/qilimanjaro-tech/qililab/pull/762)
-
->>>>>>> e8b73c61
+ 
 ### Improvements
 
 - Now platform.get_parameter works for QM without the need of connecting to the machine.
