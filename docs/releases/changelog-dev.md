--- conflicted
+++ resolved
@@ -13,14 +13,11 @@
 - Raises an error when the inputed value for the QDAC is outside of the bounds provided by QM. Done in 3 ways, runcard, set_parameter RAMPING_ENABLED and set_parameter RAMPING_RATE.
 [#865](https://github.com/qilimanjaro-tech/qililab/pull/865)
 
-<<<<<<< HEAD
 - Code to enable the IQ mixer feature already part of qcode in qililab for the rohde and schwarz SGS100a
 [#872](https://github.com/qilimanjaro-tech/qililab/pull/872)
 
-=======
 - Enable square waveforms optimization for Qblox.
 [#874](https://github.com/qilimanjaro-tech/qililab/pull/874)
->>>>>>> aa607a07
 
 ### Improvements
 
