--- conflicted
+++ resolved
@@ -193,7 +193,6 @@
 
   [#747](https://github.com/qilimanjaro-tech/qililab/pull/747)
 
-<<<<<<< HEAD
 - Added pulse distorsions in `execute_qprogram` for QBlox in a similar methodology to the distorsions implemented in pulse circuits. The runcard needs to contain the same structure for distorsions as the runcards for circuits and the code will modify the waveforms after compilation (inside `platform.execute_qprogram`).
 
   Example (for Qblox)
@@ -222,11 +221,10 @@
   ```
 
   [#779](https://github.com/qilimanjaro-tech/qililab/pull/779)
-=======
+
 - Automatic method to implement the correct `upsampling_mode` when the output mode is selected as `amplified` (fluxes), the `upsampling_mode` is automatically defined as `pulsed`. In this mode, the upsampling is optimized to produce cleaner step responses.
 
   [#783](https://github.com/qilimanjaro-tech/qililab/pull/783)
->>>>>>> 2d3650ca
 
 ### Breaking changes
 
