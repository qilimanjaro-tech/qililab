# Release dev (development release)

### New features since last release

### Improvements
- For the plots outputted by Qblox Draw, the name legend will now be a concatenation of the bus name and "Flux", similar to I and Q when hardware modulation is enabled.
- An additional argument has been added, to Qblox Draw, time_window. It allows the user to stop the plotting after the specified number of ns have been plotted. The plotting might not be the exact number of ns inputted. For example, if the time_window is 100 ns but there is a play operation of 150 ns, the plots will display the data until 150 ns.
[#933](https://github.com/qilimanjaro-tech/qililab/pull/933)

<<<<<<< HEAD
- Add base_path as an input for stream_array and an optional parameter for the experiment class, qililab cannot have the data path hardcoded.
[#936](https://github.com/qilimanjaro-tech/qililab/pull/936)
=======
- Added measurements databases into the results saving structure all the architecture for them is located inside `results/database.py`. Added functionality for stream array using databases through `platform.database_saving` and through the class `StreaArray`, legacy `stream_array()` function still works as usual for retrocompatibility.
[#928](https://github.com/qilimanjaro-tech/qililab/pull/928)

- Added SQLAlchemy and xarray (usefull tool for measurements) to the dependencies as they are required for databases.
[#928](https://github.com/qilimanjaro-tech/qililab/pull/928)

- Relocated save_results and load_results from data_management to result/result_management.py for structure consistency. The load_results functions has been slightly changed to take into account different structures of data.
[#928](https://github.com/qilimanjaro-tech/qililab/pull/928)
>>>>>>> 7c0b0128

### Breaking changes

### Deprecations / Removals

### Documentation

### Bug fixes
- For Qblox Draw, the move commands  of the Q1ASM were being read correctly once but were not being updated after - this caused problem with loops.
- A 4ns has been added when an acquire_weighed command is added to account for the extra clock cycle
[#933](https://github.com/qilimanjaro-tech/qililab/pull/933)

- Qblox Draw: Corrected bug with time window and nested loops- now after the code exits the recursive loop, the code checks the time window flag status and exits if needed.
[#937](https://github.com/qilimanjaro-tech/qililab/pull/937)<|MERGE_RESOLUTION|>--- conflicted
+++ resolved
@@ -7,10 +7,6 @@
 - An additional argument has been added, to Qblox Draw, time_window. It allows the user to stop the plotting after the specified number of ns have been plotted. The plotting might not be the exact number of ns inputted. For example, if the time_window is 100 ns but there is a play operation of 150 ns, the plots will display the data until 150 ns.
 [#933](https://github.com/qilimanjaro-tech/qililab/pull/933)
 
-<<<<<<< HEAD
-- Add base_path as an input for stream_array and an optional parameter for the experiment class, qililab cannot have the data path hardcoded.
-[#936](https://github.com/qilimanjaro-tech/qililab/pull/936)
-=======
 - Added measurements databases into the results saving structure all the architecture for them is located inside `results/database.py`. Added functionality for stream array using databases through `platform.database_saving` and through the class `StreaArray`, legacy `stream_array()` function still works as usual for retrocompatibility.
 [#928](https://github.com/qilimanjaro-tech/qililab/pull/928)
 
@@ -19,7 +15,9 @@
 
 - Relocated save_results and load_results from data_management to result/result_management.py for structure consistency. The load_results functions has been slightly changed to take into account different structures of data.
 [#928](https://github.com/qilimanjaro-tech/qililab/pull/928)
->>>>>>> 7c0b0128
+
+- Add base_path as an input for stream_array and an optional parameter for the experiment class, qililab cannot have the data path hardcoded.
+[#936](https://github.com/qilimanjaro-tech/qililab/pull/936)
 
 ### Breaking changes
 
