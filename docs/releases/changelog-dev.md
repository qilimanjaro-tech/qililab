--- conflicted
+++ resolved
@@ -4,7 +4,6 @@
 
 ### New features since last release
 
-<<<<<<< HEAD
 - Distorsions have been improved:
 
   They now work for negative and snz envelopes (both positive and engatives)
@@ -14,10 +13,9 @@
   And finally we also have added the option to skip the automatic normalization that we do, setting the parameter `auto_norm` to `False`, (defaults to `True`).
 
   [#512](https://github.com/qilimanjaro-tech/qililab/pull/512)
-=======
+
 - Fixed bug which did not allow gaussian waveforms to have amplitude 0
   [#471](https://github.com/qilimanjaro-tech/qililab/pull/471)
->>>>>>> 7329a6d9
 
 - Delete `Schema` class from `Platform` and `RuncardSchema` classes (and from the rest of qililab).
 
