# Release dev (development release)

### New features since last release

- We have introduced an optimization in the QbloxCompiler that significantly reduces memory usage when compiling square waveforms. The compiler now uses a heuristic algorithm that segments long waveforms into smaller chunks and loops over them. This optimization follows a two-pass search:

  1. **First Pass**: The compiler tries to find a chunk duration that divides the total waveform length evenly (i.e., remainder = 0).
  1. **Second Pass**: If no exact divisor is found, it looks for a chunk duration that leaves a remainder of at least 4 ns. This leftover chunk is large enough to be stored or handled separately.

  Each chunk duration is restricted to the range (\[100, 500\]) ns, ensuring that chunks are neither too small (leading to excessive repetitions) nor too large (risking out-of-memory issues). If no duration within (\[100, 500\]) ns meets these remainder constraints, the compiler defaults to using the original waveform in its entirety.
  [#861](https://github.com/qilimanjaro-tech/qililab/pull/861)

- Raises an error when the inputed value for the QDAC is outside of the bounds provided by QM. Done in 3 ways, runcard, set_parameter RAMPING_ENABLED and set_parameter RAMPING_RATE.
[#865](https://github.com/qilimanjaro-tech/qililab/pull/865)

- Enable square waveforms optimization for Qblox.
[#874](https://github.com/qilimanjaro-tech/qililab/pull/874)

### Improvements

- Updated qm-qua to stable version 1.2.1. And close other machines has been set to True as now it closes only stated ports.
  [#854](https://github.com/qilimanjaro-tech/qililab/pull/854)

<<<<<<< HEAD
- Improvements to Digital Transpilation:

  - Move `optimize` flag, for actual optional optimizations (& Improve `optimize` word use in methods names)
  - Make `Transpilation`/`execute`/`compile` only for single circuits (unify code standard across `qililab`)
  - Make `Transpilation` efficient, by not constructing the `Circuit` class so many times, between methods
  - Pass a transpilation `kwargs` as a TypedDict instead of so many args in `platform`/`qililab`'s `execute(...)`
  - Improve documentation on transpilation, simplifying it in `execute()`'s, and creating Transpilation new section.

  [#862](https://github.com/qilimanjaro-tech/qililab/pull/862)

- Added optimizations for Digital Transpilation for Native gates:

  - Make bunching of consecutive Drag Gates, with same phi's
  - Make the deletion of gates with no amplitude

  [#863](https://github.com/qilimanjaro-tech/qililab/pull/863)
=======
- Now the QM qprogram compiler is able to generate the correct stream_processing while the average loop is inside any other kind of loop, before it was only able to be located on the outermost loop due to the way qprogram generated the stream_processing.
  [#880](https://github.com/qilimanjaro-tech/qililab/pull/880)
>>>>>>> 000eafea

### Breaking changes

### Deprecations / Removals

- Removed quick fix for the timeout error while running with QM as it has been fixed.
  [#854](https://github.com/qilimanjaro-tech/qililab/pull/854)

### Documentation

### Bug fixes

- Restore the vna driver as it was deleted.
  [#857](https://github.com/qilimanjaro-tech/qililab/pull/857)

- Fixed an issue where appending a configuration to an open QM instance left it hanging. The QM now properly closes before reopening with the updated configuration.
  [#851](https://github.com/qilimanjaro-tech/qililab/pull/851)

- Fixed an issue where turning off voltage/current source instruments would set to zero all dacs instead of only the ones specified in the runcard.
  [#819](https://github.com/qilimanjaro-tech/qililab/pull/819)

- Fixed the shareable trigger in the runcard to make every controller shareable while close other machines is set to false (current default) for QM. Improved shareable for OPX1000 as now it only requires to specify the flag on the fem. Now Octave name inside runcard requires to be the same as the one inside the configuration (now it has the same behavior as the cluster and opx controller).
  [#854](https://github.com/qilimanjaro-tech/qililab/pull/854)<|MERGE_RESOLUTION|>--- conflicted
+++ resolved
@@ -21,7 +21,6 @@
 - Updated qm-qua to stable version 1.2.1. And close other machines has been set to True as now it closes only stated ports.
   [#854](https://github.com/qilimanjaro-tech/qililab/pull/854)
 
-<<<<<<< HEAD
 - Improvements to Digital Transpilation:
 
   - Move `optimize` flag, for actual optional optimizations (& Improve `optimize` word use in methods names)
@@ -38,10 +37,9 @@
   - Make the deletion of gates with no amplitude
 
   [#863](https://github.com/qilimanjaro-tech/qililab/pull/863)
-=======
+
 - Now the QM qprogram compiler is able to generate the correct stream_processing while the average loop is inside any other kind of loop, before it was only able to be located on the outermost loop due to the way qprogram generated the stream_processing.
   [#880](https://github.com/qilimanjaro-tech/qililab/pull/880)
->>>>>>> 000eafea
 
 ### Breaking changes
 
