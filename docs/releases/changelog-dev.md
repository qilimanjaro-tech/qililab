# Release dev (development release)

### New features since last release

<<<<<<< HEAD
- Added a try/except clause when executing a QProgram on Quantum Machines cluster that controls the execution failing to perform a turning off of the instrument so the _qm object gets
removed. This, plus setting the close_other_machines=True by default allows to open more than one QuantumMachines VM at the same time to allow more than one experimentalist to work at the same time in the cluster.

[#760](https://github.com/qilimanjaro-tech/qililab/pull/760/)
=======
- Add `__str__` method to qprogram. The string is a readable qprogram.
  [#767](https://github.com/qilimanjaro-tech/qililab/pull/767)

- Add workflow for the execution of annealing programs.
  Example:

  ```python
  import qililab as ql

  platform = ql.build_platform("examples/runcards/galadriel.yml")
  anneal_program_dict = [
    {qubit_0": {"sigma_x" : 0, "sigma_y": 0, "sigma_z": 1, "phix":1, "phiz":1},
      "qubit_1": {"sigma_x" : 0.1, "sigma_y": 0.1, "sigma_z": 0.1},
      "coupler_0_1": {"sigma_x" : 1, "sigma_y": 0.2, "sigma_z": 0.2}
     },
    {"qubit_0": {"sigma_x" : 0.1, "sigma_y": 0.1, "sigma_z": 1.1},
      "qubit_1": {"sigma_x" : 0.2, "sigma_y": 0.2, "sigma_z": 0.2},
      "coupler_0_1": {"sigma_x" : 0.9, "sigma_y": 0.1, "sigma_z": 0.1}
     },
     {"qubit_0": {"sigma_x" : 0.3, "sigma_y": 0.3, "sigma_z": 0.7},
      "qubit_1": {"sigma_x" : 0.5, "sigma_y": 0.2, "sigma_z": 0.01},
      "coupler_0_1": {"sigma_x" : 0.5, "sigma_y": 0, "sigma_z": -1}
      }
  ]

  results = platform.execute_anneal_program(anneal_program_dict=anneal_program_dict,transpiler=lambda delta, epsilon: (delta, epsilon), averages=100_000)
  ```

  Alternatively, each step of the workflow can be executed separately i.e. the following is equivalent to the above:

  ```python
  import qililab as ql

  platform = ql.build_platform("examples/runcards/galadriel.yml")
  anneal_program_dict = [...]  # same as in the above example
  # intialize annealing program class
  anneal_program = ql.AnnealingProgram(
      platform=platform, anneal_program=anneal_program_dict
  )
  # transpile ising to flux, now flux values can be accessed same as ising coeff values
  # eg. for phix qubit 0 at t=1ns anneal_program.anneal_program[1]["qubit_0"]["phix"]
  anneal_program.transpile(lambda delta, epsilon: (delta, epsilon))
  # get a dictionary {control_flux: (bus, waveform) from the transpiled fluxes
  anneal_waveforms = anneal_program.get_waveforms()
  # from here on we can create a qprogram to execute the annealing schedule
  ```

  [#767](https://github.com/qilimanjaro-tech/qililab/pull/767)
>>>>>>> 29f83778

- Added `CrosstalkMatrix` class to represent and manipulate a crosstalk matrix, where each index corresponds to a bus. The class includes methods for initializing the matrix, getting and setting crosstalk values, and generating string representations of the matrix.

  Example:

  ```Python
  # Create an empty crosstalk matrix
  crosstalk_matrix = CrosstalkMatrix()

  # Add crosstalk values, where the keys are in matrix shape [row][column]
  crosstalk_matrix["bus1"]["bus2"] = 0.9
  crosstalk_matrix["bus2"]["bus1"] = 0.1

  # Alternatively, create a matrix from a collection of buses.
  # All crosstalk values are initialized to 1.0
  crosstalk_matrix = CrosstalkMatrix.from_buses({"bus1", "bus2", "bus3"})

  # Get a formatted string representation of the matrix
  #        bus1     bus2     bus3
  # bus1   \        1.0      1.0
  # bus2   1.0      \        1.0
  # bus3   1.0      1.0      \

  print(crosstalk_matrix)
  ```

- Added the Qblox-specific `set_markers()` method in `QProgram`. This method takes a 4-bit binary mask as input, where `0` means that the associated marker will be open (no signal) and `1` means that the associated marker will be closed (signal). The mapping between bit indexes and markers depends on the Qblox module that the compiled `QProgram` will run on.

  Example:

  ```Python
  qp = QProgram()
  qp.qblox.set_markers(bus='drive_q0', mask='0111')
  ```

  [#747](https://github.com/qilimanjaro-tech/qililab/pull/747)

- Added `set_markers_override_enabled_by_port` and `set_markers_override_value_by_port` methods in `QbloxModule` to set markers through QCoDeS, overriding Q1ASM values.

  [#747](https://github.com/qilimanjaro-tech/qililab/pull/747)

- Added `threshold_rotations` argument to `compile()` method in `QProgram`. This argument allows to use rotation angles on measurement instructions if not specified. Currently used to use the angle rotations specified on the runcard (if any) so the user does not have to explicitly pass it as argument to the measure instruction.  Used for classification of results in Quantum Machines's modules. The following example shows how to specify this value on the runcard.

  Example:

  ```JSON
  buses:
  - alias: readout_q0_bus
    system_control:
      name: readout_system_control
      instruments: [QMM]
    port: readout_line_q0
    distortions: []
  ...
  instruments:
    - name: quantum_machines_cluster
      alias: QMM
      firmware: ...
      ...
      elements:
      - bus: readout_q0_bus
        rf_inputs:
          octave: octave1
          port: 1
        rf_outputs:
          octave: octave1
          port: 1
        time_of_flight: 160
        smearing: 0
        intermediate_frequency: 10.0e+6
        threshold_rotation: 0.5
        threshold: 0.03
      ...
  ```

  [#759](https://github.com/qilimanjaro-tech/qililab/pull/759)

- Added `thresholds` argument to `_execute_qprogram_with_quantum_machines` method in `Platform`. This argument allows to threshold results after the execution of the `QProgram`. It is also a new parameter that can be specified on the runcard for each readout bus. An example of the configuration of this parameter on the runcard can be found above.

  [#762](https://github.com/qilimanjaro-tech/qililab/pull/762)

- Added `filter` argument inside the qua config file compilation from runcards with qm clusters. This is an optional element for distorsion filters that includes feedforward and feedback, two distorion lists for distorsion compensation and fields in qua config filter. These filters are calibrated and then introduced as compensation for the distorsions of the pulses from external sources such as Bias T. The runcard now might include the new filters (optional):

  Example:

  ```
  instruments:
  - name: quantum_machines_cluster
    alias: QMM
    firmware: 0.7.0
    ...
    controllers:
        - name: con1
          analog_outputs:
          - port: 1
            offset: 0.0
            filter:
              feedforward: [0.1,0.1,0.1]
              feedback: [0.1,0.1,0.1]
    ...
  ```

  [#768](https://github.com/qilimanjaro-tech/qililab/pull/768)

- Added loopbacks in the octave config file for qua following the documentation at https://docs.quantum-machines.co/1.2.0/qm-qua-sdk/docs/Guides/octave/?h=octaves#setting-the-octaves-clock. By default only port 1 of the octave is linked with a local demodulator, to work with the rest of the ports at the back ports must be connected based on the Octave Block Diagram \[https://docs.quantum-machines.co/1.2.0/qm-qua-sdk/docs/Hardware/octave/#octave-block-diagram\]. Where `Synth` is one of the possible 3 synths and `Dmd` is one of the 2 demodulators.

  Example:

  ```
  - name: quantum_machines_cluster
      alias: QMM
      ...
      octaves:
        - name: octave1
          port: 11252
          ...
          loopbacks:
            Synth: Synth2 # Synth1, Synth2, Synth3
            Dmd: Dmd2LO # Dmd1LO, Dmd2LO
  ```

  [#770](https://github.com/qilimanjaro-tech/qililab/pull/770)

### Improvements

- Now platform.get_parameter works for QM without the need of connecting to the machine.

- Added the option to get the time of flight and smearing information from the QM cluster
  [#751](https://github.com/qilimanjaro-tech/qililab/pull/751)

- Improved the algorithm determining which markers should be ON during execution of circuits and qprograms. Now, all markers are OFF by default, and only the markers associated with the `outputs` setting of QCM-RF and QRM-RF sequencers are turned on.

  [#747](https://github.com/qilimanjaro-tech/qililab/pull/747)

### Breaking changes

- Big code refactor for the `calibration` module/directory, where all `comparisons`, `check_parameters`, `check_data()`,
  `check_state()`, `maintain()`, `diagnose()` and other complex unused methods have been deleted, leaving only linear calibration.

  Also some other minor improvements like:

  - `drift_timeout` is now a single one for the full controller, instead of a different one for each node.
  - Notebooks without an export are also accepted now (we will only raise error for multiple exports in a NB).
  - Extended/Improved the accepted type for parameters to input/output in notebooks, thorught json serialization.

  [#746](https://github.com/qilimanjaro-tech/qililab/pull/746)

### Deprecations / Removals

- Deleted all the files in `execution` and `experiment` directories (Already obsolete).
  [#749](https://github.com/qilimanjaro-tech/qililab/pull/749)

### Documentation

### Bug fixes

- get_parameter for QM did not work due to the lack of the variable `bus_alias in self.system_control.get_parameter`. The variable has been added to the function and now get parameter does not return a crash.
  [#751](https://github.com/qilimanjaro-tech/qililab/pull/751)

- set_parameter for intermediate frequency in quantum machines has been adapted for both OPX+ and OPX1000 following the new requirements for OPX1000 with qm-qua job.set_intermediate_frequency.
  [#764](https://github.com/qilimanjaro-tech/qililab/pull/764)<|MERGE_RESOLUTION|>--- conflicted
+++ resolved
@@ -2,12 +2,11 @@
 
 ### New features since last release
 
-<<<<<<< HEAD
 - Added a try/except clause when executing a QProgram on Quantum Machines cluster that controls the execution failing to perform a turning off of the instrument so the _qm object gets
 removed. This, plus setting the close_other_machines=True by default allows to open more than one QuantumMachines VM at the same time to allow more than one experimentalist to work at the same time in the cluster.
 
 [#760](https://github.com/qilimanjaro-tech/qililab/pull/760/)
-=======
+
 - Add `__str__` method to qprogram. The string is a readable qprogram.
   [#767](https://github.com/qilimanjaro-tech/qililab/pull/767)
 
@@ -56,7 +55,6 @@
   ```
 
   [#767](https://github.com/qilimanjaro-tech/qililab/pull/767)
->>>>>>> 29f83778
 
 - Added `CrosstalkMatrix` class to represent and manipulate a crosstalk matrix, where each index corresponds to a bus. The class includes methods for initializing the matrix, getting and setting crosstalk values, and generating string representations of the matrix.
 
