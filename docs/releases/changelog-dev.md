# Release dev (development release)

### New features since last release

<<<<<<< HEAD
- Added `Calibration` class to manage calibrated operations for QProgram, including methods to add (`add_operation`), check (`has_operation`), retrieve (`get_operation`), save (`dump`), and load (`load`) calibration data.

  Example:

  ```Python
  # Create a Calibration instance
  calibration = Calibration()

  # Define waveforms
  drag_wf = IQPair.DRAG(amplitude=1.0, duration=40, num_sigmas=4.5, drag_coefficient=-2.5)
  readout_wf = ql.IQPair(I=ql.Square(amplitude=1.0, duration=200), Q=ql.Square(amplitude=0.0, duration=200))

  # Add waveforms to the calibration as named operations
  calibration.add_operation(bus='drive_q0_bus', operation='Xpi', waveform=drag_wf)
  calibration.add_operation(bus='readout_q0_bus', operation='Measure', waveform=readout_wf)

  # Save the calibration data to a file
  calibration.dump('calibration_data.yml')

  # Load the calibration data from a file
  loaded_calibration = Calibration.load('calibration_data.yml')
  ```

  The contents of `calibration_data.yml` will be:

  ```YAML
  !Calibration
  operations:
  drive_q0_bus:
      Xpi: !IQPair
      I: &id001 !Gaussian {amplitude: 1.0, duration: 40, num_sigmas: 4.5}
      Q: !DragCorrection
          drag_coefficient: -2.5
          waveform: *id001
  readout_q0_bus:
      Measure: !IQPair
      I: !Square {amplitude: 1.0, duration: 200}
      Q: !Square {amplitude: 0.0, duration: 200}
  ```

  [#729](https://github.com/qilimanjaro-tech/qililab/pull/729)

- Introduced `qililab.yaml` namespace that exports a single `YAML` instance for common use throughout qililab. Classes can be registered to this instance with the `@yaml.register_class` decorator.

  ```Python
  from qililab.yaml import yaml

  @yaml.register_class
  class MyClass:
      ...
  ```

  `MyClass` can now be saved to and loaded from a yaml file.

  ```Python
  from qililab.yaml import yaml

  my_instance = MyClass()

  # Save to file
  with open(file="my_file.yml", mode="w", encoding="utf-8") as stream:
      yaml.dump(data=my_instance, stream=stream)

  # Load from file
  with open(file="my_file.yml", mode="r", encoding="utf8") as stream:
      loaded_instance = yaml.load(stream)
  ```

  [#729](https://github.com/qilimanjaro-tech/qililab/pull/729)
=======
- Add qblox support for `qprogram.measure`. Now this method can be use for both Qblox Instruments
  and Quantum Machines. In the near future the `qprogram.acquire` method will be removed.
  [#734](https://github.com/qilimanjaro-tech/qililab/pull/734)
>>>>>>> 27349fa6

### Improvements

- Introduced `QProgram.with_bus_mapping` method to remap buses within the QProgram.

  Example:

  ```Python
  # Define the bus mapping
  bus_mapping = {"drive": "drive_q0"}

  # Apply the bus mapping to a QProgram instance
  mapped_qprogram = qprogram.with_bus_mapping(bus_mapping=bus_mapping)
  ```

  [#729](https://github.com/qilimanjaro-tech/qililab/pull/729)

- Introduced `QProgram.with_calibration` method to apply calibration to operations within the QProgram.

  Example:

  ```Python
  # Load the calibration data from a file
  calibration = Calibration.load('calibration_data.yml')

  # Apply the calibration to a QProgram instance
  calibrated_qprogram = qprogram.with_calibration(calibration=calibration)
  ```

  [#729](https://github.com/qilimanjaro-tech/qililab/pull/729)

- Extended `Platform.execute_qprogram` method to accept a calibration instance.

  ```Python
  # Load the calibration data from a file
  calibration = Calibration.load('calibration_data.yml')

  platform.execute_qprogram(qprogram=qprogram, calibration=calibration)
  ```

  [#729](https://github.com/qilimanjaro-tech/qililab/pull/729)

### Breaking changes

### Deprecations / Removals

### Documentation

### Bug fixes<|MERGE_RESOLUTION|>--- conflicted
+++ resolved
@@ -2,7 +2,6 @@
 
 ### New features since last release
 
-<<<<<<< HEAD
 - Added `Calibration` class to manage calibrated operations for QProgram, including methods to add (`add_operation`), check (`has_operation`), retrieve (`get_operation`), save (`dump`), and load (`load`) calibration data.
 
   Example:
@@ -72,11 +71,10 @@
   ```
 
   [#729](https://github.com/qilimanjaro-tech/qililab/pull/729)
-=======
+
 - Add qblox support for `qprogram.measure`. Now this method can be use for both Qblox Instruments
   and Quantum Machines. In the near future the `qprogram.acquire` method will be removed.
   [#734](https://github.com/qilimanjaro-tech/qililab/pull/734)
->>>>>>> 27349fa6
 
 ### Improvements
 
