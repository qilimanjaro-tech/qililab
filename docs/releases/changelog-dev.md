--- conflicted
+++ resolved
@@ -220,19 +220,15 @@
 
 ### Deprecations / Removals
 
-<<<<<<< HEAD
 - Remove `qiboconnection` dependency from Qililab. It is not a requirement anymore.
   [#732](https://github.com/qilimanjaro-tech/qililab/pull/732)
 
 - Following the remove of Qiboconnection, `LivePlot` has been removed along with the creation of a `Platform` via API.
   [#732](https://github.com/qilimanjaro-tech/qililab/pull/732)
 
-- [#739](https://github.com/qilimanjaro-tech/qililab/pull/739) Remove the already deprecated `path` argument, from `build_platform()`.
-=======
 - Remove the deprecated `path` argument from `build_platform()`.
 
   [#739](https://github.com/qilimanjaro-tech/qililab/pull/739)
->>>>>>> 9a75873d
 
 ### Documentation
 
