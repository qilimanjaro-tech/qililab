--- conflicted
+++ resolved
@@ -53,7 +53,10 @@
 
   [#759](https://github.com/qilimanjaro-tech/qililab/pull/759)
 
-<<<<<<< HEAD
+- Added `thresholds` argument to `_execute_qprogram_with_quantum_machines` method in `Platform`. This argument allows to threshold results after the execution of the `QProgram`. It is also a new parameter that can be specified on the runcard for each readout bus. An example of the configuration of this parameter on the runcard can be found above.
+
+  [#762](https://github.com/qilimanjaro-tech/qililab/pull/762)
+
 - Added `filter` argument inside the qua config file compilation from runcards with qm clusters. This is an optional element for distorsion filters that includes feedforward and feedback, two distorion lists for distorsion compensation and fields in qua config filter. These filters are calibrated and then introduced as compensation for the distorsions of the pulses from external sources such as Bias T. The runcard now might include the new filters (optional):
 
   ```
@@ -74,11 +77,6 @@
   ```
 
   [#768](https://github.com/qilimanjaro-tech/qililab/pull/768)
-=======
-- Added `thresholds` argument to `_execute_qprogram_with_quantum_machines` method in `Platform`. This argument allows to threshold results after the execution of the `QProgram`. It is also a new parameter that can be specified on the runcard for each readout bus. An example of the configuration of this parameter on the runcard can be found above.
-
-  [#762](https://github.com/qilimanjaro-tech/qililab/pull/762)
->>>>>>> e8b73c61
 
 ### Improvements
 
