--- conflicted
+++ resolved
@@ -271,7 +271,6 @@
 - Improved the algorithm determining which markers should be ON during execution of circuits and qprograms. Now, all markers are OFF by default, and only the markers associated with the `outputs` setting of QCM-RF and QRM-RF sequencers are turned on.
   [#747](https://github.com/qilimanjaro-tech/qililab/pull/747)
 
-<<<<<<< HEAD
 - Added pulse distorsions in `execute_qprogram` for QBlox in a similar methodology to the distorsions implemented in pulse circuits. The runcard needs to contain the same structure for distorsions as the runcards for circuits and the code will modify the waveforms after compilation (inside `platform.execute_qprogram`).
 
   Example (for Qblox)
@@ -301,11 +300,7 @@
 
   [#779](https://github.com/qilimanjaro-tech/qililab/pull/779)
 
-- Automatic method to implement the correct `upsampling_mode` when the output mode is selected as `amplified` (fluxes), the `upsampling_mode` is automatically defined as `pulsed`. In this mode, the upsampling is optimized to produce cleaner step responses.
-
-=======
 - Automatic method to implement the correct `upsampling_mode` when the output mode is selected as `amplified` (fluxes), the `upsampling_mode` is automatically defined as `pulse`. In this mode, the upsampling is optimized to produce cleaner step responses.
->>>>>>> cbe6e410
   [#783](https://github.com/qilimanjaro-tech/qililab/pull/783)
 
 - Automatic method for `execute_qprogram` in quantum machines to restart the measurement in case the `StreamProcessingDataLossError` is risen by `qua-qm`, the new feature allows to try again the measurement a number of times equal to the value of `dataloss_tries` (default of three). We can define this value at `execute_qprogram(..., dataloss_tries = N)` and will only do its intended job in case of working with QM.
