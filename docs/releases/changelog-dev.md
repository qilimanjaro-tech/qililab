--- conflicted
+++ resolved
@@ -17,8 +17,7 @@
 
   [#747](https://github.com/qilimanjaro-tech/qililab/pull/747)
 
-<<<<<<< HEAD
-- Added `from_qprogram` method to compute the counts of the quantum states obtained with `QProgram`. The `Counts` object is expected to work for circuits which has only a measurement per bus at the end of the eexcution of the circuit so is responsability of the user when it makes sense to compute the probabilities of the states or not of a `QProgram`.
+- Added `from_qprogram` method to compute the counts of the quantum states obtained with `QProgram`. The `Counts` object is expected to work for circuits which has only a measurement per bus at the end of the excution of the circuit so is responsability of the user use this method when it makes sense to compute the counts of the states or not of a `QProgram`. Note we can easily obtain the probabilities by calling the method `probabilities()`. See an example below.
 
   Example:
 
@@ -34,7 +33,7 @@
   ```
 
   [#743](https://github.com/qilimanjaro-tech/qililab/pull/743)
-=======
+
 - Added `threshold_rotations` argument to `compile()` method in `QProgram`. This argument allows to use rotation angles on measurement instructions if not specified. Currently used to use the angle rotations specified on the runcard (if any) so the user does not have to explicitly pass it as argument to the measure instruction.  Used for classification of results in Quantum Machines's modules. The following example shows how to specify this value on the runcard.
 
   Example:
@@ -74,7 +73,6 @@
 - Added `thresholds` argument to `_execute_qprogram_with_quantum_machines` method in `Platform`. This argument allows to threshold results after the execution of the `QProgram`. It is also a new parameter that can be specified on the runcard for each readout bus. An example of the configuration of this parameter on the runcard can be found above.
 
   [#762](https://github.com/qilimanjaro-tech/qililab/pull/762)
->>>>>>> e8b73c61
 
 ### Improvements
 
