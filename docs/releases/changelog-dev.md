--- conflicted
+++ resolved
@@ -85,7 +85,6 @@
 
   [#816](https://github.com/qilimanjaro-tech/qililab/pull/816)
 
-<<<<<<< HEAD
 - Added routing algorithms to `qililab` in function of the platform connectivity. This is done passing `Qibo` own `Routers` and `Placers` classes,
   and can be called from different points of the stack.
 
@@ -136,7 +135,7 @@
 ```
 
 [#821](https://github.com/qilimanjaro-tech/qililab/pull/821)
-=======
+
 - Added a timeout inside quantum machines to control the `wait_for_all_values` function. The timeout is controlled through the runcard as shown in the example:
 
 ```
@@ -150,7 +149,6 @@
 ```
 
   [#826](https://github.com/qilimanjaro-tech/qililab/pull/826)
->>>>>>> 8e1ff110
 
 ### Improvements
 
