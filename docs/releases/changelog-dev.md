# Release dev (development release)

### New features since last release

- Added offset set and get for quantum machines (both OPX+ and OPX1000). For hardware loops there is `qp.set_offset(bus: str, offset_path0: float, offset_path1: float | None)` where `offset_path0` is a mandatory field (for flux, drive and readout lines) and `offset_path1` is only used when changing the offset of buses that have to IQ lines (drive and readout). For software loops there is `platform.set_parameter(alias=bus_name, parameter=ql.Parameter.OFFSET_PARAMETER, value=offset_value)`. The possible arguments for `ql.Parameter` are: `DC_OFFSET` (flux lines), `OFFSET_I` (I lines for IQ buses), `OFFSET_Q` (Q lines for IQ buses), `OFFSET_OUT1` (output 1 lines for readout lines), `OFFSET_OUT2` (output 2 lines for readout lines).

[#791](https://github.com/qilimanjaro-tech/qililab/pull/791)

<<<<<<< HEAD
- Introduced the `ExperimentExecutor` class to manage and execute quantum experiments within the Qililab framework. This class provides a streamlined way to handle the setup, execution, and results retrieval of experiments.

  Temporary Constraints:

  - The experiment must contain only one `QProgram`.
  - The `QProgram` must contain a single measure operation.
  - Parallel loops are not supported.
    [#790](https://github.com/qilimanjaro-tech/qililab/pull/790)

- Introduced the `platform.execute_experiment()` method for executing experiments. This method simplifies the interaction with the ExperimentExecutor by allowing users to run experiments with a single call.

  Example:

  ```Python
  # Define the QProgram
  qp = QProgram()
  gain = qp.variable(label='resonator gain', domain=Domain.Voltage)
  with qp.for_loop(gain, 0, 10, 1):
      qp.set_gain(bus="readout_bus", gain=gain)
      qp.measure(bus="readout_bus", waveform=IQPair(I=Square(1.0, 1000), Q=Square(1.0, 1000)), weights=IQPair(I=Square(1.0, 2000), Q=Square(1.0, 2000)))

  # Define the Experiment
  experiment = Experiment()
  bias_z = experiment.variable(label='bias_z voltage', domain=Domain.Voltage)
  frequency = experiment.variable(label='LO Frequency', domain=Domain.Frequency)
  experiment.set_parameter(alias="drive_q0", parameter=Parameter.VOLTAGE, value=0.5)
  experiment.set_parameter(alias="drive_q1", parameter=Parameter.VOLTAGE, value=0.5)
  experiment.set_parameter(alias="drive_q2", parameter=Parameter.VOLTAGE, value=0.5)
  with experiment.for_loop(bias_z, 0.0, 1.0, 0.1):
      experiment.set_parameter(alias="readout_bus", parameter=Parameter.VOLTAGE, value=bias_z)
      with experiment.for_loop(frequency, 2e9, 8e9, 1e9):
          experiment.set_parameter(alias="readout_bus", parameter=Parameter.LO_FREQUENCY, value=frequency)
          experiment.execute_qprogram(qp)

  # Execute the Experiment and display the progress bar.
  # Results will be streamed to an h5 file. The path of this file is returned from the method.
  path = platform.execute_experiment(experiment=experiment, results_path="/tmp/results/")

  # Load results
  results, loops = load_results(path)
  ```

  [#790](https://github.com/qilimanjaro-tech/qililab/pull/790)

- Introduced a robust context manager `platform.session()` for managing platform lifecycle operations. The manager automatically calls `platform.connect()`, `platform.initial_setup()`, and `platform.turn_on_instruments()` to set up the platform environment before experiment execution. It then ensures proper resource cleanup by invoking `platform.turn_off_instruments()` and `platform.disconnect()` after the experiment, even in the event of an error or exception during execution. If multiple exceptions occur during cleanup (e.g., failures in both `turn_off_instruments()` and `disconnect()`), they are aggregated into a single `ExceptionGroup` (Python 3.11+) or a custom exception for earlier Python versions.

  Example:

  ```Python
  with platform.session():
    # do stuff...
  ```

  [#792](https://github.com/qilimanjaro-tech/qililab/pull/792)

- Add crosstalk compensation to `AnnealingProgram` workflow. Add methods to `CrosstalkMatrix` to ease crosstalk compensation in the annealing workflow
  [#775](https://github.com/qilimanjaro-tech/qililab/pull/775)

- Add default measurement to `execute_anneal_program()` method. This method takes now a calibration file and parameters
  to add the dispersive measurement at the end of the annealing schedule.
  [#778](https://github.com/qilimanjaro-tech/qililab/pull/778)

- Added a try/except clause when executing a QProgram on Quantum Machines cluster that controls the execution failing to perform a turning off of the instrument so the \_qm object gets
  removed. This, plus setting the close_other_machines=True by default allows to open more than one QuantumMachines VM at the same time to allow more than one experimentalist to work at the same time in the cluster.
  [#760](https://github.com/qilimanjaro-tech/qililab/pull/760/)

- Added `__str__` method to qprogram. The string is a readable qprogram.
  [#767](https://github.com/qilimanjaro-tech/qililab/pull/767)

- Added workflow for the execution of annealing programs.

  Example:

  ```Python
  import qililab as ql

  platform = ql.build_platform("examples/runcards/galadriel.yml")
  anneal_program_dict = [
    {qubit_0": {"sigma_x" : 0, "sigma_y": 0, "sigma_z": 1, "phix":1, "phiz":1},
      "qubit_1": {"sigma_x" : 0.1, "sigma_y": 0.1, "sigma_z": 0.1},
      "coupler_0_1": {"sigma_x" : 1, "sigma_y": 0.2, "sigma_z": 0.2}
     },
    {"qubit_0": {"sigma_x" : 0.1, "sigma_y": 0.1, "sigma_z": 1.1},
      "qubit_1": {"sigma_x" : 0.2, "sigma_y": 0.2, "sigma_z": 0.2},
      "coupler_0_1": {"sigma_x" : 0.9, "sigma_y": 0.1, "sigma_z": 0.1}
     },
     {"qubit_0": {"sigma_x" : 0.3, "sigma_y": 0.3, "sigma_z": 0.7},
      "qubit_1": {"sigma_x" : 0.5, "sigma_y": 0.2, "sigma_z": 0.01},
      "coupler_0_1": {"sigma_x" : 0.5, "sigma_y": 0, "sigma_z": -1}
      }
  ]

  results = platform.execute_anneal_program(anneal_program_dict=anneal_program_dict, transpiler=lambda delta, epsilon: (delta, epsilon), averages=100_000)
  ```

  Alternatively, each step of the workflow can be executed separately i.e. the following is equivalent to the above:

  ```python
  import qililab as ql

  platform = ql.build_platform("examples/runcards/galadriel.yml")
  anneal_program_dict = [...]  # same as in the above example
  # intialize annealing program class
  anneal_program = ql.AnnealingProgram(
      platform=platform, anneal_program=anneal_program_dict
  )
  # transpile ising to flux, now flux values can be accessed same as ising coeff values
  # eg. for phix qubit 0 at t=1ns anneal_program.anneal_program[1]["qubit_0"]["phix"]
  anneal_program.transpile(lambda delta, epsilon: (delta, epsilon))
  # get a dictionary {control_flux: (bus, waveform) from the transpiled fluxes
  anneal_waveforms = anneal_program.get_waveforms()
  # from here on we can create a qprogram to execute the annealing schedule
  ```

  [#767](https://github.com/qilimanjaro-tech/qililab/pull/767)

- Added `CrosstalkMatrix` class to represent and manipulate a crosstalk matrix, where each index corresponds to a bus. The class includes methods for initializing the matrix, getting and setting crosstalk values, and generating string representations of the matrix.

  Example:

  ```Python
  # Create an empty crosstalk matrix
  crosstalk_matrix = CrosstalkMatrix()

  # Add crosstalk values, where the keys are in matrix shape [row][column]
  crosstalk_matrix["bus1"]["bus2"] = 0.9
  crosstalk_matrix["bus2"]["bus1"] = 0.1

  # Alternatively, create a matrix from a collection of buses.
  # All crosstalk values are initialized to 1.0
  crosstalk_matrix = CrosstalkMatrix.from_buses({"bus1", "bus2", "bus3"})

  # Get a formatted string representation of the matrix
  #        bus1     bus2     bus3
  # bus1   \        1.0      1.0
  # bus2   1.0      \        1.0
  # bus3   1.0      1.0      \

  print(crosstalk_matrix)
  ```

- Added the Qblox-specific `set_markers()` method in `QProgram`. This method takes a 4-bit binary mask as input, where `0` means that the associated marker will be open (no signal) and `1` means that the associated marker will be closed (signal). The mapping between bit indexes and markers depends on the Qblox module that the compiled `QProgram` will run on.

  Example:

  ```Python
  qp = QProgram()
  qp.qblox.set_markers(bus='drive_q0', mask='0111')
  ```

  [#747](https://github.com/qilimanjaro-tech/qililab/pull/747)

- Added `set_markers_override_enabled_by_port` and `set_markers_override_value_by_port` methods in `QbloxModule` to set markers through QCoDeS, overriding Q1ASM values.
  [#747](https://github.com/qilimanjaro-tech/qililab/pull/747)

- Added `from_qprogram` method to the `Counts` class to compute the counts of quantum states obtained from a `QProgram`. The `Counts` object is designed to work for circuits that have only one measurement per bus at the end of the circuit execution. It is the user's responsibility to ensure that this method is used appropriately when it makes sense to compute the state counts for a `QProgram`. Note that probabilities can easily be obtained by calling the `probabilities()` method. See an example below.

  Example:

  ```Python
  from qililab.result.counts import Counts

  qp = QProgram()
  # Define instructions for QProgram
  # ...
  qp_results = platform.execute_qprogram(qp)  # Platform previously defined
  counts_object = Counts.from_qprogram(qp_results)
  probs = counts_object.probabilities()
  ```

  [#743](https://github.com/qilimanjaro-tech/qililab/pull/743)

- Added `threshold_rotations` argument to `compile()` method in `QProgram`. This argument allows to use rotation angles on measurement instructions if not specified. Currently used to use the angle rotations specified on the runcard (if any) so the user does not have to explicitly pass it as argument to the measure instruction.  Used for classification of results in Quantum Machines's modules. The following example shows how to specify this value on the runcard.

  Example:

  ```JSON
  buses:
  - alias: readout_q0_bus
    system_control:
      name: readout_system_control
      instruments: [QMM]
    port: readout_line_q0
    distortions: []
  ...
  instruments:
    - name: quantum_machines_cluster
      alias: QMM
      firmware: ...
      ...
      elements:
      - bus: readout_q0_bus
        rf_inputs:
          octave: octave1
          port: 1
        rf_outputs:
          octave: octave1
          port: 1
        time_of_flight: 160
        smearing: 0
        intermediate_frequency: 10.0e+6
        threshold_rotation: 0.5
        threshold: 0.03
      ...
  ```

  [#759](https://github.com/qilimanjaro-tech/qililab/pull/759)

- Added `thresholds` argument to `_execute_qprogram_with_quantum_machines` method in `Platform`. This argument allows to threshold results after the execution of the `QProgram`. It is also a new parameter that can be specified on the runcard for each readout bus. An example of the configuration of this parameter on the runcard can be found above.

  [#762](https://github.com/qilimanjaro-tech/qililab/pull/762)

- Added `filter` argument inside the qua config file compilation from runcards with qm clusters. This is an optional element for distorsion filters that includes feedforward and feedback, two distorion lists for distorsion compensation and fields in qua config filter. These filters are calibrated and then introduced as compensation for the distorsions of the pulses from external sources such as Bias T. The runcard now might include the new filters (optional):

  Example:

  ```
  instruments:
  - name: quantum_machines_cluster
    alias: QMM
    firmware: 0.7.0
    ...
    controllers:
        - name: con1
          analog_outputs:
          - port: 1
            offset: 0.0
            filter:
              feedforward: [0.1,0.1,0.1]
              feedback: [0.1,0.1,0.1]
    ...
  ```

  [#768](https://github.com/qilimanjaro-tech/qililab/pull/768)

- Added loopbacks in the octave config file for qua following the documentation at https://docs.quantum-machines.co/1.2.0/qm-qua-sdk/docs/Guides/octave/?h=octaves#setting-the-octaves-clock. By default only port 1 of the octave is linked with a local demodulator, to work with the rest of the ports at the back ports must be connected based on the Octave Block Diagram \[https://docs.quantum-machines.co/1.2.0/qm-qua-sdk/docs/Hardware/octave/#octave-block-diagram\]. Where `Synth` is one of the possible 3 synths and `Dmd` is one of the 2 demodulators.

  Example:

  ```
  - name: quantum_machines_cluster
      alias: QMM
      ...
      octaves:
        - name: octave1
          port: 11252
          ...
          loopbacks:
            Synth: Synth2 # Synth1, Synth2, Synth3
            Dmd: Dmd2LO # Dmd1LO, Dmd2LO
  ```

  [#770](https://github.com/qilimanjaro-tech/qililab/pull/770)

- Added `checkpoints` logic for calibration, to skip parts of the graph that are already good to go.
  This diagnose of the `checkpoints` starts from the first ones, until finds the first in each branch, that doesn't pass.

  Example:

  If \[i\] are notebooks and \[V\] or \[X\] are checkpoints that pass or not respectively, in a graph like:

  - `[0] - [1] - [V] - [3] - [4] - [X] - [5]`, calibration would start from notebook 3

  - `[0] - [1] - [V] - [3] - [4] - [V] - [5]`, calibration would start from notebook 5

  - `[0] - [1] - [X] - [3] - [4] - [.] - [5]`, calibration would start from notebook 0 (Notice that the second `checkpoints` is not checked, since the first one already fails)

  [#777](https://github.com/qilimanjaro-tech/qililab/pull/777)

- Added delay variables to Qblox qprogram implementation. The delays are added in the runcard in nanoseconds and they can be positive or negative scalars (negative delays will make the rest of buses wait). The delay is a wait applied to each iteration of a loop where the bus is present.
=======
### Improvements
>>>>>>> fc9e2b83

- Added pulse distorsions in `execute_qprogram` for QBlox in a similar methodology to the distorsions implemented in pulse circuits. The runcard needs to contain the same structure for distorsions as the runcards for circuits and the code will modify the waveforms after compilation (inside `platform.execute_qprogram`).

  Example (for Qblox)
  
  ```
  buses:
  - alias: readout
    ...
    distortions: 
      - name: exponential
        tau_exponential: 1.
        amp: 1.
        sampling_rate: 1.  # Optional. Defaults to 1
        norm_factor: 1.  # Optional. Defaults to 1
        auto_norm: True  # Optional. Defaults to True
      - name: bias_tee
        tau_bias_tee: 11000
        sampling_rate: 1.  # Optional. Defaults to 1
        norm_factor: 1.  # Optional. Defaults to 1
        auto_norm: True  # Optional. Defaults to True
      - name: lfilter
        a: []
        b: []
        norm_factor: 1.  # Optional. Defaults to 1
        auto_norm: True  # Optional. Defaults to True
  ```

  [#779](https://github.com/qilimanjaro-tech/qililab/pull/779)

### Breaking changes

<<<<<<< HEAD
- Big code refactor for the `calibration` module/directory, where all `comparisons`, `check_parameters`, `check_data()`,
  `check_state()`, `maintain()`, `diagnose_checkpoints()` and other complex unused methods have been deleted, leaving only linear calibration.

  Also some other minor improvements like:

  - `drift_timeout` is now a single one for the full controller, instead of a different one for each node.
  - Notebooks without an export are also accepted now (we will only raise error for multiple exports in a NB).
  - Extended/Improved the accepted type for parameters to input/output in notebooks, thorught json serialization.
    [#746](https://github.com/qilimanjaro-tech/qililab/pull/746)

- Variables in `QProgram` and `Experiment` now require a label.

  ```Python
  qp = QProgram()
  gain = qp.variable(label="gain", domain=Domain.Voltage)
  ```

  [#790](https://github.com/qilimanjaro-tech/qililab/pull/790)

=======
>>>>>>> fc9e2b83
### Deprecations / Removals

### Documentation

### Bug fixes

- Fix typo in ExceptionGroup import statement for python 3.11+
  [#808](https://github.com/qilimanjaro-tech/qililab/pull/808)<|MERGE_RESOLUTION|>--- conflicted
+++ resolved
@@ -5,261 +5,6 @@
 - Added offset set and get for quantum machines (both OPX+ and OPX1000). For hardware loops there is `qp.set_offset(bus: str, offset_path0: float, offset_path1: float | None)` where `offset_path0` is a mandatory field (for flux, drive and readout lines) and `offset_path1` is only used when changing the offset of buses that have to IQ lines (drive and readout). For software loops there is `platform.set_parameter(alias=bus_name, parameter=ql.Parameter.OFFSET_PARAMETER, value=offset_value)`. The possible arguments for `ql.Parameter` are: `DC_OFFSET` (flux lines), `OFFSET_I` (I lines for IQ buses), `OFFSET_Q` (Q lines for IQ buses), `OFFSET_OUT1` (output 1 lines for readout lines), `OFFSET_OUT2` (output 2 lines for readout lines).
 
 [#791](https://github.com/qilimanjaro-tech/qililab/pull/791)
-
-<<<<<<< HEAD
-- Introduced the `ExperimentExecutor` class to manage and execute quantum experiments within the Qililab framework. This class provides a streamlined way to handle the setup, execution, and results retrieval of experiments.
-
-  Temporary Constraints:
-
-  - The experiment must contain only one `QProgram`.
-  - The `QProgram` must contain a single measure operation.
-  - Parallel loops are not supported.
-    [#790](https://github.com/qilimanjaro-tech/qililab/pull/790)
-
-- Introduced the `platform.execute_experiment()` method for executing experiments. This method simplifies the interaction with the ExperimentExecutor by allowing users to run experiments with a single call.
-
-  Example:
-
-  ```Python
-  # Define the QProgram
-  qp = QProgram()
-  gain = qp.variable(label='resonator gain', domain=Domain.Voltage)
-  with qp.for_loop(gain, 0, 10, 1):
-      qp.set_gain(bus="readout_bus", gain=gain)
-      qp.measure(bus="readout_bus", waveform=IQPair(I=Square(1.0, 1000), Q=Square(1.0, 1000)), weights=IQPair(I=Square(1.0, 2000), Q=Square(1.0, 2000)))
-
-  # Define the Experiment
-  experiment = Experiment()
-  bias_z = experiment.variable(label='bias_z voltage', domain=Domain.Voltage)
-  frequency = experiment.variable(label='LO Frequency', domain=Domain.Frequency)
-  experiment.set_parameter(alias="drive_q0", parameter=Parameter.VOLTAGE, value=0.5)
-  experiment.set_parameter(alias="drive_q1", parameter=Parameter.VOLTAGE, value=0.5)
-  experiment.set_parameter(alias="drive_q2", parameter=Parameter.VOLTAGE, value=0.5)
-  with experiment.for_loop(bias_z, 0.0, 1.0, 0.1):
-      experiment.set_parameter(alias="readout_bus", parameter=Parameter.VOLTAGE, value=bias_z)
-      with experiment.for_loop(frequency, 2e9, 8e9, 1e9):
-          experiment.set_parameter(alias="readout_bus", parameter=Parameter.LO_FREQUENCY, value=frequency)
-          experiment.execute_qprogram(qp)
-
-  # Execute the Experiment and display the progress bar.
-  # Results will be streamed to an h5 file. The path of this file is returned from the method.
-  path = platform.execute_experiment(experiment=experiment, results_path="/tmp/results/")
-
-  # Load results
-  results, loops = load_results(path)
-  ```
-
-  [#790](https://github.com/qilimanjaro-tech/qililab/pull/790)
-
-- Introduced a robust context manager `platform.session()` for managing platform lifecycle operations. The manager automatically calls `platform.connect()`, `platform.initial_setup()`, and `platform.turn_on_instruments()` to set up the platform environment before experiment execution. It then ensures proper resource cleanup by invoking `platform.turn_off_instruments()` and `platform.disconnect()` after the experiment, even in the event of an error or exception during execution. If multiple exceptions occur during cleanup (e.g., failures in both `turn_off_instruments()` and `disconnect()`), they are aggregated into a single `ExceptionGroup` (Python 3.11+) or a custom exception for earlier Python versions.
-
-  Example:
-
-  ```Python
-  with platform.session():
-    # do stuff...
-  ```
-
-  [#792](https://github.com/qilimanjaro-tech/qililab/pull/792)
-
-- Add crosstalk compensation to `AnnealingProgram` workflow. Add methods to `CrosstalkMatrix` to ease crosstalk compensation in the annealing workflow
-  [#775](https://github.com/qilimanjaro-tech/qililab/pull/775)
-
-- Add default measurement to `execute_anneal_program()` method. This method takes now a calibration file and parameters
-  to add the dispersive measurement at the end of the annealing schedule.
-  [#778](https://github.com/qilimanjaro-tech/qililab/pull/778)
-
-- Added a try/except clause when executing a QProgram on Quantum Machines cluster that controls the execution failing to perform a turning off of the instrument so the \_qm object gets
-  removed. This, plus setting the close_other_machines=True by default allows to open more than one QuantumMachines VM at the same time to allow more than one experimentalist to work at the same time in the cluster.
-  [#760](https://github.com/qilimanjaro-tech/qililab/pull/760/)
-
-- Added `__str__` method to qprogram. The string is a readable qprogram.
-  [#767](https://github.com/qilimanjaro-tech/qililab/pull/767)
-
-- Added workflow for the execution of annealing programs.
-
-  Example:
-
-  ```Python
-  import qililab as ql
-
-  platform = ql.build_platform("examples/runcards/galadriel.yml")
-  anneal_program_dict = [
-    {qubit_0": {"sigma_x" : 0, "sigma_y": 0, "sigma_z": 1, "phix":1, "phiz":1},
-      "qubit_1": {"sigma_x" : 0.1, "sigma_y": 0.1, "sigma_z": 0.1},
-      "coupler_0_1": {"sigma_x" : 1, "sigma_y": 0.2, "sigma_z": 0.2}
-     },
-    {"qubit_0": {"sigma_x" : 0.1, "sigma_y": 0.1, "sigma_z": 1.1},
-      "qubit_1": {"sigma_x" : 0.2, "sigma_y": 0.2, "sigma_z": 0.2},
-      "coupler_0_1": {"sigma_x" : 0.9, "sigma_y": 0.1, "sigma_z": 0.1}
-     },
-     {"qubit_0": {"sigma_x" : 0.3, "sigma_y": 0.3, "sigma_z": 0.7},
-      "qubit_1": {"sigma_x" : 0.5, "sigma_y": 0.2, "sigma_z": 0.01},
-      "coupler_0_1": {"sigma_x" : 0.5, "sigma_y": 0, "sigma_z": -1}
-      }
-  ]
-
-  results = platform.execute_anneal_program(anneal_program_dict=anneal_program_dict, transpiler=lambda delta, epsilon: (delta, epsilon), averages=100_000)
-  ```
-
-  Alternatively, each step of the workflow can be executed separately i.e. the following is equivalent to the above:
-
-  ```python
-  import qililab as ql
-
-  platform = ql.build_platform("examples/runcards/galadriel.yml")
-  anneal_program_dict = [...]  # same as in the above example
-  # intialize annealing program class
-  anneal_program = ql.AnnealingProgram(
-      platform=platform, anneal_program=anneal_program_dict
-  )
-  # transpile ising to flux, now flux values can be accessed same as ising coeff values
-  # eg. for phix qubit 0 at t=1ns anneal_program.anneal_program[1]["qubit_0"]["phix"]
-  anneal_program.transpile(lambda delta, epsilon: (delta, epsilon))
-  # get a dictionary {control_flux: (bus, waveform) from the transpiled fluxes
-  anneal_waveforms = anneal_program.get_waveforms()
-  # from here on we can create a qprogram to execute the annealing schedule
-  ```
-
-  [#767](https://github.com/qilimanjaro-tech/qililab/pull/767)
-
-- Added `CrosstalkMatrix` class to represent and manipulate a crosstalk matrix, where each index corresponds to a bus. The class includes methods for initializing the matrix, getting and setting crosstalk values, and generating string representations of the matrix.
-
-  Example:
-
-  ```Python
-  # Create an empty crosstalk matrix
-  crosstalk_matrix = CrosstalkMatrix()
-
-  # Add crosstalk values, where the keys are in matrix shape [row][column]
-  crosstalk_matrix["bus1"]["bus2"] = 0.9
-  crosstalk_matrix["bus2"]["bus1"] = 0.1
-
-  # Alternatively, create a matrix from a collection of buses.
-  # All crosstalk values are initialized to 1.0
-  crosstalk_matrix = CrosstalkMatrix.from_buses({"bus1", "bus2", "bus3"})
-
-  # Get a formatted string representation of the matrix
-  #        bus1     bus2     bus3
-  # bus1   \        1.0      1.0
-  # bus2   1.0      \        1.0
-  # bus3   1.0      1.0      \
-
-  print(crosstalk_matrix)
-  ```
-
-- Added the Qblox-specific `set_markers()` method in `QProgram`. This method takes a 4-bit binary mask as input, where `0` means that the associated marker will be open (no signal) and `1` means that the associated marker will be closed (signal). The mapping between bit indexes and markers depends on the Qblox module that the compiled `QProgram` will run on.
-
-  Example:
-
-  ```Python
-  qp = QProgram()
-  qp.qblox.set_markers(bus='drive_q0', mask='0111')
-  ```
-
-  [#747](https://github.com/qilimanjaro-tech/qililab/pull/747)
-
-- Added `set_markers_override_enabled_by_port` and `set_markers_override_value_by_port` methods in `QbloxModule` to set markers through QCoDeS, overriding Q1ASM values.
-  [#747](https://github.com/qilimanjaro-tech/qililab/pull/747)
-
-- Added `from_qprogram` method to the `Counts` class to compute the counts of quantum states obtained from a `QProgram`. The `Counts` object is designed to work for circuits that have only one measurement per bus at the end of the circuit execution. It is the user's responsibility to ensure that this method is used appropriately when it makes sense to compute the state counts for a `QProgram`. Note that probabilities can easily be obtained by calling the `probabilities()` method. See an example below.
-
-  Example:
-
-  ```Python
-  from qililab.result.counts import Counts
-
-  qp = QProgram()
-  # Define instructions for QProgram
-  # ...
-  qp_results = platform.execute_qprogram(qp)  # Platform previously defined
-  counts_object = Counts.from_qprogram(qp_results)
-  probs = counts_object.probabilities()
-  ```
-
-  [#743](https://github.com/qilimanjaro-tech/qililab/pull/743)
-
-- Added `threshold_rotations` argument to `compile()` method in `QProgram`. This argument allows to use rotation angles on measurement instructions if not specified. Currently used to use the angle rotations specified on the runcard (if any) so the user does not have to explicitly pass it as argument to the measure instruction.  Used for classification of results in Quantum Machines's modules. The following example shows how to specify this value on the runcard.
-
-  Example:
-
-  ```JSON
-  buses:
-  - alias: readout_q0_bus
-    system_control:
-      name: readout_system_control
-      instruments: [QMM]
-    port: readout_line_q0
-    distortions: []
-  ...
-  instruments:
-    - name: quantum_machines_cluster
-      alias: QMM
-      firmware: ...
-      ...
-      elements:
-      - bus: readout_q0_bus
-        rf_inputs:
-          octave: octave1
-          port: 1
-        rf_outputs:
-          octave: octave1
-          port: 1
-        time_of_flight: 160
-        smearing: 0
-        intermediate_frequency: 10.0e+6
-        threshold_rotation: 0.5
-        threshold: 0.03
-      ...
-  ```
-
-  [#759](https://github.com/qilimanjaro-tech/qililab/pull/759)
-
-- Added `thresholds` argument to `_execute_qprogram_with_quantum_machines` method in `Platform`. This argument allows to threshold results after the execution of the `QProgram`. It is also a new parameter that can be specified on the runcard for each readout bus. An example of the configuration of this parameter on the runcard can be found above.
-
-  [#762](https://github.com/qilimanjaro-tech/qililab/pull/762)
-
-- Added `filter` argument inside the qua config file compilation from runcards with qm clusters. This is an optional element for distorsion filters that includes feedforward and feedback, two distorion lists for distorsion compensation and fields in qua config filter. These filters are calibrated and then introduced as compensation for the distorsions of the pulses from external sources such as Bias T. The runcard now might include the new filters (optional):
-
-  Example:
-
-  ```
-  instruments:
-  - name: quantum_machines_cluster
-    alias: QMM
-    firmware: 0.7.0
-    ...
-    controllers:
-        - name: con1
-          analog_outputs:
-          - port: 1
-            offset: 0.0
-            filter:
-              feedforward: [0.1,0.1,0.1]
-              feedback: [0.1,0.1,0.1]
-    ...
-  ```
-
-  [#768](https://github.com/qilimanjaro-tech/qililab/pull/768)
-
-- Added loopbacks in the octave config file for qua following the documentation at https://docs.quantum-machines.co/1.2.0/qm-qua-sdk/docs/Guides/octave/?h=octaves#setting-the-octaves-clock. By default only port 1 of the octave is linked with a local demodulator, to work with the rest of the ports at the back ports must be connected based on the Octave Block Diagram \[https://docs.quantum-machines.co/1.2.0/qm-qua-sdk/docs/Hardware/octave/#octave-block-diagram\]. Where `Synth` is one of the possible 3 synths and `Dmd` is one of the 2 demodulators.
-
-  Example:
-
-  ```
-  - name: quantum_machines_cluster
-      alias: QMM
-      ...
-      octaves:
-        - name: octave1
-          port: 11252
-          ...
-          loopbacks:
-            Synth: Synth2 # Synth1, Synth2, Synth3
-            Dmd: Dmd2LO # Dmd1LO, Dmd2LO
-  ```
-
-  [#770](https://github.com/qilimanjaro-tech/qililab/pull/770)
 
 - Added `checkpoints` logic for calibration, to skip parts of the graph that are already good to go.
   This diagnose of the `checkpoints` starts from the first ones, until finds the first in each branch, that doesn't pass.
@@ -276,10 +21,7 @@
 
   [#777](https://github.com/qilimanjaro-tech/qililab/pull/777)
 
-- Added delay variables to Qblox qprogram implementation. The delays are added in the runcard in nanoseconds and they can be positive or negative scalars (negative delays will make the rest of buses wait). The delay is a wait applied to each iteration of a loop where the bus is present.
-=======
 ### Improvements
->>>>>>> fc9e2b83
 
 - Added pulse distorsions in `execute_qprogram` for QBlox in a similar methodology to the distorsions implemented in pulse circuits. The runcard needs to contain the same structure for distorsions as the runcards for circuits and the code will modify the waveforms after compilation (inside `platform.execute_qprogram`).
 
@@ -312,28 +54,6 @@
 
 ### Breaking changes
 
-<<<<<<< HEAD
-- Big code refactor for the `calibration` module/directory, where all `comparisons`, `check_parameters`, `check_data()`,
-  `check_state()`, `maintain()`, `diagnose_checkpoints()` and other complex unused methods have been deleted, leaving only linear calibration.
-
-  Also some other minor improvements like:
-
-  - `drift_timeout` is now a single one for the full controller, instead of a different one for each node.
-  - Notebooks without an export are also accepted now (we will only raise error for multiple exports in a NB).
-  - Extended/Improved the accepted type for parameters to input/output in notebooks, thorught json serialization.
-    [#746](https://github.com/qilimanjaro-tech/qililab/pull/746)
-
-- Variables in `QProgram` and `Experiment` now require a label.
-
-  ```Python
-  qp = QProgram()
-  gain = qp.variable(label="gain", domain=Domain.Voltage)
-  ```
-
-  [#790](https://github.com/qilimanjaro-tech/qililab/pull/790)
-
-=======
->>>>>>> fc9e2b83
 ### Deprecations / Removals
 
 ### Documentation
