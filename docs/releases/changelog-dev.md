--- conflicted
+++ resolved
@@ -4,7 +4,6 @@
 
 ### Improvements
 
-<<<<<<< HEAD
 - Implemented a new driver for the Becker Nachrichtentechnik RSWU-SP16TR
 [#1020](https://github.com/qilimanjaro-tech/qililab/pull/1020)
 - Improved acquisition result handling in the QBlox Compiler.
@@ -364,8 +363,6 @@
 - Added Database manager for autocalibration and QiliSDK-Speqtrum. Added Database column structure and added new functions on `DatabaseManager` such as `add_calibration_run`, `add_autocal_measurement`, `add_experiment`, `load_calibration_by_id`, `load_experiment_by_id` to control such databases. Moved all functions related to databases inside `result/database/`. Modified `StreamArray` and `ExperimentResultsWriter` to accomodate for these databases.
   [#1019](https://github.com/qilimanjaro-tech/qililab/pull/1019)
 
-=======
->>>>>>> 6e9b1c78
 ### Breaking changes
 
 ### Deprecations / Removals
