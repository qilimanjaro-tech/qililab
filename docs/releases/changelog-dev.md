--- conflicted
+++ resolved
@@ -4,17 +4,15 @@
 
 ### New features since last release
 
-<<<<<<< HEAD
 - Documentation for the Pulse module: [#532](https://github.com/qilimanjaro-tech/qililab/pull/532)
 
   Includes documentation for all public features of the Pulse module
-=======
+
 - build_platform() has been extended: [#533](https://github.com/qilimanjaro-tech/qililab/pull/533)
 
   Now appart from passing the runcard YAML file path, you can directly pass an already build dictionary.
 
   Also the argument has changed names from `path` to `runcard`.
->>>>>>> 8ea6a910
 
 - Buses serialization have been implemented: [#515](https://github.com/qilimanjaro-tech/qililab/pull/515)
 
