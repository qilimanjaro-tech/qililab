# Release dev (development release)

### New features since last release

### Improvements

<<<<<<< HEAD
- Updated qm-qua to stable version 1.2.1. And close other machines has been set to True as now it closes only stated ports.
  [#854](https://github.com/qilimanjaro-tech/qililab/pull/854)

- Improvements to Digital Transpilation:

  - Move `optimize` flag, for actual optional optimizations (& Improve `optimize` word use in methods names)
  - Make `Transpilation`/`execute`/`compile` only for single circuits (unify code standard across `qililab`)
  - Make `Transpilation` efficient, by not constructing the `Circuit` class so many times, between methods
  - Pass a transpilation `kwargs` as a TypedDict instead of so many args in `platform`/`qililab`'s `execute(...)`
  - Improve documentation on transpilation, simplifying it in `execute()`'s, and creating Transpilation new section.

  [#862](https://github.com/qilimanjaro-tech/qililab/pull/862)

- Added optimizations for Digital Transpilation for Native gates:

  - Make bunching of consecutive Drag Gates, with same phi's
  - Make the deletion of gates with no amplitude

  [#863](https://github.com/qilimanjaro-tech/qililab/pull/863)

- Improved the layout information display and Updated qibo version to the last version (0.2.15), which improves layout handling
  [#869](https://github.com/qilimanjaro-tech/qililab/pull/869)

- Now the QM qprogram compiler is able to generate the correct stream_processing while the average loop is inside any other kind of loop, before it was only able to be located on the outermost loop due to the way qprogram generated the stream_processing.
  [#880](https://github.com/qilimanjaro-tech/qililab/pull/880)

- The user is now able to only put one value when setting the offset of the bus when using Qblox in the qprogram. Qblox requires two values hence if only 1 value is given, the second will be set to 0, a warning will be given to the user.
  [#896](https://github.com/qilimanjaro-tech/qililab/pull/896)

- Now the Rohde & Schwarz will return an error after a limit of frequency or power is reached based on the machine's version.
  [#897](https://github.com/qilimanjaro-tech/qililab/pull/897)

=======
>>>>>>> 030200b4
### Breaking changes

### Deprecations / Removals

### Documentation

### Bug fixes<|MERGE_RESOLUTION|>--- conflicted
+++ resolved
@@ -4,41 +4,9 @@
 
 ### Improvements
 
-<<<<<<< HEAD
-- Updated qm-qua to stable version 1.2.1. And close other machines has been set to True as now it closes only stated ports.
-  [#854](https://github.com/qilimanjaro-tech/qililab/pull/854)
-
-- Improvements to Digital Transpilation:
-
-  - Move `optimize` flag, for actual optional optimizations (& Improve `optimize` word use in methods names)
-  - Make `Transpilation`/`execute`/`compile` only for single circuits (unify code standard across `qililab`)
-  - Make `Transpilation` efficient, by not constructing the `Circuit` class so many times, between methods
-  - Pass a transpilation `kwargs` as a TypedDict instead of so many args in `platform`/`qililab`'s `execute(...)`
-  - Improve documentation on transpilation, simplifying it in `execute()`'s, and creating Transpilation new section.
-
-  [#862](https://github.com/qilimanjaro-tech/qililab/pull/862)
-
-- Added optimizations for Digital Transpilation for Native gates:
-
-  - Make bunching of consecutive Drag Gates, with same phi's
-  - Make the deletion of gates with no amplitude
-
-  [#863](https://github.com/qilimanjaro-tech/qililab/pull/863)
-
-- Improved the layout information display and Updated qibo version to the last version (0.2.15), which improves layout handling
-  [#869](https://github.com/qilimanjaro-tech/qililab/pull/869)
-
-- Now the QM qprogram compiler is able to generate the correct stream_processing while the average loop is inside any other kind of loop, before it was only able to be located on the outermost loop due to the way qprogram generated the stream_processing.
-  [#880](https://github.com/qilimanjaro-tech/qililab/pull/880)
-
-- The user is now able to only put one value when setting the offset of the bus when using Qblox in the qprogram. Qblox requires two values hence if only 1 value is given, the second will be set to 0, a warning will be given to the user.
-  [#896](https://github.com/qilimanjaro-tech/qililab/pull/896)
-
 - Now the Rohde & Schwarz will return an error after a limit of frequency or power is reached based on the machine's version.
   [#897](https://github.com/qilimanjaro-tech/qililab/pull/897)
 
-=======
->>>>>>> 030200b4
 ### Breaking changes
 
 ### Deprecations / Removals
