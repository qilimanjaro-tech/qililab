--- conflicted
+++ resolved
@@ -4,429 +4,6 @@
 
 ### Improvements
 
-<<<<<<< HEAD
-- Improved acquisition result handling in the QBlox Compiler.
-
-  Previously, each acquisition was assigned a unique acquisition index, which meant that a single qprogram could only contain up to 32 acquisitions per bus (due to QBlox’s limit of 32 indices).
-  Now, acquisitions at the same nested level reuse the same acquisition index while incrementing the bin index. This removes the 32-acquisition limit in most cases. A `ValueError` is raised only if more than 32 acquisitions occur at different nested levels.
-  Since the results retrieved from QBlox are now intertwined, a new function `_unintertwined_qblox_results` has been introduced in `platform`. This function called by `_execute_qblox_compilation_output method` and `execute_compilation_outputs_parallel` separates each acquisition into its own QbloxMeasurementResult object.
-[#998](https://github.com/qilimanjaro-tech/qililab/pull/998)
-
-- Added support for real-time predistortion on Qblox hardware.
-  - The outputs of a QCM can now set an FIR filter and up to four exponential filters (provided as a list). These parameters can be configured via the runcard (example below) and via platform.set_parameter/get_parameter.
-  - The runcard has a new section under each QCM module: `filters: [...]` configured by output. The section is optional.
-  - The states of a QCM filter are "enabled", "bypassed" and "delay_comp". Users can provide a boolean where True is mapped to "enabled" and False is mapped to "bypassed". When enabling a filter that could cause delay with other module outputs Qililab coerces the state to "delay_comp". This state ensures pulse timing remains consistent with filtered paths, keeping all outputs synchronized.
-
-  - Parameters:
-    - Exponential Filters (given by exponential index)
-        - EXPONENTIAL_AMPLITUDE_0 ... EXPONENTIAL_AMPLITUDE_3
-        - EXPONENTIAL_TIME_CONSTANT_0 ... EXPONENTIAL_TIME_CONSTANT_3
-        - EXPONENTIAL_STATE_0 ... EXPONENTIAL_STATE_3
-    - FIR Filters:
-        - FIR_COEFF
-        - FIR_STATE
-
-  - Note: fir_coeff/FIR_COEFF must contain exactly 32 coefficients.
-
-  - Below is an example of the filter part of the runcard:
-    ```
-      filters:
-      - output_id: 0
-        exponential_amplitude: [0.8, -1]
-        exponential_time_constant: [6, 8]
-        exponential_state: [True, True, False]
-        fir_coeff: [0.8, 0.8, 0.8, 0.8, 0.8, 0.8, 0.8, 0.8, 0.8, 0.8, 0.8, 0.8, 0.8, 0.8, 0.8, 0.8, 0.8, 0.8, 0.8, 0.8, 0.8, 0.8, 0.8, 0.8, 0.8, 0.8, 0.8, 0.8, 0.8, 0.8, 0.8, 0.8]
-        fir_state: True
-      - output_id: 1
-        exponential_amplitude: 0.31
-        exponential_time_constant: 9
-        exponential_state: False
-        fir_coeff: [0.8, 0.8, 0.8, 0.8, 0.8, 0.8, 0.8, 0.8, 0.8, 0.8, 0.8, 0.8, 0.8, 0.8, 0.8, 0.8, 0.8, 0.8, 0.8, 0.8, 0.8, 0.8, 0.8, 0.8, 0.8, 0.8, 0.8, 0.8, 0.8, 0.8, 0.8, 0.8]
-        fir_state: False
-      ```
-
-    Below is an example of set/get_parameter, the output_id must be provided:
-    ```
-    platform.set_parameter(alias=bus_alias, parameter=Parameter.EXPONENTIAL_TIME_CONSTANT_0, value=300, output_id=0)
-    platform.get_parameter(alias=bus_alias, parameter=Parameter.FIR_STATE, output_id=2)
-    ```
-  - When setting/getting any parameter from the platform and giving the bus_alias, if an output_id or channel_id not associated with the bus is given, an exception is raised; and if an output_id instead of a channel_id (and vice versa) has been given an Exception is raised.
-[#981](https://github.com/qilimanjaro-tech/qililab/pull/981)
-
-
-- This update introduces a new mechanism that allows the library to optionally import either full concrete  implementations or lightweight stubs, depending on the user’s environment and installed dependencies. As part of this improvement, all Quantum Machines–related components have been reorganized under the `extra/quantum-machines` module hierarchy for better modularity and maintainability. Additionally, the Quantum Machines integration has been moved to the `[project.optional-dependencies]` section of the configuration, enabling users to install it only when needed.
-
-  For example, to install the base library without any optional dependencies, run:
-
-  ```bash
-  pip install qililab
-  ```
-
-  or
-
-  ```bash
-  uv sync
-  ```
-
-  If you plan to use the Quantum Machines integration, you can include it during installation using the optional dependency group:
-
-  ```bash
-  pip install qililab[quantum-machines]
-  ```
-
-  or
-
-  ```bash
-  uv sync --extra quantum-machines
-  ```
-
-  [#995](https://github.com/qilimanjaro-tech/qililab/pull/995)
-
-- Update qblox-instruments to 0.16.0 and qblox firmware to 0.11
-  [#1015](https://github.com/qilimanjaro-tech/qililab/pull/1015)
-
-
-- This PR is the beginning of a series that will aim to reduce the length of the Q1ASM, which can be limiting for some experiments. This PR has two distinct improvements:
-
-  1. When possible, waits will be combined together. For example, before this PR the following Q1ASM could be generated:
-
-      ```
-      wait 10
-      wait 40
-      ```
-
-     ```
-     wait 10
-     wait 40
-     ```
-
-      It will now be generated as:
-
-      ```
-      wait 50
-      ```
-     It will now be generated as:
-
-     ```
-     wait 50
-     ```
-
-  2. When instructing an `acquire_weighed` in Q1ASM, the creation of registers has been optimised. New registers for the weights would be created each time, a dictionary `weight_index_to_register` has been introduced in the QBlox Compiler to track previously used values of weight and reuse the register if possible.
-  For example, two `acquire_weighted` with the same weight would use 4 registers for the weights (R0, R1, R3, R4):
-
-      ```
-      setup:
-                    wait_sync        4              
-                    set_mrk          0              
-                    upd_param        4              
-
-      main:
-                      move             0, R0          
-                      move             0, R1          
-                      move             0, R2          
-                      move             0, R3          
-                      move             0, R4          
-                      move             0, R5          
-                      move             101, R6        
-                      move             0, R7          
-      loop_0:
-                      play             0, 0, 4        
-                      acquire_weighed  0, R5, R4, R3, 100
-                      add              R5, 1, R5      
-                      play             0, 0, 4        
-                      acquire_weighed  1, R2, R1, R0, 100
-                      add              R2, 1, R2      
-                      add              R7, 1, R7      
-                      loop             R6, @loop_0    
-                      set_mrk          0              
-                      upd_param        4              
-                      stop
-      ```
-
-      But they will now only use 1 register (R1):
-
-     ```
-     setup:
-                   wait_sync        4
-                   set_mrk          0
-                   upd_param        4
-
-      main:
-                      move             0, R0          
-                      move             0, R1          
-                      move             0, R2          
-                      move             101, R3        
-                      move             0, R4          
-      loop_0:
-                      play             0, 0, 4        
-                      acquire_weighed  0, R2, R1, R1, 100
-                      add              R2, 1, R2      
-                      play             0, 0, 4        
-                      acquire_weighed  1, R0, R1, R1, 100
-                      add              R0, 1, R0      
-                      add              R4, 1, R4      
-                      loop             R3, @loop_0    
-                      set_mrk          0              
-                      upd_param        4              
-                      stop
-        ```
-
-  [#1009](https://github.com/qilimanjaro-tech/qililab/pull/1009)
- 
-- Added `parameters` dictionary to the `Calibration` class, and removed legacy code.
-  [#1005](https://github.com/qilimanjaro-tech/qililab/pull/1005)
-
-- `platform.execute_qprograms_parallel()` now takes a list of bus mappings to allow one bus mapping per qprogram.
-Parameters for the function have now the same syntax and behaviour:
-bus_mapping (ist[dict[str, str] | None] | dict[str, str], optional). It can be one of the following:
-    A list of dictionaries mapping the buses in the :class:`.QProgram` (keys )to the buses in the platform (values). In this case, each bus mapping gets assigned to the :class:`.QProgram` in the same index of the list of qprograms passed as first parameter.
-    A single dictionary mapping the buses in the :class:`.QProgram` (keys )to the buses in the platform (values). In this case the same bus mapping is used for each one of the qprograms.
-    None, in this case there is not a bus mapping between :class:`.QProgram` (keys )to the buses in the platform (values) and the buses are as defined in each qprogram.
-    It is useful for mapping a generic :class:`.QProgram` to a specific experiment.
-    Defaults to None.
-calibrations (list[Calibration], Calibration, optional). Contains information of previously calibrated values, like waveforms, weights and crosstalk matrix. It can be one of the following:
-    A list of :class:`.Calibration` instances, one per :class:`.QProgram` instance in the qprograms parameter.
-    A single instance of :class:`.Calibration`, in this case the same `.Calibration` instance gets associated to all qprograms.
-    None. In this case no `.Calibration` instance is used.
-    Defaults to None.
-[#996](https://github.com/qilimanjaro-tech/qililab/pull/996)
-
-- `%% submit_job`: Added support for `sbatch --chdir` via a new `-c/--chdir` option that is propagated through `slurm_additional_parameters` and also enforced inside the job (`os.chdir(...)`) so it works with `-e local`. Made `--output` mandatory and hardened the output‑assignment check to recognize `Assign`, `AugAssign`, `AnnAssign`, walrus (`NamedExpr`), and tuple targets. Shipment of the notebook namespace is now safer: only picklable values (via `cloudpickle`) are sent, with common pitfalls (modules, loggers, private `_` names, IPython internals) excluded. `--low-priority` is a boolean flag mapping to a sane Slurm `nice=10000`. Paths are handled with `pathlib` plus `expanduser/expandvars`, the logs directory is created if missing, and imports are harvested conservatively from history (one‑line `import`/`from`, excluding `from __future__`). Parameter assembly only includes Slurm extras when provided, and the submitted function compiles the code string internally while accepting the output name and optional workdir. The job object is written to both `local_ns` and the global `user_ns` for IPython robustness. Log cleanup was rewritten to be cross‑platform and resilient: artifacts are grouped by numeric job‑ID prefix, non‑conforming entries are removed, and only the newest `num_files_to_keep` job groups are retained.
-  [#994](https://github.com/qilimanjaro-tech/qililab/pull/994)
-
-- QbloxDraw now supports passing a calibration file as an argument when plotting from both the platform and qprogram.
-  [#977](https://github.com/qilimanjaro-tech/qililab/pull/977)
-
-- Previously, `platform.draw(qprogram)` and `qprogram.draw()` returned the plotly object and the raw data being plotted. Now they return only the plotly object. This change ensures:
-
-  - When calling `qprogram.draw()` or  `platform.draw(qprogram)` directly, the figure is displayed.
-  - When assigning it to a variable (e.g., `plotly_figure = qprogram.draw()` or  `plotly_figure = platform.draw(qprogram)`), the figure is stored but not automatically shown (since `figure.show()` has been removed from QbloxDraw).
-
-  If the user needs access to the underlying data, it can be retrieved as follows:
-
-  ```
-  plotly_figure = qprogram.draw()
-  plotly_figure.data
-  ```
-
-Note: QbloxDraw class continues to return both, the plotly object and the dictionary of raw data.
-[#963](https://github.com/qilimanjaro-tech/qililab/pull/963)
-
-- Previously, QbloxDraw returned only the raw data being plotted. Now, the class returns both the Plotly Figure object and the raw data. This has been extended to qprogram and platform:
-
-```
-plotly_figure, data_draw = qprogram.draw()
-plotly_figure, data_draw = platform.draw(qprogram)
-```
-
-[#960](https://github.com/qilimanjaro-tech/qililab/pull/960)
-
-- The R&S SGS100a driver has now the capability to change the operation mode between normal mode and bypass mode. The default mode is the normal mode. The allowed strings for each mode
-  in the settings are `normal` and `bypass`. If the instrument is reset the native instrument configuration defaults to normal.
-  [#957](https://github.com/qilimanjaro-tech/qililab/pull/957)
-
-- Implementation of the Sudden Net Zero (SNZ) waveform to be able to realise better fidelity two qubit gates.
-  [#952](https://github.com/qilimanjaro-tech/qililab/pull/952)
-
-- The driver of the VNA has been simplified: all files related to Agilent E5071B have been removed, only Keysight E5080B remains. The file structure has been refactored to align with the architecture used by other instruments in Qililab. The file 'driver_keysight_e5080b' is meant to be submitted to the public repo QCoDeS contrib drivers, conditional on their approval. The testing file for the driver 'test_driver_e50808b.py', alongside the file used to simulate the instrument 'Keysight_E5080B.yaml' will also be submitted. The data acquisition process now follows a status-check-based polling loop. The instrument is queried repeatedly using the command "STAT:OPER:COND?". Before each retrieval, a delay of 0.5 seconds is introduced to prevent overloading the instrument. The command returns an integer representing a bitmask indicating the status of the VNA's operation. A bitwise operation is performed to determine the readiness for data retrieval, this is done differently depending on whether the number of averages is 1 or greater:
-
-  - For averages greater than 1: the data can be acquired when bit 8 is set (typically, bit 10 gets enabled after the first average, hence the command usually returns 1280 in decimal or 10100000000 in binary)
-  - For averages equal to 1: the data can be acquired when bit 10 is set (bit 8 does not get set in this case, the expected response is 1024 in decimal or 10000000000 in binary)
-
-- For the plots outputted by Qblox Draw, the name legend will now be a concatenation of the bus name and "Flux", similar to I and Q when hardware modulation is enabled.
-
-- An additional argument has been added, to Qblox Draw, time_window. It allows the user to stop the plotting after the specified number of ns have been plotted. The plotting might not be the exact number of ns inputted. For example, if the time_window is 100 ns but there is a play operation of 150 ns, the plots will display the data until 150 ns.
-  [#933](https://github.com/qilimanjaro-tech/qililab/pull/933)
-
-- Added measurements databases into the results saving structure all the architecture for them is located inside `results/database.py`. Added functionality for stream array using databases through `platform.database_saving` and through the class `StreamArray`, legacy `stream_array()` function still works as usual for retrocompatibility.
-  [#928](https://github.com/qilimanjaro-tech/qililab/pull/928)
-  [#1014](https://github.com/qilimanjaro-tech/qililab/pull/1014)
-
-- Added SQLAlchemy and xarray (usefull tool for measurements) to the dependencies as they are required for databases.
-  [#928](https://github.com/qilimanjaro-tech/qililab/pull/928)
-
-- Relocated save_results and load_results from data_management to result/result_management.py for structure consistency. The load_results functions has been slightly changed to take into account different structures of data.
-  [#928](https://github.com/qilimanjaro-tech/qililab/pull/928)
-
-- Add base_path as an input for stream_array and an optional parameter for the experiment class, qililab cannot have the data path hardcoded.
-  [#936](https://github.com/qilimanjaro-tech/qililab/pull/936)
-
-- In the VNA Driver for Keysight E5080B, an update_settings function has been implemented, it allows to efresh all settings inside qililab by querying the VNA.
-
-- The sweep time and sweep time auto parameters have been added in the qcodes like driver and also in the wrapper.
-
-- The sims file used to test the qcode like driver file has been moved to a similar location as qcodes (\\qililab\\src\\qililab\\instruments\\sims).
-  [#943](https://github.com/qilimanjaro-tech/qililab/pull/943)
-
-- Modified Streamarray to allow for np.complexfloat values following VNA results. This process has been automatized and requires no input from the user.
-  [#941](https://github.com/qilimanjaro-tech/qililab/pull/941)
-
-- VNA Driver Keysight E5080B:
-
-  - Added triggerring related parameters. The parameters included are: sweep_group_count, trigger_source, trigger_type, trigger_slope, accept_before_armed. The first four have been included in the qcode type driver and the qililab wrapper; the last has only been added to the qcodes type driver to avoid cluttering the qililab code with parameters not required.
-  - The expected data type has been added to all set_parameters
-  - In the initial_setup, all parameters are now set, the conditionals have been removed. Now the VNA itself will show an error if two uncompatible parameters are being set.
-    [#944](https://github.com/qilimanjaro-tech/qililab/pull/944)
-
-- QbloxDraw:
-
-  - The code is now tracking real time/classical time. The implications are the following:
-    - A play can interrupt a preceeding play - this replicates the hardware behaviour.
-    - Acquisitions are now plotted, when hovering the mouse on the plot, the user can see the index of the acquisition (they are plotted by default but this can be set to False if desired with the argument 'acquisition_showing').
-    - Acquire and Play can overlap each other as they are real time commands - this replicates the hardware behaviour.
-      The integration length of the acquire is retrieved from the platform if given. If plotting directly from qprogram, the integration length is set as the duration of the acquire.
-  - The sub and not commands have been implemented.
-  - If QbloxDraw is given a Q1ASM command it is not programmed for, it will raise a NotImplementedError.
-  - The \_handle_play() used to loop through all the waveform indices, now it exits in the loop as soon as I and Q have been found, this is more efficient.
-  - When running the code from the platform, the bus_mapping can be provided.
-  - The overall plotting design has been improved. A plotly colour plaette is used. The I and Q are the same color but in a different shade.
-
-[#945](https://github.com/qilimanjaro-tech/qililab/pull/945)
-
-- Added the database implementation inside `Experiment`. `load_db_manager` function added to platform to add the db_manager. For `Experiment` class, added an input variable (`platform.save_experiment_results_in_database`) to define if working with databases or not (default set as True), if True, the database is automatically generated using the `Experiment` variables as information.
-
-Code example:
-
-```
-...
-platform.load_db_manager(db_ini_path = "path")  # To load the database manager. Optional path.
-platform.save_experiment_results_in_database = True  # Default is True.
-experiment = Experiment(label="Experiment_name", description = "optional description")
-platform.execute_experiment(experiment)
-...
-```
-
-[#938](https://github.com/qilimanjaro-tech/qililab/pull/938)
-[#997](https://github.com/qilimanjaro-tech/qililab/pull/997)
-
-- Minor modification at database `DatabaseManager`, as it now requires the config file to contain a `base_path_local`, `base_path_shared` and `data_write_folder`. following the structure:
-
-```
-[postgresql]
-user =
-passwd =
-host = haldir.localdomain
-port = 9999
-database = postgres
-base_path_local = "/mnt/home.local/"
-base_path_shared = "/home/"
-data_write_folder = "shared_measurement_haldir"
-```
-
-The data automatically selects between the local or shared domains depending on availability, always prioritizing local domains but if not available choosing the shared domain.
-
-[#951](https://github.com/qilimanjaro-tech/qililab/pull/951)
-
-- Modified `StreamArray` to work with live plot. Now the H5 file has the `swmr_mode` set as true allowing for live reading and `StreamArray`'s `__enter__` and `__setitem__` have `file.flush()` to update the H5 live. Moved `create_dataset` to `__enter__` instead of `__setitem__` to allow for live plot while acounting for VNA results with different data structure. Modified the `experiment_completed` to set as `True` after the execution, now in case of a crash the experiment will not be set as Completed.
-  [#966](https://github.com/qilimanjaro-tech/qililab/pull/966)
-  [#976](https://github.com/qilimanjaro-tech/qililab/pull/976)
-
-- Implemented a QDACII compiler for triggered voltage lists together with QDACII - QBlox pulse synchronization.
-  Inside the QDACII drivers the functions to create voltage lists, triggered pulses and play those pulse have been created, to simplify the user interaction with the QDACII a `QdacCompiler` has been created using `Qprogram`.
-
-The structure of a qprogram combining QDACII and Qblox is exemplified as:
-
-```
-qp = Qprogram()
-
-qp.qdac.play(bus="flux_1", waveform=qdac_volt_list, dwell=dwell, repetitions=repetitions)
-qp.set_offset(bus="flux_2", offset=value)
-qp.set_trigger(bus="flux_1", duration=duration, outputs=out_trigger, position="start")
-
-# QBLOX WAIT TRIGGER
-qp.wait_trigger(bus="readout", duration=4)
-
-# QBLOX PULSE
-qp.play(bus="drive", waveform=d_wf)
-
-# READOUT PULSE
-qp_rabi.measure(bus="readout", waveform=IQPair(I=r_wf_I, Q=r_wf_Q), weights=IQPair(I=weights_shape, Q=weights_shape))
-```
-
-In this example a pulse is played through QDACII flux line 1 and an offset is played through flux line 2. In the meantime Qblox is waiting for each QDACII pulse repetition.
-[#968](https://github.com/qilimanjaro-tech/qililab/pull/968)
-
-- Modified smoothed square waveform class `FlatTop(amplitude, duration, smooth_duration, buffer = 0)` which works similar to the `Square` waveform with an additional smoothing on the edges. The only additional parameters are the smoothing duration and the buffer time. In `QbloxCompiler` if the duration exceeds a threshold of 100 ns the pulses are divide into two arbitrary pulses at the beginning and the end for the smooth parts and a loop of square pulses in the middle, with the exact same behavior as `Square` pulses.
-  [#969](https://github.com/qilimanjaro-tech/qililab/pull/969)
-
-- Modified the `experiment_completed` to set as `True` after the execution, now in case of a crash the experiment will not be set as Completed.
-  [#972](https://github.com/qilimanjaro-tech/qililab/pull/972)
-
-- Added new functions to DatabaseManager to support more efficient loading of data for live-plotting application. Such as get_platform and get_qprogram.
-  [#979](https://github.com/qilimanjaro-tech/qililab/pull/979)
-
-- Added `ql.load_by_id(id)` in qililab, This function allows to retrieve the data path of a measurement with the given id without creating a `DatabaseManager` instance. This function is intended to be used inside notebooks using slurm as `DatabaseManager` cannot be submitted.
-  [#986](https://github.com/qilimanjaro-tech/qililab/pull/986)
-
-- Implemented QDACII crosstalk compensation for `Qprogram`. The compiler automatically detects if there is a crosstalk matrix inside platform and implements the crosstalk for any bus inside the `Crosstalk` class. This function can be deactivated by setting the crosstalk variable as False inside `qp.play` and `qp.offset`.
-The crosstalk modifies the structure of the `QProgram`, it changes any play or set offset into a set of plays and offsets of each bus of the crosstalk. It also takes into account different loops.
-With crosstalk, this example qprogram:
-
-```
-r_wf = ql.Square(amplitude=1.0, duration=1000)
-flux_wf = ql.Arbitrary(
-    samples=np.array([0, 0, 0, 0, 0, 0, 0, 0.1, 0.2, 0.3, 0.4, 0.5, 0.5, 0.5, 0.5, 0.5, 0.5, 0.4, 0.3, 0.2, 0.1, 0])
-)
-qp_qdac = ql.QProgram()
-
-freq = qp_qdac.variable(label="frequency", domain=ql.Domain.Frequency)
-
-with qp_qdac.average(10):
-    qp_qdac.set_offset(bus="qdac_flux2", offset_path0=0.3)
-    with qp_qdac.for_loop(variable=freq, start=10e6, stop=100e6, step=10e6):
-
-        # QDAC TRIGGER GENERATION
-        qp_qdac.qdac.play(bus="qdac_flux1", waveform=flux_wf, dwell=2)
-        qp_qdac.set_offset(bus="qdac_flux2", offset_path0=-0.2)
-        qp_qdac.set_trigger(bus="qdac_flux1", duration=10e-6, outputs=1, position="start")
-
-        # QBLOX WAIT TRIGGER
-        qp_qdac.wait_trigger(bus="readout", duration=4)
-
-        qp_qdac.set_frequency(bus="readout", frequency=freq)
-        qp_qdac.sync()
-        qp_qdac.measure(
-            bus="readout",
-            waveform=ql.IQPair(I=r_wf, Q=r_wf),
-            weights=ql.IQPair(I=r_wf, Q=r_wf),
-        )
-
-        qp_qdac.wait(bus="readout", duration=100)
-```
-
-Turns internally into this (for a crosstalk matrix only including `qdac_flux1` and `qdac_flux2`):
-
-```
-...
-
-with qp_qdac.average(10):
-    qp_qdac.set_offset(bus="qdac_flux2", offset_path0=offset_2_compensated)
-    qp_qdac.set_offset(bus="qdac_flux1", offset_path0=offset_1_compensated)
-    with qp_qdac.for_loop(variable=freq, start=10e6, stop=100e6, step=10e6):
-
-        # QDAC TRIGGER GENERATION
-        qp_qdac.qdac.play(bus="qdac_flux2", waveform=flux_wf_crosstalk_compensated_2, dwell=2)
-        qp_qdac.qdac.play(bus="qdac_flux1", waveform=flux_wf_crosstalk_compensated_1, dwell=2)
-        qp_qdac.set_trigger(bus="qdac_flux1", duration=10e-6, outputs=1, position="start")
-
-        # QBLOX WAIT TRIGGER
-        qp_qdac.wait_trigger(bus="readout", duration=4)
-
-        qp_qdac.set_frequency(bus="readout", frequency=freq)
-        qp_qdac.sync()
-        qp_qdac.measure(
-            bus="readout",
-            waveform=ql.IQPair(I=r_wf, Q=r_wf),
-            weights=ql.IQPair(I=r_wf, Q=r_wf),
-        )
-
-        qp_qdac.wait(bus="readout", duration=100)
-```
-
-  [#1026](https://github.com/qilimanjaro-tech/qililab/pull/1026)
-
-=======
->>>>>>> e323cfa5
 ### Breaking changes
 
 ### Deprecations / Removals
