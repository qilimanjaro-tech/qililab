--- conflicted
+++ resolved
@@ -122,16 +122,11 @@
 
 [#951](https://github.com/qilimanjaro-tech/qililab/pull/951)
 
-<<<<<<< HEAD
-- Modified `StreamArray` to work with live plot. Now the H5 file has the `swmr_mode` set as true allowing for live reading and `StreamArray`'s `__enter__` and `__setitem__` have `file.flush()` to update the H5 live. Moved `create_dataset` to `__enter__` instead of `__setitem__` to allow for live plot while acounting for VNA results with different data structure.
-  [#966](https://github.com/qilimanjaro-tech/qililab/pull/966)
-=======
 - Modified `StreamArray` to work with live plot. Now the H5 file has the `swmr_mode` set as true allowing for live reading and `StreamArray`'s `__enter__` and `__setitem__` have `file.flush()` to update the H5 live. Moved `create_dataset` to `__enter__` instead of `__setitem__` to allow for live plot while acounting for VNA results with different data structure. Modified the `experiment_completed` to set as `True` after the execution, now in case of a crash the experiment will not be set as Completed.
   [#966](https://github.com/qilimanjaro-tech/qililab/pull/966)
 
 - Modified the `experiment_completed` to set as `True` after the execution, now in case of a crash the experiment will not be set as Completed.
   [#972](https://github.com/qilimanjaro-tech/qililab/pull/972)
->>>>>>> 3da65f16
 
 ### Breaking changes
 
