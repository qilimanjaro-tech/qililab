--- conflicted
+++ resolved
@@ -2,7 +2,6 @@
 
 ### New features since last release
 
-<<<<<<< HEAD
 - Add workflow for the execution of annealing programs.
   Example:
 
@@ -45,7 +44,6 @@
   [#767](https://github.com/qilimanjaro-tech/qililab/pull/767)
 
 
-=======
 - Added `CrosstalkMatrix` class to represent and manipulate a crosstalk matrix, where each index corresponds to a bus. The class includes methods for initializing the matrix, getting and setting crosstalk values, and generating string representations of the matrix.
 
   Example:
@@ -69,7 +67,6 @@
   # bus3   1.0      1.0      \
 
   print(crosstalk_matrix)
->>>>>>> 44880862
   ```
 
 - Added the Qblox-specific `set_markers()` method in `QProgram`. This method takes a 4-bit binary mask as input, where `0` means that the associated marker will be open (no signal) and `1` means that the associated marker will be closed (signal). The mapping between bit indexes and markers depends on the Qblox module that the compiled `QProgram` will run on.
