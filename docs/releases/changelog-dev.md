# Release dev (development release)

### New features since last release

### Improvements

- The driver of the VNA has been simplified: all files related to Agilent E5071B have been removed, only Keysight E5080B remains. The file structure has been refactored to align with the architecture used by other instruments in Qililab. The file 'driver_keysight_e5080b' is meant to be submitted to the public repo QCoDeS contrib drivers, conditional on their approval. The testing file for the driver 'test_driver_e50808b.py', alongside the file used to simulate the instrument 'Keysight_E5080B.yaml' will also be submitted. The data acquisition process now follows a status-check-based polling loop. The instrument is queried repeatedly using the command "STAT:OPER:COND?". Before each retrieval, a delay of 0.5 seconds is introduced to prevent overloading the instrument. The command returns an integer representing a bitmask indicating the status of the VNA's operation. A bitwise operation is performed to determine the readiness for data retrieval, this is done differently depending on whether the number of averages is 1 or greater:
  - For averages greater than 1: the data can be acquired when bit 8 is set (typically, bit 10 gets enabled after the first average, hence the command usually returns 1280 in decimal or 10100000000 in binary)
  - For averages equal to 1: the data can be acquired when bit 10 is set (bit 8 does not get set in this case, the expected response is 1024 in decimal or 10000000000 in binary)

- For the plots outputted by Qblox Draw, the name legend will now be a concatenation of the bus name and "Flux", similar to I and Q when hardware modulation is enabled.
- An additional argument has been added, to Qblox Draw, time_window. It allows the user to stop the plotting after the specified number of ns have been plotted. The plotting might not be the exact number of ns inputted. For example, if the time_window is 100 ns but there is a play operation of 150 ns, the plots will display the data until 150 ns.
[#933](https://github.com/qilimanjaro-tech/qililab/pull/933)

- Added measurements databases into the results saving structure all the architecture for them is located inside `results/database.py`. Added functionality for stream array using databases through `platform.database_saving` and through the class `StreaArray`, legacy `stream_array()` function still works as usual for retrocompatibility.
[#928](https://github.com/qilimanjaro-tech/qililab/pull/928)

- Added SQLAlchemy and xarray (usefull tool for measurements) to the dependencies as they are required for databases.
[#928](https://github.com/qilimanjaro-tech/qililab/pull/928)

- Relocated save_results and load_results from data_management to result/result_management.py for structure consistency. The load_results functions has been slightly changed to take into account different structures of data.
[#928](https://github.com/qilimanjaro-tech/qililab/pull/928)

<<<<<<< HEAD
- In the VNA Driver for Keysight E5080B, an update_settings function has been implemented, it allows to refresh all settings inside qililab by querying the VNA.
=======
- In the VNA Driver for Keysight E5080B, an update_settings function has been implemented, it allows to efresh all settings inside qililab by querying the VNA.
>>>>>>> 57b39855
- The sweep time and sweep time auto parameters have been added in the qcodes like driver and also in the wrapper.
- The sims file used to test the qcode like driver file has been moved to a similar location as qcodes (\qililab\src\qililab\instruments\sims).
[#943](https://github.com/qilimanjaro-tech/qililab/pull/943)

- Modified Streamarray to allow for np.complexfloat values following VNA results. This process has been automatized and requires no input from the user.
[#941](https://github.com/qilimanjaro-tech/qililab/pull/941)

<<<<<<< HEAD
- VNA Driver Keysight E5080B: Added triggerring related parameters. The parameters included are: sweep_group_count, trigger_source and trigger_scope. The first two have been included in the qcode type driver and the qililab wrapper; the second has been added to the qcodes type driver only to avoid cluttering the qililab code with parameters not required
[#944](https://github.com/qilimanjaro-tech/qililab/pull/944)
=======
>>>>>>> 57b39855

### Breaking changes

### Deprecations / Removals

### Documentation

### Bug fixes

- For Qblox Draw, the move commands  of the Q1ASM were being read correctly once but were not being updated after - this caused problem with loops.
- A 4ns has been added when an acquire_weighed command is added to account for the extra clock cycle
[#933](https://github.com/qilimanjaro-tech/qililab/pull/933)

- Qblox Draw: Corrected bug with time window and nested loops- now after the code exits the recursive loop, the code checks the time window flag status and exits if needed.
[#937](https://github.com/qilimanjaro-tech/qililab/pull/937)

- VNA Driver Keysight E5080B:
    - The user can now set through the platform the parameters of type Enums, the enums were not being capitalised. - The bounds in the frequency span of the qcodes type driver have been removed as they were wrong.
    - The bounds of the points in the qcodes type driver have been modified to range from 1 to 100003.
<<<<<<< HEAD
[#943](https://github.com/qilimanjaro-tech/qililab/pull/943)
=======
[#943](https://github.com/qilimanjaro-tech/qililab/pull/943)
>>>>>>> 57b39855
<|MERGE_RESOLUTION|>--- conflicted
+++ resolved
@@ -21,11 +21,7 @@
 - Relocated save_results and load_results from data_management to result/result_management.py for structure consistency. The load_results functions has been slightly changed to take into account different structures of data.
 [#928](https://github.com/qilimanjaro-tech/qililab/pull/928)
 
-<<<<<<< HEAD
 - In the VNA Driver for Keysight E5080B, an update_settings function has been implemented, it allows to refresh all settings inside qililab by querying the VNA.
-=======
-- In the VNA Driver for Keysight E5080B, an update_settings function has been implemented, it allows to efresh all settings inside qililab by querying the VNA.
->>>>>>> 57b39855
 - The sweep time and sweep time auto parameters have been added in the qcodes like driver and also in the wrapper.
 - The sims file used to test the qcode like driver file has been moved to a similar location as qcodes (\qililab\src\qililab\instruments\sims).
 [#943](https://github.com/qilimanjaro-tech/qililab/pull/943)
@@ -33,11 +29,9 @@
 - Modified Streamarray to allow for np.complexfloat values following VNA results. This process has been automatized and requires no input from the user.
 [#941](https://github.com/qilimanjaro-tech/qililab/pull/941)
 
-<<<<<<< HEAD
 - VNA Driver Keysight E5080B: Added triggerring related parameters. The parameters included are: sweep_group_count, trigger_source and trigger_scope. The first two have been included in the qcode type driver and the qililab wrapper; the second has been added to the qcodes type driver only to avoid cluttering the qililab code with parameters not required
 [#944](https://github.com/qilimanjaro-tech/qililab/pull/944)
-=======
->>>>>>> 57b39855
+
 
 ### Breaking changes
 
@@ -57,8 +51,4 @@
 - VNA Driver Keysight E5080B:
     - The user can now set through the platform the parameters of type Enums, the enums were not being capitalised. - The bounds in the frequency span of the qcodes type driver have been removed as they were wrong.
     - The bounds of the points in the qcodes type driver have been modified to range from 1 to 100003.
-<<<<<<< HEAD
 [#943](https://github.com/qilimanjaro-tech/qililab/pull/943)
-=======
-[#943](https://github.com/qilimanjaro-tech/qililab/pull/943)
->>>>>>> 57b39855
