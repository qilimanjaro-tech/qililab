# Release dev (development release)

### New features since last release

### Improvements

- The driver of the VNA has been simplified: all files related to Agilent E5071B have been removed, only Keysight E5080B remains. The file structure has been refactored to align with the architecture used by other instruments in Qililab. The file 'driver_keysight_e5080b' is meant to be submitted to the public repo QCoDeS contrib drivers, conditional on their approval. The testing file for the driver 'test_driver_e50808b.py', alongside the file used to simulate the instrument 'Keysight_E5080B.yaml' will also be submitted. The data acquisition process now follows a status-check-based polling loop. The instrument is queried repeatedly using the command "STAT:OPER:COND?". Before each retrieval, a delay of 0.5 seconds is introduced to prevent overloading the instrument. The command returns an integer representing a bitmask indicating the status of the VNA's operation. A bitwise operation is performed to determine the readiness for data retrieval, this is done differently depending on whether the number of averages is 1 or greater:
  - For averages greater than 1: the data can be acquired when bit 8 is set (typically, bit 10 gets enabled after the first average, hence the command usually returns 1280 in decimal or 10100000000 in binary)
  - For averages equal to 1: the data can be acquired when bit 10 is set (bit 8 does not get set in this case, the expected response is 1024 in decimal or 10000000000 in binary)

- For the plots outputted by Qblox Draw, the name legend will now be a concatenation of the bus name and "Flux", similar to I and Q when hardware modulation is enabled.
- An additional argument has been added, to Qblox Draw, time_window. It allows the user to stop the plotting after the specified number of ns have been plotted. The plotting might not be the exact number of ns inputted. For example, if the time_window is 100 ns but there is a play operation of 150 ns, the plots will display the data until 150 ns.
[#933](https://github.com/qilimanjaro-tech/qililab/pull/933)

- Added measurements databases into the results saving structure all the architecture for them is located inside `results/database.py`. Added functionality for stream array using databases through `platform.database_saving` and through the class `StreaArray`, legacy `stream_array()` function still works as usual for retrocompatibility.
[#928](https://github.com/qilimanjaro-tech/qililab/pull/928)

- Added SQLAlchemy and xarray (usefull tool for measurements) to the dependencies as they are required for databases.
[#928](https://github.com/qilimanjaro-tech/qililab/pull/928)

- Relocated save_results and load_results from data_management to result/result_management.py for structure consistency. The load_results functions has been slightly changed to take into account different structures of data.
[#928](https://github.com/qilimanjaro-tech/qililab/pull/928)

<<<<<<< HEAD
- Add base_path as an input for stream_array and an optional parameter for the experiment class, qililab cannot have the data path hardcoded.
[#936](https://github.com/qilimanjaro-tech/qililab/pull/936)
=======
- Modified Streamarray to allow for np.complexfloat values following VNA results. This process has been automatized and requires no input from the user.
[#941](https://github.com/qilimanjaro-tech/qililab/pull/941)
>>>>>>> cd1cabef

### Breaking changes

- Modified file structure for functions `save_results` and `load_results`, previously located inside `qililab/src/qililab/data_management.py` and now located at `qililab/src/qililab/result/result_management.py`. This has been done to improve the logic behind our libraries. The init structure still works in the same way, import `qililab.save_results` and import `qililab.load_results` still works the same way.
[#928](https://github.com/qilimanjaro-tech/qililab/pull/928)

### Deprecations / Removals

### Documentation

### Bug fixes

- For Qblox Draw, the move commands  of the Q1ASM were being read correctly once but were not being updated after - this caused problem with loops.
- A 4ns has been added when an acquire_weighed command is added to account for the extra clock cycle
[#933](https://github.com/qilimanjaro-tech/qililab/pull/933)

- Qblox Draw: Corrected bug with time window and nested loops- now after the code exits the recursive loop, the code checks the time window flag status and exits if needed.
[#937](https://github.com/qilimanjaro-tech/qililab/pull/937)<|MERGE_RESOLUTION|>--- conflicted
+++ resolved
@@ -21,13 +21,11 @@
 - Relocated save_results and load_results from data_management to result/result_management.py for structure consistency. The load_results functions has been slightly changed to take into account different structures of data.
 [#928](https://github.com/qilimanjaro-tech/qililab/pull/928)
 
-<<<<<<< HEAD
 - Add base_path as an input for stream_array and an optional parameter for the experiment class, qililab cannot have the data path hardcoded.
 [#936](https://github.com/qilimanjaro-tech/qililab/pull/936)
-=======
+
 - Modified Streamarray to allow for np.complexfloat values following VNA results. This process has been automatized and requires no input from the user.
 [#941](https://github.com/qilimanjaro-tech/qililab/pull/941)
->>>>>>> cd1cabef
 
 ### Breaking changes
 
