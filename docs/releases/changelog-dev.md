# Release dev (development release)

### New features since last release

<<<<<<< HEAD
- Added real time results saving capability.
  [#598](https://github.com/qilimanjaro-tech/qililab/pull/598)

- Added the two main classes need for automatic-calibration, `CalibrationController` and `CalibrationNode`: [#554](https://github.com/qilimanjaro-tech/qililab/pull/554)
=======
- Add magic method to run python code as slurm jobs from Jupyter Notebooks.
  [#600](https://github.com/qilimanjaro-tech/qililab/pull/600)

- Implemented `QuantumMachinesCompiler` class to compile QPrograms to QUA programs.
  [#563](https://github.com/qilimanjaro-tech/qililab/pull/563)

- Implemented `platform.execute_qprogram()` method to execute a qprogram on Qblox hardware.
  [#563](https://github.com/qilimanjaro-tech/qililab/pull/563)

- Added the two main classes need for automatic-calibration, `CalibrationController` and `CalibrationNode`
  [#554](https://github.com/qilimanjaro-tech/qililab/pull/554)
>>>>>>> edd0b6ec

- Added the driver for Quantum Machines Manager and a new QuantumMachinesResult class to handle Quantum Machines instruments.
  [#568](https://github.com/qilimanjaro-tech/qililab/pull/568)

### Improvements

- Improved the UX for circuit transpilation by unifying the native gate and pulse transpiler under one `CircuitTranspiler` class, which has 3 methods:

  - `circuit_to_native`: transpiles a qibo circuit to native gates (Drag, CZ, Wait, M) and optionally RZ if optimize=False (optimize=True by default)
  - `circuit_to_pulses`: transpiles a native gate circuit to a `PulseSchedule`
  - `transpile_circuit`: runs both of the methods above sequentially
    `Wait` gate moved from the `utils` module to `circuit_transpilation_native_gates`
    [#575](https://github.com/qilimanjaro-tech/qililab/pull/575)

- Added `infinite_loop()` method to QProgram.
  [#563](https://github.com/qilimanjaro-tech/qililab/pull/563)

- Added `measure()` method to QProgram.
  [#563](https://github.com/qilimanjaro-tech/qililab/pull/563)

- Various improvements in the compilation flow of `QbloxCompiler`.
  [#563](https://github.com/qilimanjaro-tech/qililab/pull/563)

### Breaking changes

- Changed `resolution` parameter of waveforms' `envelope()` method to integer.
  [#563](https://github.com/qilimanjaro-tech/qililab/pull/563)

- Changed the way variables work within a QProgram. Variables are now instantiated based on the physical domain they affect.
  [#563](https://github.com/qilimanjaro-tech/qililab/pull/563)

### Deprecations / Removals

- Removed the park gate since it is no longer needed
  [#575](https://github.com/qilimanjaro-tech/qililab/pull/575)

### Documentation

### Bug fixes

- Fixed [bug #579](https://github.com/qilimanjaro-tech/qililab/issues/579), were now all `yaml.dumps` are done with [ruamel](https://yaml.readthedocs.io/en/latest/#changelog), for not losing decimals precisons, and also following the previous bug due to the elimination of `ruamel.yaml.round_trip_dump`, the version of ruamel in qililab got fixed, and imports where rewritten for more clarity
  [#577](https://github.com/qilimanjaro-tech/qililab/pull/578)<|MERGE_RESOLUTION|>--- conflicted
+++ resolved
@@ -2,12 +2,11 @@
 
 ### New features since last release
 
-<<<<<<< HEAD
 - Added real time results saving capability.
   [#598](https://github.com/qilimanjaro-tech/qililab/pull/598)
 
 - Added the two main classes need for automatic-calibration, `CalibrationController` and `CalibrationNode`: [#554](https://github.com/qilimanjaro-tech/qililab/pull/554)
-=======
+
 - Add magic method to run python code as slurm jobs from Jupyter Notebooks.
   [#600](https://github.com/qilimanjaro-tech/qililab/pull/600)
 
@@ -19,7 +18,6 @@
 
 - Added the two main classes need for automatic-calibration, `CalibrationController` and `CalibrationNode`
   [#554](https://github.com/qilimanjaro-tech/qililab/pull/554)
->>>>>>> edd0b6ec
 
 - Added the driver for Quantum Machines Manager and a new QuantumMachinesResult class to handle Quantum Machines instruments.
   [#568](https://github.com/qilimanjaro-tech/qililab/pull/568)
