--- conflicted
+++ resolved
@@ -346,8 +346,10 @@
 
 - Added new functions to DatabaseManager to support more efficient loading of data for live-plotting application. Such as get_platform and get_qprogram.
   [#979](https://github.com/qilimanjaro-tech/qililab/pull/979)
-
-<<<<<<< HEAD
+  
+- Added `ql.load_by_id(id)` in qililab, This function allows to retrieve the data path of a measurement with the given id without creating a `DatabaseManager` instance. This function is intended to be used inside notebooks using slurm as `DatabaseManager` cannot be submitted.
+  [#986](https://github.com/qilimanjaro-tech/qililab/pull/986)
+
 - Implemented crosstalk compensation for `QdacCompiler`. The compiler automatically detects if there is a crosstalk matrix inside platform and implements the crosstalk for any bus inside the `Crosstalk` class. This function can be deactivated by setting the crosstalk variable as False inside `qp.play` and `qp.offset`.
 The crosstalk modifies the structure of the `QProgram`, it changes any play or set offset into a set of plays and offsets of each bus of the crosstalk. It also takes into account different loops.
 With crosstalk, this example qprogram:
@@ -414,10 +416,6 @@
 ```
 
   [#1026](https://github.com/qilimanjaro-tech/qililab/pull/1026)
-=======
-- Added `ql.load_by_id(id)` in qililab, This function allows to retrieve the data path of a measurement with the given id without creating a `DatabaseManager` instance. This function is intended to be used inside notebooks using slurm as `DatabaseManager` cannot be submitted.
-  [#986](https://github.com/qilimanjaro-tech/qililab/pull/986)
->>>>>>> a1c29157
 
 ### Breaking changes
 
