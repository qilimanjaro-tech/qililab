# Release dev (development release)

### New features since last release

<<<<<<< HEAD
- Added the two main classes need for automatic-calibration, `CalibrationController` and `CalibrationNode`: [#554](https://github.com/qilimanjaro-tech/qililab/pull/554)
=======
- Implemented `QuantumMachinesCompiler` class to compile QPrograms to QUA programs.
  [#563](https://github.com/qilimanjaro-tech/qililab/pull/563)

- Implemented `platform.execute_qprogram()` method to execute a qprogram on Qblox hardware.
  [#563](https://github.com/qilimanjaro-tech/qililab/pull/563)

- Added the two main classes need for automatic-calibration, `CalibrationController` and `CalibrationNode`
  [#554](https://github.com/qilimanjaro-tech/qililab/pull/554)
>>>>>>> 05a64528

- Added the driver for Quantum Machines Manager and a new QuantumMachinesResult class to handle Quantum Machines instruments.
  [#568](https://github.com/qilimanjaro-tech/qililab/pull/568)

### Improvements

- Added `infinite_loop()` method to QProgram.
  [#563](https://github.com/qilimanjaro-tech/qililab/pull/563)

- Added `measure()` method to QProgram.
  [#563](https://github.com/qilimanjaro-tech/qililab/pull/563)

- Various improvements in the compilation flow of `QbloxCompiler`.
  [#563](https://github.com/qilimanjaro-tech/qililab/pull/563)

### Breaking changes

- Changed `resolution` parameter of waveforms' `envelope()` method to integer.
  [#563](https://github.com/qilimanjaro-tech/qililab/pull/563)

- Changed the way variables work within a QProgram. Variables are now instantiated based on the physical domain they affect.
  [#563](https://github.com/qilimanjaro-tech/qililab/pull/563)

### Deprecations / Removals

### Documentation

### Bug fixes

- Fixed [bug #579](https://github.com/qilimanjaro-tech/qililab/issues/579), were now all `yaml.dumps` are done with [ruamel](https://yaml.readthedocs.io/en/latest/#changelog), for not losing decimals precisons, and also following the previous bug due to the elimination of `ruamel.yaml.round_trip_dump`, the version of ruamel in qililab got fixed, and imports where rewritten for more clarity
  [#577](https://github.com/qilimanjaro-tech/qililab/pull/578)<|MERGE_RESOLUTION|>--- conflicted
+++ resolved
@@ -2,9 +2,6 @@
 
 ### New features since last release
 
-<<<<<<< HEAD
-- Added the two main classes need for automatic-calibration, `CalibrationController` and `CalibrationNode`: [#554](https://github.com/qilimanjaro-tech/qililab/pull/554)
-=======
 - Implemented `QuantumMachinesCompiler` class to compile QPrograms to QUA programs.
   [#563](https://github.com/qilimanjaro-tech/qililab/pull/563)
 
@@ -13,7 +10,6 @@
 
 - Added the two main classes need for automatic-calibration, `CalibrationController` and `CalibrationNode`
   [#554](https://github.com/qilimanjaro-tech/qililab/pull/554)
->>>>>>> 05a64528
 
 - Added the driver for Quantum Machines Manager and a new QuantumMachinesResult class to handle Quantum Machines instruments.
   [#568](https://github.com/qilimanjaro-tech/qililab/pull/568)
