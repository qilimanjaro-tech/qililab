--- conflicted
+++ resolved
@@ -4,7 +4,6 @@
 
 ### Improvements
 
-<<<<<<< HEAD
 - Added support for real-time predistortion on Qblox hardware.
   - The outputs of a QCM can now set an FIR filter and up to four exponential filters (provided as a list). These parameters can be configured via the runcard (example below) and via platform.set_parameter/get_parameter.
   - The runcard has a new section under each QCM module: `filters: [...]` configured by output. The section is optional.
@@ -45,7 +44,7 @@
     ```
 [#981](https://github.com/qilimanjaro-tech/qililab/pull/981)
 
-=======
+
 - This PR is the beginning of a series that will aim to reduce the length of the Q1ASM, which can be limiting for some experiments. This PR has two distinct improvements:
   1. When possible, waits will be combined together. For example, before this PR the following Q1ASM could be generated:
       ```
@@ -118,8 +117,7 @@
         ```
         
   [#1009](https://github.com/qilimanjaro-tech/qililab/pull/1009)
->>>>>>> 8285b0a8
-
+ 
 - Added `parameters` dictionary to the `Calibration` class, and removed legacy code.
   [#1005](https://github.com/qilimanjaro-tech/qililab/pull/1005)
 
