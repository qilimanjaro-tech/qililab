--- conflicted
+++ resolved
@@ -4,19 +4,14 @@
 
 ### New features since last release
 
-<<<<<<< HEAD
 - Added the two main classes need for automatic-calibration, `CalibrationController` and `CalibrationNode`: [#554](https://github.com/qilimanjaro-tech/qililab/pull/554)
 
 - Update qiboconnection to 0.12.0: [#559](https://github.com/qilimanjaro-tech/qililab/pull/559)
 
+- Changed gate settings serialization so that fields with None values are not in the resulting dictionary:
+  [#562](https://github.com/qilimanjaro-tech/qililab/pull/562)
+
 - Added phase correction for CZ gates to the optimize step of translate circuit in `qililab.transpiler.transpiler`, Gates now can accept an optional dicionary with additional settings: [#552](https://github.com/qilimanjaro-tech/qililab/pull/552)
-=======
-- Changed gate settings serialization so that fields with None values are not in the resulting dictionary
-  [#562](https://github.com/qilimanjaro-tech/qililab/pull/562)
-
-- Update qiboconnection to 0.12.0
-  [#559](https://github.com/qilimanjaro-tech/qililab/pull/559)
->>>>>>> 248e4d42
 
   As an example, the CZ phase correction can be added at options for each qubit:
 
