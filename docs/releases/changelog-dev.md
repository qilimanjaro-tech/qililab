--- conflicted
+++ resolved
@@ -97,13 +97,11 @@
 - The user is now able to only put one value when setting the offset of the bus when using Qblox in the qprogram. Qblox requires two values hence if only 1 value is given, the second will be set to 0, a warning will be given to the user.
   [#896](https://github.com/qilimanjaro-tech/qililab/pull/896)
 
-<<<<<<< HEAD
+- For Qblox compiler, all latched parameters are updated before a wait is applied. The update parameter has a minimum wait of 4 ns, which is removed from the wait. If the wait is below 8ns it is entirely replaced with the update parameter.
+  [#898](https://github.com/qilimanjaro-tech/qililab/pull/898)
+
 - Modified the `CrosstalkMatrix` and `FluxVector` classes to fit for the crosstalk matrix implementation inside `Experiment` and `Platform`. Now both classes update following the specifications and needs of experimentalists.
 [#899](https://github.com/qilimanjaro-tech/qililab/pull/899)
-=======
-- For Qblox compiler, all latched parameters are updated before a wait is applied. The update parameter has a minimum wait of 4 ns, which is removed from the wait. If the wait is below 8ns it is entirely replaced with the update parameter.
-  [#898](https://github.com/qilimanjaro-tech/qililab/pull/898)
->>>>>>> 3351fa55
 
 ### Breaking changes
 
