--- conflicted
+++ resolved
@@ -2,14 +2,11 @@
 
 ### New features since last release
 
-<<<<<<< HEAD
 - Multiple measurements on the same qubit at arbitrary points of the circuit are now supported. So far results for this can only be obtained through the `result.array`
   property. Results in the array will be grouped by iq pairs (same as before) and ordered in the same order as measurements in the circuit.
   For example, if a circuit is measuring `M(1)-M(2)-M(0,1)` the first iq values will be those for `M(1)`, followed by `M(2)`, `M(0)` and `M(1)`.
   [#524](https://github.com/qilimanjaro-tech/qililab/pull/524)
 
-- Added the two main classes need for automatic-calibration, `CalibrationController` and `CalibrationNode`: [#554](https://github.com/qilimanjaro-tech/qililab/pull/554)
-=======
 - Implemented `QuantumMachinesCompiler` class to compile QPrograms to QUA programs.
   [#563](https://github.com/qilimanjaro-tech/qililab/pull/563)
 
@@ -18,7 +15,6 @@
 
 - Added the two main classes need for automatic-calibration, `CalibrationController` and `CalibrationNode`
   [#554](https://github.com/qilimanjaro-tech/qililab/pull/554)
->>>>>>> 05a64528
 
 - Added the driver for Quantum Machines Manager and a new QuantumMachinesResult class to handle Quantum Machines instruments.
   [#568](https://github.com/qilimanjaro-tech/qililab/pull/568)
