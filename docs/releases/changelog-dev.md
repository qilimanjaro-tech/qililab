--- conflicted
+++ resolved
@@ -193,10 +193,8 @@
 - Fixed an error inside set_parameter for OUT0_ATT and OUT1_ATT for the QRM-RF and QCM-RF. When the device was disconnected qililab tried to get the non existent device. not it executes as expected.
   [#973](https://github.com/qilimanjaro-tech/qililab/pull/973)
 
-<<<<<<< HEAD
 - Fixed `FluxVector.set_crosstalk_from_bias(...)` and `platform.set_bias_to_zero(...)` related to automatic crosstalk compensation. Now the bias is set to 0 correctly and the fluxes are set to the correct value based on the offset.
   [#983](https://github.com/qilimanjaro-tech/qililab/pull/983)
-=======
+
 - Fixed an error impeding two instances of QDAC2 to be executed through platform.connect when the runcard included 2 different `qdevil_qdac2` controllers inside `instrument_controllers`.
-  [#990](https://github.com/qilimanjaro-tech/qililab/pull/990)
->>>>>>> a3803ebf
+  [#990](https://github.com/qilimanjaro-tech/qililab/pull/990)