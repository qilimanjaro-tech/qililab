# Release dev (development release)

This document contains the changes of the current release.

### New features since last release

- Added `DictSerializable` protocol and `from_dict` utility function to enable (de)serialization (from)to dictionary for any class.
  [#659](https://github.com/qilimanjaro-tech/qililab/pull/659)

### Improvements

<<<<<<< HEAD
- Allow measurements on more than one qblox readout module. This can be done by simply adding more than one readout bus and its corresponding
  connections to the runcard.
  [#656](https://github.com/qilimanjaro-tech/qililab/pull/656)
=======
- Changed save and load methods using `PyYAML` to `ruamel.YAML`
  [#661](https://github.com/qilimanjaro-tech/qililab/pull/661)
>>>>>>> bfeb361b

### Breaking changes

### Deprecations / Removals

### Documentation

### Bug fixes<|MERGE_RESOLUTION|>--- conflicted
+++ resolved
@@ -9,14 +9,9 @@
 
 ### Improvements
 
-<<<<<<< HEAD
 - Allow measurements on more than one qblox readout module. This can be done by simply adding more than one readout bus and its corresponding
   connections to the runcard.
   [#656](https://github.com/qilimanjaro-tech/qililab/pull/656)
-=======
-- Changed save and load methods using `PyYAML` to `ruamel.YAML`
-  [#661](https://github.com/qilimanjaro-tech/qililab/pull/661)
->>>>>>> bfeb361b
 
 ### Breaking changes
 
