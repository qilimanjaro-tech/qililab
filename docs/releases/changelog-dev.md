# Release dev (development release)

### New features since last release

<<<<<<< HEAD
- Added a try/except clause when executing a QProgram on Quantum Machines cluster that controls the execution failing to perform a turning off of the instrument so the _qm object gets
removed. This, plus setting the close_other_machines=True by default allows to open more than one QuantumMachines VM at the same time to allow more than one experimentalist to work at the same time in the cluster.

[#760](https://github.com/qilimanjaro-tech/qililab/pull/760/)
=======
- Added `CrosstalkMatrix` class to represent and manipulate a crosstalk matrix, where each index corresponds to a bus. The class includes methods for initializing the matrix, getting and setting crosstalk values, and generating string representations of the matrix.

  Example:

  ```Python
  # Create an empty crosstalk matrix
  crosstalk_matrix = CrosstalkMatrix()

  # Add crosstalk values, where the keys are in matrix shape [row][column]
  crosstalk_matrix["bus1"]["bus2"] = 0.9
  crosstalk_matrix["bus2"]["bus1"] = 0.1

  # Alternatively, create a matrix from a collection of buses.
  # All crosstalk values are initialized to 1.0
  crosstalk_matrix = CrosstalkMatrix.from_buses({"bus1", "bus2", "bus3"})

  # Get a formatted string representation of the matrix
  #        bus1     bus2     bus3
  # bus1   \        1.0      1.0
  # bus2   1.0      \        1.0
  # bus3   1.0      1.0      \

  print(crosstalk_matrix)
  ```
>>>>>>> ed5a9f58

- Added the Qblox-specific `set_markers()` method in `QProgram`. This method takes a 4-bit binary mask as input, where `0` means that the associated marker will be open (no signal) and `1` means that the associated marker will be closed (signal). The mapping between bit indexes and markers depends on the Qblox module that the compiled `QProgram` will run on.

  Example:

  ```Python
  qp = QProgram()
  qp.qblox.set_markers(bus='drive_q0', mask='0111')
  ```

  [#747](https://github.com/qilimanjaro-tech/qililab/pull/747)

- Added `set_markers_override_enabled_by_port` and `set_markers_override_value_by_port` methods in `QbloxModule` to set markers through QCoDeS, overriding Q1ASM values.

  [#747](https://github.com/qilimanjaro-tech/qililab/pull/747)

- Added `threshold_rotations` argument to `compile()` method in `QProgram`. This argument allows to use rotation angles on measurement instructions if not specified. Currently used to use the angle rotations specified on the runcard (if any) so the user does not have to explicitly pass it as argument to the measure instruction.  Used for classification of results in Quantum Machines's modules. The following example shows how to specify this value on the runcard.

  Example:

  ```JSON
  buses:
  - alias: readout_q0_bus
    system_control:
      name: readout_system_control
      instruments: [QMM]
    port: readout_line_q0
    distortions: []
  ...
  instruments:
    - name: quantum_machines_cluster
      alias: QMM
      firmware: ...
      ...
      elements:
      - bus: readout_q0_bus
        rf_inputs:
          octave: octave1
          port: 1
        rf_outputs:
          octave: octave1
          port: 1
        time_of_flight: 160
        smearing: 0
        intermediate_frequency: 10.0e+6
        threshold_rotation: 0.5
        threshold: 0.03
      ...
  ```

  [#759](https://github.com/qilimanjaro-tech/qililab/pull/759)

- Added `thresholds` argument to `_execute_qprogram_with_quantum_machines` method in `Platform`. This argument allows to threshold results after the execution of the `QProgram`. It is also a new parameter that can be specified on the runcard for each readout bus. An example of the configuration of this parameter on the runcard can be found above.

  [#762](https://github.com/qilimanjaro-tech/qililab/pull/762)

- Added `filter` argument inside the qua config file compilation from runcards with qm clusters. This is an optional element for distorsion filters that includes feedforward and feedback, two distorion lists for distorsion compensation and fields in qua config filter. These filters are calibrated and then introduced as compensation for the distorsions of the pulses from external sources such as Bias T. The runcard now might include the new filters (optional):

  Example:

  ```
  instruments:
  - name: quantum_machines_cluster
    alias: QMM
    firmware: 0.7.0
    ...
    controllers:
        - name: con1
          analog_outputs:
          - port: 1
            offset: 0.0
            filter:
              feedforward: [0.1,0.1,0.1]
              feedback: [0.1,0.1,0.1]
    ...
  ```

  [#768](https://github.com/qilimanjaro-tech/qililab/pull/768)

- Added loopbacks in the octave config file for qua following the documentation at https://docs.quantum-machines.co/1.2.0/qm-qua-sdk/docs/Guides/octave/?h=octaves#setting-the-octaves-clock. By default only port 1 of the octave is linked with a local demodulator, to work with the rest of the ports at the back ports must be connected based on the Octave Block Diagram \[https://docs.quantum-machines.co/1.2.0/qm-qua-sdk/docs/Hardware/octave/#octave-block-diagram\]. Where `Synth` is one of the possible 3 synths and `Dmd` is one of the 2 demodulators.

  Example:

  ```
  - name: quantum_machines_cluster
      alias: QMM
      ...
      octaves:
        - name: octave1
          port: 11252
          ...
          loopbacks:
            Synth: Synth2 # Synth1, Synth2, Synth3
            Dmd: Dmd2LO # Dmd1LO, Dmd2LO
  ```

  [#770](https://github.com/qilimanjaro-tech/qililab/pull/770)

### Improvements

- Now platform.get_parameter works for QM without the need of connecting to the machine.

- Added the option to get the time of flight and smearing information from the QM cluster
  [#751](https://github.com/qilimanjaro-tech/qililab/pull/751)

- Improved the algorithm determining which markers should be ON during execution of circuits and qprograms. Now, all markers are OFF by default, and only the markers associated with the `outputs` setting of QCM-RF and QRM-RF sequencers are turned on.

  [#747](https://github.com/qilimanjaro-tech/qililab/pull/747)

### Breaking changes

- Big code refactor for the `calibration` module/directory, where all `comparisons`, `check_parameters`, `check_data()`,
  `check_state()`, `maintain()`, `diagnose()` and other complex unused methods have been deleted, leaving only linear calibration.

  Also some other minor improvements like:

  - `drift_timeout` is now a single one for the full controller, instead of a different one for each node.
  - Notebooks without an export are also accepted now (we will only raise error for multiple exports in a NB).
  - Extended/Improved the accepted type for parameters to input/output in notebooks, thorught json serialization.

  [#746](https://github.com/qilimanjaro-tech/qililab/pull/746)

### Deprecations / Removals

- Deleted all the files in `execution` and `experiment` directories (Already obsolete).
  [#749](https://github.com/qilimanjaro-tech/qililab/pull/749)

### Documentation

### Bug fixes

- get_parameter for QM did not work due to the lack of the variable `bus_alias in self.system_control.get_parameter`. The variable has been added to the function and now get parameter does not return a crash.
  [#751](https://github.com/qilimanjaro-tech/qililab/pull/751)

- set_parameter for intermediate frequency in quantum machines has been adapted for both OPX+ and OPX1000 following the new requirements for OPX1000 with qm-qua job.set_intermediate_frequency.
  [#764](https://github.com/qilimanjaro-tech/qililab/pull/764)<|MERGE_RESOLUTION|>--- conflicted
+++ resolved
@@ -2,12 +2,11 @@
 
 ### New features since last release
 
-<<<<<<< HEAD
 - Added a try/except clause when executing a QProgram on Quantum Machines cluster that controls the execution failing to perform a turning off of the instrument so the _qm object gets
 removed. This, plus setting the close_other_machines=True by default allows to open more than one QuantumMachines VM at the same time to allow more than one experimentalist to work at the same time in the cluster.
 
 [#760](https://github.com/qilimanjaro-tech/qililab/pull/760/)
-=======
+
 - Added `CrosstalkMatrix` class to represent and manipulate a crosstalk matrix, where each index corresponds to a bus. The class includes methods for initializing the matrix, getting and setting crosstalk values, and generating string representations of the matrix.
 
   Example:
@@ -32,7 +31,6 @@
 
   print(crosstalk_matrix)
   ```
->>>>>>> ed5a9f58
 
 - Added the Qblox-specific `set_markers()` method in `QProgram`. This method takes a 4-bit binary mask as input, where `0` means that the associated marker will be open (no signal) and `1` means that the associated marker will be closed (signal). The mapping between bit indexes and markers depends on the Qblox module that the compiled `QProgram` will run on.
 
