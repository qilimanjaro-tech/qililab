# Release dev (development release)

### New features since last release

### Improvements

<<<<<<< HEAD

- Improved acquisition result handling in the QBlox Compiler.

  Previously, each acquisition was assigned a unique acquisition index, which meant that a single qprogram could only contain up to 32 acquisitions per bus (due to QBlox’s limit of 32 indices).
  Now, acquisitions at the same nested level reuse the same acquisition index while incrementing the bin index. This removes the 32-acquisition limit in most cases. A `ValueError` is raised only if more than 32 acquisitions occur at different nested levels.
  Since the results retrieved from QBlox are now intertwined, a new function `_unintertwined_qblox_results` has been introduced in `platform`. This function called by `_execute_qblox_compilation_output method` and `execute_compilation_outputs_parallel` separates each acquisition into its own QbloxMeasurementResult object.
[#998](https://github.com/qilimanjaro-tech/qililab/pull/998)
=======
- Added support for real-time predistortion on Qblox hardware.
  - The outputs of a QCM can now set an FIR filter and up to four exponential filters (provided as a list). These parameters can be configured via the runcard (example below) and via platform.set_parameter/get_parameter.
  - The runcard has a new section under each QCM module: `filters: [...]` configured by output. The section is optional.
  - The states of a QCM filter are "enabled", "bypassed" and "delay_comp". Users can provide a boolean where True is mapped to "enabled" and False is mapped to "bypassed". When enabling a filter that could cause delay with other module outputs Qililab coerces the state to "delay_comp". This state ensures pulse timing remains consistent with filtered paths, keeping all outputs synchronized.

  - Parameters:
    - Exponential Filters (given by exponential index)
        - EXPONENTIAL_AMPLITUDE_0 ... EXPONENTIAL_AMPLITUDE_3
        - EXPONENTIAL_TIME_CONSTANT_0 ... EXPONENTIAL_TIME_CONSTANT_3
        - EXPONENTIAL_STATE_0 ... EXPONENTIAL_STATE_3
    - FIR Filters:
        - FIR_COEFF
        - FIR_STATE

  - Note: fir_coeff/FIR_COEFF must contain exactly 32 coefficients.

  - Below is an example of the filter part of the runcard:
    ```
      filters:
      - output_id: 0
        exponential_amplitude: [0.8, -1]
        exponential_time_constant: [6, 8]
        exponential_state: [True, True, False]
        fir_coeff: [0.8, 0.8, 0.8, 0.8, 0.8, 0.8, 0.8, 0.8, 0.8, 0.8, 0.8, 0.8, 0.8, 0.8, 0.8, 0.8, 0.8, 0.8, 0.8, 0.8, 0.8, 0.8, 0.8, 0.8, 0.8, 0.8, 0.8, 0.8, 0.8, 0.8, 0.8, 0.8]
        fir_state: True
      - output_id: 1
        exponential_amplitude: 0.31
        exponential_time_constant: 9
        exponential_state: False
        fir_coeff: [0.8, 0.8, 0.8, 0.8, 0.8, 0.8, 0.8, 0.8, 0.8, 0.8, 0.8, 0.8, 0.8, 0.8, 0.8, 0.8, 0.8, 0.8, 0.8, 0.8, 0.8, 0.8, 0.8, 0.8, 0.8, 0.8, 0.8, 0.8, 0.8, 0.8, 0.8, 0.8]
        fir_state: False
      ```

    Below is an example of set/get_parameter, the output_id must be provided:
    ```
    platform.set_parameter(alias=bus_alias, parameter=Parameter.EXPONENTIAL_TIME_CONSTANT_0, value=300, output_id=0)
    platform.get_parameter(alias=bus_alias, parameter=Parameter.FIR_STATE, output_id=2)
    ```
  - When setting/getting any parameter from the platform and giving the bus_alias, if an output_id or channel_id not associated with the bus is given, an exception is raised; and if an output_id instead of a channel_id (and vice versa) has been given an Exception is raised.
[#981](https://github.com/qilimanjaro-tech/qililab/pull/981)

>>>>>>> 072f28fe

- This update introduces a new mechanism that allows the library to optionally import either full concrete  implementations or lightweight stubs, depending on the user’s environment and installed dependencies. As part of this improvement, all Quantum Machines–related components have been reorganized under the `extra/quantum-machines` module hierarchy for better modularity and maintainability. Additionally, the Quantum Machines integration has been moved to the `[project.optional-dependencies]` section of the configuration, enabling users to install it only when needed.

  For example, to install the base library without any optional dependencies, run:

  ```bash
  pip install qililab
  ```

  or

  ```bash
  uv sync
  ```

  If you plan to use the Quantum Machines integration, you can include it during installation using the optional dependency group:

  ```bash
  pip install qililab[quantum-machines]
  ```

  or

  ```bash
  uv sync --extra quantum-machines
  ```

  [#995](https://github.com/qilimanjaro-tech/qililab/pull/995)

- Update qblox-instruments to 0.16.0 and qblox firmware to 0.11
  [#1015](https://github.com/qilimanjaro-tech/qililab/pull/1015)


- This PR is the beginning of a series that will aim to reduce the length of the Q1ASM, which can be limiting for some experiments. This PR has two distinct improvements:

  1. When possible, waits will be combined together. For example, before this PR the following Q1ASM could be generated:

      ```
      wait 10
      wait 40
      ```

     ```
     wait 10
     wait 40
     ```

      It will now be generated as:

      ```
      wait 50
      ```
     It will now be generated as:

     ```
     wait 50
     ```

  2. When instructing an `acquire_weighed` in Q1ASM, the creation of registers has been optimised. New registers for the weights would be created each time, a dictionary `weight_index_to_register` has been introduced in the QBlox Compiler to track previously used values of weight and reuse the register if possible.
  For example, two `acquire_weighted` with the same weight would use 4 registers for the weights (R0, R1, R3, R4):

      ```
      setup:
                    wait_sync        4              
                    set_mrk          0              
                    upd_param        4              

      main:
                      move             0, R0          
                      move             0, R1          
                      move             0, R2          
                      move             0, R3          
                      move             0, R4          
                      move             0, R5          
                      move             101, R6        
                      move             0, R7          
      loop_0:
                      play             0, 0, 4        
                      acquire_weighed  0, R5, R4, R3, 100
                      add              R5, 1, R5      
                      play             0, 0, 4        
                      acquire_weighed  1, R2, R1, R0, 100
                      add              R2, 1, R2      
                      add              R7, 1, R7      
                      loop             R6, @loop_0    
                      set_mrk          0              
                      upd_param        4              
                      stop
      ```

      But they will now only use 1 register (R1):

     ```
     setup:
                   wait_sync        4
                   set_mrk          0
                   upd_param        4

      main:
                      move             0, R0          
                      move             0, R1          
                      move             0, R2          
                      move             101, R3        
                      move             0, R4          
      loop_0:
                      play             0, 0, 4        
                      acquire_weighed  0, R2, R1, R1, 100
                      add              R2, 1, R2      
                      play             0, 0, 4        
                      acquire_weighed  1, R0, R1, R1, 100
                      add              R0, 1, R0      
                      add              R4, 1, R4      
                      loop             R3, @loop_0    
                      set_mrk          0              
                      upd_param        4              
                      stop
        ```

  [#1009](https://github.com/qilimanjaro-tech/qililab/pull/1009)
 
- Added `parameters` dictionary to the `Calibration` class, and removed legacy code.
  [#1005](https://github.com/qilimanjaro-tech/qililab/pull/1005)

- `platform.execute_qprograms_parallel()` now takes a list of bus mappings to allow one bus mapping per qprogram.
Parameters for the function have now the same syntax and behaviour:
bus_mapping (ist[dict[str, str] | None] | dict[str, str], optional). It can be one of the following:
    A list of dictionaries mapping the buses in the :class:`.QProgram` (keys )to the buses in the platform (values). In this case, each bus mapping gets assigned to the :class:`.QProgram` in the same index of the list of qprograms passed as first parameter.
    A single dictionary mapping the buses in the :class:`.QProgram` (keys )to the buses in the platform (values). In this case the same bus mapping is used for each one of the qprograms.
    None, in this case there is not a bus mapping between :class:`.QProgram` (keys )to the buses in the platform (values) and the buses are as defined in each qprogram.
    It is useful for mapping a generic :class:`.QProgram` to a specific experiment.
    Defaults to None.
calibrations (list[Calibration], Calibration, optional). Contains information of previously calibrated values, like waveforms, weights and crosstalk matrix. It can be one of the following:
    A list of :class:`.Calibration` instances, one per :class:`.QProgram` instance in the qprograms parameter.
    A single instance of :class:`.Calibration`, in this case the same `.Calibration` instance gets associated to all qprograms.
    None. In this case no `.Calibration` instance is used.
    Defaults to None.
[#996](https://github.com/qilimanjaro-tech/qililab/pull/996)

- `%% submit_job`: Added support for `sbatch --chdir` via a new `-c/--chdir` option that is propagated through `slurm_additional_parameters` and also enforced inside the job (`os.chdir(...)`) so it works with `-e local`. Made `--output` mandatory and hardened the output‑assignment check to recognize `Assign`, `AugAssign`, `AnnAssign`, walrus (`NamedExpr`), and tuple targets. Shipment of the notebook namespace is now safer: only picklable values (via `cloudpickle`) are sent, with common pitfalls (modules, loggers, private `_` names, IPython internals) excluded. `--low-priority` is a boolean flag mapping to a sane Slurm `nice=10000`. Paths are handled with `pathlib` plus `expanduser/expandvars`, the logs directory is created if missing, and imports are harvested conservatively from history (one‑line `import`/`from`, excluding `from __future__`). Parameter assembly only includes Slurm extras when provided, and the submitted function compiles the code string internally while accepting the output name and optional workdir. The job object is written to both `local_ns` and the global `user_ns` for IPython robustness. Log cleanup was rewritten to be cross‑platform and resilient: artifacts are grouped by numeric job‑ID prefix, non‑conforming entries are removed, and only the newest `num_files_to_keep` job groups are retained.
  [#994](https://github.com/qilimanjaro-tech/qililab/pull/994)

- QbloxDraw now supports passing a calibration file as an argument when plotting from both the platform and qprogram.
  [#977](https://github.com/qilimanjaro-tech/qililab/pull/977)

- Previously, `platform.draw(qprogram)` and `qprogram.draw()` returned the plotly object and the raw data being plotted. Now they return only the plotly object. This change ensures:

  - When calling `qprogram.draw()` or  `platform.draw(qprogram)` directly, the figure is displayed.
  - When assigning it to a variable (e.g., `plotly_figure = qprogram.draw()` or  `plotly_figure = platform.draw(qprogram)`), the figure is stored but not automatically shown (since `figure.show()` has been removed from QbloxDraw).

  If the user needs access to the underlying data, it can be retrieved as follows:

  ```
  plotly_figure = qprogram.draw()
  plotly_figure.data
  ```

Note: QbloxDraw class continues to return both, the plotly object and the dictionary of raw data.
[#963](https://github.com/qilimanjaro-tech/qililab/pull/963)

- Previously, QbloxDraw returned only the raw data being plotted. Now, the class returns both the Plotly Figure object and the raw data. This has been extended to qprogram and platform:

```
plotly_figure, data_draw = qprogram.draw()
plotly_figure, data_draw = platform.draw(qprogram)
```

[#960](https://github.com/qilimanjaro-tech/qililab/pull/960)

- The R&S SGS100a driver has now the capability to change the operation mode between normal mode and bypass mode. The default mode is the normal mode. The allowed strings for each mode
  in the settings are `normal` and `bypass`. If the instrument is reset the native instrument configuration defaults to normal.
  [#957](https://github.com/qilimanjaro-tech/qililab/pull/957)

- Implementation of the Sudden Net Zero (SNZ) waveform to be able to realise better fidelity two qubit gates.
  [#952](https://github.com/qilimanjaro-tech/qililab/pull/952)

- The driver of the VNA has been simplified: all files related to Agilent E5071B have been removed, only Keysight E5080B remains. The file structure has been refactored to align with the architecture used by other instruments in Qililab. The file 'driver_keysight_e5080b' is meant to be submitted to the public repo QCoDeS contrib drivers, conditional on their approval. The testing file for the driver 'test_driver_e50808b.py', alongside the file used to simulate the instrument 'Keysight_E5080B.yaml' will also be submitted. The data acquisition process now follows a status-check-based polling loop. The instrument is queried repeatedly using the command "STAT:OPER:COND?". Before each retrieval, a delay of 0.5 seconds is introduced to prevent overloading the instrument. The command returns an integer representing a bitmask indicating the status of the VNA's operation. A bitwise operation is performed to determine the readiness for data retrieval, this is done differently depending on whether the number of averages is 1 or greater:

  - For averages greater than 1: the data can be acquired when bit 8 is set (typically, bit 10 gets enabled after the first average, hence the command usually returns 1280 in decimal or 10100000000 in binary)
  - For averages equal to 1: the data can be acquired when bit 10 is set (bit 8 does not get set in this case, the expected response is 1024 in decimal or 10000000000 in binary)

- For the plots outputted by Qblox Draw, the name legend will now be a concatenation of the bus name and "Flux", similar to I and Q when hardware modulation is enabled.

- An additional argument has been added, to Qblox Draw, time_window. It allows the user to stop the plotting after the specified number of ns have been plotted. The plotting might not be the exact number of ns inputted. For example, if the time_window is 100 ns but there is a play operation of 150 ns, the plots will display the data until 150 ns.
  [#933](https://github.com/qilimanjaro-tech/qililab/pull/933)

- Added measurements databases into the results saving structure all the architecture for them is located inside `results/database.py`. Added functionality for stream array using databases through `platform.database_saving` and through the class `StreamArray`, legacy `stream_array()` function still works as usual for retrocompatibility.
  [#928](https://github.com/qilimanjaro-tech/qililab/pull/928)
  [#1014](https://github.com/qilimanjaro-tech/qililab/pull/1014)

- Added SQLAlchemy and xarray (usefull tool for measurements) to the dependencies as they are required for databases.
  [#928](https://github.com/qilimanjaro-tech/qililab/pull/928)

- Relocated save_results and load_results from data_management to result/result_management.py for structure consistency. The load_results functions has been slightly changed to take into account different structures of data.
  [#928](https://github.com/qilimanjaro-tech/qililab/pull/928)

- Add base_path as an input for stream_array and an optional parameter for the experiment class, qililab cannot have the data path hardcoded.
  [#936](https://github.com/qilimanjaro-tech/qililab/pull/936)

- In the VNA Driver for Keysight E5080B, an update_settings function has been implemented, it allows to efresh all settings inside qililab by querying the VNA.

- The sweep time and sweep time auto parameters have been added in the qcodes like driver and also in the wrapper.

- The sims file used to test the qcode like driver file has been moved to a similar location as qcodes (\\qililab\\src\\qililab\\instruments\\sims).
  [#943](https://github.com/qilimanjaro-tech/qililab/pull/943)

- Modified Streamarray to allow for np.complexfloat values following VNA results. This process has been automatized and requires no input from the user.
  [#941](https://github.com/qilimanjaro-tech/qililab/pull/941)

- VNA Driver Keysight E5080B:

  - Added triggerring related parameters. The parameters included are: sweep_group_count, trigger_source, trigger_type, trigger_slope, accept_before_armed. The first four have been included in the qcode type driver and the qililab wrapper; the last has only been added to the qcodes type driver to avoid cluttering the qililab code with parameters not required.
  - The expected data type has been added to all set_parameters
  - In the initial_setup, all parameters are now set, the conditionals have been removed. Now the VNA itself will show an error if two uncompatible parameters are being set.
    [#944](https://github.com/qilimanjaro-tech/qililab/pull/944)

- QbloxDraw:

  - The code is now tracking real time/classical time. The implications are the following:
    - A play can interrupt a preceeding play - this replicates the hardware behaviour.
    - Acquisitions are now plotted, when hovering the mouse on the plot, the user can see the index of the acquisition (they are plotted by default but this can be set to False if desired with the argument 'acquisition_showing').
    - Acquire and Play can overlap each other as they are real time commands - this replicates the hardware behaviour.
      The integration length of the acquire is retrieved from the platform if given. If plotting directly from qprogram, the integration length is set as the duration of the acquire.
  - The sub and not commands have been implemented.
  - If QbloxDraw is given a Q1ASM command it is not programmed for, it will raise a NotImplementedError.
  - The \_handle_play() used to loop through all the waveform indices, now it exits in the loop as soon as I and Q have been found, this is more efficient.
  - When running the code from the platform, the bus_mapping can be provided.
  - The overall plotting design has been improved. A plotly colour plaette is used. The I and Q are the same color but in a different shade.

[#945](https://github.com/qilimanjaro-tech/qililab/pull/945)

- Added the database implementation inside `Experiment`. `load_db_manager` function added to platform to add the db_manager. For `Experiment` class, added an input variable (`platform.save_experiment_results_in_database`) to define if working with databases or not (default set as True), if True, the database is automatically generated using the `Experiment` variables as information.

Code example:

```
...
platform.load_db_manager(db_ini_path = "path")  # To load the database manager. Optional path.
platform.save_experiment_results_in_database = True  # Default is True.
experiment = Experiment(label="Experiment_name", description = "optional description")
platform.execute_experiment(experiment)
...
```

[#938](https://github.com/qilimanjaro-tech/qililab/pull/938)
[#997](https://github.com/qilimanjaro-tech/qililab/pull/997)

- Minor modification at database `DatabaseManager`, as it now requires the config file to contain a `base_path_local`, `base_path_shared` and `data_write_folder`. following the structure:

```
[postgresql]
user =
passwd =
host = haldir.localdomain
port = 9999
database = postgres
base_path_local = "/mnt/home.local/"
base_path_shared = "/home/"
data_write_folder = "shared_measurement_haldir"
```

The data automatically selects between the local or shared domains depending on availability, always prioritizing local domains but if not available choosing the shared domain.

[#951](https://github.com/qilimanjaro-tech/qililab/pull/951)

- Modified smoothed square waveform class `FlatTop(amplitude, duration, smooth_duration, buffer = 0)` which works similar to the `Square` waveform with an additional smoothing on the edges. The only additional parameters are the smoothing duration and the buffer time. In `QbloxCompiler` if the duration exceeds a threshold of 100 ns the pulses are divide into two arbitrary pulses at the beginning and the end for the smooth parts and a loop of square pulses in the middle, with the exact same behavior as `Square` pulses.
  [#969](https://github.com/qilimanjaro-tech/qililab/pull/969)

- Modified `StreamArray` to work with live plot. Now the H5 file has the `swmr_mode` set as true allowing for live reading and `StreamArray`'s `__enter__` and `__setitem__` have `file.flush()` to update the H5 live. Moved `create_dataset` to `__enter__` instead of `__setitem__` to allow for live plot while acounting for VNA results with different data structure. Modified the `experiment_completed` to set as `True` after the execution, now in case of a crash the experiment will not be set as Completed.
  [#966](https://github.com/qilimanjaro-tech/qililab/pull/966)
  [#976](https://github.com/qilimanjaro-tech/qililab/pull/976)

- Modified the `experiment_completed` to set as `True` after the execution, now in case of a crash the experiment will not be set as Completed.
  [#972](https://github.com/qilimanjaro-tech/qililab/pull/972)

- Added new functions to DatabaseManager to support more efficient loading of data for live-plotting application. Such as get_platform and get_qprogram.
  [#979](https://github.com/qilimanjaro-tech/qililab/pull/979)

- Added `ql.load_by_id(id)` in qililab, This function allows to retrieve the data path of a measurement with the given id without creating a `DatabaseManager` instance. This function is intended to be used inside notebooks using slurm as `DatabaseManager` cannot be submitted.
  [#986](https://github.com/qilimanjaro-tech/qililab/pull/986)

### Breaking changes

- Modified file structure for functions `save_results` and `load_results`, previously located inside `qililab/src/qililab/data_management.py` and now located at `qililab/src/qililab/result/result_management.py`. This has been done to improve the logic behind our libraries. The init structure still works in the same way, `import qililab.save_results` and `import qililab.load_results` still works the same way.
  [#928](https://github.com/qilimanjaro-tech/qililab/pull/928)

- Set database saving and live plotting to `False` by default during experiment execution.
  [#999](https://github.com/qilimanjaro-tech/qililab/pull/999)

### Deprecations / Removals

### Documentation

### Bug fixes

- Qblox Draw- When dealing with real time and classical time, the real duration was put instead of the wait duration. Note: do not include this comment in the next release changelog as the bug was not in the previous release.

- Fixed a bug in the QBlox Compiler handling of the wait, long waits that were a multiple of 65532 (the maximum wait) up to 65535 were giving out an error. This has been solved by checking if the remainder would be below 4. If the remainder is 0 it appends a wait of 65532 and if the remainder is between 1 and 3, the duration of the last wait is computed as : `(INST_MAX_WAIT + remainder) - INST_MIN_WAIT` (where `INST_MAX_WAIT` is 65532 and `INST_MIN_WAIT` is 4) and a wait of `INST_MIN_WAIT` is added.
  [#1006](https://github.com/qilimanjaro-tech/qililab/pull/1006)

- Exposed `Platform` in the global namespace.
  [#1002](https://github.com/qilimanjaro-tech/qililab/pull/1002)

- Fixed a bug in the reshaping of MeasurementResults within the ExperimentResults.
  [#999](https://github.com/qilimanjaro-tech/qililab/pull/999)

- Qblox Draw: Previously, when plotting from the platform, the integration length was incorrectly taken from the runcard parameter. However, since Qililab currently only implements acquire_weighted, the integration length should instead be determined by the duration of the weight.
  This has been corrected and now the behaviour of the acquire is the same when plotting from the platform or the qprogram.
  The integration length is defined as the duration of the acquire, not the weight, because Qililab ensures they are always equal. As a result, two acquires cannot overlap in Qililab. However, in QbloxDraw’s logic, interruptions remain possible, similar to Play.
  [#982](https://github.com/qilimanjaro-tech/qililab/pull/982)

- Removed the unsupported zorder kwarg from QbloxDraw plotting to prevent Plotly errors across environments.
  [#974](https://github.com/qilimanjaro-tech/qililab/pull/974)

- A bug on the tests of Qblox Draw has been fixed. Previously, the test compared `figure.data` using the position of items in the list. Since the order of items can change, this caused inconsistent results. The test now compares the data based on the bus name.
  [#965](https://github.com/qilimanjaro-tech/qililab/pull/965)

- For Qblox Draw, the move commands  of the Q1ASM were being read correctly once but were not being updated after - this caused problem with loops.

- A 4ns has been added when an acquire_weighed command is added to account for the extra clock cycle
  [#933](https://github.com/qilimanjaro-tech/qililab/pull/933)

- Qblox Draw: Corrected bug with time window and nested loops- now after the code exits the recursive loop, the code checks the time window flag status and exits if needed.
  [#937](https://github.com/qilimanjaro-tech/qililab/pull/937)

- VNA Driver Keysight E5080B:

  - The user can now set through the platform the parameters of type Enums, the enums were not being capitalised. - The bounds in the frequency span of the qcodes type driver have been removed as they were wrong.
  - The bounds of the points in the qcodes type driver have been modified to range from 1 to 100003.
    [#943](https://github.com/qilimanjaro-tech/qililab/pull/943)

- QbloxDraw:

  - The sequencer offsets given from the runcard (offset_i and offset_q in the runcard) were being applied similarly to the DAC offsets, when they should have been treated like the Q1ASM offsets - this has been fixed and those sequencer offsets havee been renamed sequencer_runcard_offset_i and  sequencer_runcard_offset_q instead of ac_offsets_i and ac_offsets_q for improved clarity.
  - get_value() in the QbloxDraw class now checks that the given string is a float, it used to check x.isdigit() which didn't work for negative values.
    [#945](https://github.com/qilimanjaro-tech/qililab/pull/945)

- Fixed a bug for `StreamArray` while using dictionary structures for the loops. Now the order is correct and the data is saved in the correct h5 file format.
  [#953](https://github.com/qilimanjaro-tech/qililab/pull/953)

- Quick fix for set_parameter of scope_store_enabled. Now it executes the correct Qblox functions to record the scope.
  [#956](https://github.com/qilimanjaro-tech/qililab/pull/956)
  [#959](https://github.com/qilimanjaro-tech/qililab/pull/959)

- Added an integer transformation for the play pulse duration at the `QbloxCompiler` `compile`. Before this fix, if a user introduced a pulse duration as a float and greater than 100 ns in `qp.play`, the program would crash with a weir and difficul to trace error report. Now this is fixed.
  [#969](https://github.com/qilimanjaro-tech/qililab/pull/969)

- Fixed an error inside set_parameter for OUT0_ATT and OUT1_ATT for the QRM-RF and QCM-RF. When the device was disconnected qililab tried to get the non existent device. not it executes as expected.
  [#973](https://github.com/qilimanjaro-tech/qililab/pull/973)

- Fixed `FluxVector.set_crosstalk_from_bias(...)` and `platform.set_bias_to_zero(...)` related to automatic crosstalk compensation. Now the bias is set to 0 correctly and the fluxes are set to the correct value based on the offset.
  [#983](https://github.com/qilimanjaro-tech/qililab/pull/983)

- Fixed documentation for results `counts`, now it warns the user that instead of `num_avg` they must use `num_bins`.
  [#989](https://github.com/qilimanjaro-tech/qililab/pull/989)

- Fixed an error impeding two instances of QDAC2 to be executed through platform.connect when the runcard included 2 different `qdevil_qdac2` controllers inside `instrument_controllers`.
  [#990](https://github.com/qilimanjaro-tech/qililab/pull/990)

- Qblox module `desynch_sequencers` now iterates over instrument_controllers in the Runcard, instead than the plain instruments, solving a bug, where a discrepancy in the runcard between both used to error, trying to desynch an instrument that wasn't connected (connect loops instrument_controllers, not instruments too).
  [#964](https://github.com/qilimanjaro-tech/qililab/pull/964)<|MERGE_RESOLUTION|>--- conflicted
+++ resolved
@@ -3,8 +3,6 @@
 ### New features since last release
 
 ### Improvements
-
-<<<<<<< HEAD
 
 - Improved acquisition result handling in the QBlox Compiler.
 
@@ -12,7 +10,7 @@
   Now, acquisitions at the same nested level reuse the same acquisition index while incrementing the bin index. This removes the 32-acquisition limit in most cases. A `ValueError` is raised only if more than 32 acquisitions occur at different nested levels.
   Since the results retrieved from QBlox are now intertwined, a new function `_unintertwined_qblox_results` has been introduced in `platform`. This function called by `_execute_qblox_compilation_output method` and `execute_compilation_outputs_parallel` separates each acquisition into its own QbloxMeasurementResult object.
 [#998](https://github.com/qilimanjaro-tech/qililab/pull/998)
-=======
+
 - Added support for real-time predistortion on Qblox hardware.
   - The outputs of a QCM can now set an FIR filter and up to four exponential filters (provided as a list). These parameters can be configured via the runcard (example below) and via platform.set_parameter/get_parameter.
   - The runcard has a new section under each QCM module: `filters: [...]` configured by output. The section is optional.
@@ -54,7 +52,6 @@
   - When setting/getting any parameter from the platform and giving the bus_alias, if an output_id or channel_id not associated with the bus is given, an exception is raised; and if an output_id instead of a channel_id (and vice versa) has been given an Exception is raised.
 [#981](https://github.com/qilimanjaro-tech/qililab/pull/981)
 
->>>>>>> 072f28fe
 
 - This update introduces a new mechanism that allows the library to optionally import either full concrete  implementations or lightweight stubs, depending on the user’s environment and installed dependencies. As part of this improvement, all Quantum Machines–related components have been reorganized under the `extra/quantum-machines` module hierarchy for better modularity and maintainability. Additionally, the Quantum Machines integration has been moved to the `[project.optional-dependencies]` section of the configuration, enabling users to install it only when needed.
 
