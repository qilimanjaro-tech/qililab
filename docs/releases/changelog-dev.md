--- conflicted
+++ resolved
@@ -125,20 +125,15 @@
 
 [#951](https://github.com/qilimanjaro-tech/qililab/pull/951)
 
-<<<<<<< HEAD
 - Modified smoothed square waveform class `FlatTop(amplitude, duration, smooth_duration, buffer = 0)` which works similar to the `Square` waveform with an additional smoothing on the edges. The only additional parameters are the smoothing duration and the buffer time. In `QbloxCompiler` if the duration exceeds a threshold of 100 ns the pulses are divide into two arbitrary pulses at the beginning and the end for the smooth parts and a loop of square pulses in the middle, with the exact same behavior as `Square` pulses.
   [#969](https://github.com/qilimanjaro-tech/qililab/pull/969)
 
-- Modified `StreamArray` to work with live plot. Now the H5 file has the `swmr_mode` set as true allowing for live reading and `StreamArray`'s `__enter__` and `__setitem__` have `file.flush()` to update the H5 live. Moved `create_dataset` to `__enter__` instead of `__setitem__` to allow for live plot while acounting for VNA results with different data structure.
-  [#966](https://github.com/qilimanjaro-tech/qililab/pull/966)
-=======
 - Modified `StreamArray` to work with live plot. Now the H5 file has the `swmr_mode` set as true allowing for live reading and `StreamArray`'s `__enter__` and `__setitem__` have `file.flush()` to update the H5 live. Moved `create_dataset` to `__enter__` instead of `__setitem__` to allow for live plot while acounting for VNA results with different data structure. Modified the `experiment_completed` to set as `True` after the execution, now in case of a crash the experiment will not be set as Completed.
   [#966](https://github.com/qilimanjaro-tech/qililab/pull/966)
   [#976](https://github.com/qilimanjaro-tech/qililab/pull/976)
 
 - Modified the `experiment_completed` to set as `True` after the execution, now in case of a crash the experiment will not be set as Completed.
   [#972](https://github.com/qilimanjaro-tech/qililab/pull/972)
->>>>>>> 26172760
 
 ### Breaking changes
 
@@ -184,10 +179,8 @@
   [#956](https://github.com/qilimanjaro-tech/qililab/pull/956)
   [#959](https://github.com/qilimanjaro-tech/qililab/pull/959)
 
-<<<<<<< HEAD
 - Added an integer transformation for the play pulse duration at the `QbloxCompiler` `compile`. Before this fix, if a user introduced a pulse duration as a float and greater than 100 ns in `qp.play`, the program would crash with a weir and difficul to trace error report. Now this is fixed.
   [#969](https://github.com/qilimanjaro-tech/qililab/pull/969)
-=======
+
 - Fixed an error inside set_parameter for OUT0_ATT and OUT1_ATT for the QRM-RF and QCM-RF. When the device was disconnected qililab tried to get the non existent device. not it executes as expected.
-  [#973](https://github.com/qilimanjaro-tech/qililab/pull/973)
->>>>>>> 26172760
+  [#973](https://github.com/qilimanjaro-tech/qililab/pull/973)