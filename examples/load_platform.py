from pathlib import Path

import qibo

from qililab import PLATFORM_MANAGER_DB, PLATFORM_MANAGER_YAML
from qililab.constants import DEFAULT_PLATFORM_DUMP_FILENAME, DEFAULT_PLATFORM_NAME

# FIXME: Need to add backend in qibo's profiles.yml file
backend = {
    "name": "qililab",
    "driver": "qililab.backend.QililabBackend",
    "minimum_version": "0.0.1.dev0",
    "is_hardware": True,
}
qibo.K.profile["backends"].append(backend)
# ------------------------------------------------------


def load_platform_from_database():
    """Load the platform 'platform_0' from the DB."""
    # Using qibo (needed when using qibo circuits)
    qibo.set_backend(backend="qililab", platform=DEFAULT_PLATFORM_NAME)
    print(f"Platform name: {qibo.K.platform}")
    # Using PLATFORM_MANAGER_DB
    platform = PLATFORM_MANAGER_DB.build(platform_name=DEFAULT_PLATFORM_NAME)
    PLATFORM_MANAGER_DB.dump(platform=platform)  # save yaml file with all platform settings
    print(f"Platform INFO: {platform}")


def load_platform_from_yaml():
    """Load the platform configuration from the given yaml file."""
<<<<<<< HEAD
    filepath = Path(__file__).parent / "all_platform.yml"
=======
    filepath = Path(__file__).parent / DEFAULT_PLATFORM_DUMP_FILENAME
>>>>>>> 0c9d0aaa
    platform = PLATFORM_MANAGER_YAML.build_from_yaml(filepath=filepath)
    print(f"Platform name: {platform}")


if __name__ == "__main__":
    load_platform_from_database()
    load_platform_from_yaml()<|MERGE_RESOLUTION|>--- conflicted
+++ resolved
@@ -29,12 +29,8 @@
 
 def load_platform_from_yaml():
     """Load the platform configuration from the given yaml file."""
-<<<<<<< HEAD
-    filepath = Path(__file__).parent / "all_platform.yml"
-=======
     filepath = Path(__file__).parent / DEFAULT_PLATFORM_DUMP_FILENAME
->>>>>>> 0c9d0aaa
-    platform = PLATFORM_MANAGER_YAML.build_from_yaml(filepath=filepath)
+    platform = PLATFORM_MANAGER_YAML.build(filepath=filepath)
     print(f"Platform name: {platform}")
 
 
