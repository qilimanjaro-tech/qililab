<<<<<<< HEAD
=======
settings:
  id_: 0
  category: platform
  name: galadriel_master
  delay_between_pulses: 0
  delay_before_readout: 40
  master_amplitude_gate: 1
  master_duration_gate: 100
  master_drag_coefficient: 0
  gates:
    - name: M
      amplitude: 1
      phase: 0
      duration: 2000
      shape:
        name: rectangular

    - name: I
      amplitude: 0
      phase: 0
      duration: master_duration_gate
      shape:
        name: rectangular

    - name: X
      amplitude: master_amplitude_gate
      phase: 0
      duration: master_duration_gate
      shape:
        name: drag
        num_sigmas: 4
        drag_coefficient: master_drag_coefficient

    - name: Y
      amplitude: master_amplitude_gate
      phase: 1.5707963267948966  # pi / 2
      duration: master_duration_gate
      shape:
        name: drag
        num_sigmas: 4
        drag_coefficient: master_drag_coefficient
schema:
  chip:
    id_: 0
    category: chip
    nodes:
      - name: port
        id_: 0
        nodes: [3]
      - name: port
        id_: 1
        nodes: [2]
      - name: resonator
        alias: resonator
        id_: 2
        frequency: 7.3264369805783645e+09
        nodes: [1, 3]
      - name: qubit
        alias: qubit
        id_: 3
        qubit_idx: 0
        frequency: 3.351e+09
        nodes: [0, 2]
  instruments:
  - name: QCM
    alias: QCM
    id_: 0
    category: awg
    firmware: 0.7.0
    frequency: 1.e+08
    num_bins: 1
    num_sequencers: 1
    gain: [1]
    epsilon: [0]
    delta: [0]
    offset_i: [0]
    offset_q: [0]
    sync_enabled: true
  - name: QRM
    alias: QRM
    id_: 1
    category: awg
    firmware: 0.7.0
    frequency: 2.e+07
    num_sequencers: 1
    gain: [1]
    epsilon: [0]
    delta: [0]
    offset_i: [0]
    offset_q: [0]
    acquisition_delay_time: 100
    sync_enabled: true
    scope_acquire_trigger_mode: sequencer
    scope_hardware_averaging: false
    scope_store_enabled: false
    sampling_rate: 1.e+09
    num_bins: 1
    integration: true
    integration_length: 2000
    integration_mode: ssb
    sequence_timeout: 1
    acquisition_timeout: 1
  - name: rohde_schwarz
    alias: rs_0
    id_: 0
    category: signal_generator
    firmware: 4.30.046.295
    power: 15

  - name: rohde_schwarz
    alias: rs_1
    id_: 1
    category: signal_generator
    firmware: 4.30.046.295
    power: 15

  - name: mini_circuits
    alias: attenuator
    id_: 1
    category: attenuator
    firmware: None
    attenuation: 32
  buses:
  - id_: 0
    category: bus
    subcategory: control
    system_control:
      id_: 0
      category: system_control
      subcategory: mixer_based_system_control
      awg: QCM
      signal_generator: rs_0
    port: 0
  - id_: 0
    category: bus
    subcategory: readout
    system_control:
      id_: 1
      category: system_control
      subcategory: mixer_based_system_control
      awg: QRM
      signal_generator: rs_1
    attenuator: attenuator
    port: 1
  instrument_controllers:
  - name: qblox_pulsar
    id_: 0
    alias: pulsar_controller_qcm_0
    category: instrument_controller
    subcategory: single_instrument
    reference_clock: internal
    connection:
      name: tcp_ip
      address: 192.168.0.3
    modules:
    - awg: QCM
      slot_id: 0
  - name: qblox_pulsar
    id_: 1
    alias: pulsar_controller_qrm_0
    category: instrument_controller
    subcategory: single_instrument
    reference_clock: external
    connection:
      name: tcp_ip
      address: 192.168.0.4
    modules:
    - awg: QRM
      slot_id: 0
  - name: rohde_schwarz
    id_: 2
    alias: rohde_schwarz_controller_0
    category: instrument_controller
    subcategory: single_instrument
    connection:
      name: tcp_ip
      address: 192.168.0.10
    modules:
    - signal_generator: rs_0
      slot_id: 0
  - name: rohde_schwarz
    id_: 3
    alias: rohde_schwarz_controller_1
    category: instrument_controller
    subcategory: single_instrument
    connection:
      name: tcp_ip
      address: 192.168.0.7
    modules:
    - signal_generator: rs_1
      slot_id: 0
  - name: mini_circuits
    id_: 4
    alias: attenuator_controller_0
    category: instrument_controller
    subcategory: single_instrument
    connection:
      name: tcp_ip
      address: 192.168.0.222
    modules:
    - attenuator: attenuator
      slot_id: 0
>>>>>>> 60191307
<|MERGE_RESOLUTION|>--- conflicted
+++ resolved
@@ -1,5 +1,3 @@
-<<<<<<< HEAD
-=======
 settings:
   id_: 0
   category: platform
@@ -35,7 +33,7 @@
 
     - name: Y
       amplitude: master_amplitude_gate
-      phase: 1.5707963267948966  # pi / 2
+      phase: 1.5707963267948966 # pi / 2
       duration: master_duration_gate
       shape:
         name: drag
@@ -64,142 +62,141 @@
         frequency: 3.351e+09
         nodes: [0, 2]
   instruments:
-  - name: QCM
-    alias: QCM
-    id_: 0
-    category: awg
-    firmware: 0.7.0
-    frequency: 1.e+08
-    num_bins: 1
-    num_sequencers: 1
-    gain: [1]
-    epsilon: [0]
-    delta: [0]
-    offset_i: [0]
-    offset_q: [0]
-    sync_enabled: true
-  - name: QRM
-    alias: QRM
-    id_: 1
-    category: awg
-    firmware: 0.7.0
-    frequency: 2.e+07
-    num_sequencers: 1
-    gain: [1]
-    epsilon: [0]
-    delta: [0]
-    offset_i: [0]
-    offset_q: [0]
-    acquisition_delay_time: 100
-    sync_enabled: true
-    scope_acquire_trigger_mode: sequencer
-    scope_hardware_averaging: false
-    scope_store_enabled: false
-    sampling_rate: 1.e+09
-    num_bins: 1
-    integration: true
-    integration_length: 2000
-    integration_mode: ssb
-    sequence_timeout: 1
-    acquisition_timeout: 1
-  - name: rohde_schwarz
-    alias: rs_0
-    id_: 0
-    category: signal_generator
-    firmware: 4.30.046.295
-    power: 15
-
-  - name: rohde_schwarz
-    alias: rs_1
-    id_: 1
-    category: signal_generator
-    firmware: 4.30.046.295
-    power: 15
-
-  - name: mini_circuits
-    alias: attenuator
-    id_: 1
-    category: attenuator
-    firmware: None
-    attenuation: 32
+    - name: QCM
+      alias: QCM
+      id_: 0
+      category: awg
+      firmware: 0.7.0
+      frequency: 1.e+08
+      num_bins: 1
+      num_sequencers: 1
+      gain: [1]
+      epsilon: [0]
+      delta: [0]
+      offset_i: [0]
+      offset_q: [0]
+      sync_enabled: true
+    - name: QRM
+      alias: QRM
+      id_: 1
+      category: awg
+      firmware: 0.7.0
+      frequency: 2.e+07
+      num_sequencers: 1
+      gain: [1]
+      epsilon: [0]
+      delta: [0]
+      offset_i: [0]
+      offset_q: [0]
+      acquisition_delay_time: 100
+      sync_enabled: true
+      scope_acquire_trigger_mode: sequencer
+      scope_hardware_averaging: false
+      scope_store_enabled: false
+      sampling_rate: 1.e+09
+      num_bins: 1
+      integration: true
+      integration_length: 2000
+      integration_mode: ssb
+      sequence_timeout: 1
+      acquisition_timeout: 1
+    - name: rohde_schwarz
+      alias: rs_0
+      id_: 0
+      category: signal_generator
+      firmware: 4.30.046.295
+      power: 15
+
+    - name: rohde_schwarz
+      alias: rs_1
+      id_: 1
+      category: signal_generator
+      firmware: 4.30.046.295
+      power: 15
+
+    - name: mini_circuits
+      alias: attenuator
+      id_: 1
+      category: attenuator
+      firmware: None
+      attenuation: 32
   buses:
-  - id_: 0
-    category: bus
-    subcategory: control
-    system_control:
+    - id_: 0
+      category: bus
+      subcategory: control
+      system_control:
+        id_: 0
+        category: system_control
+        subcategory: mixer_based_system_control
+        awg: QCM
+        signal_generator: rs_0
+      port: 0
+    - id_: 0
+      category: bus
+      subcategory: readout
+      system_control:
+        id_: 1
+        category: system_control
+        subcategory: mixer_based_system_control
+        awg: QRM
+        signal_generator: rs_1
+      attenuator: attenuator
+      port: 1
+  instrument_controllers:
+    - name: qblox_pulsar
       id_: 0
-      category: system_control
-      subcategory: mixer_based_system_control
-      awg: QCM
-      signal_generator: rs_0
-    port: 0
-  - id_: 0
-    category: bus
-    subcategory: readout
-    system_control:
-      id_: 1
-      category: system_control
-      subcategory: mixer_based_system_control
-      awg: QRM
-      signal_generator: rs_1
-    attenuator: attenuator
-    port: 1
-  instrument_controllers:
-  - name: qblox_pulsar
-    id_: 0
-    alias: pulsar_controller_qcm_0
-    category: instrument_controller
-    subcategory: single_instrument
-    reference_clock: internal
-    connection:
-      name: tcp_ip
-      address: 192.168.0.3
-    modules:
-    - awg: QCM
-      slot_id: 0
-  - name: qblox_pulsar
-    id_: 1
-    alias: pulsar_controller_qrm_0
-    category: instrument_controller
-    subcategory: single_instrument
-    reference_clock: external
-    connection:
-      name: tcp_ip
-      address: 192.168.0.4
-    modules:
-    - awg: QRM
-      slot_id: 0
-  - name: rohde_schwarz
-    id_: 2
-    alias: rohde_schwarz_controller_0
-    category: instrument_controller
-    subcategory: single_instrument
-    connection:
-      name: tcp_ip
-      address: 192.168.0.10
-    modules:
-    - signal_generator: rs_0
-      slot_id: 0
-  - name: rohde_schwarz
-    id_: 3
-    alias: rohde_schwarz_controller_1
-    category: instrument_controller
-    subcategory: single_instrument
-    connection:
-      name: tcp_ip
-      address: 192.168.0.7
-    modules:
-    - signal_generator: rs_1
-      slot_id: 0
-  - name: mini_circuits
-    id_: 4
-    alias: attenuator_controller_0
-    category: instrument_controller
-    subcategory: single_instrument
-    connection:
-      name: tcp_ip
-      address: 192.168.0.222
-    modules:
-    - attenuator: attenuator
-      slot_id: 0
->>>>>>> 60191307
+      alias: pulsar_controller_qcm_0
+      category: instrument_controller
+      subcategory: single_instrument
+      reference_clock: internal
+      connection:
+        name: tcp_ip
+        address: 192.168.0.3
+      modules:
+        - awg: QCM
+          slot_id: 0
+    - name: qblox_pulsar
+      id_: 1
+      alias: pulsar_controller_qrm_0
+      category: instrument_controller
+      subcategory: single_instrument
+      reference_clock: external
+      connection:
+        name: tcp_ip
+        address: 192.168.0.4
+      modules:
+        - awg: QRM
+          slot_id: 0
+    - name: rohde_schwarz
+      id_: 2
+      alias: rohde_schwarz_controller_0
+      category: instrument_controller
+      subcategory: single_instrument
+      connection:
+        name: tcp_ip
+        address: 192.168.0.10
+      modules:
+        - signal_generator: rs_0
+          slot_id: 0
+    - name: rohde_schwarz
+      id_: 3
+      alias: rohde_schwarz_controller_1
+      category: instrument_controller
+      subcategory: single_instrument
+      connection:
+        name: tcp_ip
+        address: 192.168.0.7
+      modules:
+        - signal_generator: rs_1
+          slot_id: 0
+    - name: mini_circuits
+      id_: 4
+      alias: attenuator_controller_0
+      category: instrument_controller
+      subcategory: single_instrument
+      connection:
+        name: tcp_ip
+        address: 192.168.0.222
+      modules:
+        - attenuator: attenuator
+          slot_id: 0