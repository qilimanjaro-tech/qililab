<<<<<<< HEAD
gate_settings:
  name: galadriel_soprano_master
  device_id: 9
=======
name: galadriel_soprano_master

device_id: 9

gates_settings:
  id_: 0 # This will get removed after Alert mitjans PR
  category: platform # This too, so we don't care if it should be moved in this PR
>>>>>>> 9fcb2e59
  delay_between_pulses: 0
  delay_before_readout: 4
  timings_calculation_method: as_soon_as_possible
  reset_method: passive
  passive_reset_duration: 100
  minimum_clock_time: 4
  operations: []
  gates:
    M(0):
      - bus: feedline_bus # alias of the bus
        pulse:
          amplitude: 1.0
          phase: 0
          duration: 2000
          frequency: 0
          shape:
            name: rectangular
    Drag(0):
      - bus: drive_line_q0_bus
        pulse:
          amplitude: 1.0
          phase: 0
          duration: 20
          frequency: 0
          shape:
            name: drag
            num_sigmas: 4
            drag_coefficient: 0.0

    M(1):
      - bus: feedline_bus # alias of the bus
        pulse:
          amplitude: 1.0
          phase: 0
          duration: 2000
          frequency: 0
          shape:
            name: rectangular
    Drag(1):
      - bus: drive_line_q1_bus
        pulse:
          amplitude: 1.0
          phase: 0
          duration: 20
          frequency: 0
          shape:
            name: drag
            num_sigmas: 4
            drag_coefficient: 0.0

    M(2):
      - bus: feedline_bus # alias of the bus
        pulse:
          amplitude: 1.0
          phase: 0
          duration: 2000
          frequency: 0
          shape:
            name: rectangular
    Drag(2):
      - bus: drive_line_q2_bus
        pulse:
          amplitude: 1.0
          phase: 0
          duration: 20
          frequency: 0
          shape:
            name: drag
            num_sigmas: 4
            drag_coefficient: 0.0

    M(3):
      - bus: feedline_bus # alias of the bus
        pulse:
          amplitude: 1.0
          phase: 0
          duration: 2000
          frequency: 0
          shape:
            name: rectangular
    Drag(3):
      - bus: drive_line_q3_bus
        pulse:
          amplitude: 1.0
          phase: 0
          duration: 20
          frequency: 0
          shape:
            name: drag
            num_sigmas: 4
            drag_coefficient: 0.0

    M(4):
      - bus: feedline_bus # alias of the bus
        pulse:
          amplitude: 1.0
          phase: 0
          duration: 2000
          frequency: 0
          shape:
            name: rectangular

    Drag(4):
      - bus: drive_line_q4_bus
        pulse:
          amplitude: 1.0
          phase: 0
          duration: 20
          frequency: 0
          shape:
            name: drag
            num_sigmas: 4
            drag_coefficient: 0.0

    CZ(0,2):
      - bus: flux_line_q2_bus
        pulse:
          amplitude: 1.0
          phase: 0
          duration: 101
          frequency: 0
          shape:
            name: snz
            t_phi: 1
            b: 0.5
      - bus: flux_line_q1_bus # park pulse
        wait_time: 20
        pulse:
          amplitude: 1.0
          phase: 0
          duration: 121
          frequency: 0
          shape:
            name: rectangular

    CZ(1,2):
      - bus: flux_line_q2_bus
        pulse:
          amplitude: 1.0
          phase: 0
          duration: 101
          frequency: 0
          shape:
            name: snz
            t_phi: 1
            b: 0.5
      - bus: flux_line_q0_bus # park pulse
        wait_time: 20
        pulse:
          amplitude: 1.0
          phase: 0
          duration: 121
          frequency: 0
          shape:
            name: rectangular

    CZ(4,2):
      - bus: flux_line_q4_bus
        pulse:
          amplitude: 1.0
          phase: 0
          duration: 101
          frequency: 0
          shape:
            name: snz
            t_phi: 1
            b: 0.5

    CZ(3,2):
      - bus: flux_line_q3_bus
        pulse:
          amplitude: 1.0
          phase: 0
          duration: 101
          frequency: 0
          shape:
            name: snz
            t_phi: 1
            b: 0.5

<<<<<<< HEAD
schema:
  chip:
    nodes:
      - name: qubit
        alias: qubit_0
        qubit_index: 0
        frequency: 4.92e+09
        nodes: [qubit_2, resonator_q0, drive_line_q0, flux_line_q0]
      - name: qubit
        alias: qubit_1
        qubit_index: 1
        frequency: 5.0e+09
        nodes: [qubit_2, resonator_q1, drive_line_q1, flux_line_q1]
      - name: qubit
        alias: qubit_2
        qubit_index: 2
        frequency: 5.6e+09
        nodes: [qubit_0, qubit_1, qubit_3, qubit_4, resonator_q2, drive_line_q2, flux_line_q2]
      - name: qubit
        alias: qubit_3
        qubit_index: 3
        frequency: 6.7e+09
        nodes: [qubit_2, resonator_q3, drive_line_q3, flux_line_q3]
      - name: qubit
        alias: qubit_4
        qubit_index: 4
        frequency: 6.5e+09
        nodes: [qubit_2, resonator_q4, drive_line_q4, flux_line_q4]
      - name: resonator
        alias: resonator_q0
        frequency: 7.1e+09
        nodes: [qubit_0, feedline_input, feedline_output]
      - name: resonator
        alias: resonator_q1
        frequency: 7.2e+09
        nodes: [qubit_1, feedline_input, feedline_output]
      - name: resonator
        alias: resonator_q2
        frequency: 7.3e+09
        nodes: [qubit_2, feedline_input, feedline_output]
      - name: resonator
        alias: resonator_q3
        frequency: 7.4e+09
        nodes: [qubit_3, feedline_input, feedline_output]
      - name: resonator
        alias: resonator_q4
        frequency: 7.5e+09
        nodes: [qubit_4, feedline_input, feedline_output]
      - name: port
        alias: drive_line_q0
        nodes: [qubit_0]
        line: drive
      - name: port
        alias: drive_line_q1
        nodes: [qubit_1]
        line: drive
      - name: port
        alias: drive_line_q2
        nodes: [qubit_2]
        line: drive
      - name: port
        alias: drive_line_q3
        nodes: [qubit_3]
        line: drive
      - name: port
        alias: drive_line_q4
        nodes: [qubit_4]
        line: drive
      - name: port
        alias: flux_line_q0
        nodes: [qubit_0]
        line: flux
      - name: port
        alias: flux_line_q1
        nodes: [qubit_1]
        line: flux
      - name: port
        alias: flux_line_q2
        nodes: [qubit_2]
        line: flux
      - name: port
        alias: flux_line_q3
        nodes: [qubit_3]
        line: flux
      - name: port
        alias: flux_line_q4
        nodes: [qubit_4]
        line: flux
      - name: port
        alias: feedline_input
        nodes: [resonator_q0, resonator_q1, resonator_q2, resonator_q3, resonator_q4]
        line: feedline_input
      - name: port
        alias: feedline_output
        nodes: [resonator_q0, resonator_q1, resonator_q2, resonator_q3, resonator_q4]
        line: feedline_output
=======
chip:
  id_: 0
  category: chip
  nodes:
    - name: qubit
      alias: qubit_0
      id_: 0
      qubit_index: 0
      frequency: 4.92e+09
      nodes: [2, 10, 20, 30]
    - name: qubit
      alias: qubit_1
      id_: 1
      qubit_index: 1
      frequency: 5.0e+09
      nodes: [2, 11, 21, 31]
    - name: qubit
      alias: qubit_2
      id_: 2
      qubit_index: 2
      frequency: 5.6e+09
      nodes: [0, 1, 3, 4, 12, 22, 32]
    - name: qubit
      alias: qubit_3
      id_: 3
      qubit_index: 3
      frequency: 6.7e+09
      nodes: [2, 13, 23, 33]
    - name: qubit
      alias: qubit_4
      id_: 4
      qubit_index: 4
      frequency: 6.5e+09
      nodes: [2, 14, 24, 34]
    - name: resonator
      alias: resonator_q0
      id_: 10
      frequency: 7.1e+09
      nodes: [0, 100, 101]
    - name: resonator
      alias: resonator_q1
      id_: 11
      frequency: 7.2e+09
      nodes: [1, 100, 101]
    - name: resonator
      alias: resonator_q2
      id_: 12
      frequency: 7.3e+09
      nodes: [2, 100, 101]
    - name: resonator
      alias: resonator_q3
      id_: 13
      frequency: 7.4e+09
      nodes: [3, 100, 101]
    - name: resonator
      alias: resonator_q4
      id_: 14
      frequency: 7.5e+09
      nodes: [4, 100, 101]
    - name: port
      id_: 20
      alias: drive_line_q0
      nodes: [0]
      line: drive
    - name: port
      id_: 21
      alias: drive_line_q1
      nodes: [1]
      line: drive
    - name: port
      id_: 22
      alias: drive_line_q2
      nodes: [2]
      line: drive
    - name: port
      id_: 23
      alias: drive_line_q3
      nodes: [3]
      line: drive
    - name: port
      id_: 24
      alias: drive_line_q4
      nodes: [4]
      line: drive
    - name: port
      id_: 30
      alias: flux_line_q0
      nodes: [0]
      line: flux
    - name: port
      id_: 31
      alias: flux_line_q1
      nodes: [1]
      line: flux
    - name: port
      id_: 32
      alias: flux_line_q2
      nodes: [2]
      line: flux
    - name: port
      id_: 33
      alias: flux_line_q3
      nodes: [3]
      line: flux
    - name: port
      id_: 34
      alias: flux_line_q4
      nodes: [4]
      line: flux
    - name: port
      id_: 100
      alias: feedline_input
      nodes: [10, 11, 12, 13, 14]
      line: feedline_input
    - name: port
      id_: 101
      alias: feedline_output
      nodes: [10, 11, 12, 13, 14]
      line: feedline_output
>>>>>>> 9fcb2e59

buses:
  - alias: feedline_bus
    system_control:
      name: readout_system_control
      instruments: [QRM1, rs_1]
    port: 100
    distortions: []
  - alias: drive_line_q0_bus
    system_control:
      name: system_control
      instruments: [QCM-RF1]
    port: 20
    distortions: []
  - alias: flux_line_q0_bus
    system_control:
      name: system_control
      instruments: [QCM1]
    port: 30
    distortions: []
  - alias: drive_line_q1_bus
    system_control:
      name: system_control
      instruments: [QCM-RF1]
    port: 21
    distortions: []
  - alias: flux_line_q1_bus
    system_control:
      name: system_control
      instruments: [QCM1]
    port: 31
    distortions:
      - name: bias_tee
        tau_bias_tee: 11000
      - name: lfilter
        a:
          [
            4.46297950e-01,
            -4.74695321e-02,
            -6.35339660e-02,
            6.90858657e-03,
            7.21417336e-03,
            1.34171108e-02,
            1.54624140e-02,
            4.44887896e-03,
            1.76451157e-03,
            -2.18655651e-04,
            1.26421111e-03,
            7.46639107e-03,
            8.73383280e-04,
            -1.02437299e-02,
            -1.98913205e-02,
            -2.94920516e-02,
            -2.68926933e-03,
            1.12518838e-02,
            8.49538664e-04,
            -5.64832645e-03,
            -1.50532773e-02,
            7.80205124e-04,
            1.65796141e-02,
            6.89980673e-04,
            -7.25549782e-03,
            3.32391693e-03,
            9.97813872e-03,
            -8.12679733e-03,
            -1.00578281e-02,
            6.97338810e-03,
            2.05574979e-02,
            -4.22533696e-04,
            -5.30573522e-03,
            -5.63574725e-03,
            -7.72052668e-03,
            1.53987162e-02,
            7.62955256e-03,
            -8.98278390e-03,
            -7.90292832e-04,
            -1.11828133e-03,
            -6.62307356e-03,
            8.23195094e-03,
            1.10523437e-02,
            -6.44999221e-03,
            -7.18305957e-03,
            1.52176963e-03,
            -9.89509796e-03,
            3.00056075e-03,
            1.01091160e-02,
            -3.77361876e-03,
          ]
        b: [1.]
        norm_factor: 1.
  - alias: drive_line_q2_bus
    system_control:
      name: system_control
      instruments: [QCM-RF2]
    port: 22
    distortions: []
  - alias: flux_line_q2_bus
    system_control:
      name: system_control
      instruments: [QCM2]
    port: 32
    distortions: []
  - alias: drive_line_q3_bus
    system_control:
      name: system_control
      instruments: [QCM-RF3]
    port: 23
    distortions: []
  - alias: flux_line_q3_bus
    system_control:
      name: system_control
      instruments: [QCM1]
    port: 33
    distortions: []
  - alias: drive_line_q4_bus
    system_control:
      name: system_control
      instruments: [QCM-RF3]
    port: 24
    distortions: []
  - alias: flux_line_q4_bus
    system_control:
      name: system_control
      instruments: [QCM1]
    port: 34
    distortions: []

instruments:
  - name: QRM
    alias: QRM1
    firmware: 0.7.0
    num_sequencers: 5
    acquisition_delay_time: 100
    out_offsets: [0, 0]
    awg_sequencers:
      - identifier: 0
        chip_port_id: 100
        qubit: 0
        output_i: 0
        output_q: 1
        gain_i: .5
        gain_q: .5
        offset_i: 0
        offset_q: 0
        weights_i: [1., 1., 1., 1., 1.] # to calibrate
        weights_q: [1., 1., 1., 1., 1.] # to calibrate
        weighed_acq_enabled: False
        threshold: 0.5
        threshold_rotation: 0.0
        num_bins: 1
        intermediate_frequency: 10.e+06
        gain_imbalance: 1.
        phase_imbalance: 0
        hardware_modulation: true
        scope_acquire_trigger_mode: sequencer
        scope_hardware_averaging: true
        sampling_rate: 1.e+09
        integration_length: 2000
        integration_mode: ssb
        sequence_timeout: 1
        acquisition_timeout: 1
        hardware_demodulation: true
        scope_store_enabled: false
      - identifier: 1
        chip_port_id: 100
        qubit: 1
        output_i: 0
        output_q: 1
        gain_i: .5
        gain_q: .5
        offset_i: 0
        offset_q: 0
        weights_i: [1., 1., 1., 1., 1.] # to calibrate
        weights_q: [1., 1., 1., 1., 1.] # to calibrate
        weighed_acq_enabled: False
        threshold: 0.5
        threshold_rotation: 0.0
        num_bins: 1
        intermediate_frequency: 20.e+06
        gain_imbalance: 1.
        phase_imbalance: 0
        hardware_modulation: true
        scope_acquire_trigger_mode: sequencer
        scope_hardware_averaging: true
        sampling_rate: 1.e+09
        integration_length: 2000
        integration_mode: ssb
        sequence_timeout: 1
        acquisition_timeout: 1
        hardware_demodulation: true
        scope_store_enabled: false
      - identifier: 2
        chip_port_id: 100
        qubit: 2
        output_i: 0
        output_q: 1
        gain_i: .5
        gain_q: .5
        offset_i: 0
        offset_q: 0
        weights_i: [1., 1., 1., 1., 1.] # to calibrate
        weights_q: [1., 1., 1., 1., 1.] # to calibrate
        weighed_acq_enabled: False
        threshold: 0.5
        threshold_rotation: 0.0
        num_bins: 1
        intermediate_frequency: 30.e+06
        gain_imbalance: 1.
        phase_imbalance: 0
        hardware_modulation: true
        scope_acquire_trigger_mode: sequencer
        scope_hardware_averaging: true
        sampling_rate: 1.e+09
        integration_length: 2000
        integration_mode: ssb
        sequence_timeout: 1
        acquisition_timeout: 1
        hardware_demodulation: true
        scope_store_enabled: false
      - identifier: 3
        chip_port_id: 100
        qubit: 3
        output_i: 0
        output_q: 1
        gain_i: .5
        gain_q: .5
        offset_i: 0
        offset_q: 0
        weights_i: [1., 1., 1., 1., 1.] # to calibrate
        weights_q: [1., 1., 1., 1., 1.] # to calibrate
        weighed_acq_enabled: False
        threshold: 0.5
        threshold_rotation: 0.0
        num_bins: 1
        intermediate_frequency: 40.e+06
        gain_imbalance: 1.
        phase_imbalance: 0
        hardware_modulation: true
        scope_acquire_trigger_mode: sequencer
        scope_hardware_averaging: true
        sampling_rate: 1.e+09
        integration_length: 2000
        integration_mode: ssb
        sequence_timeout: 1
        acquisition_timeout: 1
        hardware_demodulation: true
        scope_store_enabled: false
      - identifier: 4
        chip_port_id: 100
        qubit: 4
        output_i: 0
        output_q: 1
        gain_i: .5
        gain_q: .5
        offset_i: 0
        offset_q: 0
        weights_i: [1., 1., 1., 1., 1.] # to calibrate
        weights_q: [1., 1., 1., 1., 1.] # to calibrate
        weighed_acq_enabled: False
        threshold: 0.5
        threshold_rotation: 0.0
        num_bins: 1
        intermediate_frequency: 50.e+06
        gain_imbalance: 1.
        phase_imbalance: 0
        hardware_modulation: true
        scope_acquire_trigger_mode: sequencer
        scope_hardware_averaging: true
        sampling_rate: 1.e+09
        integration_length: 2000
        integration_mode: ssb
        sequence_timeout: 1
        acquisition_timeout: 1
        hardware_demodulation: true
        scope_store_enabled: false
  - name: QCM-RF
    alias: QCM-RF1
    firmware: 0.7.0
    num_sequencers: 2
    out0_lo_freq: 6.5e+09
    out0_lo_en: true
    out0_att: 0
    out0_offset_path0: 0.
    out0_offset_path1: 0.0
    out1_lo_freq: 6.7e+09
    out1_lo_en: true
    out1_att: 0
    out1_offset_path0: 0.
    out1_offset_path1: 0.
    awg_sequencers:
      - identifier: 0
        chip_port_id: 20 #q0 drive
        output_i: 0
        output_q: 1
        gain_i: 0.1
        gain_q: 0.1
        offset_i: 0. # -0.012
        offset_q: 0.
        num_bins: 1
        intermediate_frequency: 10.e+06
        gain_imbalance: 0.940
        phase_imbalance: 14.482
        hardware_modulation: true
      - identifier: 1
        chip_port_id: 21 #q1 drive
        output_i: 2
        output_q: 3
        gain_i: 1
        gain_q: 1
        offset_i: 0
        offset_q: 0
        num_bins: 1
        intermediate_frequency: 20.e+06
        gain_imbalance: 0.5
        phase_imbalance: 0
        hardware_modulation: true
  - name: QCM-RF
    alias: QCM-RF2
    firmware: 0.7.0
    num_sequencers: 1
    out0_lo_freq: 6.5e+09
    out0_lo_en: true
    out0_att: 0
    out0_offset_path0: 0.
    out0_offset_path1: 0.0
    out1_lo_freq: 6.7e+09
    out1_lo_en: true
    out1_att: 0
    out1_offset_path0: 0.
    out1_offset_path1: 0.
    awg_sequencers:
      - identifier: 0
        chip_port_id: 22 #q2 drive
        output_i: 0
        output_q: 1
        gain_i: 0.1
        gain_q: 0.1
        offset_i: 0.
        offset_q: 0.
        num_bins: 1
        intermediate_frequency: 10.e+06
        gain_imbalance: .5
        phase_imbalance: 0.
        hardware_modulation: true
  - name: QCM-RF
    alias: QCM-RF3
    firmware: 0.7.0
    num_sequencers: 2
    out0_lo_freq: 5.e+09
    out0_lo_en: true
    out0_att: 0
    out0_offset_path0: 0.
    out0_offset_path1: 0.0
    out1_lo_freq: 5.2e+09
    out1_lo_en: true
    out1_att: 0
    out1_offset_path0: 0.
    out1_offset_path1: 0.
    awg_sequencers:
      - identifier: 0
        chip_port_id: 23 #q3 drive
        output_i: 0
        output_q: 1
        gain_i: 0.1
        gain_q: 0.1
        offset_i: 0.
        offset_q: 0.
        num_bins: 1
        intermediate_frequency: 10.e+06
        gain_imbalance: .5
        phase_imbalance: 0.
        hardware_modulation: true
      - identifier: 1
        chip_port_id: 24 #q4 drive
        output_i: 2
        output_q: 3
        gain_i: 1
        gain_q: 1
        offset_i: 0
        offset_q: 0
        num_bins: 1
        intermediate_frequency: 20.e+06
        gain_imbalance: 0.5
        phase_imbalance: 0
        hardware_modulation: true
  - name: QCM
    alias: QCM1
    firmware: 0.7.0
    num_sequencers: 4
    out_offsets: [0.0, 0.0, 0.0, 0.0]
    awg_sequencers:
      - identifier: 0
        chip_port_id: 30 #q0 flux
        output_i: 0
        output_q: 1
        gain_i: 0.1
        gain_q: 0.1
        offset_i: 0.
        offset_q: 0.
        num_bins: 1
        intermediate_frequency: 10.e+06
        gain_imbalance: .5
        phase_imbalance: 0.
        hardware_modulation: true
      - identifier: 1
        chip_port_id: 31 #q1 flux
        output_i: 1
        output_q: 0
        gain_i: 1
        gain_q: 1
        offset_i: 0
        offset_q: 0
        num_bins: 1
        intermediate_frequency: 0.
        gain_imbalance: 0.5
        phase_imbalance: 0
        hardware_modulation: true
      - identifier: 2
        chip_port_id: 33 #q3 flux
        output_i: 2
        output_q: 3
        gain_i: 1
        gain_q: 1
        offset_i: 0
        offset_q: 0
        num_bins: 1
        intermediate_frequency: 0.
        gain_imbalance: 0.5
        phase_imbalance: 0
        hardware_modulation: true
      - identifier: 3
        chip_port_id: 34 #q4 flux
        output_i: 3
        output_q: 2
        gain_i: 1
        gain_q: 1
        offset_i: 0
        offset_q: 0
        num_bins: 1
        intermediate_frequency: 0.
        gain_imbalance: 0.5
        phase_imbalance: 0
        hardware_modulation: true
  - name: QCM
    alias: QCM2
    firmware: 0.7.0
    num_sequencers: 1
    out_offsets: [0.0, 0.0, 0.0, 0.0]
    awg_sequencers:
      - identifier: 0
        chip_port_id: 32 #q2 flux
        output_i: 0
        output_q: 1
        gain_i: 1.
        gain_q: 1.
        offset_i: 0.
        offset_q: 0.
        num_bins: 1
        intermediate_frequency: 10.e+06
        gain_imbalance: .5
        phase_imbalance: 0.
        hardware_modulation: true
  - name: rohde_schwarz
    alias: rs_1
    firmware: 4.2.76.0-4.30.046.295
    power: 16
    frequency: 8.0726e+09
    rf_on: true
  - name: mini_circuits
    alias: attenuator
    firmware: None
    attenuation: 32

instrument_controllers:
  - name: qblox_cluster
    alias: cluster_controller_0
    subcategory: multiple_instruments
    reference_clock: internal
    connection:
      name: tcp_ip
      address: 192.168.1.20
    modules:
      - awg: QRM1
        slot_id: 12
      - awg: QCM-RF1
        slot_id: 6
      - awg: QCM-RF3
        slot_id: 8
      - awg: QCM-RF2
        slot_id: 14
      - awg: QCM1
        slot_id: 14
      - awg: QCM2
        slot_id: 14
  - name: rohde_schwarz
    alias: rohde_schwarz_controller_0
    reference_clock: internal
    connection:
      name: tcp_ip
      address: 192.168.1.11
    modules:
      - signal_generator: rs_1
        slot_id: 0
  - name: mini_circuits
    alias: attenuator_controller_0
    connection:
      name: tcp_ip
      address: 192.168.1.69
    modules:
      - attenuator: attenuator
        slot_id: 0<|MERGE_RESOLUTION|>--- conflicted
+++ resolved
@@ -1,16 +1,8 @@
-<<<<<<< HEAD
-gate_settings:
-  name: galadriel_soprano_master
-  device_id: 9
-=======
 name: galadriel_soprano_master
 
 device_id: 9
 
 gates_settings:
-  id_: 0 # This will get removed after Alert mitjans PR
-  category: platform # This too, so we don't care if it should be moved in this PR
->>>>>>> 9fcb2e59
   delay_between_pulses: 0
   delay_before_readout: 4
   timings_calculation_method: as_soon_as_possible
@@ -191,255 +183,132 @@
             t_phi: 1
             b: 0.5
 
-<<<<<<< HEAD
-schema:
-  chip:
-    nodes:
-      - name: qubit
-        alias: qubit_0
-        qubit_index: 0
-        frequency: 4.92e+09
-        nodes: [qubit_2, resonator_q0, drive_line_q0, flux_line_q0]
-      - name: qubit
-        alias: qubit_1
-        qubit_index: 1
-        frequency: 5.0e+09
-        nodes: [qubit_2, resonator_q1, drive_line_q1, flux_line_q1]
-      - name: qubit
-        alias: qubit_2
-        qubit_index: 2
-        frequency: 5.6e+09
-        nodes: [qubit_0, qubit_1, qubit_3, qubit_4, resonator_q2, drive_line_q2, flux_line_q2]
-      - name: qubit
-        alias: qubit_3
-        qubit_index: 3
-        frequency: 6.7e+09
-        nodes: [qubit_2, resonator_q3, drive_line_q3, flux_line_q3]
-      - name: qubit
-        alias: qubit_4
-        qubit_index: 4
-        frequency: 6.5e+09
-        nodes: [qubit_2, resonator_q4, drive_line_q4, flux_line_q4]
-      - name: resonator
-        alias: resonator_q0
-        frequency: 7.1e+09
-        nodes: [qubit_0, feedline_input, feedline_output]
-      - name: resonator
-        alias: resonator_q1
-        frequency: 7.2e+09
-        nodes: [qubit_1, feedline_input, feedline_output]
-      - name: resonator
-        alias: resonator_q2
-        frequency: 7.3e+09
-        nodes: [qubit_2, feedline_input, feedline_output]
-      - name: resonator
-        alias: resonator_q3
-        frequency: 7.4e+09
-        nodes: [qubit_3, feedline_input, feedline_output]
-      - name: resonator
-        alias: resonator_q4
-        frequency: 7.5e+09
-        nodes: [qubit_4, feedline_input, feedline_output]
-      - name: port
-        alias: drive_line_q0
-        nodes: [qubit_0]
-        line: drive
-      - name: port
-        alias: drive_line_q1
-        nodes: [qubit_1]
-        line: drive
-      - name: port
-        alias: drive_line_q2
-        nodes: [qubit_2]
-        line: drive
-      - name: port
-        alias: drive_line_q3
-        nodes: [qubit_3]
-        line: drive
-      - name: port
-        alias: drive_line_q4
-        nodes: [qubit_4]
-        line: drive
-      - name: port
-        alias: flux_line_q0
-        nodes: [qubit_0]
-        line: flux
-      - name: port
-        alias: flux_line_q1
-        nodes: [qubit_1]
-        line: flux
-      - name: port
-        alias: flux_line_q2
-        nodes: [qubit_2]
-        line: flux
-      - name: port
-        alias: flux_line_q3
-        nodes: [qubit_3]
-        line: flux
-      - name: port
-        alias: flux_line_q4
-        nodes: [qubit_4]
-        line: flux
-      - name: port
-        alias: feedline_input
-        nodes: [resonator_q0, resonator_q1, resonator_q2, resonator_q3, resonator_q4]
-        line: feedline_input
-      - name: port
-        alias: feedline_output
-        nodes: [resonator_q0, resonator_q1, resonator_q2, resonator_q3, resonator_q4]
-        line: feedline_output
-=======
 chip:
-  id_: 0
-  category: chip
   nodes:
     - name: qubit
       alias: qubit_0
-      id_: 0
       qubit_index: 0
       frequency: 4.92e+09
-      nodes: [2, 10, 20, 30]
+      nodes: [qubit_2, resonator_q0, drive_line_q0, flux_line_q0]
     - name: qubit
       alias: qubit_1
-      id_: 1
       qubit_index: 1
       frequency: 5.0e+09
-      nodes: [2, 11, 21, 31]
+      nodes: [qubit_2, resonator_q1, drive_line_q1, flux_line_q1]
     - name: qubit
       alias: qubit_2
-      id_: 2
       qubit_index: 2
       frequency: 5.6e+09
-      nodes: [0, 1, 3, 4, 12, 22, 32]
+      nodes: [qubit_0, qubit_1, qubit_3, qubit_4, resonator_q2, drive_line_q2, flux_line_q2]
     - name: qubit
       alias: qubit_3
-      id_: 3
       qubit_index: 3
       frequency: 6.7e+09
-      nodes: [2, 13, 23, 33]
+      nodes: [qubit_2, resonator_q3, drive_line_q3, flux_line_q3]
     - name: qubit
       alias: qubit_4
-      id_: 4
       qubit_index: 4
       frequency: 6.5e+09
-      nodes: [2, 14, 24, 34]
+      nodes: [qubit_2, resonator_q4, drive_line_q4, flux_line_q4]
     - name: resonator
       alias: resonator_q0
-      id_: 10
       frequency: 7.1e+09
-      nodes: [0, 100, 101]
+      nodes: [qubit_0, feedline_input, feedline_output]
     - name: resonator
       alias: resonator_q1
-      id_: 11
       frequency: 7.2e+09
-      nodes: [1, 100, 101]
+      nodes: [qubit_1, feedline_input, feedline_output]
     - name: resonator
       alias: resonator_q2
-      id_: 12
       frequency: 7.3e+09
-      nodes: [2, 100, 101]
+      nodes: [qubit_2, feedline_input, feedline_output]
     - name: resonator
       alias: resonator_q3
-      id_: 13
       frequency: 7.4e+09
-      nodes: [3, 100, 101]
+      nodes: [qubit_3, feedline_input, feedline_output]
     - name: resonator
       alias: resonator_q4
-      id_: 14
       frequency: 7.5e+09
-      nodes: [4, 100, 101]
-    - name: port
-      id_: 20
+      nodes: [qubit_4, feedline_input, feedline_output]
+    - name: port
       alias: drive_line_q0
-      nodes: [0]
+      nodes: [qubit_0]
       line: drive
     - name: port
-      id_: 21
       alias: drive_line_q1
-      nodes: [1]
+      nodes: [qubit_1]
       line: drive
     - name: port
-      id_: 22
       alias: drive_line_q2
-      nodes: [2]
+      nodes: [qubit_2]
       line: drive
     - name: port
-      id_: 23
       alias: drive_line_q3
-      nodes: [3]
+      nodes: [qubit_3]
       line: drive
     - name: port
-      id_: 24
       alias: drive_line_q4
-      nodes: [4]
+      nodes: [qubit_4]
       line: drive
     - name: port
-      id_: 30
       alias: flux_line_q0
-      nodes: [0]
+      nodes: [qubit_0]
       line: flux
     - name: port
-      id_: 31
       alias: flux_line_q1
-      nodes: [1]
+      nodes: [qubit_1]
       line: flux
     - name: port
-      id_: 32
       alias: flux_line_q2
-      nodes: [2]
+      nodes: [qubit_2]
       line: flux
     - name: port
-      id_: 33
       alias: flux_line_q3
-      nodes: [3]
+      nodes: [qubit_3]
       line: flux
     - name: port
-      id_: 34
       alias: flux_line_q4
-      nodes: [4]
+      nodes: [qubit_4]
       line: flux
     - name: port
-      id_: 100
       alias: feedline_input
-      nodes: [10, 11, 12, 13, 14]
+      nodes: [resonator_q0, resonator_q1, resonator_q2, resonator_q3, resonator_q4]
       line: feedline_input
     - name: port
-      id_: 101
       alias: feedline_output
-      nodes: [10, 11, 12, 13, 14]
+      nodes: [resonator_q0, resonator_q1, resonator_q2, resonator_q3, resonator_q4]
       line: feedline_output
->>>>>>> 9fcb2e59
 
 buses:
   - alias: feedline_bus
     system_control:
       name: readout_system_control
       instruments: [QRM1, rs_1]
-    port: 100
+    port: feedline_input
     distortions: []
   - alias: drive_line_q0_bus
     system_control:
       name: system_control
       instruments: [QCM-RF1]
-    port: 20
+    port: drive_line_q0
     distortions: []
   - alias: flux_line_q0_bus
     system_control:
       name: system_control
       instruments: [QCM1]
-    port: 30
+    port: flux_line_q0
     distortions: []
   - alias: drive_line_q1_bus
     system_control:
       name: system_control
       instruments: [QCM-RF1]
-    port: 21
+    port: drive_line_q1
     distortions: []
   - alias: flux_line_q1_bus
     system_control:
       name: system_control
       instruments: [QCM1]
-    port: 31
+    port: flux_line_q1
     distortions:
       - name: bias_tee
         tau_bias_tee: 11000
@@ -503,37 +372,37 @@
     system_control:
       name: system_control
       instruments: [QCM-RF2]
-    port: 22
+    port: drive_line_q2
     distortions: []
   - alias: flux_line_q2_bus
     system_control:
       name: system_control
       instruments: [QCM2]
-    port: 32
+    port: flux_line_q2
     distortions: []
   - alias: drive_line_q3_bus
     system_control:
       name: system_control
       instruments: [QCM-RF3]
-    port: 23
+    port: drive_line_q3
     distortions: []
   - alias: flux_line_q3_bus
     system_control:
       name: system_control
       instruments: [QCM1]
-    port: 33
+    port: flux_line_q3
     distortions: []
   - alias: drive_line_q4_bus
     system_control:
       name: system_control
       instruments: [QCM-RF3]
-    port: 24
+    port: drive_line_q4
     distortions: []
   - alias: flux_line_q4_bus
     system_control:
       name: system_control
       instruments: [QCM1]
-    port: 34
+    port: flux_line_q4
     distortions: []
 
 instruments:
