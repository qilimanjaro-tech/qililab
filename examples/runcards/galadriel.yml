settings:
  id_: 0
  category: platform
  name: galadriel_soprano_master
  device_id: 9
  delay_between_pulses: 0
  delay_before_readout: 4
  timings_calculation_method: as_soon_as_possible
  reset_method: passive
  passive_reset_duration: 100
  minimum_clock_time: 4
  operations: []
  gates:
    0:
      - name: M
        amplitude: 1.0
        phase: 0
        duration: 2000
        shape:
          name: rectangular
      - name: Drag
<<<<<<< HEAD
        amplitude: 1.0
        duration: 100
        phase: # phase should be empty
        shape:
          name: drag
          num_sigmas: 4
          drag_coefficient: 1
      - name: Park
        amplitude: 1.0
        phase: 0
        duration: 103
=======
        amplitude: 1
        phase: 0
        duration: 20
>>>>>>> 59c6f30e
        shape:
          name: rectangular
    1:
      - name: M
        amplitude: 1.0
        phase: 0
        duration: 6000
        shape:
          name: rectangular
      - name: Drag
<<<<<<< HEAD
        amplitude: 1.0
        duration: 100
        phase: # phase should be empty
        shape:
          name: drag
          num_sigmas: 4
          drag_coefficient: 1
=======
        amplitude: 1
        phase: 0
        duration: 20
        shape:
          name: drag
          num_sigmas: 4
          drag_coefficient: 0.0
>>>>>>> 59c6f30e
    2:
      - name: M
        amplitude: 1.0
        phase: 0
        duration: 6000
        shape:
          name: rectangular
      - name: Drag
<<<<<<< HEAD
        amplitude: 1.0
        duration: 100
        phase: # phase should be empty
        shape:
          name: drag
          num_sigmas: 4
          drag_coefficient: 1
=======
        amplitude: 1
        phase: 0
        duration: 20
        shape:
          name: drag
          num_sigmas: 4
          drag_coefficient: 0.0
>>>>>>> 59c6f30e
    3:
      - name: M
        amplitude: 1.0
        phase: 0
        duration: 6000
        shape:
          name: rectangular
      - name: Drag
<<<<<<< HEAD
        amplitude: 1.0
        duration: 100
        phase: # phase should be empty
        shape:
          name: drag
          num_sigmas: 4
          drag_coefficient: 1
=======
        amplitude: 1
        phase: 0
        duration: 20
        shape:
          name: drag
          num_sigmas: 4
          drag_coefficient: 0.0
>>>>>>> 59c6f30e
    4:
      - name: M
        amplitude: 1.0
        phase: 0
        duration: 6000
        shape:
          name: rectangular
      - name: Drag
<<<<<<< HEAD
        amplitude: 1.0
        duration: 100
        phase: # phase should be empty
        shape:
          name: drag
          num_sigmas: 4
          drag_coefficient: 1
    (0,2):
      - name: CZ
        amplitude: 1.0
        phase: 0
        duration: 6000
        shape:
          name: snz
          b: 1
          t_phi: 1
    (1,2):
      - name: CZ
        amplitude: 1.0
        phase: 0
        duration: 6000
        shape:
          name: snz
          b: 1
          t_phi: 1
    (2,3):
      - name: CZ
        amplitude: 1.0
        phase: 0
        duration: 6000
        shape:
          name: snz
          b: 1
          t_phi: 1
    (2,4):
      - name: CZ
        amplitude: 1.0
        phase: 0
        duration: 6000
        shape:
          name: snz
          b: 1
          t_phi: 1
=======
        amplitude: 1
        phase: 0
        duration: 20
        shape:
          name: drag
          num_sigmas: 4
          drag_coefficient: 0.0
>>>>>>> 59c6f30e

schema:
  chip:
    id_: 0
    category: chip
    nodes:
      - name: qubit
        alias: qubit_0
        id_: 0
        qubit_index: 0
        frequency: 4.92e+09
        nodes: [10, 20, 30]
      - name: qubit
        alias: qubit_1
        id_: 1
        qubit_index: 1
        frequency: 5.0e+09
        nodes: [11, 21, 31]
      - name: qubit
        alias: qubit_2
        id_: 2
        qubit_index: 2
        frequency: 5.6e+09
        nodes: [12, 22, 32]
      - name: qubit
        alias: qubit_3
        id_: 3
        qubit_index: 3
        frequency: 6.7e+09
        nodes: [13, 23, 33]
      - name: qubit
        alias: qubit_4
        id_: 4
        qubit_index: 4
        frequency: 6.5e+09
        nodes: [14, 24, 34]
      - name: resonator
        alias: resonator_q0
        id_: 10
        frequency: 7.1e+09
        nodes: [0, 100, 101]
      - name: resonator
        alias: resonator_q1
        id_: 11
        frequency: 7.2e+09
        nodes: [1, 100, 101]
      - name: resonator
        alias: resonator_q2
        id_: 12
        frequency: 7.3e+09
        nodes: [2, 100, 101]
      - name: resonator
        alias: resonator_q3
        id_: 13
        frequency: 7.4e+09
        nodes: [3, 100, 101]
      - name: resonator
        alias: resonator_q4
        id_: 14
        frequency: 7.5e+09
        nodes: [4, 100, 101]
      - name: port
        id_: 20
        alias: drive_line_q0
        nodes: [0]
        line: drive
      - name: port
        id_: 21
        alias: drive_line_q1
        nodes: [1]
        line: drive
      - name: port
        id_: 22
        alias: drive_line_q2
        nodes: [2]
        line: drive
      - name: port
        id_: 23
        alias: drive_line_q3
        nodes: [3]
        line: drive
      - name: port
        id_: 24
        alias: drive_line_q4
        nodes: [4]
        line: drive
      - name: port
        id_: 30
        alias: flux_line_q0
        nodes: [0]
        line: flux
      - name: port
        id_: 31
        alias: flux_line_q1
        nodes: [1]
        line: flux
      - name: port
        id_: 32
        alias: flux_line_q2
        nodes: [2]
        line: flux
      - name: port
        id_: 33
        alias: flux_line_q3
        nodes: [3]
        line: flux
      - name: port
        id_: 34
        alias: flux_line_q4
        nodes: [4]
        line: flux
      - name: port
        id_: 100
        alias: feedline_input
        nodes: [10, 11, 12, 13, 14]
        line: feedline_input
      - name: port
        id_: 101
        alias: feedline_output
        nodes: [10, 11, 12, 13, 14]
        line: feedline_output

  instruments:
    - name: QRM
      alias: QRM1
      id_: 0
      category: awg
      firmware: 0.7.0
      num_sequencers: 5
      acquisition_delay_time: 100
      out_offsets: [0, 0]
      awg_sequencers:
        - identifier: 0
          chip_port_id: 100
          output_i: 0
          output_q: 1
          gain_i: .5
          gain_q: .5
          offset_i: 0
          offset_q: 0
          weights_i: [1., 1., 1., 1., 1.] # to calibrate
          weights_q: [1., 1., 1., 1., 1.] # to calibrate
          weighed_acq_enabled: False
          threshold: 0.5
          num_bins: 1
          intermediate_frequency: 10.e+06
          gain_imbalance: 1.
          phase_imbalance: 0
          hardware_modulation: true
          scope_acquire_trigger_mode: sequencer
          scope_hardware_averaging: true
          sampling_rate: 1.e+09
          integration_length: 2000
          integration_mode: ssb
          sequence_timeout: 1
          acquisition_timeout: 1
          hardware_demodulation: true
          scope_store_enabled: false
        - identifier: 1
          chip_port_id: 100
          output_i: 0
          output_q: 1
          gain_i: .5
          gain_q: .5
          offset_i: 0
          offset_q: 0
          weights_i: [1., 1., 1., 1., 1.] # to calibrate
          weights_q: [1., 1., 1., 1., 1.] # to calibrate
          weighed_acq_enabled: False
          threshold: 0.5
          num_bins: 1
          intermediate_frequency: 20.e+06
          gain_imbalance: 1.
          phase_imbalance: 0
          hardware_modulation: true
          scope_acquire_trigger_mode: sequencer
          scope_hardware_averaging: true
          sampling_rate: 1.e+09
          integration_length: 2000
          integration_mode: ssb
          sequence_timeout: 1
          acquisition_timeout: 1
          hardware_demodulation: true
          scope_store_enabled: false
        - identifier: 2
          chip_port_id: 100
          output_i: 0
          output_q: 1
          gain_i: .5
          gain_q: .5
          offset_i: 0
          offset_q: 0
          weights_i: [1., 1., 1., 1., 1.] # to calibrate
          weights_q: [1., 1., 1., 1., 1.] # to calibrate
          weighed_acq_enabled: False
          threshold: 0.5
          num_bins: 1
          intermediate_frequency: 30.e+06
          gain_imbalance: 1.
          phase_imbalance: 0
          hardware_modulation: true
          scope_acquire_trigger_mode: sequencer
          scope_hardware_averaging: true
          sampling_rate: 1.e+09
          integration_length: 2000
          integration_mode: ssb
          sequence_timeout: 1
          acquisition_timeout: 1
          hardware_demodulation: true
          scope_store_enabled: false
        - identifier: 3
          chip_port_id: 100
          output_i: 0
          output_q: 1
          gain_i: .5
          gain_q: .5
          offset_i: 0
          offset_q: 0
          weights_i: [1., 1., 1., 1., 1.] # to calibrate
          weights_q: [1., 1., 1., 1., 1.] # to calibrate
          weighed_acq_enabled: False
          threshold: 0.5
          num_bins: 1
          intermediate_frequency: 40.e+06
          gain_imbalance: 1.
          phase_imbalance: 0
          hardware_modulation: true
          scope_acquire_trigger_mode: sequencer
          scope_hardware_averaging: true
          sampling_rate: 1.e+09
          integration_length: 2000
          integration_mode: ssb
          sequence_timeout: 1
          acquisition_timeout: 1
          hardware_demodulation: true
          scope_store_enabled: false
        - identifier: 4
          chip_port_id: 100
          output_i: 0
          output_q: 1
          gain_i: .5
          gain_q: .5
          offset_i: 0
          offset_q: 0
          weights_i: [1., 1., 1., 1., 1.] # to calibrate
          weights_q: [1., 1., 1., 1., 1.] # to calibrate
          weighed_acq_enabled: False
          threshold: 0.5
          num_bins: 1
          intermediate_frequency: 50.e+06
          gain_imbalance: 1.
          phase_imbalance: 0
          hardware_modulation: true
          scope_acquire_trigger_mode: sequencer
          scope_hardware_averaging: true
          sampling_rate: 1.e+09
          integration_length: 2000
          integration_mode: ssb
          sequence_timeout: 1
          acquisition_timeout: 1
          hardware_demodulation: true
          scope_store_enabled: false
    - name: QCM-RF
      alias: QCM-RF1
      id_: 1
      category: awg
      firmware: 0.7.0
      num_sequencers: 2
      out0_lo_freq: 6.5e+09
      out0_lo_en: true
      out0_att: 0
      out0_offset_path0: 0.
      out0_offset_path1: 0.0
      out1_lo_freq: 6.7e+09
      out1_lo_en: true
      out1_att: 0
      out1_offset_path0: 0.
      out1_offset_path1: 0.
      awg_sequencers:
        - identifier: 0
          chip_port_id: 20 #q0 drive
          output_i: 0
          output_q: 1
          gain_i: 0.1
          gain_q: 0.1
          offset_i: 0. # -0.012
          offset_q: 0.
          num_bins: 1
          intermediate_frequency: 10.e+06
          gain_imbalance: 0.940
          phase_imbalance: 14.482
          hardware_modulation: true
        - identifier: 1
          chip_port_id: 21 #q1 drive
          output_i: 2
          output_q: 3
          gain_i: 1
          gain_q: 1
          offset_i: 0
          offset_q: 0
          num_bins: 1
          intermediate_frequency: 20.e+06
          gain_imbalance: 0.5
          phase_imbalance: 0
          hardware_modulation: true
    - name: QCM-RF
      alias: QCM-RF2
      id_: 3
      category: awg
      firmware: 0.7.0
      num_sequencers: 1
      out0_lo_freq: 6.5e+09
      out0_lo_en: true
      out0_att: 0
      out0_offset_path0: 0.
      out0_offset_path1: 0.0
      out1_lo_freq: 6.7e+09
      out1_lo_en: true
      out1_att: 0
      out1_offset_path0: 0.
      out1_offset_path1: 0.
      awg_sequencers:
        - identifier: 0
          chip_port_id: 22 #q2 drive
          output_i: 0
          output_q: 1
          gain_i: 0.1
          gain_q: 0.1
          offset_i: 0.
          offset_q: 0.
          num_bins: 1
          intermediate_frequency: 10.e+06
          gain_imbalance: .5
          phase_imbalance: 0.
          hardware_modulation: true
    - name: QCM-RF
      alias: QCM-RF3
      id_: 2
      category: awg
      firmware: 0.7.0
      num_sequencers: 2
      out0_lo_freq: 5.e+09
      out0_lo_en: true
      out0_att: 0
      out0_offset_path0: 0.
      out0_offset_path1: 0.0
      out1_lo_freq: 5.2e+09
      out1_lo_en: true
      out1_att: 0
      out1_offset_path0: 0.
      out1_offset_path1: 0.
      awg_sequencers:
        - identifier: 0
          chip_port_id: 23 #q3 drive
          output_i: 0
          output_q: 1
          gain_i: 0.1
          gain_q: 0.1
          offset_i: 0.
          offset_q: 0.
          num_bins: 1
          intermediate_frequency: 10.e+06
          gain_imbalance: .5
          phase_imbalance: 0.
          hardware_modulation: true
        - identifier: 1
          chip_port_id: 24 #q4 drive
          output_i: 2
          output_q: 3
          gain_i: 1
          gain_q: 1
          offset_i: 0
          offset_q: 0
          num_bins: 1
          intermediate_frequency: 20.e+06
          gain_imbalance: 0.5
          phase_imbalance: 0
          hardware_modulation: true
    - name: QCM
      alias: QCM1
      id_: 4
      category: awg
      firmware: 0.7.0
      num_sequencers: 4
      out_offsets: [0.0, 0.0, 0.0, 0.0]
      awg_sequencers:
        - identifier: 0
          chip_port_id: 30 #q0 flux
          output_i: 0
          output_q: 1
          gain_i: 0.1
          gain_q: 0.1
          offset_i: 0.
          offset_q: 0.
          num_bins: 1
          intermediate_frequency: 10.e+06
          gain_imbalance: .5
          phase_imbalance: 0.
          hardware_modulation: true
        - identifier: 1
          chip_port_id: 31 #q1 flux
          output_i: 1
          output_q: 0
          gain_i: 1
          gain_q: 1
          offset_i: 0
          offset_q: 0
          num_bins: 1
          intermediate_frequency: 0.
          gain_imbalance: 0.5
          phase_imbalance: 0
          hardware_modulation: true
        - identifier: 2
          chip_port_id: 33 #q3 flux
          output_i: 2
          output_q: 3
          gain_i: 1
          gain_q: 1
          offset_i: 0
          offset_q: 0
          num_bins: 1
          intermediate_frequency: 0.
          gain_imbalance: 0.5
          phase_imbalance: 0
          hardware_modulation: true
        - identifier: 3
          chip_port_id: 34 #q4 flux
          output_i: 3
          output_q: 2
          gain_i: 1
          gain_q: 1
          offset_i: 0
          offset_q: 0
          num_bins: 1
          intermediate_frequency: 0.
          gain_imbalance: 0.5
          phase_imbalance: 0
          hardware_modulation: true
    - name: QCM
      alias: QCM2
      id_: 5
      category: awg
      firmware: 0.7.0
      num_sequencers: 1
      out_offsets: [0.0, 0.0, 0.0, 0.0]
      awg_sequencers:
        - identifier: 0
          chip_port_id: 32 #q2 flux
          output_i: 0
          output_q: 1
          gain_i: 1.
          gain_q: 1.
          offset_i: 0.
          offset_q: 0.
          num_bins: 1
          intermediate_frequency: 10.e+06
          gain_imbalance: .5
          phase_imbalance: 0.
          hardware_modulation: true
    - name: rohde_schwarz
      alias: rs_1
      id_: 0
      category: signal_generator
      firmware: 4.2.76.0-4.30.046.295
      power: 16
      frequency: 8.0726e+09
      rf_on: true
    - name: mini_circuits
      alias: attenuator
      id_: 1
      category: attenuator
      firmware: None
      attenuation: 32
  buses:
    - id_: 0
      category: bus
      alias: feedline_bus
      system_control:
        id_: 0
        name: readout_system_control
        category: system_control
        instruments: [QRM1, rs_1]
      port: 100
    - id_: 20
      category: bus
      alias: drive_line_q0_bus
      system_control:
        id_: 20
        name: system_control
        category: system_control
        instruments: [QCM-RF1]
      port: 20
    - id_: 30
      category: bus
      alias: flux_line_q0_bus
      system_control:
        id_: 30
        name: system_control
        category: system_control
        instruments: [QCM1]
      port: 30
    - id_: 21
      category: bus
      alias: drive_line_q1_bus
      system_control:
        id_: 21
        name: system_control
        category: system_control
        instruments: [QCM-RF1]
      port: 21
    - id_: 31
      category: bus
      alias: flux_line_q1_bus
      system_control:
        id_: 31
        name: system_control
        category: system_control
        instruments: [QCM1]
      port: 31
    - id_: 22
      category: bus
      alias: drive_line_q2_bus
      system_control:
        id_: 22
        name: system_control
        category: system_control
        instruments: [QCM-RF2]
      port: 22
    - id_: 32
      category: bus
      alias: flux_line_q2_bus
      system_control:
        id_: 32
        name: system_control
        category: system_control
        instruments: [QCM2]
      port: 32
    - id_: 23
      category: bus
      alias: drive_line_q3_bus
      system_control:
        id_: 23
        name: system_control
        category: system_control
        instruments: [QCM-RF3]
      port: 23
    - id_: 33
      category: bus
      alias: flux_line_q3_bus
      system_control:
        id_: 33
        name: system_control
        category: system_control
        instruments: [QCM1]
      port: 33
    - id_: 24
      category: bus
      alias: drive_line_q4_bus
      system_control:
        id_: 24
        name: system_control
        category: system_control
        instruments: [QCM-RF3]
      port: 24
    - id_: 34
      category: bus
      alias: flux_line_q4_bus
      system_control:
        id_: 34
        name: system_control
        category: system_control
        instruments: [QCM1]
      port: 34
  instrument_controllers:
    - name: qblox_cluster
      id_: 1
      alias: cluster_controller_0
      category: instrument_controller
      subcategory: multiple_instruments
      reference_clock: internal
      connection:
        name: tcp_ip
        address: 192.168.1.20
      modules:
        - awg: QRM1
          slot_id: 12
        - awg: QCM-RF1
          slot_id: 6
        - awg: QCM-RF3
          slot_id: 8
        - awg: QCM-RF2
          slot_id: 14
        - awg: QCM1
          slot_id: 14
        - awg: QCM2
          slot_id: 14
    - name: rohde_schwarz
      id_: 2
      alias: rohde_schwarz_controller_0
      category: instrument_controller
      subcategory: single_instrument
      connection:
        name: tcp_ip
        address: 192.168.1.11
      modules:
        - signal_generator: rs_1
          slot_id: 0
    - name: mini_circuits
      id_: 5
      alias: attenuator_controller_0
      category: instrument_controller
      subcategory: single_instrument
      connection:
        name: tcp_ip
        address: 192.168.1.69
      modules:
        - attenuator: attenuator
          slot_id: 0<|MERGE_RESOLUTION|>--- conflicted
+++ resolved
@@ -19,25 +19,13 @@
         shape:
           name: rectangular
       - name: Drag
-<<<<<<< HEAD
-        amplitude: 1.0
-        duration: 100
-        phase: # phase should be empty
+        amplitude: 1
+        phase: 0
+        duration: 20
         shape:
           name: drag
           num_sigmas: 4
-          drag_coefficient: 1
-      - name: Park
-        amplitude: 1.0
-        phase: 0
-        duration: 103
-=======
-        amplitude: 1
-        phase: 0
-        duration: 20
->>>>>>> 59c6f30e
-        shape:
-          name: rectangular
+          drag_coefficient: 0.0
     1:
       - name: M
         amplitude: 1.0
@@ -46,15 +34,6 @@
         shape:
           name: rectangular
       - name: Drag
-<<<<<<< HEAD
-        amplitude: 1.0
-        duration: 100
-        phase: # phase should be empty
-        shape:
-          name: drag
-          num_sigmas: 4
-          drag_coefficient: 1
-=======
         amplitude: 1
         phase: 0
         duration: 20
@@ -62,7 +41,6 @@
           name: drag
           num_sigmas: 4
           drag_coefficient: 0.0
->>>>>>> 59c6f30e
     2:
       - name: M
         amplitude: 1.0
@@ -71,15 +49,6 @@
         shape:
           name: rectangular
       - name: Drag
-<<<<<<< HEAD
-        amplitude: 1.0
-        duration: 100
-        phase: # phase should be empty
-        shape:
-          name: drag
-          num_sigmas: 4
-          drag_coefficient: 1
-=======
         amplitude: 1
         phase: 0
         duration: 20
@@ -87,7 +56,6 @@
           name: drag
           num_sigmas: 4
           drag_coefficient: 0.0
->>>>>>> 59c6f30e
     3:
       - name: M
         amplitude: 1.0
@@ -96,15 +64,6 @@
         shape:
           name: rectangular
       - name: Drag
-<<<<<<< HEAD
-        amplitude: 1.0
-        duration: 100
-        phase: # phase should be empty
-        shape:
-          name: drag
-          num_sigmas: 4
-          drag_coefficient: 1
-=======
         amplitude: 1
         phase: 0
         duration: 20
@@ -112,7 +71,6 @@
           name: drag
           num_sigmas: 4
           drag_coefficient: 0.0
->>>>>>> 59c6f30e
     4:
       - name: M
         amplitude: 1.0
@@ -121,51 +79,6 @@
         shape:
           name: rectangular
       - name: Drag
-<<<<<<< HEAD
-        amplitude: 1.0
-        duration: 100
-        phase: # phase should be empty
-        shape:
-          name: drag
-          num_sigmas: 4
-          drag_coefficient: 1
-    (0,2):
-      - name: CZ
-        amplitude: 1.0
-        phase: 0
-        duration: 6000
-        shape:
-          name: snz
-          b: 1
-          t_phi: 1
-    (1,2):
-      - name: CZ
-        amplitude: 1.0
-        phase: 0
-        duration: 6000
-        shape:
-          name: snz
-          b: 1
-          t_phi: 1
-    (2,3):
-      - name: CZ
-        amplitude: 1.0
-        phase: 0
-        duration: 6000
-        shape:
-          name: snz
-          b: 1
-          t_phi: 1
-    (2,4):
-      - name: CZ
-        amplitude: 1.0
-        phase: 0
-        duration: 6000
-        shape:
-          name: snz
-          b: 1
-          t_phi: 1
-=======
         amplitude: 1
         phase: 0
         duration: 20
@@ -173,7 +86,6 @@
           name: drag
           num_sigmas: 4
           drag_coefficient: 0.0
->>>>>>> 59c6f30e
 
 schema:
   chip:
