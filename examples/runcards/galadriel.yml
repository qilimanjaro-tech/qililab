<<<<<<< HEAD
settings:
=======
gate_settings:
  id_: 0
  category: platform
>>>>>>> 45694d6a
  name: galadriel_soprano_master
  device_id: 9
  delay_between_pulses: 0
  delay_before_readout: 4
  timings_calculation_method: as_soon_as_possible
  reset_method: passive
  passive_reset_duration: 100
  minimum_clock_time: 4
  operations: []
  gates:

    M(0):
      - bus: feedline_bus  # alias of the bus
        pulse:
          amplitude: 1.0
          phase: 0
          duration: 2000
          frequency: 0
          shape:
            name: rectangular
    Drag(0):
      - bus: drive_line_q0_bus
        pulse:
          amplitude: 1.0
          phase: 0
          duration: 20
          frequency: 0
          shape:
            name: drag
            num_sigmas: 4
            drag_coefficient: 0.0

    M(1):
      - bus: feedline_bus  # alias of the bus
        pulse:
          amplitude: 1.0
          phase: 0
          duration: 2000
          frequency: 0
          shape:
            name: rectangular
    Drag(1):
      - bus: drive_line_q1_bus
        pulse:
          amplitude: 1.0
          phase: 0
          duration: 20
          frequency: 0
          shape:
            name: drag
            num_sigmas: 4
            drag_coefficient: 0.0

    M(2):
      - bus: feedline_bus  # alias of the bus
        pulse:
          amplitude: 1.0
          phase: 0
          duration: 2000
          frequency: 0
          shape:
            name: rectangular
    Drag(2):
      - bus: drive_line_q2_bus
        pulse:
          amplitude: 1.0
          phase: 0
          duration: 20
          frequency: 0
          shape:
            name: drag
            num_sigmas: 4
            drag_coefficient: 0.0

    M(3):
      - bus: feedline_bus  # alias of the bus
        pulse:
          amplitude: 1.0
          phase: 0
          duration: 2000
          frequency: 0
          shape:
            name: rectangular
    Drag(3):
      - bus: drive_line_q3_bus
        pulse:
          amplitude: 1.0
          phase: 0
          duration: 20
          frequency: 0
          shape:
            name: drag
            num_sigmas: 4
            drag_coefficient: 0.0

    M(4):
      - bus: feedline_bus  # alias of the bus
        pulse:
          amplitude: 1.0
          phase: 0
          duration: 2000
          frequency: 0
          shape:
            name: rectangular

    Drag(4):
      - bus: drive_line_q4_bus
        pulse:
          amplitude: 1.0
          phase: 0
          duration: 20
          frequency: 0
          shape:
            name: drag
            num_sigmas: 4
            drag_coefficient: 0.0

    CZ(0,2):
      - bus: flux_line_q2_bus
        pulse:
          amplitude: 1.0
          phase: 0
          duration: 101
          frequency: 0
          shape:
            name: snz
            t_phi: 1
            b: 0.5
      - bus: flux_line_q1_bus # park pulse
        wait_time: 20
        pulse:
          amplitude: 1.0
          phase: 0
          duration: 121
          frequency: 0
          shape:
            name: rectangular

    CZ(1,2):
      - bus: flux_line_q2_bus
        pulse:
          amplitude: 1.0
          phase: 0
          duration: 101
          frequency: 0
          shape:
            name: snz
            t_phi: 1
            b: 0.5
      - bus: flux_line_q0_bus # park pulse
        wait_time: 20
        pulse:
          amplitude: 1.0
          phase: 0
          duration: 121
          frequency: 0
          shape:
            name: rectangular

    CZ(4,2):
      - bus: flux_line_q4_bus
        pulse:
          amplitude: 1.0
          phase: 0
          duration: 101
          frequency: 0
          shape:
            name: snz
            t_phi: 1
            b: 0.5

    CZ(3,2):
      - bus: flux_line_q3_bus
        pulse:
          amplitude: 1.0
          phase: 0
          duration: 101
          frequency: 0
          shape:
            name: snz
            t_phi: 1
            b: 0.5

schema:
  chip:
    nodes:
      - name: qubit
        alias: qubit_0
        qubit_index: 0
        frequency: 4.92e+09
        nodes: [qubit_2, resonator_q0, drive_line_q0, flux_line_q0]
      - name: qubit
        alias: qubit_1
        qubit_index: 1
        frequency: 5.0e+09
        nodes: [qubit_2, resonator_q1, drive_line_q1, flux_line_q1]
      - name: qubit
        alias: qubit_2
        qubit_index: 2
        frequency: 5.6e+09
        nodes: [qubit_0, qubit_1, qubit_3, qubit_4, resonator_q2, drive_line_q2, flux_line_q2]
      - name: qubit
        alias: qubit_3
        qubit_index: 3
        frequency: 6.7e+09
        nodes: [qubit_2, resonator_q3, drive_line_q3, flux_line_q3]
      - name: qubit
        alias: qubit_4
        qubit_index: 4
        frequency: 6.5e+09
        nodes: [qubit_2, resonator_q4, drive_line_q4, flux_line_q4]
      - name: resonator
        alias: resonator_q0
        frequency: 7.1e+09
        nodes: [qubit_0, feedline_input, feedline_output]
      - name: resonator
        alias: resonator_q1
        frequency: 7.2e+09
        nodes: [qubit_1, feedline_input, feedline_output]
      - name: resonator
        alias: resonator_q2
        frequency: 7.3e+09
        nodes: [qubit_2, feedline_input, feedline_output]
      - name: resonator
        alias: resonator_q3
        frequency: 7.4e+09
        nodes: [qubit_3, feedline_input, feedline_output]
      - name: resonator
        alias: resonator_q4
        frequency: 7.5e+09
        nodes: [qubit_4, feedline_input, feedline_output]
      - name: port
        alias: drive_line_q0
        nodes: [qubit_0]
        line: drive
      - name: port
        alias: drive_line_q1
        nodes: [qubit_1]
        line: drive
      - name: port
        alias: drive_line_q2
        nodes: [qubit_2]
        line: drive
      - name: port
        alias: drive_line_q3
        nodes: [qubit_3]
        line: drive
      - name: port
        alias: drive_line_q4
        nodes: [qubit_4]
        line: drive
      - name: port
        alias: flux_line_q0
        nodes: [qubit_0]
        line: flux
      - name: port
        alias: flux_line_q1
        nodes: [qubit_1]
        line: flux
      - name: port
        alias: flux_line_q2
        nodes: [qubit_2]
        line: flux
      - name: port
        alias: flux_line_q3
        nodes: [qubit_3]
        line: flux
      - name: port
        alias: flux_line_q4
        nodes: [qubit_4]
        line: flux
      - name: port
        alias: feedline_input
        nodes: [resonator_q0, resonator_q1, resonator_q2, resonator_q3, resonator_q4]
        line: feedline_input
      - name: port
        alias: feedline_output
        nodes: [resonator_q0, resonator_q1, resonator_q2, resonator_q3, resonator_q4]
        line: feedline_output

<<<<<<< HEAD
  instruments:
    - name: QRM
      alias: QRM1
      firmware: 0.7.0
      num_sequencers: 5
      acquisition_delay_time: 100
      out_offsets: [0, 0]
      awg_sequencers:
        - identifier: 0
          chip_port_id: feedline_input
          qubit: 0
          output_i: 0
          output_q: 1
          gain_i: .5
          gain_q: .5
          offset_i: 0
          offset_q: 0
          weights_i: [1., 1., 1., 1., 1.] # to calibrate
          weights_q: [1., 1., 1., 1., 1.] # to calibrate
          weighed_acq_enabled: False
          threshold: 0.5
          threshold_rotation: 0.0
          num_bins: 1
          intermediate_frequency: 10.e+06
          gain_imbalance: 1.
          phase_imbalance: 0
          hardware_modulation: true
          scope_acquire_trigger_mode: sequencer
          scope_hardware_averaging: true
          sampling_rate: 1.e+09
          integration_length: 2000
          integration_mode: ssb
          sequence_timeout: 1
          acquisition_timeout: 1
          hardware_demodulation: true
          scope_store_enabled: false
        - identifier: 1
          chip_port_id: feedline_input
          qubit: 1
          output_i: 0
          output_q: 1
          gain_i: .5
          gain_q: .5
          offset_i: 0
          offset_q: 0
          weights_i: [1., 1., 1., 1., 1.] # to calibrate
          weights_q: [1., 1., 1., 1., 1.] # to calibrate
          weighed_acq_enabled: False
          threshold: 0.5
          threshold_rotation: 0.0
          num_bins: 1
          intermediate_frequency: 20.e+06
          gain_imbalance: 1.
          phase_imbalance: 0
          hardware_modulation: true
          scope_acquire_trigger_mode: sequencer
          scope_hardware_averaging: true
          sampling_rate: 1.e+09
          integration_length: 2000
          integration_mode: ssb
          sequence_timeout: 1
          acquisition_timeout: 1
          hardware_demodulation: true
          scope_store_enabled: false
        - identifier: 2
          chip_port_id: feedline_input
          qubit: 2
          output_i: 0
          output_q: 1
          gain_i: .5
          gain_q: .5
          offset_i: 0
          offset_q: 0
          weights_i: [1., 1., 1., 1., 1.] # to calibrate
          weights_q: [1., 1., 1., 1., 1.] # to calibrate
          weighed_acq_enabled: False
          threshold: 0.5
          threshold_rotation: 0.0
          num_bins: 1
          intermediate_frequency: 30.e+06
          gain_imbalance: 1.
          phase_imbalance: 0
          hardware_modulation: true
          scope_acquire_trigger_mode: sequencer
          scope_hardware_averaging: true
          sampling_rate: 1.e+09
          integration_length: 2000
          integration_mode: ssb
          sequence_timeout: 1
          acquisition_timeout: 1
          hardware_demodulation: true
          scope_store_enabled: false
        - identifier: 3
          chip_port_id: feedline_input
          qubit: 3
          output_i: 0
          output_q: 1
          gain_i: .5
          gain_q: .5
          offset_i: 0
          offset_q: 0
          weights_i: [1., 1., 1., 1., 1.] # to calibrate
          weights_q: [1., 1., 1., 1., 1.] # to calibrate
          weighed_acq_enabled: False
          threshold: 0.5
          threshold_rotation: 0.0
          num_bins: 1
          intermediate_frequency: 40.e+06
          gain_imbalance: 1.
          phase_imbalance: 0
          hardware_modulation: true
          scope_acquire_trigger_mode: sequencer
          scope_hardware_averaging: true
          sampling_rate: 1.e+09
          integration_length: 2000
          integration_mode: ssb
          sequence_timeout: 1
          acquisition_timeout: 1
          hardware_demodulation: true
          scope_store_enabled: false
        - identifier: 4
          chip_port_id: feedline_input
          qubit: 4
          output_i: 0
          output_q: 1
          gain_i: .5
          gain_q: .5
          offset_i: 0
          offset_q: 0
          weights_i: [1., 1., 1., 1., 1.] # to calibrate
          weights_q: [1., 1., 1., 1., 1.] # to calibrate
          weighed_acq_enabled: False
          threshold: 0.5
          threshold_rotation: 0.0
          num_bins: 1
          intermediate_frequency: 50.e+06
          gain_imbalance: 1.
          phase_imbalance: 0
          hardware_modulation: true
          scope_acquire_trigger_mode: sequencer
          scope_hardware_averaging: true
          sampling_rate: 1.e+09
          integration_length: 2000
          integration_mode: ssb
          sequence_timeout: 1
          acquisition_timeout: 1
          hardware_demodulation: true
          scope_store_enabled: false
    - name: QCM-RF
      alias: QCM-RF1
      firmware: 0.7.0
      num_sequencers: 2
      out0_lo_freq: 6.5e+09
      out0_lo_en: true
      out0_att: 0
      out0_offset_path0: 0.
      out0_offset_path1: 0.0
      out1_lo_freq: 6.7e+09
      out1_lo_en: true
      out1_att: 0
      out1_offset_path0: 0.
      out1_offset_path1: 0.
      awg_sequencers:
        - identifier: 0
          chip_port_id: drive_line_q0
          output_i: 0
          output_q: 1
          gain_i: 0.1
          gain_q: 0.1
          offset_i: 0. # -0.012
          offset_q: 0.
          num_bins: 1
          intermediate_frequency: 10.e+06
          gain_imbalance: 0.940
          phase_imbalance: 14.482
          hardware_modulation: true
        - identifier: 1
          chip_port_id: drive_line_q1
          output_i: 2
          output_q: 3
          gain_i: 1
          gain_q: 1
          offset_i: 0
          offset_q: 0
          num_bins: 1
          intermediate_frequency: 20.e+06
          gain_imbalance: 0.5
          phase_imbalance: 0
          hardware_modulation: true
    - name: QCM-RF
      alias: QCM-RF2
      firmware: 0.7.0
      num_sequencers: 1
      out0_lo_freq: 6.5e+09
      out0_lo_en: true
      out0_att: 0
      out0_offset_path0: 0.
      out0_offset_path1: 0.0
      out1_lo_freq: 6.7e+09
      out1_lo_en: true
      out1_att: 0
      out1_offset_path0: 0.
      out1_offset_path1: 0.
      awg_sequencers:
        - identifier: 0
          chip_port_id: drive_line_q2
          output_i: 0
          output_q: 1
          gain_i: 0.1
          gain_q: 0.1
          offset_i: 0.
          offset_q: 0.
          num_bins: 1
          intermediate_frequency: 10.e+06
          gain_imbalance: .5
          phase_imbalance: 0.
          hardware_modulation: true
    - name: QCM-RF
      alias: QCM-RF3
      firmware: 0.7.0
      num_sequencers: 2
      out0_lo_freq: 5.e+09
      out0_lo_en: true
      out0_att: 0
      out0_offset_path0: 0.
      out0_offset_path1: 0.0
      out1_lo_freq: 5.2e+09
      out1_lo_en: true
      out1_att: 0
      out1_offset_path0: 0.
      out1_offset_path1: 0.
      awg_sequencers:
        - identifier: 0
          chip_port_id: drive_line_q3
          output_i: 0
          output_q: 1
          gain_i: 0.1
          gain_q: 0.1
          offset_i: 0.
          offset_q: 0.
          num_bins: 1
          intermediate_frequency: 10.e+06
          gain_imbalance: .5
          phase_imbalance: 0.
          hardware_modulation: true
        - identifier: 1
          chip_port_id: drive_line_q4
          output_i: 2
          output_q: 3
          gain_i: 1
          gain_q: 1
          offset_i: 0
          offset_q: 0
          num_bins: 1
          intermediate_frequency: 20.e+06
          gain_imbalance: 0.5
          phase_imbalance: 0
          hardware_modulation: true
    - name: QCM
      alias: QCM1
      firmware: 0.7.0
      num_sequencers: 4
      out_offsets: [0.0, 0.0, 0.0, 0.0]
      awg_sequencers:
        - identifier: 0
          chip_port_id: flux_line_q0
          output_i: 0
          output_q: 1
          gain_i: 0.1
          gain_q: 0.1
          offset_i: 0.
          offset_q: 0.
          num_bins: 1
          intermediate_frequency: 10.e+06
          gain_imbalance: .5
          phase_imbalance: 0.
          hardware_modulation: true
        - identifier: 1
          chip_port_id: flux_line_q1
          output_i: 1
          output_q: 0
          gain_i: 1
          gain_q: 1
          offset_i: 0
          offset_q: 0
          num_bins: 1
          intermediate_frequency: 0.
          gain_imbalance: 0.5
          phase_imbalance: 0
          hardware_modulation: true
        - identifier: 2
          chip_port_id: flux_line_q3
          output_i: 2
          output_q: 3
          gain_i: 1
          gain_q: 1
          offset_i: 0
          offset_q: 0
          num_bins: 1
          intermediate_frequency: 0.
          gain_imbalance: 0.5
          phase_imbalance: 0
          hardware_modulation: true
        - identifier: 3
          chip_port_id: flux_line_q4
          output_i: 3
          output_q: 2
          gain_i: 1
          gain_q: 1
          offset_i: 0
          offset_q: 0
          num_bins: 1
          intermediate_frequency: 0.
          gain_imbalance: 0.5
          phase_imbalance: 0
          hardware_modulation: true
    - name: QCM
      alias: QCM2
      firmware: 0.7.0
      num_sequencers: 1
      out_offsets: [0.0, 0.0, 0.0, 0.0]
      awg_sequencers:
        - identifier: 0
          chip_port_id: flux_line_q2
          output_i: 0
          output_q: 1
          gain_i: 1.
          gain_q: 1.
          offset_i: 0.
          offset_q: 0.
          num_bins: 1
          intermediate_frequency: 10.e+06
          gain_imbalance: .5
          phase_imbalance: 0.
          hardware_modulation: true
    - name: rohde_schwarz
      alias: rs_1
      firmware: 4.2.76.0-4.30.046.295
      power: 16
      frequency: 8.0726e+09
      rf_on: true
    - name: mini_circuits
      alias: attenuator
      firmware: None
      attenuation: 32
  buses:
    - alias: feedline_bus
      system_control:
        name: readout_system_control
        instruments: [QRM1, rs_1]
      port: feedline_input
      distortions: []
    - alias: drive_line_q0_bus
      system_control:
        name: system_control
        instruments: [QCM-RF1]
      port: drive_line_q0
      distortions: []
    - alias: flux_line_q0_bus
      system_control:
        name: system_control
        instruments: [QCM1]
      port: flux_line_q0
      distortions: []
    - alias: drive_line_q1_bus
      system_control:
        name: system_control
        instruments: [QCM-RF1]
      port: drive_line_q1
      distortions: []
    - alias: flux_line_q1_bus
      system_control:
        name: system_control
        instruments: [QCM1]
      port: flux_line_q1
      distortions:
        - name: bias_tee
          tau_bias_tee: 11000
        - name: lfilter
          a:
            [
              4.46297950e-01,
              -4.74695321e-02,
              -6.35339660e-02,
              6.90858657e-03,
              7.21417336e-03,
              1.34171108e-02,
              1.54624140e-02,
              4.44887896e-03,
              1.76451157e-03,
              -2.18655651e-04,
              1.26421111e-03,
              7.46639107e-03,
              8.73383280e-04,
              -1.02437299e-02,
              -1.98913205e-02,
              -2.94920516e-02,
              -2.68926933e-03,
              1.12518838e-02,
              8.49538664e-04,
              -5.64832645e-03,
              -1.50532773e-02,
              7.80205124e-04,
              1.65796141e-02,
              6.89980673e-04,
              -7.25549782e-03,
              3.32391693e-03,
              9.97813872e-03,
              -8.12679733e-03,
              -1.00578281e-02,
              6.97338810e-03,
              2.05574979e-02,
              -4.22533696e-04,
              -5.30573522e-03,
              -5.63574725e-03,
              -7.72052668e-03,
              1.53987162e-02,
              7.62955256e-03,
              -8.98278390e-03,
              -7.90292832e-04,
              -1.11828133e-03,
              -6.62307356e-03,
              8.23195094e-03,
              1.10523437e-02,
              -6.44999221e-03,
              -7.18305957e-03,
              1.52176963e-03,
              -9.89509796e-03,
              3.00056075e-03,
              1.01091160e-02,
              -3.77361876e-03,
            ]
          b: [1.]
          norm_factor: 1.
    - alias: drive_line_q2_bus
      system_control:
        name: system_control
        instruments: [QCM-RF2]
      port: drive_line_q2
      distortions: []
    - alias: flux_line_q2_bus
      system_control:
        name: system_control
        instruments: [QCM2]
      port: flux_line_q2
      distortions: []
    - alias: drive_line_q3_bus
      system_control:
        name: system_control
        instruments: [QCM-RF3]
      port: drive_line_q3
      distortions: []
    - alias: flux_line_q3_bus
      system_control:
        name: system_control
        instruments: [QCM1]
      port: flux_line_q3
      distortions: []
    - alias: drive_line_q4_bus
      system_control:
        name: system_control
        instruments: [QCM-RF3]
      port: drive_line_q4
      distortions: []
    - alias: flux_line_q4_bus
      system_control:
        name: system_control
        instruments: [QCM1]
      port: flux_line_q4
      distortions: []
  instrument_controllers:
    - name: qblox_cluster
      alias: cluster_controller_0
      reference_clock: internal
      connection:
        name: tcp_ip
        address: 192.168.1.20
      modules:
        - alias: QRM1
          slot_id: 12
        - alias: QCM-RF1
          slot_id: 6
        - alias: QCM-RF3
          slot_id: 8
        - alias: QCM-RF2
          slot_id: 14
        - alias: QCM1
          slot_id: 14
        - alias: QCM2
          slot_id: 14
    - name: rohde_schwarz
      alias: rohde_schwarz_controller_0
      reference_clock: internal
      connection:
        name: tcp_ip
        address: 192.168.1.11
      modules:
        - alias: rs_1
          slot_id: 0
    - name: mini_circuits
      alias: attenuator_controller_0
      connection:
        name: tcp_ip
        address: 192.168.1.69
      modules:
        - alias: attenuator
          slot_id: 0
=======
buses:
  - id_: 0
    category: bus
    alias: feedline_bus
    system_control:
      id_: 0
      name: readout_system_control
      category: system_control
      instruments: [QRM1, rs_1]
    port: 100
    distortions: []
  - id_: 20
    category: bus
    alias: drive_line_q0_bus
    system_control:
      id_: 20
      name: system_control
      category: system_control
      instruments: [QCM-RF1]
    port: 20
    distortions: []
  - id_: 30
    category: bus
    alias: flux_line_q0_bus
    system_control:
      id_: 30
      name: system_control
      category: system_control
      instruments: [QCM1]
    port: 30
    distortions: []
  - id_: 21
    category: bus
    alias: drive_line_q1_bus
    system_control:
      id_: 21
      name: system_control
      category: system_control
      instruments: [QCM-RF1]
    port: 21
    distortions: []
  - id_: 31
    category: bus
    alias: flux_line_q1_bus
    system_control:
      id_: 31
      name: system_control
      category: system_control
      instruments: [QCM1]
    port: 31
    distortions:
      - name: bias_tee
        tau_bias_tee: 11000
      - name: lfilter
        a:
          [
            4.46297950e-01,
            -4.74695321e-02,
            -6.35339660e-02,
            6.90858657e-03,
            7.21417336e-03,
            1.34171108e-02,
            1.54624140e-02,
            4.44887896e-03,
            1.76451157e-03,
            -2.18655651e-04,
            1.26421111e-03,
            7.46639107e-03,
            8.73383280e-04,
            -1.02437299e-02,
            -1.98913205e-02,
            -2.94920516e-02,
            -2.68926933e-03,
            1.12518838e-02,
            8.49538664e-04,
            -5.64832645e-03,
            -1.50532773e-02,
            7.80205124e-04,
            1.65796141e-02,
            6.89980673e-04,
            -7.25549782e-03,
            3.32391693e-03,
            9.97813872e-03,
            -8.12679733e-03,
            -1.00578281e-02,
            6.97338810e-03,
            2.05574979e-02,
            -4.22533696e-04,
            -5.30573522e-03,
            -5.63574725e-03,
            -7.72052668e-03,
            1.53987162e-02,
            7.62955256e-03,
            -8.98278390e-03,
            -7.90292832e-04,
            -1.11828133e-03,
            -6.62307356e-03,
            8.23195094e-03,
            1.10523437e-02,
            -6.44999221e-03,
            -7.18305957e-03,
            1.52176963e-03,
            -9.89509796e-03,
            3.00056075e-03,
            1.01091160e-02,
            -3.77361876e-03,
          ]
        b: [1.]
        norm_factor: 1.
  - id_: 22
    category: bus
    alias: drive_line_q2_bus
    system_control:
      id_: 22
      name: system_control
      category: system_control
      instruments: [QCM-RF2]
    port: 22
    distortions: []
  - id_: 32
    category: bus
    alias: flux_line_q2_bus
    system_control:
      id_: 32
      name: system_control
      category: system_control
      instruments: [QCM2]
    port: 32
    distortions: []
  - id_: 23
    category: bus
    alias: drive_line_q3_bus
    system_control:
      id_: 23
      name: system_control
      category: system_control
      instruments: [QCM-RF3]
    port: 23
    distortions: []
  - id_: 33
    category: bus
    alias: flux_line_q3_bus
    system_control:
      id_: 33
      name: system_control
      category: system_control
      instruments: [QCM1]
    port: 33
    distortions: []
  - id_: 24
    category: bus
    alias: drive_line_q4_bus
    system_control:
      id_: 24
      name: system_control
      category: system_control
      instruments: [QCM-RF3]
    port: 24
    distortions: []
  - id_: 34
    category: bus
    alias: flux_line_q4_bus
    system_control:
      id_: 34
      name: system_control
      category: system_control
      instruments: [QCM1]
    port: 34
    distortions: []

instruments:
  - name: QRM
    alias: QRM1
    id_: 0
    category: awg
    firmware: 0.7.0
    num_sequencers: 5
    acquisition_delay_time: 100
    out_offsets: [0, 0]
    awg_sequencers:
      - identifier: 0
        chip_port_id: 100
        qubit: 0
        output_i: 0
        output_q: 1
        gain_i: .5
        gain_q: .5
        offset_i: 0
        offset_q: 0
        weights_i: [1., 1., 1., 1., 1.] # to calibrate
        weights_q: [1., 1., 1., 1., 1.] # to calibrate
        weighed_acq_enabled: False
        threshold: 0.5
        threshold_rotation: 0.0
        num_bins: 1
        intermediate_frequency: 10.e+06
        gain_imbalance: 1.
        phase_imbalance: 0
        hardware_modulation: true
        scope_acquire_trigger_mode: sequencer
        scope_hardware_averaging: true
        sampling_rate: 1.e+09
        integration_length: 2000
        integration_mode: ssb
        sequence_timeout: 1
        acquisition_timeout: 1
        hardware_demodulation: true
        scope_store_enabled: false
      - identifier: 1
        chip_port_id: 100
        qubit: 1
        output_i: 0
        output_q: 1
        gain_i: .5
        gain_q: .5
        offset_i: 0
        offset_q: 0
        weights_i: [1., 1., 1., 1., 1.] # to calibrate
        weights_q: [1., 1., 1., 1., 1.] # to calibrate
        weighed_acq_enabled: False
        threshold: 0.5
        threshold_rotation: 0.0
        num_bins: 1
        intermediate_frequency: 20.e+06
        gain_imbalance: 1.
        phase_imbalance: 0
        hardware_modulation: true
        scope_acquire_trigger_mode: sequencer
        scope_hardware_averaging: true
        sampling_rate: 1.e+09
        integration_length: 2000
        integration_mode: ssb
        sequence_timeout: 1
        acquisition_timeout: 1
        hardware_demodulation: true
        scope_store_enabled: false
      - identifier: 2
        chip_port_id: 100
        qubit: 2
        output_i: 0
        output_q: 1
        gain_i: .5
        gain_q: .5
        offset_i: 0
        offset_q: 0
        weights_i: [1., 1., 1., 1., 1.] # to calibrate
        weights_q: [1., 1., 1., 1., 1.] # to calibrate
        weighed_acq_enabled: False
        threshold: 0.5
        threshold_rotation: 0.0
        num_bins: 1
        intermediate_frequency: 30.e+06
        gain_imbalance: 1.
        phase_imbalance: 0
        hardware_modulation: true
        scope_acquire_trigger_mode: sequencer
        scope_hardware_averaging: true
        sampling_rate: 1.e+09
        integration_length: 2000
        integration_mode: ssb
        sequence_timeout: 1
        acquisition_timeout: 1
        hardware_demodulation: true
        scope_store_enabled: false
      - identifier: 3
        chip_port_id: 100
        qubit: 3
        output_i: 0
        output_q: 1
        gain_i: .5
        gain_q: .5
        offset_i: 0
        offset_q: 0
        weights_i: [1., 1., 1., 1., 1.] # to calibrate
        weights_q: [1., 1., 1., 1., 1.] # to calibrate
        weighed_acq_enabled: False
        threshold: 0.5
        threshold_rotation: 0.0
        num_bins: 1
        intermediate_frequency: 40.e+06
        gain_imbalance: 1.
        phase_imbalance: 0
        hardware_modulation: true
        scope_acquire_trigger_mode: sequencer
        scope_hardware_averaging: true
        sampling_rate: 1.e+09
        integration_length: 2000
        integration_mode: ssb
        sequence_timeout: 1
        acquisition_timeout: 1
        hardware_demodulation: true
        scope_store_enabled: false
      - identifier: 4
        chip_port_id: 100
        qubit: 4
        output_i: 0
        output_q: 1
        gain_i: .5
        gain_q: .5
        offset_i: 0
        offset_q: 0
        weights_i: [1., 1., 1., 1., 1.] # to calibrate
        weights_q: [1., 1., 1., 1., 1.] # to calibrate
        weighed_acq_enabled: False
        threshold: 0.5
        threshold_rotation: 0.0
        num_bins: 1
        intermediate_frequency: 50.e+06
        gain_imbalance: 1.
        phase_imbalance: 0
        hardware_modulation: true
        scope_acquire_trigger_mode: sequencer
        scope_hardware_averaging: true
        sampling_rate: 1.e+09
        integration_length: 2000
        integration_mode: ssb
        sequence_timeout: 1
        acquisition_timeout: 1
        hardware_demodulation: true
        scope_store_enabled: false
  - name: QCM-RF
    alias: QCM-RF1
    id_: 1
    category: awg
    firmware: 0.7.0
    num_sequencers: 2
    out0_lo_freq: 6.5e+09
    out0_lo_en: true
    out0_att: 0
    out0_offset_path0: 0.
    out0_offset_path1: 0.0
    out1_lo_freq: 6.7e+09
    out1_lo_en: true
    out1_att: 0
    out1_offset_path0: 0.
    out1_offset_path1: 0.
    awg_sequencers:
      - identifier: 0
        chip_port_id: 20 #q0 drive
        output_i: 0
        output_q: 1
        gain_i: 0.1
        gain_q: 0.1
        offset_i: 0. # -0.012
        offset_q: 0.
        num_bins: 1
        intermediate_frequency: 10.e+06
        gain_imbalance: 0.940
        phase_imbalance: 14.482
        hardware_modulation: true
      - identifier: 1
        chip_port_id: 21 #q1 drive
        output_i: 2
        output_q: 3
        gain_i: 1
        gain_q: 1
        offset_i: 0
        offset_q: 0
        num_bins: 1
        intermediate_frequency: 20.e+06
        gain_imbalance: 0.5
        phase_imbalance: 0
        hardware_modulation: true
  - name: QCM-RF
    alias: QCM-RF2
    id_: 3
    category: awg
    firmware: 0.7.0
    num_sequencers: 1
    out0_lo_freq: 6.5e+09
    out0_lo_en: true
    out0_att: 0
    out0_offset_path0: 0.
    out0_offset_path1: 0.0
    out1_lo_freq: 6.7e+09
    out1_lo_en: true
    out1_att: 0
    out1_offset_path0: 0.
    out1_offset_path1: 0.
    awg_sequencers:
      - identifier: 0
        chip_port_id: 22 #q2 drive
        output_i: 0
        output_q: 1
        gain_i: 0.1
        gain_q: 0.1
        offset_i: 0.
        offset_q: 0.
        num_bins: 1
        intermediate_frequency: 10.e+06
        gain_imbalance: .5
        phase_imbalance: 0.
        hardware_modulation: true
  - name: QCM-RF
    alias: QCM-RF3
    id_: 2
    category: awg
    firmware: 0.7.0
    num_sequencers: 2
    out0_lo_freq: 5.e+09
    out0_lo_en: true
    out0_att: 0
    out0_offset_path0: 0.
    out0_offset_path1: 0.0
    out1_lo_freq: 5.2e+09
    out1_lo_en: true
    out1_att: 0
    out1_offset_path0: 0.
    out1_offset_path1: 0.
    awg_sequencers:
      - identifier: 0
        chip_port_id: 23 #q3 drive
        output_i: 0
        output_q: 1
        gain_i: 0.1
        gain_q: 0.1
        offset_i: 0.
        offset_q: 0.
        num_bins: 1
        intermediate_frequency: 10.e+06
        gain_imbalance: .5
        phase_imbalance: 0.
        hardware_modulation: true
      - identifier: 1
        chip_port_id: 24 #q4 drive
        output_i: 2
        output_q: 3
        gain_i: 1
        gain_q: 1
        offset_i: 0
        offset_q: 0
        num_bins: 1
        intermediate_frequency: 20.e+06
        gain_imbalance: 0.5
        phase_imbalance: 0
        hardware_modulation: true
  - name: QCM
    alias: QCM1
    id_: 4
    category: awg
    firmware: 0.7.0
    num_sequencers: 4
    out_offsets: [0.0, 0.0, 0.0, 0.0]
    awg_sequencers:
      - identifier: 0
        chip_port_id: 30 #q0 flux
        output_i: 0
        output_q: 1
        gain_i: 0.1
        gain_q: 0.1
        offset_i: 0.
        offset_q: 0.
        num_bins: 1
        intermediate_frequency: 10.e+06
        gain_imbalance: .5
        phase_imbalance: 0.
        hardware_modulation: true
      - identifier: 1
        chip_port_id: 31 #q1 flux
        output_i: 1
        output_q: 0
        gain_i: 1
        gain_q: 1
        offset_i: 0
        offset_q: 0
        num_bins: 1
        intermediate_frequency: 0.
        gain_imbalance: 0.5
        phase_imbalance: 0
        hardware_modulation: true
      - identifier: 2
        chip_port_id: 33 #q3 flux
        output_i: 2
        output_q: 3
        gain_i: 1
        gain_q: 1
        offset_i: 0
        offset_q: 0
        num_bins: 1
        intermediate_frequency: 0.
        gain_imbalance: 0.5
        phase_imbalance: 0
        hardware_modulation: true
      - identifier: 3
        chip_port_id: 34 #q4 flux
        output_i: 3
        output_q: 2
        gain_i: 1
        gain_q: 1
        offset_i: 0
        offset_q: 0
        num_bins: 1
        intermediate_frequency: 0.
        gain_imbalance: 0.5
        phase_imbalance: 0
        hardware_modulation: true
  - name: QCM
    alias: QCM2
    id_: 5
    category: awg
    firmware: 0.7.0
    num_sequencers: 1
    out_offsets: [0.0, 0.0, 0.0, 0.0]
    awg_sequencers:
      - identifier: 0
        chip_port_id: 32 #q2 flux
        output_i: 0
        output_q: 1
        gain_i: 1.
        gain_q: 1.
        offset_i: 0.
        offset_q: 0.
        num_bins: 1
        intermediate_frequency: 10.e+06
        gain_imbalance: .5
        phase_imbalance: 0.
        hardware_modulation: true
  - name: rohde_schwarz
    alias: rs_1
    id_: 0
    category: signal_generator
    firmware: 4.2.76.0-4.30.046.295
    power: 16
    frequency: 8.0726e+09
    rf_on: true
  - name: mini_circuits
    alias: attenuator
    id_: 1
    category: attenuator
    firmware: None
    attenuation: 32

instrument_controllers:
  - name: qblox_cluster
    id_: 1
    alias: cluster_controller_0
    category: instrument_controller
    subcategory: multiple_instruments
    reference_clock: internal
    connection:
      name: tcp_ip
      address: 192.168.1.20
    modules:
      - awg: QRM1
        slot_id: 12
      - awg: QCM-RF1
        slot_id: 6
      - awg: QCM-RF3
        slot_id: 8
      - awg: QCM-RF2
        slot_id: 14
      - awg: QCM1
        slot_id: 14
      - awg: QCM2
        slot_id: 14
  - name: rohde_schwarz
    id_: 2
    alias: rohde_schwarz_controller_0
    category: instrument_controller
    subcategory: single_instrument
    reference_clock: internal
    connection:
      name: tcp_ip
      address: 192.168.1.11
    modules:
      - signal_generator: rs_1
        slot_id: 0
  - name: mini_circuits
    id_: 5
    alias: attenuator_controller_0
    category: instrument_controller
    subcategory: single_instrument
    connection:
      name: tcp_ip
      address: 192.168.1.69
    modules:
      - attenuator: attenuator
        slot_id: 0
>>>>>>> 45694d6a
<|MERGE_RESOLUTION|>--- conflicted
+++ resolved
@@ -1,10 +1,4 @@
-<<<<<<< HEAD
-settings:
-=======
 gate_settings:
-  id_: 0
-  category: platform
->>>>>>> 45694d6a
   name: galadriel_soprano_master
   device_id: 9
   delay_between_pulses: 0
@@ -15,9 +9,8 @@
   minimum_clock_time: 4
   operations: []
   gates:
-
     M(0):
-      - bus: feedline_bus  # alias of the bus
+      - bus: feedline_bus # alias of the bus
         pulse:
           amplitude: 1.0
           phase: 0
@@ -38,7 +31,7 @@
             drag_coefficient: 0.0
 
     M(1):
-      - bus: feedline_bus  # alias of the bus
+      - bus: feedline_bus # alias of the bus
         pulse:
           amplitude: 1.0
           phase: 0
@@ -59,7 +52,7 @@
             drag_coefficient: 0.0
 
     M(2):
-      - bus: feedline_bus  # alias of the bus
+      - bus: feedline_bus # alias of the bus
         pulse:
           amplitude: 1.0
           phase: 0
@@ -80,7 +73,7 @@
             drag_coefficient: 0.0
 
     M(3):
-      - bus: feedline_bus  # alias of the bus
+      - bus: feedline_bus # alias of the bus
         pulse:
           amplitude: 1.0
           phase: 0
@@ -101,7 +94,7 @@
             drag_coefficient: 0.0
 
     M(4):
-      - bus: feedline_bus  # alias of the bus
+      - bus: feedline_bus # alias of the bus
         pulse:
           amplitude: 1.0
           phase: 0
@@ -285,563 +278,34 @@
         nodes: [resonator_q0, resonator_q1, resonator_q2, resonator_q3, resonator_q4]
         line: feedline_output
 
-<<<<<<< HEAD
-  instruments:
-    - name: QRM
-      alias: QRM1
-      firmware: 0.7.0
-      num_sequencers: 5
-      acquisition_delay_time: 100
-      out_offsets: [0, 0]
-      awg_sequencers:
-        - identifier: 0
-          chip_port_id: feedline_input
-          qubit: 0
-          output_i: 0
-          output_q: 1
-          gain_i: .5
-          gain_q: .5
-          offset_i: 0
-          offset_q: 0
-          weights_i: [1., 1., 1., 1., 1.] # to calibrate
-          weights_q: [1., 1., 1., 1., 1.] # to calibrate
-          weighed_acq_enabled: False
-          threshold: 0.5
-          threshold_rotation: 0.0
-          num_bins: 1
-          intermediate_frequency: 10.e+06
-          gain_imbalance: 1.
-          phase_imbalance: 0
-          hardware_modulation: true
-          scope_acquire_trigger_mode: sequencer
-          scope_hardware_averaging: true
-          sampling_rate: 1.e+09
-          integration_length: 2000
-          integration_mode: ssb
-          sequence_timeout: 1
-          acquisition_timeout: 1
-          hardware_demodulation: true
-          scope_store_enabled: false
-        - identifier: 1
-          chip_port_id: feedline_input
-          qubit: 1
-          output_i: 0
-          output_q: 1
-          gain_i: .5
-          gain_q: .5
-          offset_i: 0
-          offset_q: 0
-          weights_i: [1., 1., 1., 1., 1.] # to calibrate
-          weights_q: [1., 1., 1., 1., 1.] # to calibrate
-          weighed_acq_enabled: False
-          threshold: 0.5
-          threshold_rotation: 0.0
-          num_bins: 1
-          intermediate_frequency: 20.e+06
-          gain_imbalance: 1.
-          phase_imbalance: 0
-          hardware_modulation: true
-          scope_acquire_trigger_mode: sequencer
-          scope_hardware_averaging: true
-          sampling_rate: 1.e+09
-          integration_length: 2000
-          integration_mode: ssb
-          sequence_timeout: 1
-          acquisition_timeout: 1
-          hardware_demodulation: true
-          scope_store_enabled: false
-        - identifier: 2
-          chip_port_id: feedline_input
-          qubit: 2
-          output_i: 0
-          output_q: 1
-          gain_i: .5
-          gain_q: .5
-          offset_i: 0
-          offset_q: 0
-          weights_i: [1., 1., 1., 1., 1.] # to calibrate
-          weights_q: [1., 1., 1., 1., 1.] # to calibrate
-          weighed_acq_enabled: False
-          threshold: 0.5
-          threshold_rotation: 0.0
-          num_bins: 1
-          intermediate_frequency: 30.e+06
-          gain_imbalance: 1.
-          phase_imbalance: 0
-          hardware_modulation: true
-          scope_acquire_trigger_mode: sequencer
-          scope_hardware_averaging: true
-          sampling_rate: 1.e+09
-          integration_length: 2000
-          integration_mode: ssb
-          sequence_timeout: 1
-          acquisition_timeout: 1
-          hardware_demodulation: true
-          scope_store_enabled: false
-        - identifier: 3
-          chip_port_id: feedline_input
-          qubit: 3
-          output_i: 0
-          output_q: 1
-          gain_i: .5
-          gain_q: .5
-          offset_i: 0
-          offset_q: 0
-          weights_i: [1., 1., 1., 1., 1.] # to calibrate
-          weights_q: [1., 1., 1., 1., 1.] # to calibrate
-          weighed_acq_enabled: False
-          threshold: 0.5
-          threshold_rotation: 0.0
-          num_bins: 1
-          intermediate_frequency: 40.e+06
-          gain_imbalance: 1.
-          phase_imbalance: 0
-          hardware_modulation: true
-          scope_acquire_trigger_mode: sequencer
-          scope_hardware_averaging: true
-          sampling_rate: 1.e+09
-          integration_length: 2000
-          integration_mode: ssb
-          sequence_timeout: 1
-          acquisition_timeout: 1
-          hardware_demodulation: true
-          scope_store_enabled: false
-        - identifier: 4
-          chip_port_id: feedline_input
-          qubit: 4
-          output_i: 0
-          output_q: 1
-          gain_i: .5
-          gain_q: .5
-          offset_i: 0
-          offset_q: 0
-          weights_i: [1., 1., 1., 1., 1.] # to calibrate
-          weights_q: [1., 1., 1., 1., 1.] # to calibrate
-          weighed_acq_enabled: False
-          threshold: 0.5
-          threshold_rotation: 0.0
-          num_bins: 1
-          intermediate_frequency: 50.e+06
-          gain_imbalance: 1.
-          phase_imbalance: 0
-          hardware_modulation: true
-          scope_acquire_trigger_mode: sequencer
-          scope_hardware_averaging: true
-          sampling_rate: 1.e+09
-          integration_length: 2000
-          integration_mode: ssb
-          sequence_timeout: 1
-          acquisition_timeout: 1
-          hardware_demodulation: true
-          scope_store_enabled: false
-    - name: QCM-RF
-      alias: QCM-RF1
-      firmware: 0.7.0
-      num_sequencers: 2
-      out0_lo_freq: 6.5e+09
-      out0_lo_en: true
-      out0_att: 0
-      out0_offset_path0: 0.
-      out0_offset_path1: 0.0
-      out1_lo_freq: 6.7e+09
-      out1_lo_en: true
-      out1_att: 0
-      out1_offset_path0: 0.
-      out1_offset_path1: 0.
-      awg_sequencers:
-        - identifier: 0
-          chip_port_id: drive_line_q0
-          output_i: 0
-          output_q: 1
-          gain_i: 0.1
-          gain_q: 0.1
-          offset_i: 0. # -0.012
-          offset_q: 0.
-          num_bins: 1
-          intermediate_frequency: 10.e+06
-          gain_imbalance: 0.940
-          phase_imbalance: 14.482
-          hardware_modulation: true
-        - identifier: 1
-          chip_port_id: drive_line_q1
-          output_i: 2
-          output_q: 3
-          gain_i: 1
-          gain_q: 1
-          offset_i: 0
-          offset_q: 0
-          num_bins: 1
-          intermediate_frequency: 20.e+06
-          gain_imbalance: 0.5
-          phase_imbalance: 0
-          hardware_modulation: true
-    - name: QCM-RF
-      alias: QCM-RF2
-      firmware: 0.7.0
-      num_sequencers: 1
-      out0_lo_freq: 6.5e+09
-      out0_lo_en: true
-      out0_att: 0
-      out0_offset_path0: 0.
-      out0_offset_path1: 0.0
-      out1_lo_freq: 6.7e+09
-      out1_lo_en: true
-      out1_att: 0
-      out1_offset_path0: 0.
-      out1_offset_path1: 0.
-      awg_sequencers:
-        - identifier: 0
-          chip_port_id: drive_line_q2
-          output_i: 0
-          output_q: 1
-          gain_i: 0.1
-          gain_q: 0.1
-          offset_i: 0.
-          offset_q: 0.
-          num_bins: 1
-          intermediate_frequency: 10.e+06
-          gain_imbalance: .5
-          phase_imbalance: 0.
-          hardware_modulation: true
-    - name: QCM-RF
-      alias: QCM-RF3
-      firmware: 0.7.0
-      num_sequencers: 2
-      out0_lo_freq: 5.e+09
-      out0_lo_en: true
-      out0_att: 0
-      out0_offset_path0: 0.
-      out0_offset_path1: 0.0
-      out1_lo_freq: 5.2e+09
-      out1_lo_en: true
-      out1_att: 0
-      out1_offset_path0: 0.
-      out1_offset_path1: 0.
-      awg_sequencers:
-        - identifier: 0
-          chip_port_id: drive_line_q3
-          output_i: 0
-          output_q: 1
-          gain_i: 0.1
-          gain_q: 0.1
-          offset_i: 0.
-          offset_q: 0.
-          num_bins: 1
-          intermediate_frequency: 10.e+06
-          gain_imbalance: .5
-          phase_imbalance: 0.
-          hardware_modulation: true
-        - identifier: 1
-          chip_port_id: drive_line_q4
-          output_i: 2
-          output_q: 3
-          gain_i: 1
-          gain_q: 1
-          offset_i: 0
-          offset_q: 0
-          num_bins: 1
-          intermediate_frequency: 20.e+06
-          gain_imbalance: 0.5
-          phase_imbalance: 0
-          hardware_modulation: true
-    - name: QCM
-      alias: QCM1
-      firmware: 0.7.0
-      num_sequencers: 4
-      out_offsets: [0.0, 0.0, 0.0, 0.0]
-      awg_sequencers:
-        - identifier: 0
-          chip_port_id: flux_line_q0
-          output_i: 0
-          output_q: 1
-          gain_i: 0.1
-          gain_q: 0.1
-          offset_i: 0.
-          offset_q: 0.
-          num_bins: 1
-          intermediate_frequency: 10.e+06
-          gain_imbalance: .5
-          phase_imbalance: 0.
-          hardware_modulation: true
-        - identifier: 1
-          chip_port_id: flux_line_q1
-          output_i: 1
-          output_q: 0
-          gain_i: 1
-          gain_q: 1
-          offset_i: 0
-          offset_q: 0
-          num_bins: 1
-          intermediate_frequency: 0.
-          gain_imbalance: 0.5
-          phase_imbalance: 0
-          hardware_modulation: true
-        - identifier: 2
-          chip_port_id: flux_line_q3
-          output_i: 2
-          output_q: 3
-          gain_i: 1
-          gain_q: 1
-          offset_i: 0
-          offset_q: 0
-          num_bins: 1
-          intermediate_frequency: 0.
-          gain_imbalance: 0.5
-          phase_imbalance: 0
-          hardware_modulation: true
-        - identifier: 3
-          chip_port_id: flux_line_q4
-          output_i: 3
-          output_q: 2
-          gain_i: 1
-          gain_q: 1
-          offset_i: 0
-          offset_q: 0
-          num_bins: 1
-          intermediate_frequency: 0.
-          gain_imbalance: 0.5
-          phase_imbalance: 0
-          hardware_modulation: true
-    - name: QCM
-      alias: QCM2
-      firmware: 0.7.0
-      num_sequencers: 1
-      out_offsets: [0.0, 0.0, 0.0, 0.0]
-      awg_sequencers:
-        - identifier: 0
-          chip_port_id: flux_line_q2
-          output_i: 0
-          output_q: 1
-          gain_i: 1.
-          gain_q: 1.
-          offset_i: 0.
-          offset_q: 0.
-          num_bins: 1
-          intermediate_frequency: 10.e+06
-          gain_imbalance: .5
-          phase_imbalance: 0.
-          hardware_modulation: true
-    - name: rohde_schwarz
-      alias: rs_1
-      firmware: 4.2.76.0-4.30.046.295
-      power: 16
-      frequency: 8.0726e+09
-      rf_on: true
-    - name: mini_circuits
-      alias: attenuator
-      firmware: None
-      attenuation: 32
-  buses:
-    - alias: feedline_bus
-      system_control:
-        name: readout_system_control
-        instruments: [QRM1, rs_1]
-      port: feedline_input
-      distortions: []
-    - alias: drive_line_q0_bus
-      system_control:
-        name: system_control
-        instruments: [QCM-RF1]
-      port: drive_line_q0
-      distortions: []
-    - alias: flux_line_q0_bus
-      system_control:
-        name: system_control
-        instruments: [QCM1]
-      port: flux_line_q0
-      distortions: []
-    - alias: drive_line_q1_bus
-      system_control:
-        name: system_control
-        instruments: [QCM-RF1]
-      port: drive_line_q1
-      distortions: []
-    - alias: flux_line_q1_bus
-      system_control:
-        name: system_control
-        instruments: [QCM1]
-      port: flux_line_q1
-      distortions:
-        - name: bias_tee
-          tau_bias_tee: 11000
-        - name: lfilter
-          a:
-            [
-              4.46297950e-01,
-              -4.74695321e-02,
-              -6.35339660e-02,
-              6.90858657e-03,
-              7.21417336e-03,
-              1.34171108e-02,
-              1.54624140e-02,
-              4.44887896e-03,
-              1.76451157e-03,
-              -2.18655651e-04,
-              1.26421111e-03,
-              7.46639107e-03,
-              8.73383280e-04,
-              -1.02437299e-02,
-              -1.98913205e-02,
-              -2.94920516e-02,
-              -2.68926933e-03,
-              1.12518838e-02,
-              8.49538664e-04,
-              -5.64832645e-03,
-              -1.50532773e-02,
-              7.80205124e-04,
-              1.65796141e-02,
-              6.89980673e-04,
-              -7.25549782e-03,
-              3.32391693e-03,
-              9.97813872e-03,
-              -8.12679733e-03,
-              -1.00578281e-02,
-              6.97338810e-03,
-              2.05574979e-02,
-              -4.22533696e-04,
-              -5.30573522e-03,
-              -5.63574725e-03,
-              -7.72052668e-03,
-              1.53987162e-02,
-              7.62955256e-03,
-              -8.98278390e-03,
-              -7.90292832e-04,
-              -1.11828133e-03,
-              -6.62307356e-03,
-              8.23195094e-03,
-              1.10523437e-02,
-              -6.44999221e-03,
-              -7.18305957e-03,
-              1.52176963e-03,
-              -9.89509796e-03,
-              3.00056075e-03,
-              1.01091160e-02,
-              -3.77361876e-03,
-            ]
-          b: [1.]
-          norm_factor: 1.
-    - alias: drive_line_q2_bus
-      system_control:
-        name: system_control
-        instruments: [QCM-RF2]
-      port: drive_line_q2
-      distortions: []
-    - alias: flux_line_q2_bus
-      system_control:
-        name: system_control
-        instruments: [QCM2]
-      port: flux_line_q2
-      distortions: []
-    - alias: drive_line_q3_bus
-      system_control:
-        name: system_control
-        instruments: [QCM-RF3]
-      port: drive_line_q3
-      distortions: []
-    - alias: flux_line_q3_bus
-      system_control:
-        name: system_control
-        instruments: [QCM1]
-      port: flux_line_q3
-      distortions: []
-    - alias: drive_line_q4_bus
-      system_control:
-        name: system_control
-        instruments: [QCM-RF3]
-      port: drive_line_q4
-      distortions: []
-    - alias: flux_line_q4_bus
-      system_control:
-        name: system_control
-        instruments: [QCM1]
-      port: flux_line_q4
-      distortions: []
-  instrument_controllers:
-    - name: qblox_cluster
-      alias: cluster_controller_0
-      reference_clock: internal
-      connection:
-        name: tcp_ip
-        address: 192.168.1.20
-      modules:
-        - alias: QRM1
-          slot_id: 12
-        - alias: QCM-RF1
-          slot_id: 6
-        - alias: QCM-RF3
-          slot_id: 8
-        - alias: QCM-RF2
-          slot_id: 14
-        - alias: QCM1
-          slot_id: 14
-        - alias: QCM2
-          slot_id: 14
-    - name: rohde_schwarz
-      alias: rohde_schwarz_controller_0
-      reference_clock: internal
-      connection:
-        name: tcp_ip
-        address: 192.168.1.11
-      modules:
-        - alias: rs_1
-          slot_id: 0
-    - name: mini_circuits
-      alias: attenuator_controller_0
-      connection:
-        name: tcp_ip
-        address: 192.168.1.69
-      modules:
-        - alias: attenuator
-          slot_id: 0
-=======
 buses:
-  - id_: 0
-    category: bus
-    alias: feedline_bus
-    system_control:
-      id_: 0
+  - alias: feedline_bus
+    system_control:
       name: readout_system_control
-      category: system_control
       instruments: [QRM1, rs_1]
     port: 100
     distortions: []
-  - id_: 20
-    category: bus
-    alias: drive_line_q0_bus
-    system_control:
-      id_: 20
-      name: system_control
-      category: system_control
+  - alias: drive_line_q0_bus
+    system_control:
+      name: system_control
       instruments: [QCM-RF1]
     port: 20
     distortions: []
-  - id_: 30
-    category: bus
-    alias: flux_line_q0_bus
-    system_control:
-      id_: 30
-      name: system_control
-      category: system_control
+  - alias: flux_line_q0_bus
+    system_control:
+      name: system_control
       instruments: [QCM1]
     port: 30
     distortions: []
-  - id_: 21
-    category: bus
-    alias: drive_line_q1_bus
-    system_control:
-      id_: 21
-      name: system_control
-      category: system_control
+  - alias: drive_line_q1_bus
+    system_control:
+      name: system_control
       instruments: [QCM-RF1]
     port: 21
     distortions: []
-  - id_: 31
-    category: bus
-    alias: flux_line_q1_bus
-    system_control:
-      id_: 31
-      name: system_control
-      category: system_control
+  - alias: flux_line_q1_bus
+    system_control:
+      name: system_control
       instruments: [QCM1]
     port: 31
     distortions:
@@ -903,63 +367,39 @@
           ]
         b: [1.]
         norm_factor: 1.
-  - id_: 22
-    category: bus
-    alias: drive_line_q2_bus
-    system_control:
-      id_: 22
-      name: system_control
-      category: system_control
+  - alias: drive_line_q2_bus
+    system_control:
+      name: system_control
       instruments: [QCM-RF2]
     port: 22
     distortions: []
-  - id_: 32
-    category: bus
-    alias: flux_line_q2_bus
-    system_control:
-      id_: 32
-      name: system_control
-      category: system_control
+  - alias: flux_line_q2_bus
+    system_control:
+      name: system_control
       instruments: [QCM2]
     port: 32
     distortions: []
-  - id_: 23
-    category: bus
-    alias: drive_line_q3_bus
-    system_control:
-      id_: 23
-      name: system_control
-      category: system_control
+  - alias: drive_line_q3_bus
+    system_control:
+      name: system_control
       instruments: [QCM-RF3]
     port: 23
     distortions: []
-  - id_: 33
-    category: bus
-    alias: flux_line_q3_bus
-    system_control:
-      id_: 33
-      name: system_control
-      category: system_control
+  - alias: flux_line_q3_bus
+    system_control:
+      name: system_control
       instruments: [QCM1]
     port: 33
     distortions: []
-  - id_: 24
-    category: bus
-    alias: drive_line_q4_bus
-    system_control:
-      id_: 24
-      name: system_control
-      category: system_control
+  - alias: drive_line_q4_bus
+    system_control:
+      name: system_control
       instruments: [QCM-RF3]
     port: 24
     distortions: []
-  - id_: 34
-    category: bus
-    alias: flux_line_q4_bus
-    system_control:
-      id_: 34
-      name: system_control
-      category: system_control
+  - alias: flux_line_q4_bus
+    system_control:
+      name: system_control
       instruments: [QCM1]
     port: 34
     distortions: []
@@ -967,8 +407,6 @@
 instruments:
   - name: QRM
     alias: QRM1
-    id_: 0
-    category: awg
     firmware: 0.7.0
     num_sequencers: 5
     acquisition_delay_time: 100
@@ -1116,8 +554,6 @@
         scope_store_enabled: false
   - name: QCM-RF
     alias: QCM-RF1
-    id_: 1
-    category: awg
     firmware: 0.7.0
     num_sequencers: 2
     out0_lo_freq: 6.5e+09
@@ -1159,8 +595,6 @@
         hardware_modulation: true
   - name: QCM-RF
     alias: QCM-RF2
-    id_: 3
-    category: awg
     firmware: 0.7.0
     num_sequencers: 1
     out0_lo_freq: 6.5e+09
@@ -1189,8 +623,6 @@
         hardware_modulation: true
   - name: QCM-RF
     alias: QCM-RF3
-    id_: 2
-    category: awg
     firmware: 0.7.0
     num_sequencers: 2
     out0_lo_freq: 5.e+09
@@ -1232,8 +664,6 @@
         hardware_modulation: true
   - name: QCM
     alias: QCM1
-    id_: 4
-    category: awg
     firmware: 0.7.0
     num_sequencers: 4
     out_offsets: [0.0, 0.0, 0.0, 0.0]
@@ -1292,8 +722,6 @@
         hardware_modulation: true
   - name: QCM
     alias: QCM2
-    id_: 5
-    category: awg
     firmware: 0.7.0
     num_sequencers: 1
     out_offsets: [0.0, 0.0, 0.0, 0.0]
@@ -1313,24 +741,18 @@
         hardware_modulation: true
   - name: rohde_schwarz
     alias: rs_1
-    id_: 0
-    category: signal_generator
     firmware: 4.2.76.0-4.30.046.295
     power: 16
     frequency: 8.0726e+09
     rf_on: true
   - name: mini_circuits
     alias: attenuator
-    id_: 1
-    category: attenuator
     firmware: None
     attenuation: 32
 
 instrument_controllers:
   - name: qblox_cluster
-    id_: 1
     alias: cluster_controller_0
-    category: instrument_controller
     subcategory: multiple_instruments
     reference_clock: internal
     connection:
@@ -1350,10 +772,7 @@
       - awg: QCM2
         slot_id: 14
   - name: rohde_schwarz
-    id_: 2
     alias: rohde_schwarz_controller_0
-    category: instrument_controller
-    subcategory: single_instrument
     reference_clock: internal
     connection:
       name: tcp_ip
@@ -1362,14 +781,10 @@
       - signal_generator: rs_1
         slot_id: 0
   - name: mini_circuits
-    id_: 5
     alias: attenuator_controller_0
-    category: instrument_controller
-    subcategory: single_instrument
     connection:
       name: tcp_ip
       address: 192.168.1.69
     modules:
       - attenuator: attenuator
-        slot_id: 0
->>>>>>> 45694d6a
+        slot_id: 0