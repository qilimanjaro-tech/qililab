--- conflicted
+++ resolved
@@ -82,19 +82,10 @@
       awg_sequencers:
         - identifier: 0
           chip_port_id: 1
-<<<<<<< HEAD
-          path0:
-            output_channel: 0
-          path1:
-            output_channel: 1
-          weights_path0: [1.]
-          weights_path1: [1.]
-=======
           output_i: 1
           output_q: 0
           weights_path0: [1., 1., 1., 1.]
           weights_path1: [1., 1., 1., 1.]
->>>>>>> 0d5b7967
           weighed_acq_enabled: false
           threshold: 0.5
           num_bins: 1
