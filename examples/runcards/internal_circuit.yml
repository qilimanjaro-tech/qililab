--- conflicted
+++ resolved
@@ -42,9 +42,8 @@
           num_sigmas: 4
       - name: Drag
         amplitude: 1.0
-<<<<<<< HEAD
-        phase: 0
-        duration: 100
+        duration: 100
+        phase: # phase should be empty
         shape:
           name: drag
           num_sigmas: 4
@@ -80,14 +79,6 @@
           name: snz
           b: 0.5
 
-=======
-        duration: 100
-        phase: # phase should be empty
-        shape:
-          name: drag
-          num_sigmas: 4
-          drag_coefficient: 1
->>>>>>> 0dbd53aa
 schema:
   chip:
     id_: 0
