settings:
  id_: 0
  category: platform
  name: rabi_soprano
  delay_between_pulses: 0
  delay_before_readout: 40
  master_amplitude_gate: 1
  master_duration_gate: 20
  timings_calculation_method: as_soon_as_possible
  reset_method: passive
  passive_reset_duration: 100
  device_id: 9
  minimum_clock_time: 4
  operations:
    - name: X
      pulse:
        name: Gaussian
        amplitude: 1.0
        duration: 40
        parameters:
          sigma: 2
    - name: Measure
      pulse:
        name: Square
        amplitude: 1.0
        duration: 6000
        parameters: {}
  gates:
    0:
      - name: M
        amplitude: 1.0
        phase: 0
        duration: 6000
        shape:
          name: rectangular
      - name: X
        amplitude: 1.0
        phase: 0
        duration: 100
        shape:
          name: gaussian
          num_sigmas: 4
      - name: Drag
        amplitude: 1.0
        duration: 100
        phase: # phase should be empty
        shape:
          name: drag
          num_sigmas: 4
<<<<<<< HEAD
          drag_coefficient: 4
    1:
      - name: M
        amplitude: 1.0
        phase: 0
        duration: 6000
        shape:
          name: rectangular
      - name: X
        amplitude: 0.50
        phase: 0
        duration: 100
        shape:
          name: gaussian
          num_sigmas: 4
      - name: Drag
        amplitude: 1.0
        phase: 0
        duration: 100
        shape:
          name: drag
          num_sigmas: 4
          drag_coefficient: 5
    (0,2): # (control, target). Pulse is applied to target. Note that this also implements (2,0) since CZ is symmetric
      - name: CZ
        amplitude: 1.0
        phase: 0
        duration: 6000
        shape:
          name: snz
          b: 0.5
=======
          drag_coefficient: 1
>>>>>>> d48efcb4
schema:
  chip:
    id_: 0
    category: chip
    nodes:
      - name: port
        id_: 0
        nodes: [3]
      - name: port
        id_: 1
        nodes: [2]
      - name: resonator
        alias: resonator
        id_: 2
        frequency: 8.0726e+09
        nodes: [1, 3]
      - name: qubit
        alias: qubit
        id_: 3
        qubit_index: 0
        frequency: 6.5328e+09
        nodes: [0, 2]
      - name: qubit # mock
        alias: qubit
        id_: 4
        qubit_index: 1
        frequency: 6.5328e+09
        nodes: [0, 2, 1]
      - name: qubit # mock
        alias: qubit
        id_: 5
        qubit_index: 2
        frequency: 6.5328e+09
        nodes: [0, 2]
  instruments:
    - name: QRM
      alias: QRM
      id_: 1
      category: awg
      firmware: 0.7.0
      num_sequencers: 1
      acquisition_delay_time: 100
      out_offsets: [0, 0.5, 0.7, 0.8]
      awg_sequencers:
        - identifier: 0
          chip_port_id: 1
          output_i: 1
          output_q: 0
          weights_i: [1., 1., 1., 1.]
          weights_q: [1., 1., 1., 1.]
          weighed_acq_enabled: false
          threshold: 0.5
          num_bins: 1
          intermediate_frequency: 2.e+07
          gain_i: 0.001
          gain_q: 0.02
          gain_imbalance: 1
          phase_imbalance: 0
          offset_i: 0
          offset_q: 0
          hardware_modulation: true
          sync_enabled: true
          scope_acquire_trigger_mode: sequencer
          scope_hardware_averaging: true
          sampling_rate: 1.e+09
          integration_length: 8000
          integration_mode: ssb
          sequence_timeout: 1
          acquisition_timeout: 1
          hardware_demodulation: true
          scope_store_enabled: true
    - name: QCM-RF
      alias: QCM
      id_: 2
      category: awg
      firmware: 0.7.0
      num_sequencers: 1
      out0_lo_freq: 3700000000
      out0_lo_en: true
      out0_att: 10
      out0_offset_path0: 0.2
      out0_offset_path1: 0.07
      out1_lo_freq: 3900000000
      out1_lo_en: true
      out1_att: 6
      out1_offset_path0: 0.1
      out1_offset_path1: 0.6
      awg_sequencers:
        - identifier: 0
          chip_port_id: 0
          output_i: 0
          output_q: 1
          num_bins: 1
          intermediate_frequency: 2.e+07
          gain_i: 0.001
          gain_q: 0.02
          gain_imbalance: 1
          phase_imbalance: 0
          offset_i: 0
          offset_q: 0
          hardware_modulation: true
          sync_enabled: true
    - name: rohde_schwarz
      alias: rs_1
      id_: 0
      category: signal_generator
      firmware: 4.2.76.0-4.30.046.295
      power: 16
      frequency: 8.0726e+09
      rf_on: true
    - name: rohde_schwarz
      alias: rs_2
      id_: 0
      category: signal_generator
      firmware: 4.2.76.0-4.30.046.295
      power: 16
      frequency: 6.0e+09
      rf_on: true
    - name: S4g
      alias: S4g
      id_: 2
      category: current_source
      firmware: None
      current: [0.01]
      ramping_enabled: [false]
      ramp_rate: [0.0001]
      span: [range_max_bi]
      dacs: [0]
    - name: mini_circuits
      alias: attenuator
      id_: 1
      category: attenuator
      firmware: None
      attenuation: 32
  buses:
    - id_: 1
      category: bus
      alias: feedline_input_output_bus
      system_control:
        id_: 1
        name: readout_system_control
        category: system_control
        instruments: [QCM, rs_1]
      port: 1
    - id_: 2
      category: bus
      alias: feedline_input_output_bus
      system_control:
        id_: 2
        name: system_control
        category: system_control
        instruments: [QCM, rs_2]
      port: 0
  instrument_controllers:
    - name: qblox_cluster
      id_: 1
      alias: cluster_controller_0
      category: instrument_controller
      subcategory: multiple_instruments
      reference_clock: internal
      connection:
        name: tcp_ip
        address: 192.168.1.2
      modules:
        - awg: QRM
          slot_id: 6
        - awg: QCM
          slot_id: 4
    - name: rohde_schwarz
      id_: 2
      alias: rohde_schwarz_controller_0
      category: instrument_controller
      subcategory: single_instrument
      connection:
        name: tcp_ip
        address: 192.168.1.14
      modules:
        - signal_generator: rs_1
          slot_id: 0
    - name: rohde_schwarz
      id_: 3
      alias: rohde_schwarz_controller_1
      category: instrument_controller
      subcategory: single_instrument
      connection:
        name: tcp_ip
        address: 192.168.1.13
      modules:
        - signal_generator: rs_2
          slot_id: 0
    - name: qblox_spi_rack
      id_: 0
      alias: qblox_spi_rack
      category: instrument_controller
      subcategory: multiple_instruments
      connection:
        name: usb
        address: /dev/ttyACM0
      modules:
        - current_source: S4g
          slot_id: 7
    - name: mini_circuits
      id_: 4
      alias: attenuator_controller_0
      category: instrument_controller
      subcategory: single_instrument
      connection:
        name: tcp_ip
        address: 192.168.1.69
      modules:
        - attenuator: attenuator
          slot_id: 0<|MERGE_RESOLUTION|>--- conflicted
+++ resolved
@@ -47,41 +47,7 @@
         shape:
           name: drag
           num_sigmas: 4
-<<<<<<< HEAD
-          drag_coefficient: 4
-    1:
-      - name: M
-        amplitude: 1.0
-        phase: 0
-        duration: 6000
-        shape:
-          name: rectangular
-      - name: X
-        amplitude: 0.50
-        phase: 0
-        duration: 100
-        shape:
-          name: gaussian
-          num_sigmas: 4
-      - name: Drag
-        amplitude: 1.0
-        phase: 0
-        duration: 100
-        shape:
-          name: drag
-          num_sigmas: 4
-          drag_coefficient: 5
-    (0,2): # (control, target). Pulse is applied to target. Note that this also implements (2,0) since CZ is symmetric
-      - name: CZ
-        amplitude: 1.0
-        phase: 0
-        duration: 6000
-        shape:
-          name: snz
-          b: 0.5
-=======
           drag_coefficient: 1
->>>>>>> d48efcb4
 schema:
   chip:
     id_: 0
