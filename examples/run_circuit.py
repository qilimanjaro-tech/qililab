--- conflicted
+++ resolved
@@ -8,10 +8,7 @@
 
 from qililab import Experiment, ExperimentOptions, ExperimentSettings, build_platform
 from qililab.typings.enums import Parameter
-<<<<<<< HEAD
-=======
 from qililab.typings.execution import ExecutionOptions
->>>>>>> affc8670
 from qililab.typings.loop import LoopOptions
 from qililab.utils.loop import Loop
 
@@ -26,36 +23,22 @@
     runcard_name = "sauron_soprano"
     platform = build_platform(name=runcard_name)
 
-<<<<<<< HEAD
-    platform.connect_and_set_initial_setup(automatic_turn_on_instruments=True)
-=======
     # platform.connect_and_set_initial_setup(
     #     connection=connection, device_id=SAURON_SOPRANO, automatic_turn_on_instruments=True
     # )
->>>>>>> affc8670
 
     circuit = Circuit(1)
     # circuit.add(X(0))
     circuit.add(M(0))
 
     lo_freq_loop = Loop(
-<<<<<<< HEAD
-        alias="drive_line_bus",
-=======
         alias="feedline_input_output_bus",
->>>>>>> affc8670
         parameter=Parameter.LO_FREQUENCY,
         options=LoopOptions(start=6.0e09, stop=6.5e09, num=10),
     )
 
     settings = ExperimentSettings(
         hardware_average=1000,
-<<<<<<< HEAD
-        repetition_duration=200_000,
-        software_average=1,
-    )
-
-=======
         repetition_duration=20_000,
         software_average=1,
     )
@@ -68,20 +51,13 @@
         automatic_turn_off_instruments=True,
     )
 
->>>>>>> affc8670
     options = ExperimentOptions(
         loops=[lo_freq_loop],  # loops to run the experiment
         settings=settings,  # experiment settings
         connection=connection,  # remote connection for live plotting
         device_id=SAURON_SOPRANO,  # device identifier to block and release for remote executions
-<<<<<<< HEAD
-        name="experiment_name",  # name of the experiment (it will be also used for the results folder name)
-        plot_y_label=None,  # plot y-axis label
-        remote_device_manual_override=False,  # whether to block the remote device manually
-=======
         execution_options=execution_options,
         name="my test experiment",
->>>>>>> affc8670
     )
 
     sample_experiment = Experiment(
@@ -89,15 +65,9 @@
         circuits=[circuit],  # circuits to run the experiment
         options=options,  # experiment options
     )
-<<<<<<< HEAD
-
-    results = sample_experiment.execute()
-    print(results)
-=======
     sample_experiment.set_parameter(parameter=Parameter.SYNC_ENABLED, value=False, alias="QRM", channel_id=0)
     results = sample_experiment.execute()
     # print(results)
->>>>>>> affc8670
     print(results.acquisitions())
 
     # platform.disconnect(automatic_turn_off_instruments=True)
@@ -110,8 +80,5 @@
     # )
     # api = API(configuration=configuration)
     api = API()
-<<<<<<< HEAD
-=======
-    api.release_device(device_id=SAURON_SOPRANO)
->>>>>>> affc8670
+    # api.release_device(device_id=SAURON_SOPRANO)
     run_circuit(connection=api)