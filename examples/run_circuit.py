--- conflicted
+++ resolved
@@ -23,15 +23,10 @@
     circuit = Circuit(1)
     # circuit.add(X(0))
     circuit.add(M(0))
-<<<<<<< HEAD
-    experiment = Experiment(platform_name=DEFAULT_PLATFORM_NAME, sequence=circuit)
+    experiment = Experiment(platform_name=DEFAULT_PLATFORM_NAME, sequence=circuit, connection=connection)
     experiment.add_parameter_to_loop(
         category="signal_generator", id_=1, parameter="frequency", start=7300000000.0, stop=7313000000.0, num=50
     )
-=======
-    experiment = Experiment(platform_name=DEFAULT_PLATFORM_NAME, sequence=circuit, connection=connection)
-    experiment.add_parameter_to_loop(category="qubit_instrument", id_=0, parameter="gain", start=0, stop=1, num=20)
->>>>>>> 6b6c4c94
     results = experiment.execute()
     voltages = [result[0].voltages() for result in results]
     plt.plot(voltages)
