"""Run circuit experiment"""
import os
from pathlib import Path

from qibo.core.circuit import Circuit
from qibo.gates import M, X
from qiboconnection.api import API

from qililab import Experiment, ExperimentOptions, ExperimentSettings, build_platform
from qililab.typings.enums import Parameter
from qililab.typings.execution import ExecutionOptions
from qililab.typings.loop import LoopOptions
from qililab.utils.loop import Loop

os.environ["RUNCARDS"] = str(Path(__file__).parent / "runcards")
os.environ["DATA"] = str(Path(__file__).parent / "data")

SAURON_SOPRANO = 15


def run_circuit(connection: API | None = None):
    """Load the platform 'galadriel' from the DB."""
    runcard_name = "sauron_soprano"
    platform = build_platform(name=runcard_name)

<<<<<<< HEAD
    platform.connect_and_set_initial_setup(
        connection=connection, device_id=SAURON_SOPRANO, automatic_turn_on_instruments=True
    )
=======
    # platform.connect_and_set_initial_setup(
    #     connection=connection, device_id=SAURON_SOPRANO, automatic_turn_on_instruments=True
    # )
>>>>>>> 044cc671

    circuit = Circuit(1)
    # circuit.add(X(0))
    circuit.add(M(0))

    lo_freq_loop = Loop(
        alias="feedline_input_output_bus",
        parameter=Parameter.LO_FREQUENCY,
        options=LoopOptions(start=6.0e09, stop=6.5e09, num=10),
    )

    settings = ExperimentSettings(
        hardware_average=1000,
<<<<<<< HEAD
        repetition_duration=200_000,
=======
        repetition_duration=20_000,
>>>>>>> 044cc671
        software_average=1,
    )

    execution_options = ExecutionOptions(
<<<<<<< HEAD
        set_initial_setup=False,
        automatic_connect_to_instruments=False,
        automatic_disconnect_to_instruments=False,
        automatic_turn_on_instruments=False,
        automatic_turn_off_instruments=False,
=======
        set_initial_setup=True,
        automatic_connect_to_instruments=True,
        automatic_disconnect_to_instruments=True,
        automatic_turn_on_instruments=True,
        automatic_turn_off_instruments=True,
>>>>>>> 044cc671
    )

    options = ExperimentOptions(
        loops=[lo_freq_loop],  # loops to run the experiment
        settings=settings,  # experiment settings
        connection=connection,  # remote connection for live plotting
        device_id=SAURON_SOPRANO,  # device identifier to block and release for remote executions
        execution_options=execution_options,
<<<<<<< HEAD
=======
        name="my test experiment",
>>>>>>> 044cc671
    )

    sample_experiment = Experiment(
        platform=platform,  # platform to run the experiment
        circuits=[circuit],  # circuits to run the experiment
        options=options,  # experiment options
    )
    sample_experiment.set_parameter(parameter=Parameter.SYNC_ENABLED, value=False, alias="QRM", channel_id=0)
    results = sample_experiment.execute()
    # print(results)
    print(results.acquisitions())

<<<<<<< HEAD
    platform.disconnect(automatic_turn_off_instruments=True)
=======
    # platform.disconnect(automatic_turn_off_instruments=True)
>>>>>>> 044cc671


if __name__ == "__main__":
    # configuration = ConnectionConfiguration(
    #     username="user",
    #     api_key="api_key",
    # )
    # api = API(configuration=configuration)
    api = API()
<<<<<<< HEAD
    # api.release_device(device_id=SAURON_SOPRANO)
=======
    api.release_device(device_id=SAURON_SOPRANO)
>>>>>>> 044cc671
    run_circuit(connection=api)<|MERGE_RESOLUTION|>--- conflicted
+++ resolved
@@ -23,15 +23,9 @@
     runcard_name = "sauron_soprano"
     platform = build_platform(name=runcard_name)
 
-<<<<<<< HEAD
-    platform.connect_and_set_initial_setup(
-        connection=connection, device_id=SAURON_SOPRANO, automatic_turn_on_instruments=True
-    )
-=======
     # platform.connect_and_set_initial_setup(
     #     connection=connection, device_id=SAURON_SOPRANO, automatic_turn_on_instruments=True
     # )
->>>>>>> 044cc671
 
     circuit = Circuit(1)
     # circuit.add(X(0))
@@ -45,28 +39,16 @@
 
     settings = ExperimentSettings(
         hardware_average=1000,
-<<<<<<< HEAD
-        repetition_duration=200_000,
-=======
         repetition_duration=20_000,
->>>>>>> 044cc671
         software_average=1,
     )
 
     execution_options = ExecutionOptions(
-<<<<<<< HEAD
-        set_initial_setup=False,
-        automatic_connect_to_instruments=False,
-        automatic_disconnect_to_instruments=False,
-        automatic_turn_on_instruments=False,
-        automatic_turn_off_instruments=False,
-=======
         set_initial_setup=True,
         automatic_connect_to_instruments=True,
         automatic_disconnect_to_instruments=True,
         automatic_turn_on_instruments=True,
         automatic_turn_off_instruments=True,
->>>>>>> 044cc671
     )
 
     options = ExperimentOptions(
@@ -75,10 +57,7 @@
         connection=connection,  # remote connection for live plotting
         device_id=SAURON_SOPRANO,  # device identifier to block and release for remote executions
         execution_options=execution_options,
-<<<<<<< HEAD
-=======
         name="my test experiment",
->>>>>>> 044cc671
     )
 
     sample_experiment = Experiment(
@@ -91,11 +70,7 @@
     # print(results)
     print(results.acquisitions())
 
-<<<<<<< HEAD
-    platform.disconnect(automatic_turn_off_instruments=True)
-=======
     # platform.disconnect(automatic_turn_off_instruments=True)
->>>>>>> 044cc671
 
 
 if __name__ == "__main__":
@@ -105,9 +80,5 @@
     # )
     # api = API(configuration=configuration)
     api = API()
-<<<<<<< HEAD
-    # api.release_device(device_id=SAURON_SOPRANO)
-=======
     api.release_device(device_id=SAURON_SOPRANO)
->>>>>>> 044cc671
     run_circuit(connection=api)