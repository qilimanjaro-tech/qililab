--- conflicted
+++ resolved
@@ -18,10 +18,6 @@
     "from pathlib import Path\n",
     "\n",
     "import numpy as np\n",
-<<<<<<< HEAD
-    "\n",
-=======
->>>>>>> aebe1ad8
     "from qibo.gates import M, X\n",
     "from qibo.models.circuit import Circuit\n",
     "from qiboconnection.api import API, ConnectionConfiguration\n",
@@ -78,59 +74,6 @@
    "cell_type": "markdown",
    "metadata": {},
    "source": [
-<<<<<<< HEAD
-    "## Load a platform"
-   ]
-  },
-  {
-   "cell_type": "code",
-   "execution_count": 3,
-   "metadata": {},
-   "outputs": [
-    {
-     "name": "stderr",
-     "output_type": "stream",
-     "text": [
-      "[qililab] [0.16.1|INFO|2023-05-15 13:27:53]: Building platform\n",
-      "INFO:qililab.config.config:Building platform\n",
-      "[qililab] [0.16.1|WARNING|2023-05-15 13:27:53]: Cannot set `output_i=1` and `output_q=0` in hardware. The I/Q signals sent to sequencer 0 will be swapped to allow this setting.\n",
-      "WARNING:qililab.config.config:Cannot set `output_i=1` and `output_q=0` in hardware. The I/Q signals sent to sequencer 0 will be swapped to allow this setting.\n"
-     ]
-    }
-   ],
-   "source": [
-    "runcard_name = \"internal_circuit\"\n",
-    "platform = ql.build_platform(name=runcard_name)  # , connection=connection)"
-   ]
-  },
-  {
-   "cell_type": "code",
-   "execution_count": 4,
-   "metadata": {},
-   "outputs": [
-    {
-     "data": {
-      "text/plain": [
-       "[BiasTeeCorrection(name=<PulseDistortionName.BIAS_TEE_CORRECTION: 'bias_tee'>, tau_bias_tee=10, sampling_rate=1.23),\n",
-       " ExponentialCorrection(name=<PulseDistortionName.EXPONENTIAL_CORRECTION: 'exponential'>, tau_exponential=0.124, amp=1.23, sampling_rate=1.0)]"
-      ]
-     },
-     "execution_count": 4,
-     "metadata": {},
-     "output_type": "execute_result"
-    }
-   ],
-   "source": [
-    "platform.buses[0].distortions"
-   ]
-  },
-  {
-   "attachments": {},
-   "cell_type": "markdown",
-   "metadata": {},
-   "source": [
-=======
->>>>>>> aebe1ad8
     "### Platform Chip"
    ]
   },
@@ -275,11 +218,7 @@
    "source": [
     "lo_freq_loop = ql.Loop(\n",
     "    alias=\"drive_line_bus\",\n",
-<<<<<<< HEAD
-    "    parameter=Parameter.LO_FREQUENCY,\n",
-=======
     "    parameter=ql.Parameter.LO_FREQUENCY,\n",
->>>>>>> aebe1ad8
     "    values=np.linspace(start=6.0e09, stop=6.5e09, num=10),\n",
     ")"
    ]
