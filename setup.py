"""Installation script for python"""
import os
import re

from setuptools import find_packages, setup

PACKAGE = "qililab"


def get_version():
    """Gets the version from the package's __init__ file
    if there is some problem, let it happily fail"""
<<<<<<< HEAD
    version_file_path = os.path.join("src", PACKAGE, "__init__.py")
=======
    version_file_path = os.path.join("src", PACKAGE, "config", "version.py")
>>>>>>> e8701381
    with open(version_file_path, "rt", encoding="utf-8") as version_file:
        initfile_lines = version_file.readlines()
    vsre = r"^__version__ = ['\"]([^'\"]*)['\"]"
    for line in initfile_lines:
        if mo_ := re.search(vsre, line, re.M):
            return mo_[1]


# Read in requirements
with open("requirements.txt", encoding="utf-8") as reqs_file:
    reqs = reqs_file.readlines()
requirements = [r.strip() for r in reqs]

# load long description from README
this_directory = os.path.abspath(os.path.dirname(__file__))
with open(os.path.join(this_directory, "README.md"), encoding="utf-8") as f:
    long_description = f.read()

setup(
    name="qilimanjaro-qililab",
    version=get_version(),
    description="A template repository to create a Qilimanjaro Python library",
    author="Qilimanjaro team",
    author_email="info@qilimanjaro.tech",
    url="https://github.com/qilimanjaro-tech/qililab",
    packages=find_packages("src"),
    package_dir={"": "src"},
    package_data={"": ["*.out"]},
    include_package_data=True,
    zip_safe=False,
    classifiers=[
        "Programming Language :: Python :: 3",
        "Topic :: Scientific/Engineering :: Physics",
    ],
    install_requires=requirements,
    extras_require={
        "docs": [
            "sphinx",
            "sphinx_rtd_theme",
            "recommonmark",
            "sphinxcontrib-bibtex",
            "sphinx_markdown_tables",
            "nbsphinx",
            "IPython",
        ],
        "tests": ["pytest"],
    },
    python_requires=">=3.10.0",
    long_description=long_description,
    long_description_content_type="text/markdown",
)<|MERGE_RESOLUTION|>--- conflicted
+++ resolved
@@ -10,11 +10,7 @@
 def get_version():
     """Gets the version from the package's __init__ file
     if there is some problem, let it happily fail"""
-<<<<<<< HEAD
-    version_file_path = os.path.join("src", PACKAGE, "__init__.py")
-=======
     version_file_path = os.path.join("src", PACKAGE, "config", "version.py")
->>>>>>> e8701381
     with open(version_file_path, "rt", encoding="utf-8") as version_file:
         initfile_lines = version_file.readlines()
     vsre = r"^__version__ = ['\"]([^'\"]*)['\"]"
