# Byte-compiled / optimized / DLL files
__pycache__/
*.py[cod]
*$py.class

# C extensions
*.so

# Distribution / packaging
.Python
build/
develop-eggs/
dist/
downloads/
eggs/
.eggs/
lib/
lib64/
parts/
sdist/
var/
wheels/
pip-wheel-metadata/
share/python-wheels/
*.egg-info/
.installed.cfg
*.egg
MANIFEST

# PyInstaller
#  Usually these files are written by a python script from a template
#  before PyInstaller builds the exe, so as to inject date/other infos into it.
*.manifest
*.spec

# Installer logs
pip-log.txt
pip-delete-this-directory.txt

# Unit test / coverage reports
htmlcov/
.tox/
.nox/
.coverage
.coverage.*
.cache
nosetests.xml
coverage.xml
*.cover
*.py,cover
.hypothesis/
.pytest_cache/

# Translations
*.mo
*.pot

# Django stuff:
*.log
local_settings.py
db.sqlite3
db.sqlite3-journal

# Flask stuff:
instance/
.webassets-cache

# Scrapy stuff:
.scrapy

# Sphinx documentation
docs/_build/
docs/code/api/*

# PyBuilder
target/

# Jupyter Notebook
.ipynb_checkpoints

# IPython
profile_default/
ipython_config.py

# pyenv
.python-version

# pipenv
#   According to pypa/pipenv#598, it is recommended to include Pipfile.lock in version control.
#   However, in case of collaboration, if having platform-specific dependencies or dependencies
#   having no cross-platform support, pipenv may install dependencies that don't work, or not
#   install all needed dependencies.
#Pipfile.lock

# PEP 582; used by e.g. github.com/David-OConnor/pyflow
__pypackages__/

# Celery stuff
celerybeat-schedule
celerybeat.pid

# SageMath parsed files
*.sage.py

# Environments
.env
.venv
env/
venv/
ENV/
env.bak/
venv.bak/

# Spyder project settings
.spyderproject
.spyproject

# Rope project settings
.ropeproject

# mkdocs documentation
/site

# mypy
.mypy_cache/
.dmypy.json
dmypy.json

# Pyre type checker
.pyre/

# Data
data/
_build
slurm_job_data*

.qibo_configuration
<<<<<<< HEAD
.tmp/*
tmp.*
=======
tmp.*
.tmp/*
>>>>>>> 55b27559
<|MERGE_RESOLUTION|>--- conflicted
+++ resolved
@@ -135,10 +135,6 @@
 slurm_job_data*
 
 .qibo_configuration
-<<<<<<< HEAD
 .tmp/*
 tmp.*
-=======
-tmp.*
-.tmp/*
->>>>>>> 55b27559
+.tmp/*