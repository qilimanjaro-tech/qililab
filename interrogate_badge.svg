<svg width="140" height="20" viewBox="0 0 140 20" version="1.1" xmlns="http://www.w3.org/2000/svg" xmlns:xlink="http://www.w3.org/1999/xlink" xml:space="preserve" xmlns:serif="http://www.serif.com/" style="fill-rule:evenodd;clip-rule:evenodd;stroke-linejoin:round;stroke-miterlimit:2;">
<<<<<<< HEAD
    <title>interrogate: 98.0%</title>
=======
    <title>interrogate: 97.8%</title>
>>>>>>> f30c9e61
    <g transform="matrix(1,0,0,1,22,0)">
        <g id="backgrounds" transform="matrix(1.32789,0,0,1,-22.3892,0)">
            <rect x="0" y="0" width="71" height="20" style="fill:rgb(85,85,85);"/>
        </g>
        <rect x="71" y="0" width="47" height="20" data-interrogate="color" style="fill:#4c1"/>
        <g transform="matrix(1.19746,0,0,1,-22.3744,-4.85723e-16)">
            <rect x="0" y="0" width="118" height="20" style="fill:url(#_Linear1);"/>
        </g>
    </g>
    <g fill="#fff" text-anchor="middle" font-family="DejaVu Sans,Verdana,Geneva,sans-serif" font-size="110">
        <text x="590" y="150" fill="#010101" fill-opacity=".3" transform="scale(.1)" textLength="610">interrogate</text>
        <text x="590" y="140" transform="scale(.1)" textLength="610">interrogate</text>
<<<<<<< HEAD
        <text x="1160" y="150" fill="#010101" fill-opacity=".3" transform="scale(.1)" textLength="370" data-interrogate="result">98.0%</text>
        <text x="1160" y="140" transform="scale(.1)" textLength="370" data-interrogate="result">98.0%</text>
=======
        <text x="1160" y="150" fill="#010101" fill-opacity=".3" transform="scale(.1)" textLength="370" data-interrogate="result">97.8%</text>
        <text x="1160" y="140" transform="scale(.1)" textLength="370" data-interrogate="result">97.8%</text>
>>>>>>> f30c9e61
    </g>
    <g id="logo-shadow" serif:id="logo shadow" transform="matrix(0.854876,0,0,0.854876,-6.73514,1.732)">
        <g transform="matrix(0.299012,0,0,0.299012,9.70229,-6.68582)">
            <path d="M50,64.25C52.76,64.25 55,61.13 55,59.75C55,58.37 52.76,57.25 50,57.25C47.24,57.25 45,58.37 45,59.75C45,61.13 47.24,64.25 50,64.25Z" style="fill:rgb(1,1,1);fill-opacity:0.3;fill-rule:nonzero;"/>
        </g>
        <g transform="matrix(0.299012,0,0,0.299012,9.70229,-6.68582)">
            <path d="M88,49.05C86.506,43.475 83.018,38.638 78.2,35.46C72.969,32.002 66.539,30.844 60.43,32.26C56.576,33.145 52.995,34.958 50,37.54C46.998,34.958 43.411,33.149 39.55,32.27C33.441,30.853 27.011,32.011 21.78,35.47C16.97,38.652 13.489,43.489 12,49.06L12,49.13C11.82,49.79 11.66,50.46 11.53,51.13C11.146,53.207 11.021,55.323 11.16,57.43C11.16,58.03 11.26,58.63 11.34,59.23C11.34,59.51 11.43,59.79 11.48,60.07C11.53,60.35 11.58,60.68 11.64,60.98C11.7,61.28 11.8,61.69 11.89,62.05C11.98,62.41 11.99,62.47 12.05,62.68C12.16,63.07 12.28,63.46 12.41,63.84L12.58,64.34C12.72,64.74 12.88,65.14 13.04,65.53L13.23,65.98C13.403,66.373 13.583,66.767 13.77,67.16L13.99,67.59C14.19,67.97 14.39,68.35 14.61,68.73L14.87,69.15C15.1,69.52 15.33,69.89 15.58,70.26L15.58,70.32L15.99,70.93C16.14,71.14 16.29,71.36 16.45,71.57C20.206,75.83 25.086,78.95 30.53,80.57C36.839,82.48 43.41,83.385 50,83.25C56.599,83.374 63.177,82.456 69.49,80.53C74.644,78.978 79.303,76.102 83,72.19C83.34,71.78 83.65,71.35 84,70.92L84.18,70.66L84.33,70.44L84.41,70.32C84.55,70.12 84.67,69.9 84.81,69.7C85.07,69.3 85.32,68.89 85.55,68.48C85.78,68.07 86.02,67.65 86.23,67.22C86.31,67.05 86.39,66.88 86.47,66.7C86.67,66.28 86.85,65.87 87.03,65.44L87.23,64.92C87.397,64.487 87.55,64.05 87.69,63.61L87.85,63.09C87.98,62.64 88.1,62.19 88.21,61.74C88.21,61.57 88.3,61.39 88.33,61.22C88.43,60.75 88.52,60.22 88.6,59.79C88.6,59.64 88.66,59.49 88.68,59.33C88.77,58.71 88.84,58.08 88.88,57.45L88.88,54.17C88.817,53.164 88.693,52.162 88.51,51.17C88.38,50.5 88.23,49.84 88.05,49.17L88,49.05ZM85.89,56.44L85.89,57.23C85.89,57.78 85.79,58.32 85.72,58.86C85.72,59.01 85.72,59.15 85.65,59.3C85.59,59.7 85.51,60.11 85.43,60.51L85.32,60.99C85.23,61.38 85.12,61.77 85.01,62.16C85.01,62.31 84.93,62.46 84.88,62.6C84.74,63.04 84.59,63.47 84.42,63.9L84.27,64.28C84.1,64.71 83.91,65.14 83.71,65.56C83.51,65.98 83.43,66.12 83.28,66.4L83.01,66.91C82.83,67.223 82.643,67.537 82.45,67.85L82.35,68.01C79.121,68.047 75.918,67.434 72.93,66.21C64.27,62.74 59,55.52 61.18,50.11C62.18,47.6 64.7,45.82 68.26,45.11C72.489,44.395 76.835,44.908 80.78,46.59C82.141,47.144 83.453,47.813 84.7,48.59C84.76,48.76 84.82,48.93 84.88,49.1C84.94,49.27 85.05,49.63 85.12,49.9C85.28,50.5 85.44,51.1 85.55,51.73C85.691,52.507 85.792,53.292 85.85,54.08L85.85,55.89C85.85,56.12 85.91,56.25 85.91,56.45L85.89,56.44ZM17.66,68C16.668,66.435 15.869,64.756 15.28,63L15.17,62.68C15.06,62.35 14.96,62.01 14.87,61.68C14.823,61.493 14.777,61.31 14.73,61.13C14.66,60.84 14.59,60.55 14.53,60.27C14.47,59.99 14.43,59.72 14.38,59.44C14.33,59.16 14.3,59 14.27,58.78C14.2,58.27 14.15,57.78 14.11,57.23L14.11,57.03C14.008,55.236 14.122,53.437 14.45,51.67C14.56,51.06 14.71,50.46 14.88,49.87C14.96,49.59 15.04,49.32 15.13,49.05C15.22,48.78 15.24,48.72 15.3,48.55C16.548,47.774 17.859,47.105 19.22,46.55C27.86,43.09 36.65,44.67 38.82,50.08C40.99,55.49 35.73,62.74 27.09,66.2C24.101,67.431 20.893,68.043 17.66,68ZM68.57,77.68C62.554,79.508 56.287,80.376 50,80.25C43.737,80.37 37.495,79.506 31.5,77.69C27.185,76.38 23.243,74.062 20,70.93C22.815,70.706 25.58,70.055 28.2,69C38.37,64.92 44.39,56 41.6,49C38.81,42 28.27,39.72 18.1,43.8L17.43,44.09C18.973,41.648 21.019,39.561 23.43,37.97C26.671,35.824 30.473,34.68 34.36,34.68C35.884,34.681 37.404,34.852 38.89,35.19C42.694,36.049 46.191,37.935 49,40.64L50,41.64L51,40.64C53.797,37.937 57.279,36.049 61.07,35.18C66.402,33.947 72.014,34.968 76.57,38C78.98,39.588 81.026,41.671 82.57,44.11L81.9,43.82C77.409,41.921 72.464,41.355 67.66,42.19C63.08,43.12 59.79,45.54 58.39,49.02C55.6,55.97 61.62,64.94 71.79,69.02C74.414,70.07 77.182,70.714 80,70.93C76.776,74.05 72.859,76.363 68.57,77.68Z" style="fill:rgb(1,1,1);fill-opacity:0.3;fill-rule:nonzero;"/>
        </g>
        <g transform="matrix(0.299012,0,0,0.299012,9.70229,-6.68582)">
            <circle cx="71.33" cy="56" r="5.16" style="fill:rgb(1,1,1);fill-opacity:0.3;"/>
        </g>
        <g transform="matrix(0.299012,0,0,0.299012,9.70229,-6.68582)">
            <circle cx="28.67" cy="56" r="5.16" style="fill:rgb(1,1,1);fill-opacity:0.3;"/>
        </g>
        <g transform="matrix(0.299012,0,0,0.299012,9.70229,-6.68582)">
            <path d="M58,66C55.912,68.161 53.003,69.339 50,69.24C46.997,69.339 44.088,68.161 42,66C41.714,65.677 41.302,65.491 40.87,65.491C40.042,65.491 39.361,66.172 39.361,67C39.361,67.368 39.496,67.724 39.74,68C42.403,70.804 46.134,72.35 50,72.25C53.862,72.347 57.59,70.802 60.25,68C60.495,67.725 60.63,67.369 60.63,67C60.63,66.174 59.951,65.495 59.125,65.495C58.695,65.495 58.285,65.679 58,66Z" style="fill:rgb(1,1,1);fill-opacity:0.3;fill-rule:nonzero;"/>
        </g>
    </g>
    <g id="logo-pink" serif:id="logo pink" transform="matrix(0.854876,0,0,0.854876,-6.73514,0.877124)">
        <g transform="matrix(0.299012,0,0,0.299012,9.70229,-6.68582)">
            <path d="M50,64.25C52.76,64.25 55,61.13 55,59.75C55,58.37 52.76,57.25 50,57.25C47.24,57.25 45,58.37 45,59.75C45,61.13 47.24,64.25 50,64.25Z" style="fill:rgb(222,120,160);fill-rule:nonzero;"/>
        </g>
        <g transform="matrix(0.299012,0,0,0.299012,9.70229,-6.68582)">
            <path d="M88,49.05C86.506,43.475 83.018,38.638 78.2,35.46C72.969,32.002 66.539,30.844 60.43,32.26C56.576,33.145 52.995,34.958 50,37.54C46.998,34.958 43.411,33.149 39.55,32.27C33.441,30.853 27.011,32.011 21.78,35.47C16.97,38.652 13.489,43.489 12,49.06L12,49.13C11.82,49.79 11.66,50.46 11.53,51.13C11.146,53.207 11.021,55.323 11.16,57.43C11.16,58.03 11.26,58.63 11.34,59.23C11.34,59.51 11.43,59.79 11.48,60.07C11.53,60.35 11.58,60.68 11.64,60.98C11.7,61.28 11.8,61.69 11.89,62.05C11.98,62.41 11.99,62.47 12.05,62.68C12.16,63.07 12.28,63.46 12.41,63.84L12.58,64.34C12.72,64.74 12.88,65.14 13.04,65.53L13.23,65.98C13.403,66.373 13.583,66.767 13.77,67.16L13.99,67.59C14.19,67.97 14.39,68.35 14.61,68.73L14.87,69.15C15.1,69.52 15.33,69.89 15.58,70.26L15.58,70.32L15.99,70.93C16.14,71.14 16.29,71.36 16.45,71.57C20.206,75.83 25.086,78.95 30.53,80.57C36.839,82.48 43.41,83.385 50,83.25C56.599,83.374 63.177,82.456 69.49,80.53C74.644,78.978 79.303,76.102 83,72.19C83.34,71.78 83.65,71.35 84,70.92L84.18,70.66L84.33,70.44L84.41,70.32C84.55,70.12 84.67,69.9 84.81,69.7C85.07,69.3 85.32,68.89 85.55,68.48C85.78,68.07 86.02,67.65 86.23,67.22C86.31,67.05 86.39,66.88 86.47,66.7C86.67,66.28 86.85,65.87 87.03,65.44L87.23,64.92C87.397,64.487 87.55,64.05 87.69,63.61L87.85,63.09C87.98,62.64 88.1,62.19 88.21,61.74C88.21,61.57 88.3,61.39 88.33,61.22C88.43,60.75 88.52,60.22 88.6,59.79C88.6,59.64 88.66,59.49 88.68,59.33C88.77,58.71 88.84,58.08 88.88,57.45L88.88,54.17C88.817,53.164 88.693,52.162 88.51,51.17C88.38,50.5 88.23,49.84 88.05,49.17L88,49.05ZM85.89,56.44L85.89,57.23C85.89,57.78 85.79,58.32 85.72,58.86C85.72,59.01 85.72,59.15 85.65,59.3C85.59,59.7 85.51,60.11 85.43,60.51L85.32,60.99C85.23,61.38 85.12,61.77 85.01,62.16C85.01,62.31 84.93,62.46 84.88,62.6C84.74,63.04 84.59,63.47 84.42,63.9L84.27,64.28C84.1,64.71 83.91,65.14 83.71,65.56C83.51,65.98 83.43,66.12 83.28,66.4L83.01,66.91C82.83,67.223 82.643,67.537 82.45,67.85L82.35,68.01C79.121,68.047 75.918,67.434 72.93,66.21C64.27,62.74 59,55.52 61.18,50.11C62.18,47.6 64.7,45.82 68.26,45.11C72.489,44.395 76.835,44.908 80.78,46.59C82.141,47.144 83.453,47.813 84.7,48.59C84.76,48.76 84.82,48.93 84.88,49.1C84.94,49.27 85.05,49.63 85.12,49.9C85.28,50.5 85.44,51.1 85.55,51.73C85.691,52.507 85.792,53.292 85.85,54.08L85.85,55.89C85.85,56.12 85.91,56.25 85.91,56.45L85.89,56.44ZM17.66,68C16.668,66.435 15.869,64.756 15.28,63L15.17,62.68C15.06,62.35 14.96,62.01 14.87,61.68C14.823,61.493 14.777,61.31 14.73,61.13C14.66,60.84 14.59,60.55 14.53,60.27C14.47,59.99 14.43,59.72 14.38,59.44C14.33,59.16 14.3,59 14.27,58.78C14.2,58.27 14.15,57.78 14.11,57.23L14.11,57.03C14.008,55.236 14.122,53.437 14.45,51.67C14.56,51.06 14.71,50.46 14.88,49.87C14.96,49.59 15.04,49.32 15.13,49.05C15.22,48.78 15.24,48.72 15.3,48.55C16.548,47.774 17.859,47.105 19.22,46.55C27.86,43.09 36.65,44.67 38.82,50.08C40.99,55.49 35.73,62.74 27.09,66.2C24.101,67.431 20.893,68.043 17.66,68ZM68.57,77.68C62.554,79.508 56.287,80.376 50,80.25C43.737,80.37 37.495,79.506 31.5,77.69C27.185,76.38 23.243,74.062 20,70.93C22.815,70.706 25.58,70.055 28.2,69C38.37,64.92 44.39,56 41.6,49C38.81,42 28.27,39.72 18.1,43.8L17.43,44.09C18.973,41.648 21.019,39.561 23.43,37.97C26.671,35.824 30.473,34.68 34.36,34.68C35.884,34.681 37.404,34.852 38.89,35.19C42.694,36.049 46.191,37.935 49,40.64L50,41.64L51,40.64C53.797,37.937 57.279,36.049 61.07,35.18C66.402,33.947 72.014,34.968 76.57,38C78.98,39.588 81.026,41.671 82.57,44.11L81.9,43.82C77.409,41.921 72.464,41.355 67.66,42.19C63.08,43.12 59.79,45.54 58.39,49.02C55.6,55.97 61.62,64.94 71.79,69.02C74.414,70.07 77.182,70.714 80,70.93C76.776,74.05 72.859,76.363 68.57,77.68Z" style="fill:rgb(222,120,160);fill-rule:nonzero;"/>
        </g>
        <g transform="matrix(0.299012,0,0,0.299012,9.70229,-6.68582)">
            <circle cx="71.33" cy="56" r="5.16" style="fill:rgb(222,120,160);"/>
        </g>
        <g transform="matrix(0.299012,0,0,0.299012,9.70229,-6.68582)">
            <circle cx="28.67" cy="56" r="5.16" style="fill:rgb(222,120,160);"/>
        </g>
        <g transform="matrix(0.299012,0,0,0.299012,9.70229,-6.68582)">
            <path d="M58,66C55.912,68.161 53.003,69.339 50,69.24C46.997,69.339 44.088,68.161 42,66C41.714,65.677 41.302,65.491 40.87,65.491C40.042,65.491 39.361,66.172 39.361,67C39.361,67.368 39.496,67.724 39.74,68C42.403,70.804 46.134,72.35 50,72.25C53.862,72.347 57.59,70.802 60.25,68C60.495,67.725 60.63,67.369 60.63,67C60.63,66.174 59.951,65.495 59.125,65.495C58.695,65.495 58.285,65.679 58,66Z" style="fill:rgb(222,120,160);fill-rule:nonzero;"/>
        </g>
    </g>
    <defs>
        <linearGradient id="_Linear1" x1="0" y1="0" x2="1" y2="0" gradientUnits="userSpaceOnUse" gradientTransform="matrix(1.22465e-15,20,-20,1.22465e-15,0,0)">
            <stop offset="0" style="stop-color:rgb(187,187,187);stop-opacity:0.1"/>
            <stop offset="1" style="stop-color:black;stop-opacity:0.1"/>
        </linearGradient>
    </defs>
</svg><|MERGE_RESOLUTION|>--- conflicted
+++ resolved
@@ -1,9 +1,5 @@
 <svg width="140" height="20" viewBox="0 0 140 20" version="1.1" xmlns="http://www.w3.org/2000/svg" xmlns:xlink="http://www.w3.org/1999/xlink" xml:space="preserve" xmlns:serif="http://www.serif.com/" style="fill-rule:evenodd;clip-rule:evenodd;stroke-linejoin:round;stroke-miterlimit:2;">
-<<<<<<< HEAD
-    <title>interrogate: 98.0%</title>
-=======
-    <title>interrogate: 97.8%</title>
->>>>>>> f30c9e61
+    <title>interrogate: 96.7%</title>
     <g transform="matrix(1,0,0,1,22,0)">
         <g id="backgrounds" transform="matrix(1.32789,0,0,1,-22.3892,0)">
             <rect x="0" y="0" width="71" height="20" style="fill:rgb(85,85,85);"/>
@@ -16,13 +12,8 @@
     <g fill="#fff" text-anchor="middle" font-family="DejaVu Sans,Verdana,Geneva,sans-serif" font-size="110">
         <text x="590" y="150" fill="#010101" fill-opacity=".3" transform="scale(.1)" textLength="610">interrogate</text>
         <text x="590" y="140" transform="scale(.1)" textLength="610">interrogate</text>
-<<<<<<< HEAD
-        <text x="1160" y="150" fill="#010101" fill-opacity=".3" transform="scale(.1)" textLength="370" data-interrogate="result">98.0%</text>
-        <text x="1160" y="140" transform="scale(.1)" textLength="370" data-interrogate="result">98.0%</text>
-=======
-        <text x="1160" y="150" fill="#010101" fill-opacity=".3" transform="scale(.1)" textLength="370" data-interrogate="result">97.8%</text>
-        <text x="1160" y="140" transform="scale(.1)" textLength="370" data-interrogate="result">97.8%</text>
->>>>>>> f30c9e61
+        <text x="1160" y="150" fill="#010101" fill-opacity=".3" transform="scale(.1)" textLength="370" data-interrogate="result">96.7%</text>
+        <text x="1160" y="140" transform="scale(.1)" textLength="370" data-interrogate="result">96.7%</text>
     </g>
     <g id="logo-shadow" serif:id="logo shadow" transform="matrix(0.854876,0,0,0.854876,-6.73514,1.732)">
         <g transform="matrix(0.299012,0,0,0.299012,9.70229,-6.68582)">
