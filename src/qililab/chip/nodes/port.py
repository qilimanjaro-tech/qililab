--- conflicted
+++ resolved
@@ -13,8 +13,4 @@
     """Port class."""
 
     name = NodeName.PORT
-<<<<<<< HEAD
-    flux: bool
-=======
-    line: Line
->>>>>>> 2bec6479
+    line: Line