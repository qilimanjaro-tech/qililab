--- conflicted
+++ resolved
@@ -19,13 +19,6 @@
 
 
 class Arbitrary(Waveform):  # pylint: disable=too-few-public-methods, disable=missing-class-docstring
-<<<<<<< HEAD
-    def __init__(self, samples: np.ndarray):
-        self.samples = samples
-
-    def envelope(self, resolution: int = 1) -> np.ndarray:
-        """Returns the pulse matrix
-=======
     """Arbitrary waveform. Creates a waveform with the passed envelope.
 
     Args:
@@ -51,9 +44,8 @@
         """Initialization of the class."""
         self.samples = envelope
 
-    def envelope(self) -> np.ndarray:
+    def envelope(self, resolution: int = 1) -> np.ndarray:
         """Returns the originally passed envelope.
->>>>>>> fef1d8d9
 
         Returns:
             np.ndarray: Height of the envelope for each time step.
@@ -61,6 +53,7 @@
         if resolution == 1:
             return self.samples
         else:
+            # Moving average
             cumsum = np.cumsum(self.samples)
             cumsum[resolution:] = cumsum[resolution:] - cumsum[:-resolution]
             moving_avg = cumsum[resolution - 1 :] / resolution
