--- conflicted
+++ resolved
@@ -24,26 +24,14 @@
     and the Q is the drag correction, which corresponds to the derivative of the I channel times a ``drag_coefficient``.
 
     Args:
+        amplitude (float): Maximum amplitude of the pulse.
+        duration (int): Duration of the pulse (ns).
         num_sigmas (float): Sigma number of the gaussian pulse shape. Defines the width of the gaussian pulse.
         drag_coefficient (float): Drag coefficient that gives the DRAG its imaginary components.
-        duration (int): Duration of the pulse (ns).
-        amplitude (float): Maximum amplitude of the pulse.
     """
 
-<<<<<<< HEAD
     def __init__(self, amplitude: float, duration: int, num_sigmas: float, drag_coefficient: float):
-        """Init method
-
-        Args:
-            drag_coefficient (float): drag coefficient
-            amplitude (float): amplitude of the pulse
-            duration (int): duration of the pulse
-            num_sigmas (float): number of sigmas in the gaussian pulse
-        """
-=======
-    def __init__(self, drag_coefficient: float, amplitude: float, duration: int, num_sigmas: float):
         """Initialization of the class."""
->>>>>>> fef1d8d9
         waveform_i = Gaussian(amplitude=amplitude, duration=duration, num_sigmas=num_sigmas)
         waveform_q = DragCorrection(drag_coefficient=drag_coefficient, waveform=waveform_i)
 
