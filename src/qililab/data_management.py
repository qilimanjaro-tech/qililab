# Copyright 2023 Qilimanjaro Quantum Tech
#
# Licensed under the Apache License, Version 2.0 (the "License");
# you may not use this file except in compliance with the License.
# You may obtain a copy of the License at
#
#     http://www.apache.org/licenses/LICENSE-2.0
#
# Unless required by applicable law or agreed to in writing, software
# distributed under the License is distributed on an "AS IS" BASIS,
# WITHOUT WARRANTIES OR CONDITIONS OF ANY KIND, either express or implied.
# See the License for the specific language governing permissions and
# limitations under the License.

import os
from datetime import datetime
from pathlib import Path

import h5py
import numpy as np
from ruamel.yaml import YAML

from .platform import Platform
from .settings import Runcard


def save_results(results: np.ndarray, loops: dict[str, np.ndarray], data_path: str, name: str | None = None) -> str:
    """Save the given results and the platform.

    A timestamp is used to create a folder to save the data. The data will be saved within the file located in:
    ``path/yearmonthday/hourminutesecond_name/results.h5``.

    Args:
        results (np.ndarray): Array containing the results to be saved.
        loops (dict): A dictionary containing all the loops used in an experiment. The keys are used to identify the
            loop and the values of the dictionary correspond to the values of the loop.
        data_path (str): Path to the main data directory.
        name (str | None, optional): Name of the experiment. If given, the name is added to the name of the folder.
            Defaults to None.

    Returns:
        str: Path to folder where the results are saved.

    Examples:
        Imagine you want to run the following sequence:

        .. code-block:: python3

            circuit = Circuit(1)
            circuit.add(gates.X(0))
            circuit.add(gates.M(0))

            results_list = []
            gain_values = np.arange(0, 1, step=0.01)
            for gain in gain_values:
                platform.set_parameter(alias="drive_q0", parameter=ql.Parameter.GAIN, value=gain)
                result = platform.execute(circuit, num_avg=1000, repetition_duration=200000)
                results.append(result)

            results = np.hstack(results_list)

        You can then save the results by running:

        .. code-block:: python3

            loops = {"drive_q0_gain": gain_values}
            ql.save_results(results=results, loops=loops, path="data/", name="rabi")

        Imagine we call the cell above on August 22nd of 2023, at 15:14:12. The file will then be saved
        to: ``data/20230822/151412_rabi/results.h5``.
    """
    now = datetime.now()

    # Generate path to the daily folder
    daily_path = Path(data_path) / f"{now.year}{now.month:02d}{now.day:02d}"

    # Check if folder exists, if not create one
    if not os.path.exists(daily_path):
        os.makedirs(daily_path)

    # Generate path to the results folder
    now_path = str(daily_path / f"{now.hour:02d}{now.minute:02d}{now.second:02d}")

    if name is not None:
        now_path = f"{now_path}_{name}"

    # Check if folder exists, if not create one
    if not os.path.exists(now_path):
        os.makedirs(now_path)

    # Create or open an HDF5 file
    with h5py.File(f"{now_path}/results.h5", "w") as hf:
        # Save loops
        g = hf.create_group(name="loops")
        for loop_name, array in loops.items():
            g.create_dataset(name=loop_name, data=array)
        # Save results
        hf.create_dataset("results", data=results)

    return now_path


def load_results(path: str) -> tuple[np.ndarray, dict[str, np.ndarray]]:
    """Load results from the given path to an `.h5` file.

    This function returns a tuple containing the array with the results, and a dictionary containing the loops of
    the experiment.

    Args:
        path (str): Path to the `.h5` file that needs to be loaded.

    Returns:
        tuple[np.ndarray, dict[str, np.ndarray]]: Tuple containing a numpy array with the saved results and a
        dictionary containing the loops of the experiment: ``{"loop_1": loop_1_values, "loop_2": loop_2_values, ...}``.

    Examples:
        Imagine you want to load the results of an experiment located in ``data/20230514/083005/results.h5``:

        >>> results, loops = ql.load_results(path="data/20230514/083005/results.h5")
        >>> results.shape
        (2, 50)
        >>> loops
        {'gain_drive_q0': array([0.  , 0.02, 0.04, 0.06, 0.08, 0.1 , 0.12, 0.14, 0.16, 0.18, 0.2 ,
                0.22, 0.24, 0.26, 0.28, 0.3 , 0.32, 0.34, 0.36, 0.38, 0.4 , 0.42,
                0.44, 0.46, 0.48, 0.5 , 0.52, 0.54, 0.56, 0.58, 0.6 , 0.62, 0.64,
                0.66, 0.68, 0.7 , 0.72, 0.74, 0.76, 0.78, 0.8 , 0.82, 0.84, 0.86,
                0.88, 0.9 , 0.92, 0.94, 0.96, 0.98])}
    """
    with h5py.File(path, "r") as hf:
        loops: dict[str, np.ndarray] = {name: data[:] for name, data in hf["loops"].items()}  # type: ignore
        results = hf["results"][:]  # type: ignore

    return results, loops  # type: ignore


def save_platform(path: str, platform: Platform) -> str:
    """Serialize and save the given platform to the specified path.

    This function saves the cache values of the :class:`.Platform` object during execution as a YAML file.
    It does not read the actual instruments. If you have previously used ``platform.set_parameter()`` without being
    connected to the instruments, it will save this "set" value as the cache values of the :class:`.Platform` object were modified.

    If the `path` string doesn't end with `.yml` or `.yaml`, this function assumes that `path` corresponds to an
    existing folder. The platform will then be saved inside the folder specified by `path` in a file called
    `platform_name.yml`, where `platform_name` corresponds to the `name` attribute of the given `Platform`.


    Args:
        path (str): Path to the folder/file where the YAML file will be saved.
        platform (Platform): Platform class to serialize and save to a YAML file.

    Returns:
        str: Path to the file where the platform is saved.

    Examples:
        If you save a platform by giving the path to a folder:

        >>> ql.save_platform(path="examples/runcards/", platform=platform)

        Qililab will use the name of the platform to create the YAML file. If ``platform.name == "galadriel"``, a file
        will be created in ``examples/runcards/galadriel.yml``.
    """
    if not (path.endswith(".yml") or path.endswith(".yaml")):
        new_path = Path(path) / f"{platform.name}.yml"
    else:
        new_path = Path(path)

    with open(file=new_path, mode="w", encoding="utf-8") as file:
        YAML().dump(data=platform.to_dict(), stream=file)

    return str(new_path)


<<<<<<< HEAD
def build_platform(runcard: str | dict | None = None, path: str | None = None, new_drivers: bool = False) -> Platform:
=======
def build_platform(runcard: str | dict, connection: API | None = None, new_drivers: bool = False) -> Platform:
>>>>>>> 0c52b01f
    """Builds a :class:`.Platform` object, given a :ref:`runcard <runcards>`.

    Such runcard can be passed in one of the following two ways:
        - a path to a YAML file containing a dictionary of the serialized platform (runcard).
        - directly a dictionary of the serialized platform (runcard).

    |

    The dictionary should follow the next structure:

    .. code-block:: python3

        {
            "name": name,                                           # str
            "gates_settings": gates_settings,                       # dict
            "chip": chip,                                           # dict
            "buses": buses,                                         # list[dict]
            "instruments": instruments,                             # list[dict]
            "instrument_controllers": instrument_controllers        # list[dict]
        }

    which contains the information the :class:`.Platform` class uses to connect, setup and control the actual chip, buses and instruments of the laboratory.

    .. note::

        You can find more information about the complete structure of such dictionary, in the :ref:`Runcards <runcards>` section of the documentation.

    Args:
        runcard (str | dict): Path to the platform's runcard YAML file, or direct dictionary of the platform's runcard info.
        new_drivers (bool, optional): Whether to use the new drivers or not. Defaults to False.

    Returns:
        Platform: Platform object.

    Examples:
        Passing the path of a YAML file containing a dictionary of the serialized platform, in the `runcard` argument:

        >>> platform = ql.build_platform(runcard="runcards/galadriel.yml")
        >>> platform.name
        galadriel

        Passing a dictionary of the serialized platform, in the `runcard` argument:

        >>> platform = ql.build_platform(runcard=galadriel_dict)
        >>> platform.name
        galadriel
    """
    if not isinstance(runcard, (str, dict)):
        raise ValueError(
            f"Incorrect type for `runcard` argument in `build_platform()`. Expected (str | dict), got: {type(runcard)}"
        )

    if new_drivers:
        raise NotImplementedError("New drivers are not supported yet.")

    if isinstance(runcard, str):
        with open(file=runcard, mode="r", encoding="utf8") as file:
            yaml = YAML(typ="safe")
            runcard = yaml.load(stream=file)

    runcard_class = Runcard(**runcard)
    return Platform(runcard=runcard_class)<|MERGE_RESOLUTION|>--- conflicted
+++ resolved
@@ -171,11 +171,7 @@
     return str(new_path)
 
 
-<<<<<<< HEAD
-def build_platform(runcard: str | dict | None = None, path: str | None = None, new_drivers: bool = False) -> Platform:
-=======
-def build_platform(runcard: str | dict, connection: API | None = None, new_drivers: bool = False) -> Platform:
->>>>>>> 0c52b01f
+def build_platform(runcard: str | dict, new_drivers: bool = False) -> Platform:
     """Builds a :class:`.Platform` object, given a :ref:`runcard <runcards>`.
 
     Such runcard can be passed in one of the following two ways:
