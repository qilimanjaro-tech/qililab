# Copyright 2023 Qilimanjaro Quantum Tech
#
# Licensed under the Apache License, Version 2.0 (the "License");
# you may not use this file except in compliance with the License.
# You may obtain a copy of the License at
#
#     http://www.apache.org/licenses/LICENSE-2.0
#
# Unless required by applicable law or agreed to in writing, software
# distributed under the License is distributed on an "AS IS" BASIS,
# WITHOUT WARRANTIES OR CONDITIONS OF ANY KIND, either express or implied.
# See the License for the specific language governing permissions and
# limitations under the License.

"""SystemControl class."""

import contextlib
from abc import ABC
from dataclasses import InitVar, dataclass
from typing import get_type_hints

from qpysequence import Sequence as QpySequence

from qililab.constants import RUNCARD
from qililab.instruments import AWG, Instrument, Instruments
from qililab.instruments.instrument import ParameterNotFound
from qililab.instruments.qblox import QbloxModule
from qililab.pulse import PulseBusSchedule
from qililab.settings import Settings
from qililab.typings import FactoryElement
from qililab.typings.enums import Parameter, SystemControlName
from qililab.utils import Factory


@Factory.register
class SystemControl(FactoryElement, ABC):
    """SystemControl class."""

    name = SystemControlName.SYSTEM_CONTROL

    @dataclass(kw_only=True)
    class SystemControlSettings(Settings):
        """SystemControlSettings class."""

        instruments: list[Instrument]
        platform_instruments: InitVar[Instruments]

        def __post_init__(self, platform_instruments: Instruments):  # type: ignore # pylint: disable=arguments-differ
            # ``self.instruments`` contains a list of instrument aliases
            instruments = []
            for inst_alias in self.instruments:
                inst_class = platform_instruments.get_instrument(alias=inst_alias)  # type: ignore
                if inst_class is None:
                    raise NameError(
                        f"The instrument with alias {inst_alias} could not be found within the instruments of the "
                        "platform. The available instrument aliases are: "
                        f"{[inst.alias for inst in platform_instruments.elements]}."
                    )
                instruments.append(inst_class)
            self.instruments = instruments
            super().__post_init__()

    settings: SystemControlSettings

    def __init__(self, settings: dict, platform_instruments: Instruments | None = None):
        settings_class: type[self.SystemControlSettings] = get_type_hints(self).get("settings")  # type: ignore
        self.settings = settings_class(**settings, platform_instruments=platform_instruments)

    def compile(
        self, pulse_bus_schedule: PulseBusSchedule, nshots: int, repetition_duration: int, num_bins: int
    ) -> list:
        """Compiles the ``PulseBusSchedule`` into an assembly program.

        Args:
            pulse_bus_schedule (PulseBusSchedule): the list of pulses to be converted into a program
            nshots (int): number of shots / hardware average
            repetition_duration (int): maximum window for the duration of one hardware repetition
            num_bins (int): number of bins
        """
        for instrument in self.instruments:
            if isinstance(instrument, AWG):
                return instrument.compile(
                    pulse_bus_schedule=pulse_bus_schedule,
                    nshots=nshots,
                    repetition_duration=repetition_duration,
                    num_bins=num_bins,
                )
        raise AttributeError("The system control doesn't have any AWG to compile the given pulse sequence.")

<<<<<<< HEAD
    def upload(self, bus_alias: str):
=======
    def upload_qpysequence(self, qpysequence: QpySequence, port: str):
        """Uploads the qpysequence into the instrument."""
        for instrument in self.instruments:
            if isinstance(instrument, AWG):
                instrument.upload_qpysequence(qpysequence=qpysequence, port=port)
                return

        raise AttributeError("The system control doesn't have any AWG to upload a qpysequence.")

    def upload(self, port: str):
>>>>>>> 097bee65
        """Uploads any previously compiled program into the instrument."""
        for instrument in self.instruments:
            if isinstance(instrument, AWG):
                instrument.upload(bus_alias=bus_alias)
                return

        raise AttributeError("The system control doesn't have any AWG to upload a program.")

    def run(self, bus_alias: str) -> None:
        """Runs any previously uploaded program into the instrument."""
        for instrument in self.instruments:
            if isinstance(instrument, AWG):
                instrument.run(bus_alias=bus_alias)
                return

        raise AttributeError("The system control doesn't have any AWG to run a program.")

    def __str__(self):
        """String representation of a SystemControl class."""
        return "".join(f"-|{instrument}|-" for instrument in self.instruments)

    def __iter__(self):
        """Redirect __iter__ magic method."""
        return iter(self.settings.instruments)

    def to_dict(self):
        """Return a dict representation of a SystemControl class."""
        return {RUNCARD.NAME: self.name.value, RUNCARD.INSTRUMENTS: [inst.alias for inst in self.instruments]}

    @property
    def instruments(self) -> list[Instrument]:
        """Instruments controlled by this system control."""
        return self.settings.instruments

    def set_parameter(
        self,
        parameter: Parameter,
        value: float | str | bool,
        channel_id: int | None = None,
        bus_alias: str | None = None,
    ):
        """Sets the parameter of a specific instrument.

        Args:
            parameter (Parameter): parameter settings of the instrument to update
            value (float | str | bool): value to update
            channel_id (int | None, optional): instrument channel to update, if multiple. Defaults to None.
            bus_alias (str | None, optional): The ``bus_alias`` argument can be used when setting a parameter of a
                QbloxModule, to avoid having to look which sequencer corresponds to which bus.
        """
        for instrument in self.instruments:
            with contextlib.suppress(ParameterNotFound):
<<<<<<< HEAD
                if isinstance(instrument, QbloxModule):
                    instrument.setup(parameter, value, channel_id, bus_alias=bus_alias)
                else:
                    instrument.set_parameter(parameter, value, channel_id)
=======
                if isinstance(instrument, QbloxModule) and channel_id is None and port_id is not None:
                    channel_id = instrument.get_sequencers_from_chip_port_id(chip_port_id=port_id)[0].identifier
                instrument.set_parameter(parameter, value, channel_id)
>>>>>>> 097bee65
                return
        raise ParameterNotFound(f"Could not find parameter {parameter.value} in the system control {self.name}")

    def get_parameter(self, parameter: Parameter, channel_id: int | None = None, bus_alias: str | None = None):
        """Gets a parameter of a specific instrument.

        Args:
            parameter (Parameter): Name of the parameter to get.
            channel_id (int | None, optional): instrument channel to update, if multiple. Defaults to None.
        """
        for instrument in self.instruments:
            with contextlib.suppress(ParameterNotFound):
<<<<<<< HEAD
                if isinstance(instrument, QbloxModule):
                    return instrument.get(parameter, channel_id, bus_alias=bus_alias)
=======
                if isinstance(instrument, QbloxModule) and channel_id is None and port_id is not None:
                    channel_id = instrument.get_sequencers_from_chip_port_id(chip_port_id=port_id)[0].identifier
>>>>>>> 097bee65
                return instrument.get_parameter(parameter, channel_id)
        raise ParameterNotFound(f"Could not find parameter {parameter.value} in the system control {self.name}")<|MERGE_RESOLUTION|>--- conflicted
+++ resolved
@@ -87,20 +87,16 @@
                 )
         raise AttributeError("The system control doesn't have any AWG to compile the given pulse sequence.")
 
-<<<<<<< HEAD
-    def upload(self, bus_alias: str):
-=======
-    def upload_qpysequence(self, qpysequence: QpySequence, port: str):
+    def upload_qpysequence(self, qpysequence: QpySequence, bus_alias: str):
         """Uploads the qpysequence into the instrument."""
         for instrument in self.instruments:
             if isinstance(instrument, AWG):
-                instrument.upload_qpysequence(qpysequence=qpysequence, port=port)
+                instrument.upload_qpysequence(qpysequence=qpysequence, bus_alias=bus_alias)
                 return
 
         raise AttributeError("The system control doesn't have any AWG to upload a qpysequence.")
 
-    def upload(self, port: str):
->>>>>>> 097bee65
+    def upload(self, bus_alias: str):
         """Uploads any previously compiled program into the instrument."""
         for instrument in self.instruments:
             if isinstance(instrument, AWG):
@@ -153,16 +149,9 @@
         """
         for instrument in self.instruments:
             with contextlib.suppress(ParameterNotFound):
-<<<<<<< HEAD
-                if isinstance(instrument, QbloxModule):
-                    instrument.setup(parameter, value, channel_id, bus_alias=bus_alias)
-                else:
-                    instrument.set_parameter(parameter, value, channel_id)
-=======
-                if isinstance(instrument, QbloxModule) and channel_id is None and port_id is not None:
-                    channel_id = instrument.get_sequencers_from_chip_port_id(chip_port_id=port_id)[0].identifier
+                if isinstance(instrument, QbloxModule) and channel_id is None and bus_alias is not None:
+                    channel_id = instrument.get_sequencers_from_bus_alias(bus_alias=bus_alias)[0].identifier
                 instrument.set_parameter(parameter, value, channel_id)
->>>>>>> 097bee65
                 return
         raise ParameterNotFound(f"Could not find parameter {parameter.value} in the system control {self.name}")
 
@@ -175,12 +164,7 @@
         """
         for instrument in self.instruments:
             with contextlib.suppress(ParameterNotFound):
-<<<<<<< HEAD
-                if isinstance(instrument, QbloxModule):
-                    return instrument.get(parameter, channel_id, bus_alias=bus_alias)
-=======
-                if isinstance(instrument, QbloxModule) and channel_id is None and port_id is not None:
-                    channel_id = instrument.get_sequencers_from_chip_port_id(chip_port_id=port_id)[0].identifier
->>>>>>> 097bee65
+                if isinstance(instrument, QbloxModule) and channel_id is None and bus_alias is not None:
+                    channel_id = instrument.get_sequencers_from_bus_alias(bus_alias=bus_alias)[0].identifier
                 return instrument.get_parameter(parameter, channel_id)
         raise ParameterNotFound(f"Could not find parameter {parameter.value} in the system control {self.name}")