# Copyright 2023 Qilimanjaro Quantum Tech
#
# Licensed under the Apache License, Version 2.0 (the "License");
# you may not use this file except in compliance with the License.
# You may obtain a copy of the License at
#
#     http://www.apache.org/licenses/LICENSE-2.0
#
# Unless required by applicable law or agreed to in writing, software
# distributed under the License is distributed on an "AS IS" BASIS,
# WITHOUT WARRANTIES OR CONDITIONS OF ANY KIND, either express or implied.
# See the License for the specific language governing permissions and
# limitations under the License.

"""SystemControl class."""

import contextlib
from abc import ABC
from dataclasses import InitVar, dataclass
from typing import get_type_hints

from qpysequence import Sequence as QpySequence

from qililab.constants import RUNCARD
from qililab.instruments import AWG, Instrument, Instruments, QuantumMachinesCluster
from qililab.instruments.instrument import ParameterNotFound
from qililab.instruments.qblox import QbloxModule
from qililab.settings import Settings
from qililab.typings import FactoryElement
from qililab.typings.enums import Parameter, SystemControlName
from qililab.utils import Factory


@Factory.register
class SystemControl(FactoryElement, ABC):
    """SystemControl class."""

    name = SystemControlName.SYSTEM_CONTROL

    @dataclass(kw_only=True)
    class SystemControlSettings(Settings):
        """SystemControlSettings class."""

        instruments: list[Instrument]
        platform_instruments: InitVar[Instruments]

        def __post_init__(self, platform_instruments: Instruments):  # type: ignore # pylint: disable=arguments-differ
            # ``self.instruments`` contains a list of instrument aliases
            instruments = []
            for inst_alias in self.instruments:
                inst_class = platform_instruments.get_instrument(alias=inst_alias)  # type: ignore
                if inst_class is None:
                    raise NameError(
                        f"The instrument with alias {inst_alias} could not be found within the instruments of the "
                        "platform. The available instrument aliases are: "
                        f"{[inst.alias for inst in platform_instruments.elements]}."
                    )
                instruments.append(inst_class)
            self.instruments = instruments
            super().__post_init__()

    settings: SystemControlSettings

    def __init__(self, settings: dict, platform_instruments: Instruments | None = None):
        settings_class: type[self.SystemControlSettings] = get_type_hints(self).get("settings")  # type: ignore
        self.settings = settings_class(**settings, platform_instruments=platform_instruments)

<<<<<<< HEAD
    def compile(
        self, pulse_bus_schedule: PulseBusSchedule, nshots: int, repetition_duration: int, num_bins: int
    ) -> list:
        """Compiles the ``PulseBusSchedule`` into an assembly program.

        Args:
            pulse_bus_schedule (PulseBusSchedule): the list of pulses to be converted into a program
            nshots (int): number of shots / hardware average
            repetition_duration (int): maximum window for the duration of one hardware repetition
            num_bins (int): number of bins
        """
        for instrument in self.instruments:
            if isinstance(instrument, AWG):
                return instrument.compile(
                    pulse_bus_schedule=pulse_bus_schedule,
                    nshots=nshots,
                    repetition_duration=repetition_duration,
                    num_bins=num_bins,
                )
        raise AttributeError("The system control doesn't have any AWG to compile the given pulse sequence.")

    def upload_qpysequence(self, qpysequence: QpySequence, bus_alias: str):
=======
    def upload_qpysequence(self, qpysequence: QpySequence, port: str):
>>>>>>> 90371dd4
        """Uploads the qpysequence into the instrument."""
        for instrument in self.instruments:
            if isinstance(instrument, AWG):
                instrument.upload_qpysequence(qpysequence=qpysequence, bus_alias=bus_alias)
                return

        raise AttributeError("The system control doesn't have any AWG to upload a qpysequence.")

    def upload(self, bus_alias: str):
        """Uploads any previously compiled program into the instrument."""
        for instrument in self.instruments:
            if isinstance(instrument, AWG):
                instrument.upload(bus_alias=bus_alias)
                return

<<<<<<< HEAD
        raise AttributeError("The system control doesn't have any AWG to upload a program.")

    def run(self, bus_alias: str) -> None:
=======
    def run(self, port: str) -> None:
>>>>>>> 90371dd4
        """Runs any previously uploaded program into the instrument."""
        for instrument in self.instruments:
            if isinstance(instrument, AWG):
                instrument.run(bus_alias=bus_alias)
                return

        raise AttributeError("The system control doesn't have any AWG to run a program.")

    def __str__(self):
        """String representation of a SystemControl class."""
        return "".join(f"-|{instrument}|-" for instrument in self.instruments)

    def __iter__(self):
        """Redirect __iter__ magic method."""
        return iter(self.settings.instruments)

    def to_dict(self):
        """Return a dict representation of a SystemControl class."""
        return {RUNCARD.NAME: self.name.value, RUNCARD.INSTRUMENTS: [inst.alias for inst in self.instruments]}

    @property
    def instruments(self) -> list[Instrument]:
        """Instruments controlled by this system control."""
        return self.settings.instruments

    def set_parameter(
        self,
        parameter: Parameter,
        value: float | str | bool,
        channel_id: int | None = None,
<<<<<<< HEAD
=======
        port_id: str | None = None,
>>>>>>> 90371dd4
        bus_alias: str | None = None,
    ):
        """Sets the parameter of a specific instrument.

        Args:
            parameter (Parameter): parameter settings of the instrument to update
            value (float | str | bool): value to update
            channel_id (int | None, optional): instrument channel to update, if multiple. Defaults to None.
            bus_alias (str | None, optional): The ``bus_alias`` argument can be used when setting a parameter of a
                QbloxModule, to avoid having to look which sequencer corresponds to which bus.
        """
        for instrument in self.instruments:
            with contextlib.suppress(ParameterNotFound):
<<<<<<< HEAD
                if isinstance(instrument, QbloxModule) and channel_id is None and bus_alias is not None:
                    channel_id = instrument.get_sequencers_from_bus_alias(bus_alias=bus_alias)[0].identifier
=======
                if isinstance(instrument, QuantumMachinesCluster) and bus_alias is not None:
                    instrument.set_parameter_of_bus(bus=bus_alias, parameter=parameter, value=value)
                    return
                if isinstance(instrument, QbloxModule) and channel_id is None and port_id is not None:
                    channel_id = instrument.get_sequencers_from_chip_port_id(chip_port_id=port_id)[0].identifier
>>>>>>> 90371dd4
                instrument.set_parameter(parameter, value, channel_id)
                return
        raise ParameterNotFound(f"Could not find parameter {parameter.value} in the system control {self.name}")

<<<<<<< HEAD
    def get_parameter(self, parameter: Parameter, channel_id: int | None = None, bus_alias: str | None = None):
=======
    def get_parameter(
        self,
        parameter: Parameter,
        channel_id: int | None = None,
        port_id: str | None = None,
        bus_alias: str | None = None,
    ):
>>>>>>> 90371dd4
        """Gets a parameter of a specific instrument.

        Args:
            parameter (Parameter): Name of the parameter to get.
            channel_id (int | None, optional): instrument channel to update, if multiple. Defaults to None.
        """
        for instrument in self.instruments:
            with contextlib.suppress(ParameterNotFound):
<<<<<<< HEAD
                if isinstance(instrument, QbloxModule) and channel_id is None and bus_alias is not None:
                    channel_id = instrument.get_sequencers_from_bus_alias(bus_alias=bus_alias)[0].identifier
=======
                if isinstance(instrument, QuantumMachinesCluster) and bus_alias is not None:
                    return instrument.get_parameter_of_bus(bus=bus_alias, parameter=parameter)
                if isinstance(instrument, QbloxModule) and channel_id is None and port_id is not None:
                    channel_id = instrument.get_sequencers_from_chip_port_id(chip_port_id=port_id)[0].identifier
>>>>>>> 90371dd4
                return instrument.get_parameter(parameter, channel_id)
        raise ParameterNotFound(f"Could not find parameter {parameter.value} in the system control {self.name}")<|MERGE_RESOLUTION|>--- conflicted
+++ resolved
@@ -65,32 +65,7 @@
         settings_class: type[self.SystemControlSettings] = get_type_hints(self).get("settings")  # type: ignore
         self.settings = settings_class(**settings, platform_instruments=platform_instruments)
 
-<<<<<<< HEAD
-    def compile(
-        self, pulse_bus_schedule: PulseBusSchedule, nshots: int, repetition_duration: int, num_bins: int
-    ) -> list:
-        """Compiles the ``PulseBusSchedule`` into an assembly program.
-
-        Args:
-            pulse_bus_schedule (PulseBusSchedule): the list of pulses to be converted into a program
-            nshots (int): number of shots / hardware average
-            repetition_duration (int): maximum window for the duration of one hardware repetition
-            num_bins (int): number of bins
-        """
-        for instrument in self.instruments:
-            if isinstance(instrument, AWG):
-                return instrument.compile(
-                    pulse_bus_schedule=pulse_bus_schedule,
-                    nshots=nshots,
-                    repetition_duration=repetition_duration,
-                    num_bins=num_bins,
-                )
-        raise AttributeError("The system control doesn't have any AWG to compile the given pulse sequence.")
-
     def upload_qpysequence(self, qpysequence: QpySequence, bus_alias: str):
-=======
-    def upload_qpysequence(self, qpysequence: QpySequence, port: str):
->>>>>>> 90371dd4
         """Uploads the qpysequence into the instrument."""
         for instrument in self.instruments:
             if isinstance(instrument, AWG):
@@ -106,13 +81,7 @@
                 instrument.upload(bus_alias=bus_alias)
                 return
 
-<<<<<<< HEAD
-        raise AttributeError("The system control doesn't have any AWG to upload a program.")
-
     def run(self, bus_alias: str) -> None:
-=======
-    def run(self, port: str) -> None:
->>>>>>> 90371dd4
         """Runs any previously uploaded program into the instrument."""
         for instrument in self.instruments:
             if isinstance(instrument, AWG):
@@ -143,10 +112,6 @@
         parameter: Parameter,
         value: float | str | bool,
         channel_id: int | None = None,
-<<<<<<< HEAD
-=======
-        port_id: str | None = None,
->>>>>>> 90371dd4
         bus_alias: str | None = None,
     ):
         """Sets the parameter of a specific instrument.
@@ -160,31 +125,16 @@
         """
         for instrument in self.instruments:
             with contextlib.suppress(ParameterNotFound):
-<<<<<<< HEAD
-                if isinstance(instrument, QbloxModule) and channel_id is None and bus_alias is not None:
-                    channel_id = instrument.get_sequencers_from_bus_alias(bus_alias=bus_alias)[0].identifier
-=======
                 if isinstance(instrument, QuantumMachinesCluster) and bus_alias is not None:
                     instrument.set_parameter_of_bus(bus=bus_alias, parameter=parameter, value=value)
                     return
-                if isinstance(instrument, QbloxModule) and channel_id is None and port_id is not None:
-                    channel_id = instrument.get_sequencers_from_chip_port_id(chip_port_id=port_id)[0].identifier
->>>>>>> 90371dd4
+                if isinstance(instrument, QbloxModule) and channel_id is None and bus_alias is not None:
+                    channel_id = instrument.get_sequencers_from_bus_alias(bus_alias=bus_alias)[0].identifier
                 instrument.set_parameter(parameter, value, channel_id)
                 return
         raise ParameterNotFound(f"Could not find parameter {parameter.value} in the system control {self.name}")
 
-<<<<<<< HEAD
     def get_parameter(self, parameter: Parameter, channel_id: int | None = None, bus_alias: str | None = None):
-=======
-    def get_parameter(
-        self,
-        parameter: Parameter,
-        channel_id: int | None = None,
-        port_id: str | None = None,
-        bus_alias: str | None = None,
-    ):
->>>>>>> 90371dd4
         """Gets a parameter of a specific instrument.
 
         Args:
@@ -193,14 +143,9 @@
         """
         for instrument in self.instruments:
             with contextlib.suppress(ParameterNotFound):
-<<<<<<< HEAD
+                if isinstance(instrument, QuantumMachinesCluster) and bus_alias is not None:
+                    return instrument.get_parameter_of_bus(bus=bus_alias, parameter=parameter)
                 if isinstance(instrument, QbloxModule) and channel_id is None and bus_alias is not None:
                     channel_id = instrument.get_sequencers_from_bus_alias(bus_alias=bus_alias)[0].identifier
-=======
-                if isinstance(instrument, QuantumMachinesCluster) and bus_alias is not None:
-                    return instrument.get_parameter_of_bus(bus=bus_alias, parameter=parameter)
-                if isinstance(instrument, QbloxModule) and channel_id is None and port_id is not None:
-                    channel_id = instrument.get_sequencers_from_chip_port_id(chip_port_id=port_id)[0].identifier
->>>>>>> 90371dd4
                 return instrument.get_parameter(parameter, channel_id)
         raise ParameterNotFound(f"Could not find parameter {parameter.value} in the system control {self.name}")