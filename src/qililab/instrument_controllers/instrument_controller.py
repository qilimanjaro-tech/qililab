--- conflicted
+++ resolved
@@ -163,20 +163,14 @@
     def turn_on(self):
         """Turn on an instrument."""
         for module in self.modules:
-<<<<<<< HEAD
-=======
             logger.info("Turn on instrument %s.", module.alias or module.name.value)
->>>>>>> affc8670
             module.turn_on()
 
     @CheckConnected
     def turn_off(self):
         """Turn off an instrument."""
         for module in self.modules:
-<<<<<<< HEAD
-=======
             logger.info("Turn off instrument %s.", module.alias or module.name.value)
->>>>>>> affc8670
             module.turn_off()
 
     @CheckConnected
