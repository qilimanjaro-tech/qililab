--- conflicted
+++ resolved
@@ -56,11 +56,6 @@
     print(f"QCodes Contrib version:    {qcodes_contrib_drivers.__version__}")
     print(f"Qblox Instrument version:  {qblox_instruments.__version__}")
     print(f"Qpysequence version:       {qpysequence.__version__}")
-<<<<<<< HEAD
-    print(f"Quantum Machines version:  {qm_version}")
     print(f"QiliSDK version:           {qilisdk.__version__}")
-=======
-    print(f"Qibo version:              {qibo.__version__}")
     if isinstance(qm_version, str):
-        print(f"Quantum Machines version:  {qm_version}")
->>>>>>> 15c65bb9
+        print(f"Quantum Machines version:  {qm_version}")