--- conflicted
+++ resolved
@@ -9,43 +9,14 @@
     """Remote API class"""
 
     connection: API | None = field(default=None)
-<<<<<<< HEAD
-    device_id: int | None = field(default=GALADRIEL_DEVICE_ID)
-    manual_override: bool = False
-=======
     device_id: int | None = field(default=None)
     manual_override: bool = field(default=False)
->>>>>>> affc8670
     _blocked_device: bool = field(init=False)
 
     def __post_init__(self):
         """Post initial initialization"""
         self._blocked_device = False
 
-<<<<<<< HEAD
-    def __enter__(self):
-        """Code executed when starting a with statement.
-        Runs the block function only when it is not already blocked.
-        """
-        if not self._blocked_device:
-            self.block_remote_device()
-
-    def __exit__(self, exc_type, exc_value, traceback):
-        """Code executed when stopping a with statement."""
-        self.release_remote_device()
-
-    def block_remote_device(self):
-        """Block the remote API device
-        If:
-            1. there is a connection and,
-            2. this control has not been overriden,
-        Then it blocks the device.
-        """
-        if (self.connection is not None) and (not self.manual_override):
-            self.connection.block_device_id(device_id=self.device_id)
-            self._blocked_device = True
-
-=======
     def block_remote_device(self):
         """Block the remote API device
         If:
@@ -57,7 +28,6 @@
             self.connection.block_device_id(device_id=self.device_id)
             self._blocked_device = True
 
->>>>>>> affc8670
     def release_remote_device(self) -> None:
         """Release the remote API device when:
             1. there is a connection,
