""" Remote API class """
from dataclasses import dataclass, field

from qiboconnection.api import API

from qililab.constants import GALADRIEL_DEVICE_ID


@dataclass
class RemoteAPI:
    """Remote API class"""

    connection: API | None = field(default=None)
    device_id: int | None = field(default=GALADRIEL_DEVICE_ID)
    manual_override: bool = False
    _blocked_device: bool = field(init=False)

    def __post_init__(self):
        """Post initial initialization"""
        self._blocked_device = False
        if self.device_id is None:
            self.device_id = GALADRIEL_DEVICE_ID

    def __enter__(self):
        """Code executed when starting a with statement.
        If:
            1. there is a connection and,
            2. this control has not been overriden,
        Then it blocks the device.
        """
        if (self.connection is not None) and (not self.manual_override):
            self.connection.block_device_id(device_id=self.device_id)
            self._blocked_device = True

    def __exit__(self, exc_type, exc_value, traceback):
<<<<<<< HEAD
        """Code executed when stopping a with statement.
        If:
=======
        """Code executed when stopping a with statement."""
        self.release_remote_device()

    def release_remote_device(self) -> None:
        """Release the remote API device when:
>>>>>>> 8bbaf51e
            1. there is a connection,
            2. the device is blocked and,
            3. this control has not been overriden,
        Then it unblocks the device.
        """
        if (self.connection is not None and self._blocked_device) and (not self.manual_override):
            self.connection.release_device(device_id=self.device_id)
            self._blocked_device = False<|MERGE_RESOLUTION|>--- conflicted
+++ resolved
@@ -33,16 +33,11 @@
             self._blocked_device = True
 
     def __exit__(self, exc_type, exc_value, traceback):
-<<<<<<< HEAD
-        """Code executed when stopping a with statement.
-        If:
-=======
         """Code executed when stopping a with statement."""
         self.release_remote_device()
 
     def release_remote_device(self) -> None:
         """Release the remote API device when:
->>>>>>> 8bbaf51e
             1. there is a connection,
             2. the device is blocked and,
             3. this control has not been overriden,
