--- conflicted
+++ resolved
@@ -52,8 +52,4 @@
     # create experiment with options
     sample_experiment = Experiment(platform=platform, circuits=[circuit], options=options)
 
-<<<<<<< HEAD
-    return sample_experiment.execute(save_experiment=False)
-=======
-    return sample_experiment.execute(save_experiment=False, save_results=False)
->>>>>>> e69adfd3
+    return sample_experiment.execute(save_experiment=False, save_results=False)