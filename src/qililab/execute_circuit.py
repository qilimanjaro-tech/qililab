<<<<<<< HEAD
# # Copyright 2023 Qilimanjaro Quantum Tech
# #
# # Licensed under the Apache License, Version 2.0 (the "License");
# # you may not use this file except in compliance with the License.
# # You may obtain a copy of the License at
# #
# #     http://www.apache.org/licenses/LICENSE-2.0
# #
# # Unless required by applicable law or agreed to in writing, software
# # distributed under the License is distributed on an "AS IS" BASIS,
# # WITHOUT WARRANTIES OR CONDITIONS OF ANY KIND, either express or implied.
# # See the License for the specific language governing permissions and
# # limitations under the License.

# """Execute function used to execute a qibo Circuit using the given runcard."""

# from qibo.models import Circuit
# from qibo.transpiler.placer import Placer
# from qibo.transpiler.router import Router
# from tqdm.auto import tqdm

# from qililab.result import Result

# from .data_management import build_platform


# def execute(
#     program: Circuit | list[Circuit],
#     runcard: str | dict,
#     nshots: int = 1,
#     placer: Placer | type[Placer] | tuple[type[Placer], dict] | None = None,
#     router: Router | type[Router] | tuple[type[Router], dict] | None = None,
#     routing_iterations: int = 10,
#     optimize: bool = True,
# ) -> Result | list[Result]:
#     """Executes a Qibo circuit (or a list of circuits) with qililab and returns the results.

#     The ``program`` argument is first translated into pulses using the transpilation settings of the runcard and the
#     passed placer and router. Then the pulse will be compiled into the runcard machines assembly programs, and executed.

#     Args:
#         circuit (Circuit | list[Circuit]): Qibo Circuit.
#         runcard (str | dict): If a string, path to the YAML file containing the serialization of the Platform to be
#             used. If a dictionary, the serialized platform to be used.
#         nshots (int, optional): Number of shots to execute. Defaults to 1.
#         placer (Placer | type[Placer] | tuple[type[Placer], dict], optional): `Placer` instance, or subclass `type[Placer]` to
#             use`, with optionally, its kwargs dict (other than connectivity), both in a tuple. Defaults to `ReverseTraversal`.
#         router (Router | type[Router] | tuple[type[Router], dict], optional): `Router` instance, or subclass `type[Router]` to
#             use,` with optionally, its kwargs dict (other than connectivity), both in a tuple. Defaults to `Sabre`.
#         routing_iterations (int, optional): Number of times to repeat the routing pipeline, to keep the best stochastic result. Defaults to 10.
#         optimize (bool, optional): whether to optimize the circuit and/or transpilation. Defaults to True.

#     Returns:
#         Result | list[Result]: :class:`Result` class (or list of :class:`Result` classes) containing the results of the
#             execution.

#     Example Usage:

#     .. code-block:: python

#         from qibo.models import Circuit
#         from qibo import gates
#         from pathlib import Path
#         import qililab as ql
#         import os
#         import numpy as np

#         nqubits = 5
#         c = Circuit(nqubits)
#         for qubit in range(nqubits):
#             c.add(gates.H(qubit))
#         c.add(gates.CNOT(2, 0))
#         c.add(gates.RY(4, np.pi / 4))
#         c.add(gates.X(3))
#         c.add(gates.M(*range(3)))
#         c.add(gates.SWAP(4, 2))
#         c.add(gates.RX(1, 3 * np.pi / 2))

#         probabilities = ql.execute(c, runcard="./runcards/galadriel.yml")
#     """
#     if isinstance(program, Circuit):
#         program = [program]

#     # Initialize platform and connect to the instruments
#     platform = build_platform(runcard=runcard)
#     platform.connect()

#     try:
#         platform.initial_setup()
#         platform.turn_on_instruments()
#         results = [
#             # Execute circuit
#             platform.execute(
#                 circuit,
#                 num_avg=1,
#                 repetition_duration=200_000,
#                 num_bins=nshots,
#                 placer=placer,
#                 router=router,
#                 routing_iterations=routing_iterations,
#                 optimize=optimize,
#             )
#             for circuit in tqdm(program, total=len(program))
#         ]
#         platform.disconnect()
#         return results[0] if len(results) == 1 else results
#     except Exception as e:
#         platform.disconnect()
#         raise e
=======
# Copyright 2023 Qilimanjaro Quantum Tech
#
# Licensed under the Apache License, Version 2.0 (the "License");
# you may not use this file except in compliance with the License.
# You may obtain a copy of the License at
#
#     http://www.apache.org/licenses/LICENSE-2.0
#
# Unless required by applicable law or agreed to in writing, software
# distributed under the License is distributed on an "AS IS" BASIS,
# WITHOUT WARRANTIES OR CONDITIONS OF ANY KIND, either express or implied.
# See the License for the specific language governing permissions and
# limitations under the License.

"""Execute function used to execute a qibo Circuit using the given runcard."""

from qibo.models import Circuit
from qibo.transpiler.placer import Placer
from qibo.transpiler.router import Router
from tqdm.auto import tqdm

from qililab.result import Result

from .data_management import build_platform


def execute(
    program: Circuit | list[Circuit],
    runcard: str | dict,
    nshots: int = 1,
    placer: Placer | type[Placer] | tuple[type[Placer], dict] | None = None,
    router: Router | type[Router] | tuple[type[Router], dict] | None = None,
    routing_iterations: int = 10,
    optimize: bool = True,
) -> Result | list[Result]:
    """Executes a Qibo circuit (or a list of circuits) with qililab and returns the results.

    The ``program`` argument is first translated into pulses using the transpilation settings of the runcard and the
    passed placer and router. Then the pulse will be compiled into the runcard machines assembly programs, and executed.

    The transpilation is performed using the :class:`CircuitTranspiler` and its ``transpile_circuits()`` method. Refer to the method's documentation for more detailed information. The main stages of this process are:

    1. Routing and Placement: Routes and places the circuit's logical qubits onto the chip's physical qubits. The final qubit layout is returned and logged. This step uses the `placer`, `router`, and `routing_iterations` parameters if provided; otherwise, default values are applied.
    2. Native Gate Translation: Translates the circuit into the chip's native gate set (CZ, RZ, Drag, Wait, and M (Measurement)).
    3. Pulse Schedule Conversion: Converts the native gate circuit into a pulse schedule using calibrated settings from the runcard.

    |

    If `optimize=True` (default behavior), the following optimizations are also performed:

    - Canceling adjacent pairs of Hermitian gates (H, X, Y, Z, CNOT, CZ, and SWAPs).
    - Applying virtual Z gates and phase corrections by combining multiple pulses into a single one and commuting them with virtual Z gates.

    Args:
        circuit (Circuit | list[Circuit]): Qibo Circuit.
        runcard (str | dict): If a string, path to the YAML file containing the serialization of the Platform to be
            used. If a dictionary, the serialized platform to be used.
        nshots (int, optional): Number of shots to execute. Defaults to 1.
        placer (Placer | type[Placer] | tuple[type[Placer], dict], optional): `Placer` instance, or subclass `type[Placer]` to
            use`, with optionally, its kwargs dict (other than connectivity), both in a tuple. Defaults to `ReverseTraversal`.
        router (Router | type[Router] | tuple[type[Router], dict], optional): `Router` instance, or subclass `type[Router]` to
            use,` with optionally, its kwargs dict (other than connectivity), both in a tuple. Defaults to `Sabre`.
        routing_iterations (int, optional): Number of times to repeat the routing pipeline, to keep the best stochastic result. Defaults to 10.
        optimize (bool, optional): whether to optimize the circuit and/or transpilation. Defaults to True.

    Returns:
        Result | list[Result]: :class:`Result` class (or list of :class:`Result` classes) containing the results of the
            execution.

    Example Usage:

    .. code-block:: python

        from qibo.models import Circuit
        from qibo import gates
        from pathlib import Path
        import qililab as ql
        import os
        import numpy as np

        nqubits = 5
        c = Circuit(nqubits)
        for qubit in range(nqubits):
            c.add(gates.H(qubit))
        c.add(gates.CNOT(2, 0))
        c.add(gates.RY(4, np.pi / 4))
        c.add(gates.X(3))
        c.add(gates.M(*range(3)))
        c.add(gates.SWAP(4, 2))
        c.add(gates.RX(1, 3 * np.pi / 2))

        probabilities = ql.execute(c, runcard="./runcards/galadriel.yml")
    """
    if isinstance(program, Circuit):
        program = [program]

    # Initialize platform and connect to the instruments
    platform = build_platform(runcard=runcard)
    platform.connect()

    try:
        platform.initial_setup()
        platform.turn_on_instruments()
        results = [
            # Execute circuit
            platform.execute(
                circuit,
                num_avg=1,
                repetition_duration=200_000,
                num_bins=nshots,
                placer=placer,
                router=router,
                routing_iterations=routing_iterations,
                optimize=optimize,
            )
            for circuit in tqdm(program, total=len(program))
        ]
        platform.disconnect()
        return results[0] if len(results) == 1 else results
    except Exception as e:
        platform.disconnect()
        raise e
>>>>>>> 5dc20c1b
<|MERGE_RESOLUTION|>--- conflicted
+++ resolved
@@ -1,4 +1,3 @@
-<<<<<<< HEAD
 # # Copyright 2023 Qilimanjaro Quantum Tech
 # #
 # # Licensed under the Apache License, Version 2.0 (the "License");
@@ -39,17 +38,30 @@
 #     The ``program`` argument is first translated into pulses using the transpilation settings of the runcard and the
 #     passed placer and router. Then the pulse will be compiled into the runcard machines assembly programs, and executed.
 
-#     Args:
-#         circuit (Circuit | list[Circuit]): Qibo Circuit.
-#         runcard (str | dict): If a string, path to the YAML file containing the serialization of the Platform to be
-#             used. If a dictionary, the serialized platform to be used.
-#         nshots (int, optional): Number of shots to execute. Defaults to 1.
-#         placer (Placer | type[Placer] | tuple[type[Placer], dict], optional): `Placer` instance, or subclass `type[Placer]` to
-#             use`, with optionally, its kwargs dict (other than connectivity), both in a tuple. Defaults to `ReverseTraversal`.
-#         router (Router | type[Router] | tuple[type[Router], dict], optional): `Router` instance, or subclass `type[Router]` to
-#             use,` with optionally, its kwargs dict (other than connectivity), both in a tuple. Defaults to `Sabre`.
-#         routing_iterations (int, optional): Number of times to repeat the routing pipeline, to keep the best stochastic result. Defaults to 10.
-#         optimize (bool, optional): whether to optimize the circuit and/or transpilation. Defaults to True.
+# The transpilation is performed using the :class:`CircuitTranspiler` and its ``transpile_circuits()`` method. Refer to the method's documentation for more detailed information. The main stages of this process are:
+
+# 1. Routing and Placement: Routes and places the circuit's logical qubits onto the chip's physical qubits. The final qubit layout is returned and logged. This step uses the `placer`, `router`, and `routing_iterations` parameters if provided; otherwise, default values are applied.
+# 2. Native Gate Translation: Translates the circuit into the chip's native gate set (CZ, RZ, Drag, Wait, and M (Measurement)).
+# 3. Pulse Schedule Conversion: Converts the native gate circuit into a pulse schedule using calibrated settings from the runcard.
+
+# |
+
+# If `optimize=True` (default behavior), the following optimizations are also performed:
+
+# - Canceling adjacent pairs of Hermitian gates (H, X, Y, Z, CNOT, CZ, and SWAPs).
+# - Applying virtual Z gates and phase corrections by combining multiple pulses into a single one and commuting them with virtual Z gates.
+
+# Args:
+#     circuit (Circuit | list[Circuit]): Qibo Circuit.
+#     runcard (str | dict): If a string, path to the YAML file containing the serialization of the Platform to be
+#         used. If a dictionary, the serialized platform to be used.
+#     nshots (int, optional): Number of shots to execute. Defaults to 1.
+#     placer (Placer | type[Placer] | tuple[type[Placer], dict], optional): `Placer` instance, or subclass `type[Placer]` to
+#         use`, with optionally, its kwargs dict (other than connectivity), both in a tuple. Defaults to `ReverseTraversal`.
+#     router (Router | type[Router] | tuple[type[Router], dict], optional): `Router` instance, or subclass `type[Router]` to
+#         use,` with optionally, its kwargs dict (other than connectivity), both in a tuple. Defaults to `Sabre`.
+#     routing_iterations (int, optional): Number of times to repeat the routing pipeline, to keep the best stochastic result. Defaults to 10.
+#     optimize (bool, optional): whether to optimize the circuit and/or transpilation. Defaults to True.
 
 #     Returns:
 #         Result | list[Result]: :class:`Result` class (or list of :class:`Result` classes) containing the results of the
@@ -107,128 +119,4 @@
 #         return results[0] if len(results) == 1 else results
 #     except Exception as e:
 #         platform.disconnect()
-#         raise e
-=======
-# Copyright 2023 Qilimanjaro Quantum Tech
-#
-# Licensed under the Apache License, Version 2.0 (the "License");
-# you may not use this file except in compliance with the License.
-# You may obtain a copy of the License at
-#
-#     http://www.apache.org/licenses/LICENSE-2.0
-#
-# Unless required by applicable law or agreed to in writing, software
-# distributed under the License is distributed on an "AS IS" BASIS,
-# WITHOUT WARRANTIES OR CONDITIONS OF ANY KIND, either express or implied.
-# See the License for the specific language governing permissions and
-# limitations under the License.
-
-"""Execute function used to execute a qibo Circuit using the given runcard."""
-
-from qibo.models import Circuit
-from qibo.transpiler.placer import Placer
-from qibo.transpiler.router import Router
-from tqdm.auto import tqdm
-
-from qililab.result import Result
-
-from .data_management import build_platform
-
-
-def execute(
-    program: Circuit | list[Circuit],
-    runcard: str | dict,
-    nshots: int = 1,
-    placer: Placer | type[Placer] | tuple[type[Placer], dict] | None = None,
-    router: Router | type[Router] | tuple[type[Router], dict] | None = None,
-    routing_iterations: int = 10,
-    optimize: bool = True,
-) -> Result | list[Result]:
-    """Executes a Qibo circuit (or a list of circuits) with qililab and returns the results.
-
-    The ``program`` argument is first translated into pulses using the transpilation settings of the runcard and the
-    passed placer and router. Then the pulse will be compiled into the runcard machines assembly programs, and executed.
-
-    The transpilation is performed using the :class:`CircuitTranspiler` and its ``transpile_circuits()`` method. Refer to the method's documentation for more detailed information. The main stages of this process are:
-
-    1. Routing and Placement: Routes and places the circuit's logical qubits onto the chip's physical qubits. The final qubit layout is returned and logged. This step uses the `placer`, `router`, and `routing_iterations` parameters if provided; otherwise, default values are applied.
-    2. Native Gate Translation: Translates the circuit into the chip's native gate set (CZ, RZ, Drag, Wait, and M (Measurement)).
-    3. Pulse Schedule Conversion: Converts the native gate circuit into a pulse schedule using calibrated settings from the runcard.
-
-    |
-
-    If `optimize=True` (default behavior), the following optimizations are also performed:
-
-    - Canceling adjacent pairs of Hermitian gates (H, X, Y, Z, CNOT, CZ, and SWAPs).
-    - Applying virtual Z gates and phase corrections by combining multiple pulses into a single one and commuting them with virtual Z gates.
-
-    Args:
-        circuit (Circuit | list[Circuit]): Qibo Circuit.
-        runcard (str | dict): If a string, path to the YAML file containing the serialization of the Platform to be
-            used. If a dictionary, the serialized platform to be used.
-        nshots (int, optional): Number of shots to execute. Defaults to 1.
-        placer (Placer | type[Placer] | tuple[type[Placer], dict], optional): `Placer` instance, or subclass `type[Placer]` to
-            use`, with optionally, its kwargs dict (other than connectivity), both in a tuple. Defaults to `ReverseTraversal`.
-        router (Router | type[Router] | tuple[type[Router], dict], optional): `Router` instance, or subclass `type[Router]` to
-            use,` with optionally, its kwargs dict (other than connectivity), both in a tuple. Defaults to `Sabre`.
-        routing_iterations (int, optional): Number of times to repeat the routing pipeline, to keep the best stochastic result. Defaults to 10.
-        optimize (bool, optional): whether to optimize the circuit and/or transpilation. Defaults to True.
-
-    Returns:
-        Result | list[Result]: :class:`Result` class (or list of :class:`Result` classes) containing the results of the
-            execution.
-
-    Example Usage:
-
-    .. code-block:: python
-
-        from qibo.models import Circuit
-        from qibo import gates
-        from pathlib import Path
-        import qililab as ql
-        import os
-        import numpy as np
-
-        nqubits = 5
-        c = Circuit(nqubits)
-        for qubit in range(nqubits):
-            c.add(gates.H(qubit))
-        c.add(gates.CNOT(2, 0))
-        c.add(gates.RY(4, np.pi / 4))
-        c.add(gates.X(3))
-        c.add(gates.M(*range(3)))
-        c.add(gates.SWAP(4, 2))
-        c.add(gates.RX(1, 3 * np.pi / 2))
-
-        probabilities = ql.execute(c, runcard="./runcards/galadriel.yml")
-    """
-    if isinstance(program, Circuit):
-        program = [program]
-
-    # Initialize platform and connect to the instruments
-    platform = build_platform(runcard=runcard)
-    platform.connect()
-
-    try:
-        platform.initial_setup()
-        platform.turn_on_instruments()
-        results = [
-            # Execute circuit
-            platform.execute(
-                circuit,
-                num_avg=1,
-                repetition_duration=200_000,
-                num_bins=nshots,
-                placer=placer,
-                router=router,
-                routing_iterations=routing_iterations,
-                optimize=optimize,
-            )
-            for circuit in tqdm(program, total=len(program))
-        ]
-        platform.disconnect()
-        return results[0] if len(results) == 1 else results
-    except Exception as e:
-        platform.disconnect()
-        raise e
->>>>>>> 5dc20c1b
+#         raise e