# Copyright 2023 Qilimanjaro Quantum Tech
#
# Licensed under the Apache License, Version 2.0 (the "License");
# you may not use this file except in compliance with the License.
# You may obtain a copy of the License at
#
#     http://www.apache.org/licenses/LICENSE-2.0
#
# Unless required by applicable law or agreed to in writing, software
# distributed under the License is distributed on an "AS IS" BASIS,
# WITHOUT WARRANTIES OR CONDITIONS OF ANY KIND, either express or implied.
# See the License for the specific language governing permissions and
# limitations under the License.

"""Automatic-calibration Node module, which works with notebooks as nodes."""
import json
import logging
import os
from datetime import datetime
from io import StringIO
from typing import Any, Callable

import numpy as np
import papermill as pm

from qililab.config import logger

logger_output_start = "RAND_INT:47102512880765720413 - OUTPUTS: "


class CalibrationNode:  # pylint: disable=too-many-instance-attributes
    """Automatic calibration Node class representing a node in the calibration graph.

    The calibration graph represents a calibration procedure, where each node represents a step of this calibration procedure. **Each of these steps consists of:**

    - **A Jupyter Notebook** to calibrate or check the data with (including its metadata for execution time checks). Such a notebook should contain the following:

        **1) An input parameters cell** (tagged as `parameters`). These parameters are the ones to be overwritten by the ``input_parameters``.

        **2) An experiment/circuit** with its corresponding loops for the sweep given by ``sweep_interval``.

        **3) An analysis procedure**, that plots and fits the obtained data to the expected theoretical behavior, finding the optimal desired parameters.

        **4) An export data cell**, that calls ``export_nb_outputs()`` with the dictionary to retrieve data from the notebook into the calibration workflow.
        This dictionary contains a ``check_parameters`` dictionary of the obtained results for comparisons and a ``platform_params`` list of parameters to set on the platform.

        .. note::

            More information about the notebooks contents and execution, can be found in the examples below.

    - **Thresholds and Models for the Comparison** of the data and metadata of this notebook, such:
        ``in_spec_threshold``, ``bad_data_threshold``, ``comparison_model``, ``drift_timeout``.

    - **Inputs to pass to this notebook (optional)**, which might vary for different calls of the same notebook, such:
        ``sweep_interval``, ``number_of_random_datapoints``, ``input_parameters`` (kwargs).

    .. note::

        If the same notebook is going to be used multiple times for the same ``qubit``, then you need to pass a ``node_distinguisher`` argument, so the :class:`.CalibrationController`
        makes the graph mapping correctly.

    Args:
        nb_path (str): Full notebook path with the folder, nb_name, and ``.ipynb`` extension, written in unix format: `folder/subfolder/.../file.ipynb`.
        in_spec_threshold (float): Threshold such that the ``check_data()`` methods return `in_spec` or `out_of_spec`.
        bad_data_threshold (float): Threshold such that the ``check_data()`` methods return `out_of_spec` or `bad_data`.
        comparison_model (Callable): Comparison model used, to compare data in this node.
        drift_timeout (float): Duration in seconds, representing an estimate of how long it takes for the parameter to drift. During that time the parameters of
            this node should be considered calibrated without the need to check the data.
        qubit_index (int | list[int] | None, optional): Qubit on which this notebook will be executed. Defaults to None.
        node_distinguishier (int | str | None, optional): Distinguisher for when the same notebook its used multiple times in the same qubit. Mandatory to use in such case, or
            the :class:`.CalibrationController` won't do the graph mapping properly, and the calibration will fail. Defaults to None.
        input_parameters (dict | None, optional): Kwargs for input parameters to pass and be interpreted by the notebook. Defaults to None.
        sweep_interval (np.ndarray | None, optional): Array describing the sweep values of the experiment. Defaults to None, which means the one specified in the notebook will be used.
        number_of_random_datapoints (int, optional): The number of points randomly choose within the sweep interval, to run ``check_data()`` with. Default value is 10.

    Examples:

        **Notebook execution:**

        First the key functionality of this class is implemented in the ``run_node()`` method**. The workflow of ``run_node()`` is as follows:

        1. Prepare any input parameters needed for the notebook, including extra parameters defined by the user and essential ones such as the targeted qubit or the sweep intervals.

        2. Create a file with a temporary name. This file will be used to save the execution of the notebook and initially has the following format:

            ``NameOfTheNode_TimeExecutionStarted_dirty.ipynb``

            The ``_dirty`` flag is added to identify executions that are not completed. Since the data we would find such file is ``dirty``, not completed.

        3. Start the execution of the notebook. There are three possible outcomes:

            3.1) The execution succeeds. If the execution succeeds, the execution file is renamed by updating the timestamp and removing the dirty flag:

                ``NameOfTheNode_TimeExecutionEnded.ipynb``

            3.2) The execution is interrupted. If the execution is interrupted, the ``_dirty`` flag remains in the filename, and the program exits:

                ``NameOfTheNode_TimeExecutionStarted_dirty.ipynb``

            3.2) An exception is thrown. This case is not controlled by the user like interruptions. Instead, exceptions are automatically thrown when
            an error is detected. When an execution error is found, the execution file is moved to a new subfolder ``/error_executions`` and renamed with the
            time the error occurred, adding the `_error` flag, and the program exits:

                ``NameOfTheNode_TimeExecutionFoundError_error.ipynb``

            A more detailed explanation of the error is reported and also described inside the notebook (see `papermill documentation
            <https://papermill.readthedocs.io/en/latest/>`_ for more detailed information).

        At the end of this process, you obtain an executed and saved notebook for manual inspection, along with the optimal parameters to set in the runcard
        and the achieved fidelities.

        ----------

        **Practical example:**

        To create two linked nodes, and pass them to a :class:`.CalibrationController`**, you need:

        .. code-block:: python

            import numpy as np
            import networkx as nx

            from qililab.calibration import CalibrationController, CalibrationNode, norm_root_mean_sqrt_error

            # GRAPH CREATION AND NODE MAPPING (key = name in graph, value = node object):
            nodes = {}
            G = nx.DiGraph()
            qubit = 0

            # CREATE NODES :
            for qubit in [0, 1]:
                first = CalibrationNode(
                    nb_path="notebooks/first.ipynb",
                    qubit_index=qubit,
                    in_spec_threshold=4,
                    bad_data_threshold=8,
                    comparison_model=norm_root_mean_sqrt_error,
                    drift_timeout=1800.0,
                )
                nodes[first.node_id] = first

                second = CalibrationNode(
                    nb_path="notebooks/second.ipynb",
                    qubit_index=qubit,
                    in_spec_threshold=2,
                    bad_data_threshold=4,
                    comparison_model=norm_root_mean_sqrt_error,
                    drift_timeout=1.0,
                    sweep_interval=np.arange(start=0, stop=19, step=1),
                )
                nodes[second.node_id] = second

                # GRAPH BUILDING (1 --> 2):
                G.add_edge(first.node_id, second.node_id)

            # CREATE CALIBRATION CONTROLLER:
            controller = CalibrationController(node_sequence=nodes, calibration_graph=G, runcard=path_runcard)

            ### WORKFLOW TO DO:
            controller.maintain(nodes["second_q1"]) # maintain second node for qubit 1

        .. note::

            You can find the above code, but defining ``first`` and ``second`` as lists, in the :class:`CalibrationController` class documentation.


        |

        where **the notebooks ``first/second.ipynb``, would contain** the following:

        |

        **1) An input parameters cell** (tagged as `parameters`). These parameters are the ones to be overwritten by the ``input_parameters``:

            .. code-block:: python

                import numpy as np

                # ``check_data()`` parameters:
                check = False
                number_of_random_datapoints = 10
                qubit=0

                # Sweep interval:
                sweep_interval = np.arange(start=0, stop=19, step=1)

                # Extra parameters for this concrete notebook:
                param1=0
                param2=0
                ...

        |

        **2) An experiment/circuit** with its corresponding loops for the sweep given by ``sweep_interval``.

            .. code-block:: python

                # Set the environment and paths:
                ...

                # Set the platform:
                platform = ql.build_platform(path=platform_path)
                platform.connect()
                platform.initial_setup()
                platform.turn_on_instruments()

                # Define circuit
                circuit = ...

                # Loop over the sweeps executing the platform:
                results_list = []
                for X in sweep_interval:
                    platform.set_parameter(alias=alias, parameter=ql.Parameter.X, value=X)
                    result = platform.execute(program=circuit, num_avg=hw_avg, repetition_duration=repetition_duration)
                    results_list.append(result.array)

                results = np.hstack(results_list)

        |

        **3) An analysis procedure**, that plots and fits the obtained data to the expected theoretical behaviour and finds the optimal desired parameters.

            .. code-block:: python

                def fit(xdata, results):
                    ...

                fitted_values, x_data, y_data, figure = fit(xdata=sweep_interval, results=results)
                plt.show()

        |

        **4) An export data cell**, that calls ``export_nb_outputs()`` with the dictionary to retrieve from the notebook into the calibration workflow:

            .. code-block:: python

                from qililab.automatic_calibration.calibration_node import export_nb_outputs

                export_nb_outputs(
                    {
                        "check_parameters": {"x": sweep_interval, "y": results},
                        "platform_params": [(bus_alias0, qubit, param_name0, fitted_values[0]), (bus_alias1, qubit, param_name1, fitted_values[1])],
                        "fidelities": [(qubit, "fidelity1", 0.9), (qubit, "fidelity2", 0.95)]  # Fidelities in the output dictionary are optional.
                    }
                )

        where the ``check_parameters`` are a dictionary of the saved results to do comparisons against. And the ``platform_params`` are a list of parameters to set on the platform.
    """

    def __init__(
        self,
        nb_path: str,
        in_spec_threshold: float,
        bad_data_threshold: float,
        comparison_model: Callable,
        drift_timeout: float,
        qubit_index: int | list[int] | None = None,
        node_distinguisher: int | str | None = None,
        input_parameters: dict | None = None,
        sweep_interval: np.ndarray | None = None,
        number_of_random_datapoints: int = 10,
    ):
        if in_spec_threshold > bad_data_threshold:
            raise ValueError("`in_spec_threshold` must be smaller or equal than `bad_data_threshold`.")

        if len(nb_path.split("\\")) > 1:
            raise ValueError("`nb_path` must be written in unix format: `folder/subfolder/.../file.ipynb`.")

        self.nb_path: str = nb_path
        """Absolute notebook path, with folder, nb_name and ``.ipynb`` extension."""

        self.qubit_index: int | list[int] | None = qubit_index
        """Qubit which this notebook will be executed on."""

        self.node_distinguisher: int | str | None = node_distinguisher
        """Distinguisher for when the same notebook its used multiple times in the same qubit. Mandatory to use in such case, or
        the :class:`.CalibrationController` won't do the graph mapping properly, and the calibration will fail. Defaults to None.
        """

        self.node_id, self.nb_folder = self._path_to_name_and_folder(nb_path)
        """Node name and folder, separated, and without the ``.ipynb`` extension."""

        self.in_spec_threshold: float = in_spec_threshold
        """Threshold such that the ``check_data()`` methods return `in_spec` or `out_of_spec`."""

        self.bad_data_threshold: float = bad_data_threshold
        """Threshold such that the ``check_data()`` methods return `out_of_spec` or `bad_data`."""

        self.comparison_model: Callable = comparison_model
        """Comparison model used, to compare data in this node."""

        self.drift_timeout: float = drift_timeout
        """A durations in seconds, representing an estimate of how long it takes for the parameter to drift. During that time the parameters of
        this node should be considered calibrated, without the need to check the data.
        """

        self.input_parameters: dict | None = input_parameters
        """Kwargs for input parameters, to pass and then be interpreted by the notebook. Defaults to None."""

        self.sweep_interval: np.ndarray | None = sweep_interval
        """Array describing the sweep values of the experiment. Defaults to None, which means the one specified in the notebook will be used."""

        self.number_of_random_datapoints: int = number_of_random_datapoints
        """The number of points, chosen randomly within the sweep interval, to check with ``check_data()`` if the experiment
        gets the same outcome as during the last calibration that was run. Default value is 10.
        """

        self.output_parameters: dict | None = self.get_last_calibrated_output_parameters()
        """Output parameters dictionary from the notebook execution, which was extracted with ``ql.export_nb_outputs()``, normally contains
        a ``check_params`` to do the ``check_data()`` and the ``platform_params`` which will be the calibrated parameters to set in the platform.

        If no previous successful calibration, then is None.
        """

        self.previous_output_parameters: dict | None = None
        """Same output_parameters, but from the previous execution of the Node. Starts at None."""

        self.previous_timestamp: float | None = self.get_last_calibrated_timestamp()
        """Last calibrated timestamp. If no previous successful calibration, then is None."""

        self._stream: StringIO = self._build_notebooks_logger_stream()
        """Stream object to which the notebooks logger output will be written, to posterior retrieval."""

    def run_node(self, check: bool = False) -> float:
        """Executes the notebook, passing the needed parameters and flags. Also it can be chosen to only check certain values of the sweep interval for
        when checking data.

        **Its workflow is the following:**

        1. Prepare any input parameters needed for the notebook. This includes extra parameters defined by the user and essential ones such as the targeted qubit or the sweep intervals.

        2. Create a file with a temporary name. This file will be used to save the execution of the notebook, and at this stage has the following format:

            ``NameOfTheNode_TimeExecutionStarted_dirty.ipynb``

            The "_dirty" flag is added to the execution files in order to identify the executions that are not completed. So we know that the data we find
            if we open that file is "dirty", not completed.

        3. Start execution of the notebook. From where we can expect 3 possible outcomes from the execution:

            3.1) The execution succeds. If the execution succeds, we rename the execution file by updating the timestamp and removing the dirty flag:

                ``NameOfTheNode_TimeExecutionEnded.ipynb``

            3.2) The execution is interrupted. If the execution is interrupted, the "_dirty" flag will remain in the filename for ever. Notice after an
            interruption the program exits.

                ``NameOfTheNode_TimeExecutionStarted_dirty.ipynb``

            3.2) An exception is thrown. This case is not controlled by the user like the interruptions, instead those exceptions are automatically
            thrown when an error is detected. When an execution error is found, the execution file is moved to a new subfolder ``/error_executions``
            and renamed with the time that the error ocurred and adding the flag "_error":

                ``NameOfTheNode_TimeExecutionFoundError_error.ipynb``

            A more detailed explanation of the error is reported and also described inside the notebook (see `papermill documentation
            <https://papermill.readthedocs.io/en/latest/>`_ for more detailed information).Then after we post-processed the file, the program exits.

        at the end, from all of this, you will obtain, a executed and saved notebook to manually check, and an outputs dictionary, containing the optimal
        parameters to set in the runcard, together with the achieved fidelities, and the data for future comparisons.

        Args:
            check (bool, optional): If True, runs a ``check_data()`` (randomly ``number_of_datapoints`` selected points from ``sweep_interval``) instead
            than a normal full length ``calibrate()``. Defaults to ``False``.

        Returns:
            float: Timestamp to identify the notebook execution moment.

        Exits:
            In case of a keyboard interruption or any exception during the execution of the notebook.
        """
        # Create the input parameters for the notebook:)
        params: dict = {
            "check": check,
            "number_of_random_datapoints": self.number_of_random_datapoints,
            "qubit": self.qubit_index,
        }

        if self.sweep_interval is not None:
            params["sweep_interval"] = self._build_check_data_interval() if check else self.sweep_interval

        if self.input_parameters is not None:
            params |= self.input_parameters

        # JSON serialize nb input, no np.ndarrays
<<<<<<< HEAD
        json_serialize(params)
=======
        ndarray_to_list(params)  # TODO: UNITTEST THIS
>>>>>>> 4d344aaf
        # initially the file is "dirty" until we make sure the execution was not aborted
        output_path = self._create_notebook_datetime_path(dirty=True)
        self.previous_output_parameters = self.output_parameters

        # Execute notebook without problems:
        try:
            self.output_parameters = self._execute_notebook(self.nb_path, output_path, params)

            timestamp = datetime.timestamp(datetime.now())
            new_output_path = self._create_notebook_datetime_path(timestamp=timestamp)
            os.rename(output_path, new_output_path)
            return timestamp

        # When keyboard interrupt (Ctrl+C), generate error, and leave `_dirty`` in the name:
        except KeyboardInterrupt as exc:
            logger.error("Interrupted automatic calibration notebook execution of %s", self.nb_path)
            raise KeyboardInterrupt(f"Interrupted automatic calibration notebook execution of {self.nb_path}") from exc

        # TODO: If execution, is cut because no notebook exists, no clear error is shown!
        # When notebook execution fails, generate error folder and move there the notebook:
        except Exception as exc:  # pylint: disable = broad-exception-caught
            if output_path in [os.scandir(self.nb_folder)]:
                timestamp = datetime.timestamp(datetime.now())
                error_path = self._create_notebook_datetime_path(timestamp=timestamp, error=True)
                os.rename(output_path, error_path)
                logger.error(
                    "Aborting execution. Exception %s during automatic calibration notebook execution, trace of the error can be found in %s",
                    str(exc),
                    error_path,
                )
                # pylint: disable = broad-exception-raised
                raise Exception(
                    f"Aborting execution. Exception {str(exc)} during automatic calibration notebook execution, trace of the error can be found in {error_path}"
                ) from exc
            else:
                logger.error(
                    "Aborting execution. Exception %s during automatic calibration, expected error execution file to be created but it did not",
                    str(exc),
                )
                # pylint: disable = broad-exception-raised
                raise Exception(
                    f"Aborting execution. Exception {str(exc)} during automatic calibration, expected error execution file to be created but it did not"
                ) from exc

    @staticmethod
    def _build_notebooks_logger_stream() -> StringIO:
        """Build a stream object for capturing the notebook's log output.

        Returns:
            StringIO: Stream object for capturing execution outputs.
        """
        stream = StringIO()
        logging.basicConfig(stream=stream, level=logging.INFO)

        return stream

    def _execute_notebook(self, input_path: str, output_path: str, parameters: dict | None = None) -> dict:
        """Executes a Jupyter Notebook overwriting the `parameters` cell, and capturing the execution ``output``.

        Args:
            input_path (str): The input path of the notebook to be executed.
            output_path (str): The output path where the executed noteboo will be saved. If None, no file will be saved.
            parameters (dict | None, optional): Input parameters kwargs, to overwrite the notebook `parameters` cell with. Defaults to None.

        Returns:
            dict: A dictionary containing the output parameters of the execution.

        Raises:
            IncorrectCalibrationOutput: In case no outputs, incorrect outputs or multiple outputs where found. Incorrect outputs are those that do not contain `check_parameters` or is empty.
        """
        pm.execute_notebook(input_path, output_path, parameters, log_output=True, stdout_file=self._stream)

        # Retrieve the logger info and extract the output from it:
        logger_string = self._stream.getvalue()
        return self._from_logger_string_to_output_dict(logger_string, input_path)

    def _build_check_data_interval(self) -> np.ndarray | None:
        """Builds ``check_data()`` sweep interval with ``number_of_random_datapoints`` data points.

        Returns:
            np.ndarray | None: An array representing the sweep interval for checking data, or None if not specified.
        """
        if (interval := self.sweep_interval) is not None:
            return np.array(
                [interval[np.random.randint(0, len(interval))] for _ in range(self.number_of_random_datapoints)]
            )
        return None

<<<<<<< HEAD
=======
    #TODO: UNITTEST THIS: we dont need original_path anymore, we are using self attributes
>>>>>>> 4d344aaf
    def _create_notebook_datetime_path(
        self, timestamp: float | None = None, dirty: bool = False, error: bool = False
    ) -> str:
        """Create a timestamped notebook path, adding the datetime to the file name end, just before the ``.ipynb``.

        If the path directory doesn't exist, it gets created.

        The passed path can have the ``.ipynb`` extension or not.

        The part of the string after the last "/" will be considered the file name, and the part before its directory.

        Args:
            original_path (str): The original path of the notebook, to add the datetime to. The path directory doesn't need to exist. Can have the ``.ipynb`` extension or not.
                The part of the string after the last "/" will be considered the file name, and the part before it's directory.
            timestamp (float | None, optional): Timestamp to add to the name. If None, the current time will be used. Defaults to None.
            dirty (bool, optional): Flag indicating if the notebook is in a "dirty" state. Defaults to False.
            error (bool, optional): Flag indicating if the notebook comes from an execution error. Defaults to False.

        Returns:
            str: The timestamped notebook path.
        """
        # Create datetime pathHM
        now = datetime.now() if timestamp is None else datetime.fromtimestamp(timestamp)
        daily_path = f"{now.year}_{now.month:02d}_{now.day:02d}"
        now_path = f"{daily_path}-" + f"{now.hour:02d}:{now.minute:02d}:{now.second:02d}"

        # If doesn't exist, create the needed folder for the path
        os.makedirs(self.nb_folder, exist_ok=True)

        if dirty and not error:  # return the path of the execution
            return f"{self.nb_folder}/{self.node_id}_{now_path}_dirty.ipynb"
        if error:
            # CREATE FOLDERS FOR CALIBRATED EXECUTIONS, COMPARISONS, etc.
            os.makedirs(f"{self.nb_folder}/error_executions", exist_ok=True)
            return f"{self.nb_folder}/error_executions/{self.node_id}_{now_path}_error.ipynb"

        # return the string where saved
        return f"{self.nb_folder}/{self.node_id}_{now_path}.ipynb"

    def _path_to_name_and_folder(self, original_path: str) -> tuple[str, str]:
        """Extract the name and folder from a notebook path. Name will be extended with the qubit it acts on.

        The passed path can have the ``.ipynb`` extension or not.

        The part of the string after the last "/" will be considered the file name, and the part before its directory.

        Args:
            original_path (str): The original path of the notebook. Can have the ``.ipynb`` extension or not.
                The part of the string after the last "/" will be considered the file name, and the part before it's directory.

        Returns:
            tuple[str, str]: A tuple containing the notebook name and its folder.
        """
        # Create qubit_string to add:
        qubit_str = (
            f"_q{str(self.qubit_index)}"
            if isinstance(self.qubit_index, int)
            else "_" + "".join(f"q{q}" for q in self.qubit_index)
            if isinstance(self.qubit_index, list)
            else ""
        )

        # Create distinguish_string to differentiate multiple calls of the same node:
        distinguish_str = f"_{str(self.node_distinguisher)}" if self.node_distinguisher is not None else ""

        # Remove .ipynb from end if it has one, and separate the folder and name with the last "/":
        path_list = original_path.split(".ipynb")[0].split("/")

        name = path_list.pop() + distinguish_str + qubit_str
        folder_path = "/".join(path_list)
        return name, folder_path

    def get_last_calibrated_timestamp(self) -> float | None:
        """Gets the timestamp of the last successful calibration of the notebook.

        Searches the directory for self.node_id+“_calibrated” and gets the latest creation time.

        Returns:
            float | None: The timestamp of the last successful calibration, or None if no calibration has been completed.
        """
        last_modified_file_name = self._find_last_executed_calibration()
        return (
            os.path.getmtime(os.path.join(self.nb_folder, last_modified_file_name))
            if last_modified_file_name is not None
            else None
        )

    def get_last_calibrated_output_parameters(self) -> dict | None:
        """Gets the output parameters of the last successful calibration.

        Searches the directory for self.node_id+“_calibrated” and gets the outputs from the latest creation time one.

        Returns:
            dict | None: The output parameters of the last successful calibration, or None if no calibration has been completed.
        """
        last_modified_file_name = self._find_last_executed_calibration()
        return (
            self._parse_output_from_execution_file(last_modified_file_name)
            if last_modified_file_name is not None
            else None
        )

    def _find_last_executed_calibration(self) -> str | None:
        """Finds the last executed calibration of the node.

        Returns:
            str | None: The path of the last calibrated notebook, or None if none has been executed.
        """
        # Filtering by node_id and calibrations
        file_names = [
            entry.name
            for entry in os.scandir(self.nb_folder)
            if entry.is_file()
            and f"{self.node_id}" in entry.name
            and "_calibrated" in entry.name.split(f"{self.node_id}")[1]
        ]
        # Get the last created file, most recent one
        return (
            max(file_names, key=lambda fname: os.path.getctime(os.path.join(self.nb_folder, fname)))
            if file_names != []
            else None
        )

    def _parse_output_from_execution_file(self, file_name: str) -> dict | None:
        """Parses the output information, from a notebook execution file.

        Args:
            file_name (str): The name of the execution file to parse.

        Returns:
            dict | None: A dictionary containing parsed output information or None if parsing fails.

        Raises:
            IncorrectCalibrationOutput: In case no outputs, incorrect outputs or multiple outputs where found. Incorrect outputs are those that do not contain `check_parameters` or is empty.
        """
        # Parsing file
        outputs_lines: list[str] = []
        try:
            with open(os.path.join(self.nb_folder, file_name), encoding="utf-8") as file:
                lines = file.readlines()
                outputs_lines.extend(line for line in lines if line.find(logger_output_start) != -1)
        except Exception as exc:
            logger.error("No previous execution found of notebook %s.", self.nb_path)
            raise FileNotFoundError(f"No previous execution found of notebook {self.nb_path}.") from exc

        # Check how many lines contain an output, to raise the corresponding errors:
        if not outputs_lines:
            logger.error("No output found in notebook %s.", self.nb_path)
            raise IncorrectCalibrationOutput(f"No output found in notebook {self.nb_path}.")
        elif len(outputs_lines) > 1:
            logger.warning(
                "If you had multiple outputs exported in %s, the first one found will be used.", self.nb_path
            )

        # When only one line of outputs, use that one:
        return self._from_logger_string_to_output_dict(outputs_lines[0], self.nb_path)

    def _from_logger_string_to_output_dict(self, logger_string: str, input_path: str) -> dict:
        """Returns the output dictionary from a logger output string. Raises errors if the ouput doesn't follow the expected format.

        Args:
            logger_string (str): The logger string containing the output dictionary to extract.
            input_path (str): Path of the notebook that generated the output, to raise errors.

        Returns:
            dict: The output dictionary of the file execution.

        Raises:
            IncorrectCalibrationOutput: In case no outputs, incorrect outputs or multiple outputs where found. Incorrect outputs are those that do not contain `check_parameters` or is empty.
        """
        logger_splitted = logger_string.split(logger_output_start)
<<<<<<< HEAD
        # In case something unexpected happened with the output we raise an error
        if len(logger_splitted) < 2:
            logger.error("No output found in notebook %s.", input_path)
            raise IncorrectCalibrationOutput(f"No output found in notebook {input_path}.")
        elif len(logger_splitted) > 2:
            logger.warning("If you had multiple outputs exported in %s, the first one found will be used.", input_path)
=======
        #TODO: CHECK WHY HAPPENS we got len == 3 with last elem beeing a copy of the output dict with some extra stuff at the end
        # In case something unexpected happened with the output we raise an error
        #if len(logger_splitted) != 2:
        #    logger.error("No output or various outputs found in notebook %s.", input_path)
        #    raise IncorrectCalibrationOutput(f"No output or various outputs found in notebook {input_path}.")
>>>>>>> 4d344aaf

        # This next line is for taking into account other encodings, where special characters get `\\` in front.
        clean_data = logger_splitted[1].split("\\n")[0].replace('\\"', '"')

        logger_outputs_string = clean_data.split("\n")[0]
        out_dict = json.loads(logger_outputs_string)  # in-dictionary strings must be double-quoted "" not ''.

        if "check_parameters" not in out_dict or out_dict["check_parameters"] == {}:
            logger.error(
                "Aborting execution. No 'check_parameters' dictionary or its empty in the output cell implemented in %s",
                input_path,
            )
            raise IncorrectCalibrationOutput(
                f"Empty output found in {input_path}, output must have key and value 'check_parameters'."
            )
        return out_dict

    def _add_string_to_checked_nb_name(self, string_to_add: str, timestamp: float) -> None:
        """Adds a string to the checked notebook name.

        Args:
            string_to_add (str): The string to append to the notebook name.
            timestamp (float): The timestamp to use for the new notebook execution name.
        """
        timestamp_path = self._create_notebook_datetime_path(timestamp=timestamp).split(".ipynb")[0]

        os.rename(f"{timestamp_path}.ipynb", f"{timestamp_path}_{string_to_add}.ipynb")


def export_nb_outputs(outputs: dict) -> None:
    """Function to export notebook outputs into a stream, later collected by the :class:`CalibrationNode` class.

    Args:
        outputs (dict): Outputs from the notebook to export into the automatic calibration workflow.
    """
<<<<<<< HEAD
    json_serialize(outputs)
    print(f"{logger_output_start}{json.dumps(outputs)}")


def json_serialize(_object: Any):
    """Function to JSON serialize the input argument.

    Needed to handle input/output of notebook executions from the :class:`CalibrationNode` class.
    This method only looks for np.ndarrays objects to JSON serialize. Any other non-JSON serializable won't be serialized.

    Args:
        _object (Any): Object to serialize
    """
    if isinstance(_object, dict):
        for k, v in _object.items():
            _object[k] = json_serialize(v)

    if isinstance(_object, list):
        for idx, elem in enumerate(_object):
            _object[idx] = json_serialize(elem)

    if isinstance(_object, tuple):
        tuple_list = [json_serialize(elem) for elem in _object]
        return tuple(tuple_list)

    return _object.tolist() if isinstance(_object, np.ndarray) else _object
=======

    ndarray_to_list(outputs)

    print(f"{logger_output_start}{json.dumps(outputs)}")

#TODO: UNITTEST THIS: now its outside from export_nb_outputs
def ndarray_to_list(iter_: Any):
        if isinstance(iter_, dict):
            for k, v in iter_.items():
                iter_[k] = ndarray_to_list(v)

        if isinstance(iter_, list):
            for idx, elem in enumerate(iter_):
                iter_[idx] = ndarray_to_list(elem)

        if isinstance(iter_, tuple):
            tuple_list = []
            for elem in iter_:
                tuple_list.append(ndarray_to_list(elem))
            return tuple(tuple_list)
>>>>>>> 4d344aaf

        return iter_.tolist() if isinstance(iter_, np.ndarray) else iter_

class IncorrectCalibrationOutput(Exception):
    """Error raised when the output of a calibration node is incorrect."""

    def __init__(self, message):
        self.message = message
        super().__init__(self.message)

    def __str__(self):
        return f"IncorrectCalibrationOutput: {self.message}"<|MERGE_RESOLUTION|>--- conflicted
+++ resolved
@@ -383,11 +383,7 @@
             params |= self.input_parameters
 
         # JSON serialize nb input, no np.ndarrays
-<<<<<<< HEAD
         json_serialize(params)
-=======
-        ndarray_to_list(params)  # TODO: UNITTEST THIS
->>>>>>> 4d344aaf
         # initially the file is "dirty" until we make sure the execution was not aborted
         output_path = self._create_notebook_datetime_path(dirty=True)
         self.previous_output_parameters = self.output_parameters
@@ -476,10 +472,6 @@
             )
         return None
 
-<<<<<<< HEAD
-=======
-    #TODO: UNITTEST THIS: we dont need original_path anymore, we are using self attributes
->>>>>>> 4d344aaf
     def _create_notebook_datetime_path(
         self, timestamp: float | None = None, dirty: bool = False, error: bool = False
     ) -> str:
@@ -651,20 +643,12 @@
             IncorrectCalibrationOutput: In case no outputs, incorrect outputs or multiple outputs where found. Incorrect outputs are those that do not contain `check_parameters` or is empty.
         """
         logger_splitted = logger_string.split(logger_output_start)
-<<<<<<< HEAD
         # In case something unexpected happened with the output we raise an error
         if len(logger_splitted) < 2:
             logger.error("No output found in notebook %s.", input_path)
             raise IncorrectCalibrationOutput(f"No output found in notebook {input_path}.")
         elif len(logger_splitted) > 2:
             logger.warning("If you had multiple outputs exported in %s, the first one found will be used.", input_path)
-=======
-        #TODO: CHECK WHY HAPPENS we got len == 3 with last elem beeing a copy of the output dict with some extra stuff at the end
-        # In case something unexpected happened with the output we raise an error
-        #if len(logger_splitted) != 2:
-        #    logger.error("No output or various outputs found in notebook %s.", input_path)
-        #    raise IncorrectCalibrationOutput(f"No output or various outputs found in notebook {input_path}.")
->>>>>>> 4d344aaf
 
         # This next line is for taking into account other encodings, where special characters get `\\` in front.
         clean_data = logger_splitted[1].split("\\n")[0].replace('\\"', '"')
@@ -700,7 +684,6 @@
     Args:
         outputs (dict): Outputs from the notebook to export into the automatic calibration workflow.
     """
-<<<<<<< HEAD
     json_serialize(outputs)
     print(f"{logger_output_start}{json.dumps(outputs)}")
 
@@ -727,30 +710,7 @@
         return tuple(tuple_list)
 
     return _object.tolist() if isinstance(_object, np.ndarray) else _object
-=======
-
-    ndarray_to_list(outputs)
-
-    print(f"{logger_output_start}{json.dumps(outputs)}")
-
-#TODO: UNITTEST THIS: now its outside from export_nb_outputs
-def ndarray_to_list(iter_: Any):
-        if isinstance(iter_, dict):
-            for k, v in iter_.items():
-                iter_[k] = ndarray_to_list(v)
-
-        if isinstance(iter_, list):
-            for idx, elem in enumerate(iter_):
-                iter_[idx] = ndarray_to_list(elem)
-
-        if isinstance(iter_, tuple):
-            tuple_list = []
-            for elem in iter_:
-                tuple_list.append(ndarray_to_list(elem))
-            return tuple(tuple_list)
->>>>>>> 4d344aaf
-
-        return iter_.tolist() if isinstance(iter_, np.ndarray) else iter_
+
 
 class IncorrectCalibrationOutput(Exception):
     """Error raised when the output of a calibration node is incorrect."""
