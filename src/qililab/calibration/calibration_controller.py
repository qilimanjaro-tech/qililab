# Copyright 2023 Qilimanjaro Quantum Tech
#
# Licensed under the Apache License, Version 2.0 (the "License");
# you may not use this file except in compliance with the License.
# You may obtain a copy of the License at
#
#     http://www.apache.org/licenses/LICENSE-2.0
#
# Unless required by applicable law or agreed to in writing, software
# distributed under the License is distributed on an "AS IS" BASIS,
# WITHOUT WARRANTIES OR CONDITIONS OF ANY KIND, either express or implied.
# See the License for the specific language governing permissions and
# limitations under the License.

# pylint: disable=anomalous-backslash-in-string
"""Automatic-calibration Controller module, which works with notebooks as nodes."""
from datetime import datetime, timedelta

import networkx as nx

from qililab.calibration.calibration_node import CalibrationNode
from qililab.config import logger
from qililab.data_management import build_platform, save_platform
from qililab.platform.platform import Platform


class CalibrationController:
    """Controls the automatic calibration sequence.

    **Usage:**
        - To calibrate the full graph, use the ``run_automatic_calibration()`` method.
        - To target and ensure a node works, use the ``maintain(node)`` method.

    |

    **Graph Structure:**

    In the graph, directions should be given by `nodes` pointing to their next `dependents` (natural time flow for calibration).
    This defines our `starts` and `ends` of the calibration:

    - `starts`: `Roots` (``in_degree=0``, no arrows pointing in, no `dependencies`) of the graph, where all arrows leave the node.

    - `ends`: `Leaves` (``out_degree=0``, no arrows pointing out, no `dependants`) of the graph, where all arrows enter the node.

    .. code-block:: python

        #                     /--> 2 -->\\
        #                    /     |     \\
        #    (start, root)  0      |      3 --> 4 (end, leave)
        #                    \     v     /
        #                     \--> 1 -->/

    .. note::

        Find information about the automatic-calibration workflow, in the examples below.

    Args:
        calibration_graph (nx.DiGraph): The calibration (directed acyclic) graph, where each node is a ``string`` corresponding to a ``CalibrationNode.node_id``. Directions should be given
            by `nodes` pointing to their next `dependents` (natural time flow for calibration), defining our `starts` and `ends` of the calibration as the `roots` (``in_degree=0``) and `leaves`
            (``out_degree=0``) of the graph.

        node_sequence (dict[str, CalibrationNode]): Mapping for the nodes of the graph, from strings into the actual initialized nodes.
        runcard (str): The runcard path, containing the serialized platform where the experiments will be run.

    Examples:

        **Calibration Workflow:**

        The calibration process is structured into three levels of methods:

        1. **Highest Level Method**: The ``run_automatic_calibration()`` method finds all the end nodes of the graph (`leaves`, those without further `dependents`) and runs ``maintain()`` on them.

        2. **Mid-Level Methods**: ``maintain()`` and ``diagnose()``.
            - ``maintain(node)`` starts from the `roots` that ``node`` depends on, and moves forwards (`dependency -> dependant`) until ``node``, checking the last time executions and data at each step. If a problem (``bad_data``) is found, it calls ``diagnose()`` to solve it.
            - ``diagnose(node)`` does more strict checks, fixing inaccuracies in the system's state to allow ``maintain()`` to continue. It works in reverse, starting from the problematic (``bad_data``) node, it goes back (`dependency <- dependant`) until it finds the origin of the problem.

        3. **Low-Level Methods**: ``check_state()``, ``check_data()``, and ``calibrate()`` are the methods you would be calling during this process to interact with the ``nodes``.

        |

        Finally, ``run_automatic_calibration()`` is designed to start acquiring data or calibrating in the optimal location of the graph to avoid extra work:

        - If node A has been calibrated very recently (before the ``drift_timeout`` of the :class:`.CalibrationNode`), it would be a waste of resources to check its data, so ``check_state()`` makes ``maintain()`` skip it.
        - If node A depends on node B, before calibrating node A, we check the data of node B. Calibrating A would be a waste of resources if we were doing so based on faulty data, so it goes to its dependencies first.

        .. note:: Find more information about the automatic calibration workflow at https://arxiv.org/abs/1803.03226.

        ----------

        **Dangerous Behaviors:**

        Note that depending on your ``CalibrationController`` construction, you can have dangerous behaviors in the workflow. You need to watch out for:

        - If you give bad ``comparison_thresholds`` or have bad ``comparison_models``, returning ``out_of_spec`` when you actually have ``bad_data`` or the other way around, will make ``diagnose()`` not being able to work properly, since for it to work, you need to have a single layer node separation (``out_of_spec``) between the ``in_spec`` and the ``bad_data`` nodes.
        - If you give too long ``drift_timeout``'s, since ``maintain()`` will assume the node is 100% working, you will go to further dependents when maybe you shouldn't without recalibrating. In the end ``diagnose()`` saves the day here, since it doesn't do ``check_state()``, although it will be less efficient.

        ----------

        **Practical example:**

        To create two linked nodes twice, for two different qubits, and pass them to a :class:`.CalibrationController` and run a ``maintain()``, you need:

        .. code-block:: python

            import numpy as np
            import networkx as nx

            from qililab.calibration import CalibrationController, CalibrationNode, norm_root_mean_sqrt_error

            # GRAPH CREATION AND NODE MAPPING (key = name in graph, value = node object):
            nodes = {}
            G = nx.DiGraph()
            first, second = [], []

            # CREATE NODES:
            for qubit in [0, 1]:
                first[qubit] = CalibrationNode(
                    nb_path="notebooks/first.ipynb",
                    qubit_index=qubit,
                    in_spec_threshold=4,
                    bad_data_threshold=8,
                    comparison_model=norm_root_mean_sqrt_error,
                    drift_timeout=1800.0,
                )
                nodes[first[qubit].node_id] = first[qubit]

                second[qubit] = CalibrationNode(
                    nb_path="notebooks/second.ipynb",
                    qubit_index=qubit,
                    in_spec_threshold=2,
                    bad_data_threshold=4,
                    comparison_model=norm_root_mean_sqrt_error,
                    drift_timeout=1.0,
                    sweep_interval=np.arange(start=0, stop=19, step=1),
                )
                nodes[second[qubit].node_id] = second[qubit]

                # GRAPH BUILDING (1 --> 2):
                G.add_edge(first[qubit].node_id, second[qubit].node_id)

            # CREATE CALIBRATION CONTROLLER:
            controller = CalibrationController(node_sequence=nodes, calibration_graph=G, runcard=path_runcard)

            ### WORKFLOW TO DO:
            controller.maintain(second[1]) # maintain second node for qubit 1

        .. note::

            Find information about how these nodes and their notebooks need to be in the :class:`CalibrationNode` class documentation.

            There you will also find the above code, but without defining ``first`` and ``second`` as lists.
    """

    def __init__(self, calibration_graph: nx.DiGraph, node_sequence: dict[str, CalibrationNode], runcard: str):
        if not nx.is_directed_acyclic_graph(calibration_graph):
            raise ValueError("The calibration graph must be a Directed Acyclic Graph (DAG).")

        self.calibration_graph: nx.DiGraph = calibration_graph
        """The calibration (directed acyclic) graph. Where each node is a ``string`` corresponding to a ``CalibrationNode.node_id``.

        Directions should be given by `nodes` pointing to their next `dependents` (natural time flow for calibration),
        defining our `starts` and `ends` of the calibration, as:

        - `starts`: `roots` (``in_degree=0``, no arrows pointing in, no `dependencies`) of the graph, where all arrows leave the node.

        - `ends`: `leaves` (``out_degree=0``, no arrows pointing out, no `dependants`) of the graph, where all arrows enter the node.

        .. code-block:: python

            #                     /--> 2 -->\\
            #                    /     |     \\
            #    (start, root)  0      |      3 --> 4 (end, leave)
            #                    \     v     /
            #                     \--> 1 -->/
        """

        self.node_sequence: dict[str, CalibrationNode] = node_sequence
        """Mapping for the nodes of the graph, from strings into the actual initialized nodes (dict)."""

        self.runcard: str = runcard
        """The runcard path, containing the serialized platform where the experiments will be run (str)."""

        self.platform: Platform = build_platform(runcard)
        """The initialized platform, where the experiments will be run (Platform)."""

    def run_automatic_calibration(self) -> dict[str, dict]:
        """Runs the full automatic calibration procedure and retrieves the final set parameters and achieved fidelities dictionaries.

        This is the primary interface for our calibration procedure and the highest level algorithm, which finds all the end nodes of the graph
        (`leaves`, those without further `dependents`) and runs ``maintain()`` on them.

        Returns:
            dict[str, dict]: Dictionary for the last set parameters and the last achieved fidelities. It contains two dictionaries (dict[tuple, tuple]) in the keys:
                - "set_parameters": Set parameters dictionary, with the key and values being tuples containing, in this order:
                    - key: (``str``: parameter name, ``str``: bus alias, int: qubit).
                    - value: (``float``: parameter value, ``str``: ``node_id`` where computed, ``datetime``: updated time).

                - "fidelities": Fidelities dictionary, with the key and values being tuples containing, in this order:
                    - key: (``str``: parameter name, ``int``: qubit).
                    - value: (``float``: parameter value, ``str``: node_id where computed, ``datetime``: updated time).
        """
        highest_level_nodes = [node for node, out_degree in self.calibration_graph.out_degree() if out_degree == 0]

        for n in highest_level_nodes:
            self.maintain(self.node_sequence[n])

        logger.info(
            "#############################################\n"
            "Automatic calibration completed successfully!\n"
            "#############################################\n"
        )

        return {"set_parameters": self.get_last_set_parameters(), "fidelities": self.get_last_fidelities()}

    def maintain(self, node: CalibrationNode) -> None:
        """Calls all the necessary subroutines (``check_state()``, ``check_data()`` and ``calibrate()``) in the respective dependencies to get a node
        in spec. Maintain contains the main workflow for our calibration procedure, and it's what is called from ``run_automatic_calibration()`` into
        each of the end ``nodes`` (leaves) of our graph.

        The algorithm starts from the `roots` that the passed ``node`` depends on, and moves forwards (`dependency -> dependant`) up to ``node``,
        at each step, first efficiently checking the last time executions (``check_state()``) until some fails, and then passes to check the data
        (``check_data()``, less efficient). If a problematic node is found, meaning, it doesn't pass ``check_state()`` and gives
        ``bad_data`` in ``check_data()``, then ``maintain()`` calls ``diagnose()`` for solving it.

        During all this process, the mid-level methods would be calling these low-level methods, that act on the nodes:
        ``calibrate()``, ``check_status()`` and ``check_data()``.

        Finally, ``maintain`` is designed to start acquiring data or calibrating in the optimal location of the graph, to avoid extra work:

        - if node A has been calibrated very recently (before the ``drift_timeout`` of the :class:`.CalibrationNode`), it would be waste of resources to check its data, so ``check_state()`` makes ``maintain()`` skip it.
        - if node A depends on node B, before calibrating node A we check the data of node B, calibrating A would be a waste of resources if we were doing so based on faulty data, so it goes to its dependencies first.

        |

        Note that due to this, we can have dangerous behaviours in ``maintain()``, for example:

        - if you give bad ``comparison_thresholds`` or have bad ``comparison_models``, returning ``out_of_spec`` when you actually have ``bad_data`` or the other way around, making ``diagnose()`` not being able to work properly. Since for ``diagnose()`` to work, you need to have a single layer node separation (``out_of_spec``) between the ``in_spec`` and the ``bad_data`` nodes.
        - if you give too long ``drift_timeout``'s, since ``maintain()`` will assume the node is 100% working, you will go to further dependants, when maybe you shouldn't without recalibrating (in the end ``diagnose()`` saves the day here, since it doesn't do ``check_state()``, but in a less efficient way).

        .. note:: Find more information about the ``maintain()`` idea at https://arxiv.org/abs/1803.03226.

        Args:
            node (CalibrationNode): The node where we want to start the algorithm on, getting it in spec. Normally you would want
                this node to be the furthest node in the calibration graph.
        """
        logger.info("Maintaining %s.\n", node.node_id)
        # Recursion over all the nodes that the current node depends on.
        for n in self._dependencies(node):
            logger.info("Maintaining %s from maintain(%s).\n", n.node_id, node.node_id)
            self.maintain(n)

        if self.check_state(node):
            return

        result = self.check_data(node)
        if result == "in_spec":
            return
        if result == "bad_data":
            for n in self._dependencies(node):
                logger.info("Diagnosing %s from maintain(%s).\n", n.node_id, node.node_id)
                self.diagnose(n)

        self.calibrate(node)
        self._update_parameters(node)

    def diagnose(self, node: CalibrationNode) -> bool:
        """Checks the data of all the dependencies of a node, until it finds the root of the problem with their data.

        This is a method called by ``maintain()`` in the special case that its call of ``check_data()`` finds bad data.

        ``Diagnose()`` workflow works in reverse, starting from the problematic (``bad_data``) node, it goes back (`dependency <- dependant`)
        until it finds the origin of the problem (the first and only ``out_of_spec`` of that path, since the previous will be ``in_spec`` and the
        followings in ``bad_data``).

        ``Maintain()`` assumes that our knowledge of the state of the system matches the actual state of the system: if we knew a node would
        return bad data, we wouldn't bother ``calibrating`` it. The fact that ``check_data()`` returns ``bad_data`` means that that's not the
        case, our knowledge of the systems's state is inaccurate. That why ``diagnose()`` does more strict checks, fixing inaccuracies in our
        knowledge of the system's state, to allow ``maintain()`` to continue.

        Finally mention, two important thing to have in mind:

        - if you give bad ``comparison_thresholds`` or have bad ``comparison_models``, which return ``out_of_spec`` when you actually have ``bad_data`` or the other way around, it will make your full calibration fail. Since for ``diagnose()`` to work, you need to have a single node separation (``out_of_spec``) between the ``in_spec`` and the ``bad_data`` ones.
        - if you have wrong ``drift_timeout``, the algorithm will be slower, but in the end ``diagnose()`` saves the day, achieving the full calibration, since it doesn't do ``check_state()``.

        .. note:: Find more information about the ``diagnose()`` idea at https://arxiv.org/abs/1803.03226.

        Args:
            node (CalibrationNode): The node where we want to start the algorithm.

        Returns:
            bool: True is there have been recalibrations, False otherwise. The return value is only used by recursive calls.
        """
        logger.info("diagnosing %s.\n", node.node_id)
        result = self.check_data(node)

        # in spec case
        if result == "in_spec":
            return False

        # bad data case
        recalibrated = []
        if result == "bad_data":
            recalibrated = [self.diagnose(n) for n in self._dependencies(node)]
            logger.info("Dependencies diagnoses of %s: %s\n", node.node_id, str(recalibrated))
        # If not empty and only filled with False's (not any True).
        if recalibrated != [] and not any(recalibrated):
            return False

        # calibrate
        self.calibrate(node)
        self._update_parameters(node)
        return True

    def check_state(self, node: CalibrationNode) -> bool:
        """Checks if the node's drift timeouts have passed since the last calibration or data check.

        These timeouts represent how long it usually takes for the parameters to drift, specified by the user.

        Conditions for ``check_state()`` to pass:
            - The cal has had ``check_data()`` or ``calibrate()`` pass within the timeout period.
            - The cal has not failed ``calibrate()`` without resolution.
            - No dependencies have been recalibrated since the last time ``check_data()`` or ``calibrate()`` was run on this cal.
            - All dependencies pass ``check_state()``.

        .. note:: Find more information about the ``check_state()`` idea at https://arxiv.org/abs/1803.03226.

        Args:
            node (CalibrationNode): The node whose state needs to be checked.

        Returns:
            bool: True if the parameter's drift timeout has not yet expired, False otherwise.
        """
        logger.info('Checking state of node "%s".\n', node.node_id)

        # Get the list of the dependencies that have been calibrated before this node, all of them should be True
        # TODO: add if statement to check if previous_timestamp is None in case we dont have previous calibrations
        dependencies_timestamps_previous = [
            n.previous_timestamp < node.previous_timestamp for n in self._dependencies(node)
        ]
        # Check if something hapened and the timestamp could not be setted properly and the rest of conditions
<<<<<<< HEAD
        if node.previous_timestamp is None or any(
            n.previous_timestamp >= node.previous_timestamp for n in self._dependencies(node)
        ):
=======
        if node.previous_timestamp is None or not all(
            dependencies_timestamps_previous
        ):  # or not all(dependencies_status)
>>>>>>> 4d344aaf
            logger.info("check_state of %s: False.\n", node.node_id)
            return False
        logger.info(
            "check_state of %s: %r.\n",
            node.node_id,
            (not self._is_timeout_expired(node.previous_timestamp, node.drift_timeout)),
        )
        return not self._is_timeout_expired(node.previous_timestamp, node.drift_timeout)

    def check_data(self, node: CalibrationNode) -> str:
        """Checks if the parameters found in the last calibration are still valid, doing a reduced execution of the notebook.

        To do this, ``check_data()`` runs the experiment only in a few points, randomly chosen within the ``sweep_interval``,
        and compares the results with the data obtained in the same points when the experiment was last ``calibrate()`` with the
        entire ``sweep_interval``.

        The comparison is done with the model is indicated by the ``comparison_model`` attribute of :class:`.CalibrationNode`,
        which returns a value indicating how well the data fits the model.

        This comparison is then classified as ``in_spec`` (still valid), ``out_of_spec`` (drifted, but close) or ``bad_data``
        (noise/doesn't follow the desired fit, or no previous execution) given the ``in_spec_threshold`` and ``bad_data_threshold``
        attributes of :class:`.CalibrationNode`.

        .. note:: Find more information about the ``check_data()`` idea at https://arxiv.org/abs/1803.03226.

        Args:
            node (CalibrationNode): The node whose parameters need to be checked.

        Returns:
            str: The status of the data, depending on how the current results compare with the obtained during the last full calibration.

            Concretely, depending on the provided thresholds and comparison models, it will return:

            - ``in_spec`` if the results are still acceptable to use.
            - ``out_of_spec`` if the results have drifted are not acceptable enough, but they are close, and still follow the desired fit.
            - ``bad_data`` if the results don't follow the desired fit, or are noisy, which should happen when dependencies have drifted. Or also if there are no previous executions.
        """
        # pylint: disable=protected-access

        logger.info('Checking data of node "%s".\n', node.node_id)
        timestamp = node.run_node(check=True)

        # Comparison and obtained parameters:
        comparison_outputs = node.previous_output_parameters
        obtained_outputs = node.output_parameters

        # If no previous result, return bad_data:
        comparison_result = "bad_data"

        # Do comparison and return the result:
        # (obtained_outputs should never be None, since we just run the notebook)
        if comparison_outputs is not None and obtained_outputs is not None:
            # Get comparison from last notebook and the new obtained parameters.
            compar_params = comparison_outputs["check_parameters"]
            obtain_params = obtained_outputs["check_parameters"]
            logger.info("obtained: %s ", str(obtain_params))
            logger.info("comparison: %s", str(compar_params))

            comparison_number = self._obtain_comparison(node, obtain_params, compar_params)

            if comparison_number <= node.in_spec_threshold:
                comparison_result = "in_spec"

            elif comparison_number <= node.bad_data_threshold:
                comparison_result = "out_of_spec"

        # Do the necessary following changes:
        logger.info("check_data of %s: %s.\n", node.node_id, comparison_result)
        node._add_string_to_checked_nb_name(comparison_result, timestamp)
        node.output_parameters = node.previous_output_parameters
        return comparison_result

    def calibrate(self, node: CalibrationNode) -> None:
        """Runs a node's experiment on its default values of the ``sweep_interval``.

        This method is responsible for calibrating a node to bring it within spec. The calibration process is node-specific
        and depends on the notebook implementation and the calibration parameters.

        .. note:: Find more information about the ``calibrate()`` idea at https://arxiv.org/abs/1803.03226.

        Args:
            node (CalibrationNode): The node where the calibration experiment is run.
        """
        logger.info('Calibrating node "%s".\n', node.node_id)
        node.previous_timestamp = node.run_node()
        node._add_string_to_checked_nb_name("calibrated", node.previous_timestamp)  # pylint: disable=protected-access

    def _update_parameters(self, node: CalibrationNode) -> None:
        """Updates the node parameters value in the platform, after a calibration.

        If the node does not have an associated parameter, or the parameter attribute of the node is None,
        this function does nothing.

        Args:
            node (CalibrationNode): The node which parameters need to be updated in the platform.
        """
        if node.output_parameters is not None and "platform_params" in node.output_parameters:
            for bus_alias, qubit, param_name, param_value in node.output_parameters["platform_params"]:
                logger.info(
                    "Platform updated with: (bus: %s, q: %d, %s, %f).", bus_alias, qubit, param_name, param_value
                )
                self.platform.set_parameter(alias=bus_alias, parameter=param_name, value=param_value, channel_id=qubit)

            save_platform(self.runcard, self.platform)

    def get_last_set_parameters(self) -> dict[tuple, tuple]:
        """Retrieves the last set parameters of the graph.

        Returns:
            dict[tuple, tuple]: Set parameters dictionary, with the key and values being tuples containing, in this order:
                - ``key``: (``str``: parameter name, ``str``: bus alias, ``int``: qubit).
                - ``value``: (``float``: parameter value, ``str``: node_id where computed, ``datetime``: updated time).
        """
        parameters: dict[tuple, tuple] = {}
        for node in self.node_sequence.values():
            if (
                node.output_parameters is not None
                and node.previous_timestamp is not None
                and "platform_params" in node.output_parameters
            ):
                for bus, qubit, parameter, value in node.output_parameters["platform_params"]:
                    parameters[(parameter, bus, qubit)] = (
                        value,
                        node.node_id,
                        datetime.fromtimestamp(node.previous_timestamp),
                    )

        return parameters

    def get_last_fidelities(self) -> dict[tuple, tuple]:
        """Retrieves the last updated fidelities of the graph.

        Returns:
            dict[tuple, tuple]: Fidelities dictionary, with the key and values being tuples containing, in this order:
                - ``key``: (``str``: parameter name, ``int``: qubit).
                - ``value``: (``float``: parameter value, ``str``: node_id where computed, ``datetime``: updated time).
        """
        fidelities: dict[tuple, tuple] = {}
        for node in self.node_sequence.values():
            if (
                node.output_parameters is not None
                and node.previous_timestamp is not None
                and "fidelities" in node.output_parameters
            ):
                for qubit, fidelity, value in node.output_parameters["fidelities"]:
                    fidelities[(fidelity, qubit)] = (
                        value,
                        node.node_id,
                        datetime.fromtimestamp(node.previous_timestamp),
                    )

        return fidelities

    def _dependencies(self, node: CalibrationNode) -> list:
        """Finds the dependencies of a node.

        If in our graph we have `A -> B`, then node B depends on node A. Thus calling this method on B would return A.

        Args:
            node (CalibrationNode): The nodes for which the dependencies need to be retrieved.

        Returns:
            list: The nodes that the argument node depends on.
        """
        return [self.node_sequence[node_name] for node_name in self.calibration_graph.predecessors(node.node_id)]

    @staticmethod
    def _obtain_comparison(node: CalibrationNode, obtained: dict[str, list], comparison: dict[str, list]) -> float:
        """Returns the error, given the chosen method, between the comparison and obtained samples.

        Args:
            node (CalibrationNode): node from which the data comparison will be done.
            obtained (dict): obtained samples to compare.
            comparison (dict): previous samples to compare.

        Returns:
            float: difference/error between the two samples.
        """
        return node.comparison_model(obtained, comparison)

    @staticmethod
    def _is_timeout_expired(timestamp: float, timeout: float) -> bool:
        """Checks if the time passed since the ``timestamp`` is greater than the ``timeout`` duration.

        Args:
            timestamp (float): Timestamp from which the time should be checked, described in UNIX timestamp format.
            timeout (float): The timeout duration in seconds.

        Returns:
            bool: True if the ``timeout`` has expired, False otherwise.
        """
        # Calculate the time that should have passed (timestamp + timeout duration), convert them to datetime objects:
        timestamp_dt = datetime.fromtimestamp(timestamp)
        timeout_duration = timedelta(seconds=timeout)
        timeout_time = timestamp_dt + timeout_duration

        # Check if the current time is greater than the timeout time
        current_time = datetime.now()
        return current_time > timeout_time<|MERGE_RESOLUTION|>--- conflicted
+++ resolved
@@ -333,20 +333,9 @@
         logger.info('Checking state of node "%s".\n', node.node_id)
 
         # Get the list of the dependencies that have been calibrated before this node, all of them should be True
-        # TODO: add if statement to check if previous_timestamp is None in case we dont have previous calibrations
-        dependencies_timestamps_previous = [
-            n.previous_timestamp < node.previous_timestamp for n in self._dependencies(node)
-        ]
-        # Check if something hapened and the timestamp could not be setted properly and the rest of conditions
-<<<<<<< HEAD
         if node.previous_timestamp is None or any(
             n.previous_timestamp >= node.previous_timestamp for n in self._dependencies(node)
         ):
-=======
-        if node.previous_timestamp is None or not all(
-            dependencies_timestamps_previous
-        ):  # or not all(dependencies_status)
->>>>>>> 4d344aaf
             logger.info("check_state of %s: False.\n", node.node_id)
             return False
         logger.info(
