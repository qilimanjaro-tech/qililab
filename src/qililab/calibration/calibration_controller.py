--- conflicted
+++ resolved
@@ -258,14 +258,10 @@
         for n in self._dependencies(node):
             logger.info("Maintaining %s from maintain(%s).\n", n.node_id, node.node_id)
             self.maintain(n)
-
-<<<<<<< HEAD
+        
+        # If check_state of this node passes, don't check data, assume it works (unless its an end node).
         node_status = self.check_state(node)
         if not force_mantain and node_status:
-=======
-        # If check_state of this node passes, don't check data, assume it works.
-        if self.check_state(node):
->>>>>>> bbdcdf34
             return
 
         # Check data, if bad, diagnose to find the problem.
