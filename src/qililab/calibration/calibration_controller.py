--- conflicted
+++ resolved
@@ -196,23 +196,14 @@
             self.calibrate_all(n)
 
         # You can skip it from the `drift_timeout`, but also skip it due to `been_calibrated()`
-<<<<<<< HEAD
-        # If you want to start the calibration from the start again, just increase the drift_timeout or remove the executed files!
+        # If you want to start the calibration from the start again, just decrease the `drift_timeout` or remove the executed files!
         if not node.been_calibrated:
             if node.previous_timestamp is None or self._is_timeout_expired(node.previous_timestamp, self.drift_timeout):
                 self.calibrate(node)
                 self._update_parameters(node)
 
             node.been_calibrated = True
-=======
-        # If you want to start the calibration from the start again, just decrease the drift_timeout or remove the executed files!
-        if (
-            node.previous_timestamp is None or self._is_timeout_expired(node.previous_timestamp, self.drift_timeout)
-        ) and not node.been_calibrated:
-            self.calibrate(node)
-            self._update_parameters(node)
-        node.been_calibrated = True
->>>>>>> 8f2df7b6
+        # After passing this block `node.been_calibrated` will always be True, so it will not be recalibrated again.
 
     def run_automatic_calibration(self) -> dict[str, dict]:
         """Runs the full automatic calibration procedure and retrieves the final set parameters and achieved fidelities dictionaries.
