# Copyright 2023 Qilimanjaro Quantum Tech
#
# Licensed under the Apache License, Version 2.0 (the "License");
# you may not use this file except in compliance with the License.
# You may obtain a copy of the License at
#
#     http://www.apache.org/licenses/LICENSE-2.0
#
# Unless required by applicable law or agreed to in writing, software
# distributed under the License is distributed on an "AS IS" BASIS,
# WITHOUT WARRANTIES OR CONDITIONS OF ANY KIND, either express or implied.
# See the License for the specific language governing permissions and
# limitations under the License.

"""Automatic-calibration Node module, which works with notebooks as nodes."""
import json
import logging
import os
from datetime import datetime
from io import StringIO
from typing import Callable

import numpy as np
import papermill as pm

from qililab.config import logger

logger_output_start = "RAND_INT:47102512880765720413 - OUTPUTS: "


class CalibrationNode:  # pylint: disable=too-many-instance-attributes
    """Automatic-calibration Node class, which represent a node in the calibration graph.

    The calibration graph represents a calibration procedure, so each node represent a step of this calibration procedure.
    Each of these steps consists of:

    - **A Jupyter Notebook** to calibrate or check the data with (and its metadata to do execution times checks). Such notebook would contain the following:

        **1) An input parameters cell** (tagged as `parameters`). These parameters are the ones to be overwritten by the ``input_parameters``:

        **2) An experiment/circuit** with its corresponding loops for the sweep given by ``sweep_interval``.

        **3) An analysis procedure**, that plots and fits the obtained data to the expected theoretical behaviour and finds the optimal desired parameters.

        **4) An export data cell**, that calls ``export_calibration_outputs()`` with the dictionary to retrieve from the notebook into the calibration workflow.
        Such dictionary contains a ``check_parameters`` dictionary of the obtained results to do comparisons against, and a ``platform_params`` list of parameters to set on the platform.

        .. note::

            More information about the notebook contents can be found in the examples below.

    - **Thresholds and Models for the Comparisons** of data, and metadata, of this notebook. Arguments on this category:
        - ``in_spec_threshold``
        - ``bad_data_threshold``
        - ``comparison_model``
        - ``drift_timeout``

    - **Inputs to pass to this notebook (optional)**, which might vary for different calls of the same notebook. Arguments on this category:
        - ``sweep_interval`` (optional)
        - ``numeber_of_random_datapoints`` (optional)
        - ``input_parameters`` (optional kwargs, to be interpreted by the notebook)

    Args:
        nb_path (str): Full notebook path, with folder, nb_name and ``.ipynb`` extension.
        in_spec_threshold (float): Threshold such that the ``check_data()`` methods return `in_spec` or `out_of_spec`.
        bad_data_threshold (float): Threshold such that the ``check_data()`` methods return `out_of_spec` or `bad_data`.
        comparison_model (Callable): Comparison model used, to compare data in this node.
        drift_timeout (float): A durations in seconds, representing an estimate of how long it takes for the parameter to drift. During that time the parameters of
            this node should be considered calibrated, without the need to check the data.
        input_parameters (dict | None, optional): Kwargs for input parameters, to pass and then be interpreted by the notebook. Defaults to None.
        sweep_interval (dict | None, optional): Dictionary with 3 keys describing the sweep values of the experiment. The keys are: ``start``, ``stop`` and ``step``.
            The sweep values are all the numbers between 'start' and 'stop', separated from each other by the distance 'step'. Defaults to None, which means the one
            specified in the notebook will be used.
        number_of_random_datapoints (int, optional): The number of points, chosen randomly within the sweep interval, to check with ``check_data()`` if the experiment
            gets the same outcome as during the last calibration that was run. Default value is 10.

    Examples:

        In this example, you will create 2 nodes, and pass them to a :class:`.CalibrationController`:

        .. code-block:: python

            personalized_sweep_interval = {
                "start": 10,
                "stop": 50,
                "step": 2,
            }

            # CREATE NODES :
            first = CalibrationNode(
                nb_path="notebooks/example.ipynb",
                in_spec_threshold=4,
                bad_data_threshold=8,
                comparison_model=norm_root_mean_sqrt_error,
                drift_timeout=1800.0,
            )
            second = CalibrationNode(
                nb_path="notebooks/example.ipynb",
                in_spec_threshold=2,
                bad_data_threshold=4,
                comparison_model=norm_root_mean_sqrt_error,
                drift_timeout=1.0,
                sweep_interval=personalized_sweep_interval,
                number_of_random_datapoints=5,
            )

            # NODE MAPPING TO THE GRAPH (key = name in graph, value = node object):
            nodes = {"first": first, "second": second}

            # GRAPH CREATION:
            G = nx.DiGraph()
            G.add_edge("second", "first")

            # CREATE CALIBRATION CONTROLLER:
            controller = CalibrationController(node_sequence=nodes, calibration_graph=G, runcard=runcard_path)

        |

        where the notebook ``example.ipynb``, would contain the following:

            **1) An input parameters cell** (tagged as `parameters`). These parameters are the ones to be overwritten by the ``input_parameters``:

            .. code-block:: python

                # ``check_data()`` parameters:
                check = False
                number_of_random_datapoints = 10

                # Sweep interval:
                start = 0
                stop = 19
                step = 1

                # Extra parameters for this concrete notebook:
                param1=0
                param2=0
                ...

            |

            **2) An experiment/circuit** with its corresponding loops for the sweep given by ``sweep_interval``.

            .. code-block:: python

                # Set the enviorement and paths:
                ...

                # Set the platform:
                platform = ql.build_platform(path=platform_path)
                platform.connect()
                platform.initial_setup()
                platform.turn_on_instruments()

                # Define circuit
                circuit = ...

                # Loop over the sweeps executing the platform:
                results_list = []
                for X in sweep_interval:
                    platform.set_parameter(alias=alias, parameter=ql.Parameter.X, value=X)
                    result = platform.execute(program=circuit, num_avg=hw_avg, repetition_duration=repetition_duration)
                    results_list.append(result.array)

                results = np.hstack(results_list)

            |

            **3) An analysis procedure**, that plots and fits the obtained data to the expected theoretical behaviour and finds the optimal desired parameters.

            .. code-block:: python

                def fit(xdata, results):
                    ...

                fitted_values, x_data, y_data, figure = fit(xdata=sweep_interval, results=results)
                plt.show()

            |

            **4) An export data cell**, that calls ``export_calibration_outputs()`` with the dictionary to retrieve from the notebook into the calibration workflow:

            .. code-block:: python

                from qililab.automatic_calibration.calibration_node import export_calibration_outputs

                export_calibration_outputs(
                    {
                        "check_parameters": {"x": sweep_interval, "y": results},
                        "platform_params": [(bus_alias0, param_name0, fitted_values[0]), (bus_alias1, param_name1, fitted_values[1])],
                    }
                )

            where the ``check_parameters`` are a dictionary of the saved results to do comparisons against. And the ``platform_params`` are a list of parameters to set on the platform.
    """

    def __init__(
        self,
        nb_path: str,
        in_spec_threshold: float,
        bad_data_threshold: float,
        comparison_model: Callable,
        drift_timeout: float,
        input_parameters: dict | None = None,
        sweep_interval: dict | None = None,
        number_of_random_datapoints: int = 10,
    ):
        if in_spec_threshold > bad_data_threshold:
            raise ValueError("`in_spec_threshold` must be smaller or equal than `bad_data_threshold`.")

        self.nb_path: str = nb_path
        """Full notebook path, with folder, nb_name and ``.ipynb`` extension"""

        self.node_id, self.nb_folder = self._path_to_name_and_folder(nb_path)
        """Node name and folder, separated, and without the ``.ipynb`` extension"""

        self.in_spec_threshold = in_spec_threshold
        """Threshold such that the ``check_data()`` methods return `in_spec` or `out_of_spec`."""

        self.bad_data_threshold = bad_data_threshold
        """Threshold such that the ``check_data()`` methods return `out_of_spec` or `bad_data`."""

        self.comparison_model = comparison_model
        """Comparison model used, to compare data in this node."""

        self.drift_timeout: float = drift_timeout
        """A durations in seconds, representing an estimate of how long it takes for the parameter to drift. During that time the parameters of
        this node should be considered calibrated, without the need to check the data.
        """

        self.input_parameters: dict | None = input_parameters
        """Kwargs for input parameters, to pass and then be interpreted by the notebook. Defaults to None."""

        self.sweep_interval: dict | None = sweep_interval
        """Dictionary with 3 keys describing the sweep values of the experiment. The keys are ``start``, ``stop`` and ``step``. The sweep values
        are all the numbers between ``start`` and ``stop``, separated from each other by the distance ``step``. Defaults to None, which means the one
        specified in the notebook will be used.
        """

        self.number_of_random_datapoints: int = number_of_random_datapoints
        """The number of points, chosen randomly within the sweep interval, to check with ``check_data()`` if the experiment
        gets the same outcome as during the last calibration that was run. Default value is 10.
        """

        self.output_parameters: dict | None = self._get_last_calibrated_output_parameters()
        """Output parameters dictionary from the notebook execution, which get extracted with ``ql.export_calibration_putputs()``, normally contains
        a ``check_params`` to do the ``check_data()`` and the ``platform_params`` which will be the calibrated parameters to set in the platform. """

        self.previous_output_parameters: dict | None = None
        """Same output_parameters, but from the previous excecution of the Node."""

        self.previous_timestamp: float | None = self._get_last_calibrated_timestamp()
        """Last calibrated timestamp."""

        self.stream = self._build_notebooks_logger_stream()
        """Stream object to which the notbooks logger output will be written, to posterior retrieval."""

    def _sweep_interval_as_array(self) -> list | None:
        """Transforms the sweep interval start, stop and step into a list.

        Returns:
            list: sweep interval list.
        """
        if self.sweep_interval is not None:
            return np.arange(
                self.sweep_interval["start"], self.sweep_interval["stop"], self.sweep_interval["step"]
            ).tolist()
        return None

    def _build_check_data_interval(self) -> list | None:
        """Build ``check_data()`` sweep interval with ``number_of_random_datapoints`` data points.

        Returns:
            list: ``check_data()`` sweep interval list.
        """
        if self.sweep_interval is not None:
            amp_values = np.arange(
                self.sweep_interval["start"], self.sweep_interval["stop"], self.sweep_interval["step"]
            )
            return [
                int(amp_values[np.random.randint(0, len(amp_values))]) for _ in range(self.number_of_random_datapoints)
            ]
        return None

    def add_string_to_checked_nb_name(self, string_to_add: str, timestamp: float) -> None:
        """Adds a string to the notebook name and returns it.

        Args:
            string_to_add (str): The string to add in the end of the name.
            timestamp (float): Timestamp to identify the desired notebook excecution.
        """
        path = f"{self.nb_folder}/{self.node_id}"
        timestamp_path = self._create_notebook_datetime_path(path, timestamp).split(".ipynb")[0]

        os.rename(f"{timestamp_path}.ipynb", f"{timestamp_path}_{string_to_add}.ipynb")

    def run_notebook(self, check: bool = False) -> float:
        """Runs notebook with the parameters and paths of the Node. Also can be chosen to only check.

        Args:
            check (bool): Flag to make a ``calibrate()`` or a ``check_data()`` in the notebook.

        Returns:
            float: Timestamp to identify the notebook excecution.
        """
        params: dict = {"check": check} | {"number_of_random_datapoints": self.number_of_random_datapoints}

        if self.sweep_interval is not None:
            params |= {
                "start": self.sweep_interval["start"],
                "stop": self.sweep_interval["stop"],
                "step": self.sweep_interval["step"],
            }
            if check:
                params |= {"sweep_interval": self._build_check_data_interval()}
            else:
                params |= {"sweep_interval": self._sweep_interval_as_array()}

        if self.input_parameters is not None:
            params |= self.input_parameters

        # initially the file is "dirty" until we make sure the execution was not aborted
        output_path = self._create_notebook_datetime_path(self.nb_path, dirty=True)
        self.previous_output_parameters = self.output_parameters
<<<<<<< HEAD
=======
        self.output_parameters = self._execute_notebook(self.nb_path, output_path, params)
        print("Platform output parameters:", self.output_parameters["platform_params"])
        print("Check output parameters:", self.output_parameters["check_parameters"])
        if "fidelities" in self.output_parameters:
            print("Fidelities:", self.output_parameters["fidelities"])
>>>>>>> ac597e5b

        try:
            self.output_parameters = self._execute_notebook(self.nb_path, output_path, params)
            print("Platform output parameters:", self.output_parameters["platform_params"])
            print("Check output parameters:", self.output_parameters["check_parameters"])

            timestamp = self._get_timestamp()
            os.rename(output_path, self._create_notebook_datetime_path(self.nb_path, timestamp))
            return timestamp
        except KeyboardInterrupt:
            logger.info("Interrupted autocalibration notebook execution of %s", self.nb_path)
            exit()
        except Exception as e:
            # Generate error folder and move there the notebook
            timestamp = self._get_timestamp()
            error_path = self._create_notebook_datetime_path(self.nb_path, timestamp, error=True)
            os.rename(output_path, error_path)
            logger.info(
                "Aborting execution. Exception %s during autocalibration notebook execution, trace of the error can be found in %s",
                str(e),
                error_path,
            )
            exit()

    @staticmethod
    def _build_notebooks_logger_stream() -> StringIO:
        """Build the stream object to save the logger outputs of the notebooks:

        Returns:
            StringIO: stream object where all the notebook outputs are saved and retrived from.
        """
        stream = StringIO()
        logging.basicConfig(stream=stream, level=logging.INFO)

        return stream

    def _execute_notebook(self, input_path: str, output_path: str, parameters: dict | None = None) -> dict:
        """Executes python notebooks overwritting the parameters of the "parameters" cells and then returns the `output` parameters of such notebook.

        Args
            input_path (str): Path to input notebook or NotebookNode object of notebook.
            output_path (str): Path to save executed notebook. If None, no file will be saved.
            parameters (dict): Arbitrary keyword arguments to pass to the notebook parameters. It will overwrite the "parameters" cell of the notebook.

        Returns:
            dict: Kwargs for the output parameters of the notebook.
        """
        pm.execute_notebook(input_path, output_path, parameters, log_output=True, stdout_file=self.stream)

        # Retrieve the logger info and extract the output from it:
        logger_string = self.stream.getvalue()
        logger_splitted = logger_string.split(logger_output_start)
        logger_outputs_string = logger_splitted[-1].split("\n")[0]
        if len(logger_splitted) < 2:
            logger.info(
                "Aborting execution. No output found, chek the autocalibration output cell is implemented in %s",
                input_path,
            )
            raise IncorrectCalibrationOutput(f"No output found, check autocalibation notebook in {input_path}")
        if len(logger_splitted) > 2:
            logger.info(
                "Aborting execution. More than one output found, please output the results once in %s",
                input_path,
            )
            raise IncorrectCalibrationOutput(f"More than one output found in {input_path}")
        # In case something unexpected happened with the output we raise an error
        out_dict = json.loads(logger_outputs_string)

        if "check_parameters" not in out_dict or out_dict["check_parameters"] == {}:
            raise IncorrectCalibrationOutput(
                f"Calibration output must have key and value 'check_parameters' in notebook {input_path}"
            )
        return out_dict

    def _get_last_calibrated_timestamp(self) -> float | None:
        """Gets the last executed timestamp if there exist any previous execution of the same notebook.

        Returns:
            float: The last execution timestamp if exists, None otherwise.
        """
        # get all elems in that folder starting with self.node_id+“_” and get the last modiffied one file name, convert string into datetime
        last_modified_file_name = self._find_last_executed_calibration()
        return (
            os.path.getmtime(f"{self.nb_folder}/{last_modified_file_name}")
            if last_modified_file_name is not None
            else None
        )

    def _get_last_calibrated_output_parameters(self) -> dict | None:
        """Gets the last output of the previous calibration execution of the same notebook if there exist any.

        Returns:
            dict: The last calibration execution output if exists, None otherwise.
        """
        last_modified_file_name = self._find_last_executed_calibration()
        return (
            self._parse_output_from_execution_file(last_modified_file_name)
            if last_modified_file_name is not None
            else None
        )

    def _parse_output_from_execution_file(self, file_name) -> dict | None:
        """Parses a expected notebook file and gets the output from the exectution converted as python dictionary.

        Args:
            file_name (str): filename of the notebook file.

        Returns:
            dict: outputs of the executed notebook file.
        """
        # Parsing file
        raw_string = ""
        with open(f"{self.nb_folder}/{file_name}") as file:  # pylint: disable=unspecified-encoding
            lines = file.readlines()
            start = False
            for line in lines:
                if line.find(logger_output_start) != -1:
                    raw_string += line
                    start = True
                if start and line.find("\n") == -1:
                    raw_string += line
                elif start:
                    raw_string += line
                    start = False

        # TODO: Make sure that the encoding of special characters (i.e. \\“) doesn’t depend on the OS because
        # Windows uses UTF-16LE and Linux (UNIX based like MacOS) uses UTF-8
        # Postprocessing file
        data = raw_string.split(logger_output_start)
        clean_data = data[1].split('\\n"')
        dict_as_string = clean_data[0].replace('\\"', '"')

        # converting list into one single string
        output_string = "".join(dict_as_string)
        return json.loads(output_string)

    def _find_last_executed_calibration(self) -> str | None:
        """Returns the filename of the last calibration execution with the same node_id.

        Returns:
            str: Name of the file.
        """
        # Filtering by node_id and calibrations
        entries = os.scandir(self.nb_folder)
        file_names = []
        for val in entries:
            if val.is_file():
                same_node_fnames = val.name.split(f"{self.node_id}_")
                if len(same_node_fnames) == 2 and len(val.name.split("_calibrated")) == 2:
                    file_names.append(val.name)

        # Get the last created file, most recent one
        last_modified_file_time, last_modified_file_name = -1.0, ""
        for fname in file_names:
            ftime = os.path.getctime(f"{self.nb_folder}/{fname}")
            if ftime > last_modified_file_time:
                last_modified_file_time, last_modified_file_name = ftime, fname

        return last_modified_file_name if last_modified_file_time != -1.0 else None

    @classmethod
    def _create_notebook_datetime_path(
        cls, original_path: str, timestamp: float | None = None, dirty: bool = False, error: bool = False
    ) -> str:
        """Adds the datetime to the file name end, just before the ``.ipynb``.

        If the path directory doesn't exist, it gets created.

        The passed path can have the ``.ipynb`` extension or not.

        The part of the string after the last "/" will be considered the file name, and the part before its directory.

        Args:
            original_path (str): The original path to add the datetime to. The path directory doesn't need to exist. Can have the ``.ipynb`` extension or not.
                The part of the string after the last "/" will be considered the file name, and the part before it's directory.
            timestamp (float): Timestamp to add to the name. If None, datetime.now() will be used. Defaults to None.

        Returns:
            str: new notebook path with the timestamp in it.
        """
        # Create datetime pathHM
        now = datetime.now() if timestamp is None else datetime.fromtimestamp(timestamp)
        daily_path = f"{now.year}_{now.month:02d}_{now.day:02d}"
        now_path = f"{daily_path}-" + f"{now.hour:02d}:{now.minute:02d}:{now.second:02d}"

        # If doesn't exist, create the needed folder for the path
        name, folder_path = cls._path_to_name_and_folder(original_path)
        os.makedirs(folder_path, exist_ok=True)

        if dirty and not error:  # return the path of the execution
            return f"{folder_path}/{name}_{now_path}_dirty.ipynb"
        elif error:
            os.makedirs(f"{folder_path}/error_executions", exist_ok=True)
            return f"{folder_path}/error_executions/{name}_{now_path}_error.ipynb"
        # return the string where saved
        return f"{folder_path}/{name}_{now_path}.ipynb"

    @staticmethod
    def _path_to_name_and_folder(original_path: str) -> tuple[str, str]:
        """Transforms a path into name and folder.

        The passed path can have the ``.ipynb`` extension or not.

        The part of the string after the last "/" will be considered the file name, and the part before its directory.

        Args
            original_path (str): The original path to add the datetime to. Can have the ``.ipynb`` extension or not.
                The part of the string after the last "/" will be considered the file name, and the part before it's directory.

        Returns:
            tuple[str, str]: Node name and folder, separated, and without the ``.ipynb`` extension.
        """
        # Remove .ipynb from end if it has:
        shorted_path = original_path.split(".ipynb")[0]

        # remove anything after the last "/":
        folder_path_list = shorted_path.split("/")
        name = folder_path_list.pop()
        folder_path = "/".join(folder_path_list)

        return name, folder_path

    def invert_output_and_previous_output(self) -> None:
        """Reverts the output and previous output, for when we run notebook in a ``check_data()``."""
        self.output_parameters, self.previous_output_parameters = (
            self.previous_output_parameters,
            self.output_parameters,
        )

    @staticmethod
    def _get_timestamp() -> float:
        """Generate a UNIX timestamp.

        Returns:
            float: UNIX timestamp of the time when the function is called.
        """
        now = datetime.now()
        return datetime.timestamp(now)


def export_calibration_outputs(outputs: dict) -> None:
    """Function to export notebook outputs into a stream, later collected by the CalibrationNode class.

    Args:
        outputs (dict): Outputs from the notebook to export into the CalibrationController/CalibrationNode workflow.
    """
    print(f"{logger_output_start}{json.dumps(outputs)}")


class IncorrectCalibrationOutput(Exception):
    """Error raised when the output of a calibration node is incorrect."""

    def __init__(self, message):
        self.message = message
        super().__init__(self.message)

    def __str__(self):
        return f"IncorrectCalibrationOutput: {self.message}"<|MERGE_RESOLUTION|>--- conflicted
+++ resolved
@@ -321,26 +321,22 @@
         # initially the file is "dirty" until we make sure the execution was not aborted
         output_path = self._create_notebook_datetime_path(self.nb_path, dirty=True)
         self.previous_output_parameters = self.output_parameters
-<<<<<<< HEAD
-=======
-        self.output_parameters = self._execute_notebook(self.nb_path, output_path, params)
-        print("Platform output parameters:", self.output_parameters["platform_params"])
-        print("Check output parameters:", self.output_parameters["check_parameters"])
-        if "fidelities" in self.output_parameters:
-            print("Fidelities:", self.output_parameters["fidelities"])
->>>>>>> ac597e5b
 
         try:
             self.output_parameters = self._execute_notebook(self.nb_path, output_path, params)
             print("Platform output parameters:", self.output_parameters["platform_params"])
             print("Check output parameters:", self.output_parameters["check_parameters"])
+            if "fidelities" in self.output_parameters:
+                print("Fidelities:", self.output_parameters["fidelities"])
 
             timestamp = self._get_timestamp()
             os.rename(output_path, self._create_notebook_datetime_path(self.nb_path, timestamp))
             return timestamp
+          
         except KeyboardInterrupt:
             logger.info("Interrupted autocalibration notebook execution of %s", self.nb_path)
             exit()
+            
         except Exception as e:
             # Generate error folder and move there the notebook
             timestamp = self._get_timestamp()
