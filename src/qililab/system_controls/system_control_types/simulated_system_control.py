"""Simulated SystemControl class."""
from dataclasses import dataclass
from pathlib import Path

import numpy as np
from qilisimulator.evolution import Evolution
from qilisimulator.typings.enums import DrivingHamiltonianName, QubitName

from qililab.constants import RUNCARD
from qililab.pulse import PulseBusSchedule
from qililab.result.simulator_result import SimulatorResult
from qililab.system_controls.system_control import SystemControl
from qililab.typings import SystemControlCategory
from qililab.typings.enums import Category, Parameter, SystemControlName, SystemControlSubCategory
<<<<<<< HEAD
from qililab.utils import Factory, Loop
=======
from qililab.utils.factory import Factory
>>>>>>> e498734f


@Factory.register
class SimulatedSystemControl(SystemControl):
    """SimulatedSystemControl class."""

    name = SystemControlName.SIMULATED_SYSTEM_CONTROL

    @dataclass
    class SimulatedSystemControlSettings(SystemControl.SystemControlSettings):
        """SimulatedSystemControlSettings class.

        Args:
            - qubit (string): qubit name, must refer to a valid qubit type
            - qubit_params (dict): parameters for the qubit
            - drive (string): driving hamiltonian name, must refer to a valid driving hamiltonian type
            - drive_params (dict): parameters for the driving hamiltonian
            - resolution (float): time resolution for the sampling of pulses, in ns
            - store_states (bool): indicates whether to store all states (True)
                or only those at the end of each pulse (False)

        Attributes:
            - qubit (QubitName): qubit type
            - qubit_params (dict): parameters for the qubit
            - drive (DrivingHamiltonianName): driving hamiltonian type
            - drive_params (dict)): parameters for the driving hamiltonian
            - resolution (float): time resolution for the sampling of pulses, in ns
            - store_states (bool): indicates whether to store all states (True)
                or only those at the end of each pulse (False)
        """

        system_control_category = SystemControlCategory.SIMULATED
        system_control_subcategory = SystemControlSubCategory.SIMULATED
        # Note: DDBBElement already casts enums from value
        qubit: QubitName
        qubit_params: dict
        drive: DrivingHamiltonianName
        drive_params: dict
        resolution: float
        store_states: bool

    settings: SimulatedSystemControlSettings
    _evo: Evolution

    def __init__(self, settings: dict):
        super().__init__(settings=settings, instruments=None)
        self._evo = Evolution(
            qubit_name=self.settings.qubit,
            qubit_params=self.settings.qubit_params,
            port_name=self.settings.drive,
            port_params=self.settings.drive_params,
            store_states=self.settings.store_states,
        )

    def _get_supported_instrument_categories(self) -> list[Category]:
        """get supported instrument categories"""
        return []

    def __str__(self):
        """String representation of a Simulated SystemControl class."""
        return "--"

    def set_parameter(self, parameter: Parameter, value: float | str | bool, channel_id: int | None = None):
        """set parameter for an instrument

        Args:
            parameter (Parameter): parameter settings of the instrument to update
            value (float | str | bool): value to update
            channel_id (int | None, optional): instrument channel to update, if multiple. Defaults to None.
        """

    def generate_program(self, pulse_bus_schedule: PulseBusSchedule, frequency: float | None = None):
        """Translate a Pulse Bus Schedule to a simulated program

        Args:
            pulse_bus_schedule (PulseBusSchedule): the list of pulses to be converted into a program
            frequency (float | None): frequency to modulate the pulses. Optional
        """
        resolution = self.settings.resolution

        waveform_frequency = pulse_bus_schedule.frequency if pulse_bus_schedule.frequency is not None else frequency
        if waveform_frequency is None:
            raise ValueError("frequency not defined.")
        # TODO: get pulses -> check
        waveforms = pulse_bus_schedule.waveforms(frequency=waveform_frequency, resolution=resolution)
        i_waveform = np.array(waveforms.i)
        sequence = [i_waveform]

        # Init evolution pulse sequence
        self._evo.set_pulse_sequence(pulse_sequence=sequence, resolution=resolution * 1e-9)

    def run(self) -> None:
        """Run the program"""
        self._evo.evolve()

    def acquire_result(self) -> SimulatorResult:
        """Read the result from the AWG instrument

        Returns:
            Result: Acquired result
        """
        return SimulatorResult(psi0=self._evo.psi0, states=self._evo.states, times=self._evo.times)

    def to_dict(self):
        """Return a dict representation of a SystemControl class."""
        return {
            RUNCARD.ID: self.id_,
            RUNCARD.NAME: self.name.value,
            RUNCARD.CATEGORY: self.settings.category.value,
            RUNCARD.SYSTEM_CONTROL_CATEGORY: self.settings.system_control_category.value,
            RUNCARD.SYSTEM_CONTROL_SUBCATEGORY: self.settings.system_control_subcategory.value,
        }

    def generate_program_and_upload(
<<<<<<< HEAD
        self,
        pulse_bus_schedule: PulseBusSchedule,
        nshots: int,
        repetition_duration: int,
        path: Path,
        hw_loop: Loop | None,
=======
        self, pulse_bus_schedule: PulseBusSchedule, nshots: int, repetition_duration: int
>>>>>>> e498734f
    ) -> None:
        """Translate a Pulse Bus Schedule to an AWG program and upload it

        Args:
            pulse_bus_schedule (PulseBusSchedule): the list of pulses to be converted into a program
            nshots (int): number of shots / hardware average
            repetition_duration (int): repetition duration
        """

    @property
    def acquisition_delay_time(self) -> int:
        """SystemControl 'acquisition_delay_time' property.
        Delay (in ns) between the readout pulse and the acquisition."""
        return 0<|MERGE_RESOLUTION|>--- conflicted
+++ resolved
@@ -12,11 +12,7 @@
 from qililab.system_controls.system_control import SystemControl
 from qililab.typings import SystemControlCategory
 from qililab.typings.enums import Category, Parameter, SystemControlName, SystemControlSubCategory
-<<<<<<< HEAD
 from qililab.utils import Factory, Loop
-=======
-from qililab.utils.factory import Factory
->>>>>>> e498734f
 
 
 @Factory.register
@@ -131,16 +127,11 @@
         }
 
     def generate_program_and_upload(
-<<<<<<< HEAD
         self,
         pulse_bus_schedule: PulseBusSchedule,
         nshots: int,
         repetition_duration: int,
-        path: Path,
         hw_loop: Loop | None,
-=======
-        self, pulse_bus_schedule: PulseBusSchedule, nshots: int, repetition_duration: int
->>>>>>> e498734f
     ) -> None:
         """Translate a Pulse Bus Schedule to an AWG program and upload it
 
