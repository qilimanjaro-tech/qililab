"""Enum classes"""
from enum import Enum


class Category(Enum):
    """Category of settings.

    Args:
        enum (str): Available types of settings categories:
        * platform
        * qubit
        * awg
        * signal_generator
        * buses
        * bus
        * schema
        * resonator
        * node
        * instrument_controller
        * voltage_source
        * current_source
    """

    PLATFORM = "platform"
    QUBIT = "qubit"
    AWG = "awg"
    SIGNAL_GENERATOR = "signal_generator"
    SCHEMA = "schema"
    RESONATOR = "resonator"
    BUSES = "buses"
    BUS = "bus"
    SYSTEM_CONTROL = "system_control"
    EXPERIMENT = "experiment"
    ATTENUATOR = "attenuator"
    DC_SOURCE = "dc_source"
    VNA = "vna"
    CHIP = "chip"
    NODE = "node"
    INSTRUMENT_CONTROLLER = "instrument_controller"
    VOLTAGE_SOURCE = "voltage_source"
    CURRENT_SOURCE = "current_source"


class Instrument(Enum):
    """Instrument.

    Args:
        enum (str): Available types of instruments:
        * platform
        * awg
        * signal_generator
        * system_control
        * attenuator
        * voltage_source
        * current_source
        * vna
    """

    PLATFORM = "platform"
    AWG = "awg"
    SIGNAL_GENERATOR = "signal_generator"
    SYSTEM_CONTROL = "system_control"
    ATTENUATOR = "attenuator"
    VOLTAGE_SOURCE = "voltage_source"
    CURRENT_SOURCE = "current_source"
    VNA = "vna"


class InstrumentControllerSubCategory(Enum):
    """Instrument Controller subcategory types.

    Args:
        enum (str): Available types of instrument controllers:
        * single_instrument
        * multiple_instruments
    """

    SINGLE = "single_instrument"
    MULTI = "multiple_instruments"


class ReferenceClock(Enum):
    """Qblox reference clock.

    Args:
        enum (str): Available types of reference clock:
        * Internal
        * External
    """

    INTERNAL = "internal"
    EXTERNAL = "external"


class AcquireTriggerMode(Enum):
    """Qblox acquire trigger mode.

    Args:
        enum (str): Available types of trigger modes:
        * sequencer
        * level
    """

    SEQUENCER = "sequencer"
    LEVEL = "level"


class IntegrationMode(Enum):
    """Qblox integration mode.

    Args:
        enum (str): Available types of integration modes:
        * ssb
    """

    SSB = "ssb"


class GateName(Enum):
    """Gate names.

    Args:
        enum (str): Available types of gate names:
        * I
        * X
        * Y
        * M
        * RX
        * RY
        * XY
    """

    I = "I"  # noqa: E741
    X = "X"
    RX = "RX"
    Y = "Y"
    RY = "RY"
    XY = "XY"
    M = "M"


class MasterGateSettingsName(Enum):
    """Master Gate Settings names.
    Args:
        enum (str): Available types of master gate settings names:
        * master_amplitude_gate
        * master_duration_gate
    """

    MASTER_AMPLITUDE_GATE = "master_amplitude_gate"
    MASTER_DURATION_GATE = "master_duration_gate"


class AcquisitionName(Enum):
    """Acquisition names.

    Args:
        enum (str): Available types of acquisition names:
        * single
    """

    SINGLE = "single"
    LARGE = "large"


class SchemaDrawOptions(Enum):
    """Schema draw options.

    Args:
        enum (str): Available types of schema draw options:
        * print
        * file
    """

    PRINT = "print"
    FILE = "file"


class PulseName(Enum):
    """Pulse names.

    Args:
        Enum (str): Available types of Pulse names:
        * pulse
        * readout_pulse
    """

    PULSE = "pulse"
    READOUT_PULSE = "readout_pulse"


class PulseShapeName(Enum):
    """Pulse shape options.

    Args:
        Enum (str): Available types of PulseShape options:
        * gaussian
    """

    GAUSSIAN = "gaussian"
    DRAG = "drag"
    RECTANGULAR = "rectangular"


class PulseShapeSettingsName(Enum):
    """Pulse Shape Settings names.
    Args:
        enum (str): Available types of pulse shape settings names:
        * num_sigmas
        * drag_coefficient
    """

    NUM_SIGMAS = "num_sigmas"
    DRAG_COEFFICIENT = "drag_coefficient"


class MasterPulseShapeSettingsName(Enum):
    """Master Pulse Shape Settings names.
    Args:
        enum (str): Available types of master pulse shape settings names:
        * master_drag_coefficient
    """

    DRAG_COEFFICIENT = "master_drag_coefficient"


class BusSubcategory(Enum):
    """Bus types.

    Args:
        enum (str): Available types of Bus:
        * control
        * readout
    """

    CONTROL = "control"
    READOUT = "readout"


class SystemControlSubcategory(Enum):
    """Bus element names. Contains names of bus elements that are not instruments.

    Args:
        enum (str): Available bus element names:
        * mixer_based_system_control
        * simulated_system_control
        * heterodyne_system_control
        * cw_system_control
    """

    HETERODYNE_SYSTEM_CONTROL = "heterodyne_system_control"
    CW_SYSTEM_CONTROL = "cw_system_control"
    VNA_SYSTEM_CONTROL = "vna_system_control"
    MIXER_BASED_SYSTEM_CONTROL = "mixer_based_system_control"
    SIMULATED_SYSTEM_CONTROL = "simulated_system_control"


class NodeName(Enum):
    """Node names.

    Args:
        enum (str): Available node names:
        * qubit
        * resonator
        * coupler
    """

    QUBIT = "qubit"
    RESONATOR = "resonator"
    COUPLER = "coupler"
    PORT = "port"


class InstrumentName(Enum):
    """Instrument names.

    Args:
        enum (str): Available instrument element names:
        * QCM -> Exactly as Qblox InstrumentType
        * QRM -> Exactly as Qblox InstrumentType
        * rohde_schwarz
        * mini_circuits
        * mixer_based_system_control
        * integrated_system_control
        * simulated_system_control
        * heterodyne_system_control
        * vna_system_control
        * cw_system_control
        * keithley_2600
        * qblox_D5a
        * qblox_S4g
        * keysight_e5080b
        * agilent_e5071B

    """

    QBLOX_QCM = "QCM"
    QBLOX_QRM = "QRM"
    ROHDE_SCHWARZ = "rohde_schwarz"
    MIXER_BASED_SYSTEM_CONTROL = "mixer_based_system_control"
    INTEGRATED_SYSTEM_CONTROL = "integrated_system_control"
    HETERODYNE_SYSTEM_CONTROL = "heterodyne_system_control"
    VNA_SYSTEM_CONTROL = "vna_system_control"
    CW_SYSTEM_CONTROL = "cw_system_control"
    SIMULATED_SYSTEM_CONTROL = "simulated_system_control"
    MINI_CIRCUITS = "mini_circuits"  # step attenuator
    KEITHLEY2600 = "keithley_2600"
    QBLOX_D5A = "qblox_D5a"
    QBLOX_S4G = "qblox_S4g"
    KEYSIGHT_E5080B = "keysight_e5080b"
    AGILENT_E5071B = "agilent_e5071B"


class InstrumentControllerName(Enum):
    """Instrument Controller names.

    Args:
        enum (str): Available instrument controller element names:
        * qblox_pulsar
        * qblox_cluster
        * rohde_schwarz
        * mini_circuits
        * keithley_2600
        * keysight_e5080b
        * agilent_e5071B
    """

    QBLOX_PULSAR = "qblox_pulsar"
    QBLOX_CLUSTER = "qblox_cluster"
    ROHDE_SCHWARZ = "rohde_schwarz"
    MINI_CIRCUITS = "mini_circuits"  # step attenuator
    KEITHLEY2600 = "keithley_2600"
    QBLOX_SPIRACK = "qblox_spi_rack"
    KEYSIGHT_E5080B = "keysight_e5080b_controller"
    AGILENT_E5071B = "agilent_e5071B_controller"


class Parameter(Enum):
    """Parameter names."""

    FREQUENCY = "frequency"
    GAIN = "gain"
    DURATION = "duration"
    AMPLITUDE = "amplitude"
    PHASE = "phase"
    DELAY_BETWEEN_PULSES = "delay_between_pulses"
    DELAY_BEFORE_READOUT = "delay_before_readout"
    GATE_DURATION = "gate_duration"
    NUM_SIGMAS = "num_sigmas"
    DRAG_COEFFICIENT = "drag_coefficient"
    REFERENCE_CLOCK = "reference_clock"
    SEQUENCER = "sequencer"
    SYNC_ENABLED = "sync_enabled"
    POWER = "power"
    EPSILON = "epsilon"
    DELTA = "delta"
    OFFSET_I = "offset_i"
    OFFSET_Q = "offset_q"
    SAMPLING_RATE = "sampling_rate"
    INTEGRATION = "integration"
    INTEGRATION_LENGTH = "integration_length"
    ACQUISITION_DELAY_TIME = "acquisition_delay_time"
    ATTENUATION = "attenuation"
    REPETITION_DURATION = "repetition_duration"
    HARDWARE_AVERAGE = "hardware_average"
    SOFTWARE_AVERAGE = "software_average"
    NUM_BINS = "num_bins"
    SEQUENCE_TIMEOUT = "sequence_timeout"
    MASTER_AMPLITUDE_GATE = "master_amplitude_gate"
    MASTER_DURATION_GATE = "master_duration_gate"
    MASTER_DRAG_COEFFICIENT = "master_drag_coefficient"
    EXTERNAL = "external"
    RESET = "reset"
<<<<<<< HEAD
    VOLTAGE = "voltage"
    CURRENT = "current"
    RAMPING_ENABLED = "ramping_enabled"
    RAMPING_RATE = "ramp_rate"
    SPAN = "span"
    DAC = "dac"
=======
    CURRENT = "current"
    VOLTAGE = "voltage"
    HARDWARE_MODULATION = "hardware_modulation"
    HARDWARE_DEMODULATION = "hardware_demodulation"
    HARDWARE_INTEGRATION = "hardware_integration"
    ACQUISITION_MODE = "acquisition_mode"
    FREQUENCIES = "frequencies"
>>>>>>> eba268ac


class ResultName(Enum):
    """Result names.

    Args:
        enum (str): Available result element names:
        * qblox
        * simulator
    """

    QBLOX = "qblox"
    SIMULATOR = "simulator"
    HETERODYNE = "heterodyne"


class ConnectionName(Enum):
    """Connection names.

    Args:
        enum (str): Available connection element names:
        * tcp_ip
        * usb
    """

    TCP_IP = "tcp_ip"
    USB = "usb"


class InstrumentTypeName(Enum):
    """Instrument Type names (the name of the class).

    Args:
        enum (str): Available instrument type element names:
        * QbloxQCM
        * QbloxQRM
        * SGS100A
        * Attenuator
        * Keithley2600
        * QbloxD5a
        * QbloxS4g
    """

    QBLOX_QCM = "QbloxQCM"
    QBLOX_QRM = "QbloxQRM"
    ROHDE_SCHWARZ = "SGS100A"
    MINI_CIRCUITS = "Attenuator"
    KEITHLEY2600 = "Keithley2600"
    QBLOX_D5A = "QbloxD5a"
    QBLOX_S4G = "QbloxS4g"


class LivePlotTypes(Enum):
    """Live Plot Types.

    Args:
        enum (str): Available plot element types:
        * LINES
        * SCATTER
        * HEATMAP
    """

    LINES = "LINES"
    SCATTER = "SCATTER"
    HEATMAP = "HEATMAP"


class VNATriggerModes(Enum):
    """Vector Network Analyzers Trigger Modes

    Args:
        enum (str): Available types of trigger modes:
        * INT
        * BUS
    """

    INT = "INT"
    BUS = "BUS"


class VNAScatteringParameters(Enum):
    """Vector Network Analyzers Scattering Parameters

    Args:
        enum (str): Available types of scattering parameters:
        * S11
        * S12
        * S22
        * S21
    """

    S11 = "S11"
    S12 = "S12"
    S22 = "S22"
    S21 = "S21"<|MERGE_RESOLUTION|>--- conflicted
+++ resolved
@@ -371,22 +371,17 @@
     MASTER_DRAG_COEFFICIENT = "master_drag_coefficient"
     EXTERNAL = "external"
     RESET = "reset"
-<<<<<<< HEAD
     VOLTAGE = "voltage"
     CURRENT = "current"
     RAMPING_ENABLED = "ramping_enabled"
     RAMPING_RATE = "ramp_rate"
     SPAN = "span"
     DAC = "dac"
-=======
-    CURRENT = "current"
-    VOLTAGE = "voltage"
     HARDWARE_MODULATION = "hardware_modulation"
     HARDWARE_DEMODULATION = "hardware_demodulation"
     HARDWARE_INTEGRATION = "hardware_integration"
     ACQUISITION_MODE = "acquisition_mode"
     FREQUENCIES = "frequencies"
->>>>>>> eba268ac
 
 
 class ResultName(Enum):
