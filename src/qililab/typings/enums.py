--- conflicted
+++ resolved
@@ -400,7 +400,6 @@
     ELECTRICAL_DELAY = "electrical_delay"
     TIMEOUT = "timeout"
     NUM_FLIPS = "num_flips"
-<<<<<<< HEAD
     INTEGRATION_WEIGHT_I_1 = "integration_weight_I_1"
     INTEGRATION_WEIGHT_I_2 = "integration_weight_I_2"
     INTEGRATION_WEIGHT_Q_1 = "integration_weight_Q_1"
@@ -413,7 +412,6 @@
     AMP = "amp"
     AMP1 = "amp1"
     AMP2 = "amp2"
-=======
     WEIGHTS_I = "weights_i"
     WEIGHTS_Q = "weights_q"
     WEIGHED_ACQ_ENABLED = "weighed_acq_enabled"
@@ -431,7 +429,6 @@
     OUT1_OFFSET_PATH0 = "out1_offset_path0"
     OUT0_OFFSET_PATH1 = "out0_offset_path1"
     OUT1_OFFSET_PATH1 = "out1_offset_path1"
->>>>>>> c62c43e0
 
 
 class ResultName(str, Enum):
