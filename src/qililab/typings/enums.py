"""Enum classes"""
from enum import Enum


class Category(Enum):
    """Category of settings.

    Args:
        enum (str): Available types of settings categories:
        * platform
        * qubit
        * awg
        * signal_generator
        * buses
        * bus
        * schema
        * resonator
        * node
        * instrument_controller
        * voltage_source
        * current_source
    """

    PLATFORM = "platform"
    QUBIT = "qubit"
    AWG = "awg"
    SIGNAL_GENERATOR = "signal_generator"
    SCHEMA = "schema"
    RESONATOR = "resonator"
    BUSES = "buses"
    BUS = "bus"
    SYSTEM_CONTROL = "system_control"
    EXPERIMENT = "experiment"
    ATTENUATOR = "attenuator"
    DC_SOURCE = "dc_source"
    CHIP = "chip"
    NODE = "node"
    INSTRUMENT_CONTROLLER = "instrument_controller"
    VOLTAGE_SOURCE = "voltage_source"
    CURRENT_SOURCE = "current_source"


class Instrument(Enum):
    """Instrument.

    Args:
        enum (str): Available types of instruments:
        * platform
        * awg
        * signal_generator
        * system_control
        * attenuator
        * voltage_source
        * current_source
    """

    PLATFORM = "platform"
    AWG = "awg"
    SIGNAL_GENERATOR = "signal_generator"
    SYSTEM_CONTROL = "system_control"
    ATTENUATOR = "attenuator"
    VOLTAGE_SOURCE = "voltage_source"
    CURRENT_SOURCE = "current_source"


class InstrumentControllerSubCategory(Enum):
    """Instrument Controller subcategory types.

    Args:
        enum (str): Available types of instrument controllers:
        * single_instrument
        * multiple_instruments
    """

    SINGLE = "single_instrument"
    MULTI = "multiple_instruments"


class ReferenceClock(Enum):
    """Qblox reference clock.

    Args:
        enum (str): Available types of reference clock:
        * Internal
        * External
    """

    INTERNAL = "internal"
    EXTERNAL = "external"


class AcquireTriggerMode(Enum):
    """Qblox acquire trigger mode.

    Args:
        enum (str): Available types of trigger modes:
        * sequencer
        * level
    """

    SEQUENCER = "sequencer"
    LEVEL = "level"


class IntegrationMode(Enum):
    """Qblox integration mode.

    Args:
        enum (str): Available types of integration modes:
        * ssb
    """

    SSB = "ssb"


class GateName(Enum):
    """Gate names.

    Args:
        enum (str): Available types of gate names:
        * I
        * X
        * Y
        * M
        * RX
        * RY
        * XY
    """

    I = "I"  # noqa: E741
    X = "X"
    RX = "RX"
    Y = "Y"
    RY = "RY"
    XY = "XY"
    M = "M"


class MasterGateSettingsName(Enum):
    """Master Gate Settings names.
    Args:
        enum (str): Available types of master gate settings names:
        * master_amplitude_gate
        * master_duration_gate
    """

    MASTER_AMPLITUDE_GATE = "master_amplitude_gate"
    MASTER_DURATION_GATE = "master_duration_gate"


class AcquisitionName(Enum):
    """Acquisition names.

    Args:
        enum (str): Available types of acquisition names:
        * single
    """

    SINGLE = "single"
    LARGE = "large"


class SchemaDrawOptions(Enum):
    """Schema draw options.

    Args:
        enum (str): Available types of schema draw options:
        * print
        * file
    """

    PRINT = "print"
    FILE = "file"


class PulseName(Enum):
    """Pulse names.

    Args:
        Enum (str): Available types of Pulse names:
        * pulse
        * readout_pulse
    """

    PULSE = "pulse"
    READOUT_PULSE = "readout_pulse"


class PulseShapeName(Enum):
    """Pulse shape options.

    Args:
        Enum (str): Available types of PulseShape options:
        * gaussian
    """

    GAUSSIAN = "gaussian"
    DRAG = "drag"
    RECTANGULAR = "rectangular"


class PulseShapeSettingsName(Enum):
    """Pulse Shape Settings names.
    Args:
        enum (str): Available types of pulse shape settings names:
        * num_sigmas
        * drag_coefficient
    """

    NUM_SIGMAS = "num_sigmas"
    DRAG_COEFFICIENT = "drag_coefficient"


class BusSubcategory(Enum):
    """Bus types.

    Args:
        enum (str): Available types of Bus:
        * control
        * readout
    """

    CONTROL = "control"
    READOUT = "readout"


class SystemControlSubcategory(Enum):
    """Bus element names. Contains names of bus elements that are not instruments.

    Args:
        enum (str): Available bus element names:
        * mixer_based_system_control
        * simulated_system_control
    """

    MIXER_BASED_SYSTEM_CONTROL = "mixer_based_system_control"
    SIMULATED_SYSTEM_CONTROL = "simulated_system_control"


class NodeName(Enum):
    """Node names.

    Args:
        enum (str): Available node names:
        * qubit
        * resonator
        * coupler
    """

    QUBIT = "qubit"
    RESONATOR = "resonator"
    COUPLER = "coupler"
    PORT = "port"


class InstrumentName(Enum):
    """Instrument names.

    Args:
        enum (str): Available instrument element names:
        * QCM -> Exactly as Qblox InstrumentType
        * QRM -> Exactly as Qblox InstrumentType
        * rohde_schwarz
        * mini_circuits
        * mixer_based_system_control
        * integrated_system_control
        * simulated_system_control
        * keithley_2600
        * qblox_D5a
        * qblox_S4g
    """

    QBLOX_QCM = "QCM"
    QBLOX_QRM = "QRM"
    ROHDE_SCHWARZ = "rohde_schwarz"
    MIXER_BASED_SYSTEM_CONTROL = "mixer_based_system_control"
    INTEGRATED_SYSTEM_CONTROL = "integrated_system_control"
    SIMULATED_SYSTEM_CONTROL = "simulated_system_control"
    MINI_CIRCUITS = "mini_circuits"  # step attenuator
    KEITHLEY2600 = "keithley_2600"
    QBLOX_D5A = "qblox_D5a"
    QBLOX_S4G = "qblox_S4g"


class InstrumentControllerName(Enum):
    """Instrument Controller names.

    Args:
        enum (str): Available instrument controller element names:
        * qblox_pulsar
        * qblox_cluster
        * rohde_schwarz
        * mini_circuits
        * keithley_2600
    """

    QBLOX_PULSAR = "qblox_pulsar"
    QBLOX_CLUSTER = "qblox_cluster"
    ROHDE_SCHWARZ = "rohde_schwarz"
    MINI_CIRCUITS = "mini_circuits"  # step attenuator
    KEITHLEY2600 = "keithley_2600"
    QBLOX_SPIRACK = "qblox_spi_rack"


class Parameter(Enum):
    """Parameter names."""

    FREQUENCY = "frequency"
    GAIN = "gain"
    DURATION = "duration"
    AMPLITUDE = "amplitude"
    PHASE = "phase"
    DELAY_BETWEEN_PULSES = "delay_between_pulses"
    DELAY_BEFORE_READOUT = "delay_before_readout"
    GATE_DURATION = "gate_duration"
    NUM_SIGMAS = "num_sigmas"
    DRAG_COEFFICIENT = "drag_coefficient"
    REFERENCE_CLOCK = "reference_clock"
    SEQUENCER = "sequencer"
    SYNC_ENABLED = "sync_enabled"
    POWER = "power"
    EPSILON = "epsilon"
    DELTA = "delta"
    OFFSET_I = "offset_i"
    OFFSET_Q = "offset_q"
    SAMPLING_RATE = "sampling_rate"
    INTEGRATION = "integration"
    INTEGRATION_LENGTH = "integration_length"
    ACQUISITION_DELAY_TIME = "acquisition_delay_time"
    ATTENUATION = "attenuation"
    REPETITION_DURATION = "repetition_duration"
    HARDWARE_AVERAGE = "hardware_average"
    SOFTWARE_AVERAGE = "software_average"
    NUM_BINS = "num_bins"
    SEQUENCE_TIMEOUT = "sequence_timeout"
    MASTER_AMPLITUDE_GATE = "master_amplitude_gate"
    MASTER_DURATION_GATE = "master_duration_gate"
    EXTERNAL = "external"
    RESET = "reset"
<<<<<<< HEAD
    CURRENT = "current"
    VOLTAGE = "voltage"
    HARDWARE_MODULATION = "hardware_modulation"
    HARDWARE_DEMODULATION = "hardware_demodulation"
    HARDWARE_INTEGRATION = "hardware_integration"
    ACQUISITION_MODE = "acquisition_mode"
    FREQUENCIES = "frequencies"
=======
    VOLTAGE = "voltage"
    CURRENT = "current"
    RAMPING_ENABLED = "ramping_enabled"
    RAMPING_RATE = "ramp_rate"
    SPAN = "span"
>>>>>>> 5022783b


class ResultName(Enum):
    """Result names.

    Args:
        enum (str): Available result element names:
        * qblox
        * simulator
    """

    QBLOX = "qblox"
    SIMULATOR = "simulator"


class ConnectionName(Enum):
    """Connection names.

    Args:
        enum (str): Available connection element names:
        * tcp_ip
        * usb
    """

    TCP_IP = "tcp_ip"
    USB = "usb"


class InstrumentTypeName(Enum):
    """Instrument Type names (the name of the class).

    Args:
        enum (str): Available instrument type element names:
        * QbloxQCM
        * QbloxQRM
        * SGS100A
        * Attenuator
        * Keithley2600
        * QbloxD5a
        * QbloxS4g
    """

    QBLOX_QCM = "QbloxQCM"
    QBLOX_QRM = "QbloxQRM"
    ROHDE_SCHWARZ = "SGS100A"
    MINI_CIRCUITS = "Attenuator"
    KEITHLEY2600 = "Keithley2600"
    QBLOX_D5A = "QbloxD5a"
    QBLOX_S4G = "QbloxS4g"


class LivePlotTypes(Enum):
    """Live Plot Types.

    Args:
        enum (str): Available plot element types:
        * LINES
        * SCATTER
        * HEATMAP
    """

    LINES = "LINES"
    SCATTER = "SCATTER"
    HEATMAP = "HEATMAP"<|MERGE_RESOLUTION|>--- conflicted
+++ resolved
@@ -337,21 +337,16 @@
     MASTER_DURATION_GATE = "master_duration_gate"
     EXTERNAL = "external"
     RESET = "reset"
-<<<<<<< HEAD
-    CURRENT = "current"
-    VOLTAGE = "voltage"
     HARDWARE_MODULATION = "hardware_modulation"
     HARDWARE_DEMODULATION = "hardware_demodulation"
     HARDWARE_INTEGRATION = "hardware_integration"
     ACQUISITION_MODE = "acquisition_mode"
     FREQUENCIES = "frequencies"
-=======
     VOLTAGE = "voltage"
     CURRENT = "current"
     RAMPING_ENABLED = "ramping_enabled"
     RAMPING_RATE = "ramp_rate"
     SPAN = "span"
->>>>>>> 5022783b
 
 
 class ResultName(Enum):
