"""Enum classes"""
from enum import Enum


class Category(str, Enum):
    """Category of settings.

    Args:
        enum (str): Available types of settings categories:
        * platform
        * qubit
        * awg
        * signal_generator
        * buses
        * bus
        * schema
        * resonator
        * node
        * instrument_controller
        * voltage_source
        * current_source
        * digital_analog_converter
    """

    PLATFORM = "platform"
    QUBIT = "qubit"
    AWG = "awg"
    SIGNAL_GENERATOR = "signal_generator"
    SCHEMA = "schema"
    RESONATOR = "resonator"
    BUSES = "buses"
    BUS = "bus"
    SYSTEM_CONTROL = "system_control"
    EXPERIMENT = "experiment"
    ATTENUATOR = "attenuator"
    DC_SOURCE = "dc_source"
    VNA = "vna"
    CHIP = "chip"
    NODE = "node"
    INSTRUMENT_CONTROLLER = "instrument_controller"
    VOLTAGE_SOURCE = "voltage_source"
    CURRENT_SOURCE = "current_source"
    ADC = "adc"


class Instrument(str, Enum):
    """Instrument.

    Args:
        enum (str): Available types of instruments:
        * platform
        * awg
        * signal_generator
        * attenuator
        * voltage_source
        * current_source
    """

    PLATFORM = "platform"
    AWG = "awg"
    SIGNAL_GENERATOR = "signal_generator"
    ATTENUATOR = "attenuator"
    VOLTAGE_SOURCE = "voltage_source"
    CURRENT_SOURCE = "current_source"


class InstrumentControllerSubCategory(str, Enum):
    """Instrument Controller subcategory types.

    Args:
        enum (str): Available types of instrument controllers:
        * single_instrument
        * multiple_instruments
    """

    SINGLE = "single_instrument"
    MULTI = "multiple_instruments"


class ReferenceClock(str, Enum):
    """Qblox reference clock.

    Args:
        enum (str): Available types of reference clock:
        * Internal
        * External
    """

    INTERNAL = "internal"
    EXTERNAL = "external"


class AcquireTriggerMode(str, Enum):
    """Qblox acquire trigger mode.

    Args:
        enum (str): Available types of trigger modes:
        * sequencer
        * level
    """

    SEQUENCER = "sequencer"
    LEVEL = "level"


class IntegrationMode(str, Enum):
    """Qblox integration mode.

    Args:
        enum (str): Available types of integration modes:
        * ssb
    """

    SSB = "ssb"


class GateName(str, Enum):
    """Gate names.

    Args:
        enum (str): Available types of gate names:
        * I
        * X
        * Y
        * M
        * RX
        * RY
        * XY
    """

    I = "I"  # noqa: E741
    X = "X"
    RX = "RX"
    Y = "Y"
    RY = "RY"
    XY = "XY"
    M = "M"


class MasterGateSettingsName(str, Enum):
    """Master Gate Settings names.
    Args:
        enum (str): Available types of master gate settings names:
        * master_amplitude_gate
        * master_duration_gate
    """

    MASTER_AMPLITUDE_GATE = "master_amplitude_gate"
    MASTER_DURATION_GATE = "master_duration_gate"


class AcquisitionName(str, Enum):
    """Acquisition names.

    Args:
        enum (str): Available types of acquisition names:
        * single
    """

    SINGLE = "single"
    LARGE = "large"


class SchemaDrawOptions(str, Enum):
    """Schema draw options.

    Args:
        enum (str): Available types of schema draw options:
        * print
        * file
    """

    PRINT = "print"
    FILE = "file"


class PulseName(str, Enum):
    """Pulse names.

    Args:
        Enum (str): Available types of Pulse names:
        * pulse
        * readout_pulse
    """

    PULSE = "pulse"
    READOUT_PULSE = "readout_pulse"


class PulseShapeName(str, Enum):
    """Pulse shape options.

    Args:
        Enum (str): Available types of PulseShape options:
        * gaussian
    """

    GAUSSIAN = "gaussian"
    DRAG = "drag"
    RECTANGULAR = "rectangular"


class PulseShapeSettingsName(str, Enum):
    """Pulse Shape Settings names.
    Args:
        enum (str): Available types of pulse shape settings names:
        * num_sigmas
        * drag_coefficient
    """

    NUM_SIGMAS = "num_sigmas"
    DRAG_COEFFICIENT = "drag_coefficient"


class BusCategory(str, Enum):
    """Bus categories.

    Args:
        enum (str): Available categories of Bus:
        * time_domain
        * continuous
        * simulated
    """

    TIME_DOMAIN = "time_domain"
    CONTINUOUS = "continuous"
    SIMULATED = "simulated"


class BusSubCategory(str, Enum):
    """Bus subcategories.

    Args:
        enum (str): Available subcategories of Bus:
        * baseband
        * control
        * time_domain_readout
        * current_bias
        * microwave_bias
        * continuous_readout
        * simulated
    """

    BASEBAND = "baseband"
    CONTROL = "control"
    TIME_DOMAIN_READOUT = "readout"
    CURRENT_BIAS = "current_bias"
    MICROWAVE_BIAS = "microwave_bias"
    CONTINUOUS_READOUT = "readout"
    SIMULATED = "simulated"


class SystemControlCategory(str, Enum):
    """SystemControl categories.

    Args:
        enum (str): Available categories of SystemControl:
        * time_domain
        * continuous
        * simulated
    """

    TIME_DOMAIN = "time_domain"
    CONTINUOUS = "continuous"
    SIMULATED = "simulated"


class SystemControlSubCategory(str, Enum):
    """SystemControl subcategories.

    Args:
        enum (str): Available subcategories of SystemControl:
        * baseband
        * control
        * time_domain_readout
        * current_bias
        * microwave_bias
        * continuous_readout
        * simulated
    """

    BASEBAND = "baseband"
    CONTROL = "control"
    TIME_DOMAIN_READOUT = "readout"
    CURRENT_BIAS = "current_bias"
    MICROWAVE_BIAS = "microwave_bias"
    CONTINUOUS_READOUT = "readout"
    SIMULATED = "simulated"


class NodeName(str, Enum):
    """Node names.

    Args:
        enum (str): Available node names:
        * qubit
        * resonator
        * coupler
    """

    QUBIT = "qubit"
    RESONATOR = "resonator"
    COUPLER = "coupler"
    COIL = "coil"
    PORT = "port"


class InstrumentName(str, Enum):
    """Instrument names.

    Args:
        enum (str): Available instrument element names:
        * QCM -> Exactly as Qblox InstrumentType
        * QRM -> Exactly as Qblox InstrumentType
        * rohde_schwarz
        * mini_circuits
        * keithley_2600
        * qblox_D5a
        * qblox_S4g
        * keysight_e5080b
        * agilent_e5071B
    """

    QBLOX_QCM = "QCM"
    QBLOX_QRM = "QRM"
    ROHDE_SCHWARZ = "rohde_schwarz"
    MINI_CIRCUITS = "mini_circuits"  # step attenuator
    KEITHLEY2600 = "keithley_2600"
    QBLOX_D5A = "D5a"
    QBLOX_S4G = "S4g"
    KEYSIGHT_E5080B = "keysight_e5080b"
    AGILENT_E5071B = "agilent_e5071B"


class InstrumentControllerName(str, Enum):
    """Instrument Controller names.

    Args:
        enum (str): Available instrument controller element names:
        * qblox_pulsar
        * qblox_cluster
        * rohde_schwarz
        * mini_circuits
        * keithley_2600
        * keysight_e5080b
        * agilent_e5071B
    """

    QBLOX_PULSAR = "qblox_pulsar"
    QBLOX_CLUSTER = "qblox_cluster"
    ROHDE_SCHWARZ = "rohde_schwarz"
    MINI_CIRCUITS = "mini_circuits"  # step attenuator
    KEITHLEY2600 = "keithley_2600"
    QBLOX_SPIRACK = "qblox_spi_rack"
    KEYSIGHT_E5080B = "keysight_e5080b_controller"
    AGILENT_E5071B = "agilent_e5071B_controller"


class SystemControlName(str, Enum):
    """System Control names.

    Args:
        enum (str): Available system control element names:
        * time_domain_baseband_system_control
        * time_domain_control_system_control
        * time_domain_readout_system_control
        * continuous_current_bias_system_control
        * continuous_microwave_bias_system_control
        * continuous_readout_system_control
    """

    TIME_DOMAIN_BASEBAND_SYSTEM_CONTROL = "time_domain_baseband_system_control"
    TIME_DOMAIN_CONTROL_SYSTEM_CONTROL = "time_domain_control_system_control"
    TIME_DOMAIN_READOUT_SYSTEM_CONTROL = "time_domain_readout_system_control"
    CONTINUOUS_CURRENT_BIAS_SYSTEM_CONTROL = "continuous_current_bias_system_control"
    CONTINUOUS_MICROWAVE_BIAS_SYSTEM_CONTROL = "continuous_microwave_bias_system_control"
    CONTINUOUS_READOUT_SYSTEM_CONTROL = "continuous_readout_system_control"
    SIMULATED_SYSTEM_CONTROL = "simulated_system_control"


class BusName(str, Enum):
    """System Control names.

    Args:
        enum (str): Available bus element names:
        * time_domain_baseband_bus
        * time_domain_control_bus
        * time_domain_readout_bus
        * continuous_current_bias_bus
        * continuous_microwave_bias_bus
        * continuous_readout_bus
    """

    TIME_DOMAIN_BASEBAND_BUS = "time_domain_baseband_bus"
    TIME_DOMAIN_CONTROL_BUS = "time_domain_control_bus"
    TIME_DOMAIN_READOUT_BUS = "time_domain_readout_bus"
    CONTINUOUS_CURRENT_BIAS_BUS = "continuous_current_bias_bus"
    CONTINUOUS_MICROWAVE_BIAS_BUS = "continuous_microwave_bias_bus"
    CONTINUOUS_READOUT_BUS = "continuous_readout_bus"
    SIMULATED_BUS = "simulated_bus"


class Parameter(str, Enum):
    """Parameter names."""

    BUS_FREQUENCY = "bus_frequency"
    LO_FREQUENCY = "frequency"
    GAIN = "gain"
    DURATION = "duration"
    AMPLITUDE = "amplitude"
    PHASE = "phase"
    DELAY_BETWEEN_PULSES = "delay_between_pulses"
    DELAY_BEFORE_READOUT = "delay_before_readout"
    GATE_DURATION = "gate_duration"
    NUM_SIGMAS = "num_sigmas"
    DRAG_COEFFICIENT = "drag_coefficient"
    REFERENCE_CLOCK = "reference_clock"
    SEQUENCER = "sequencer"
    SYNC_ENABLED = "sync_enabled"
    POWER = "power"
    GAIN_IMBALANCE = "gain_imbalance"
    PHASE_IMBALANCE = "phase_imbalance"
    OFFSET_I = "offset_i"
    OFFSET_Q = "offset_q"
    SAMPLING_RATE = "sampling_rate"
    INTEGRATION = "integration"
    INTEGRATION_LENGTH = "integration_length"
    ACQUISITION_DELAY_TIME = "acquisition_delay_time"
    ATTENUATION = "attenuation"
    REPETITION_DURATION = "repetition_duration"
    SOFTWARE_AVERAGE = "software_average"
    NUM_BINS = "num_bins"
    SEQUENCE_TIMEOUT = "sequence_timeout"
    MASTER_AMPLITUDE_GATE = "master_amplitude_gate"
    MASTER_DURATION_GATE = "master_duration_gate"
    EXTERNAL = "external"
    RESET = "reset"
    HARDWARE_MODULATION = "hardware_modulation"
    HARDWARE_DEMODULATION = "hardware_demodulation"
    HARDWARE_INTEGRATION = "hardware_integration"
    SCOPE_ACQUIRE_TRIGGER_MODE = "scope_acquire_trigger_mode"
    SCOPE_HARDWARE_AVERAGING = "scope_hardware_averaging"
    IF = "intermediate_frequency"
    VOLTAGE = "voltage"
    CURRENT = "current"
    RAMPING_ENABLED = "ramping_enabled"
    RAMPING_RATE = "ramp_rate"
    SPAN = "span"
    SCATTERING_PARAMETER = "scattering_parameter"
    FREQUENCY_SPAN = "frequency_span"
    FREQUENCY_CENTER = "frequency_center"
    FREQUENCY_START = "frequency_start"
    FREQUENCY_STOP = "frequency_stop"
    IF_BANDWIDTH = "if_bandwidth"
    AVERAGING_ENABLED = "averaging_enabled"
    NUMBER_AVERAGES = "number_averages"
    TRIGGER_MODE = "trigger_mode"
    NUMBER_POINTS = "number_points"
    NUM_SEQUENCERS = "num_sequencers"
    INTEGRATION_MODE = "integration_mode"
    ACQUISITION_TIMEOUT = "acquisition_timeout"
    MAX_CURRENT = "max_current"
    MAX_VOLTAGE = "max_voltage"
    SCOPE_STORE_ENABLED = "scope_store_enabled"
    GAIN_PATH0 = "gain_path0"
    GAIN_PATH1 = "gain_path1"
    OFFSET_PATH0 = "offset_path0"
    OFFSET_PATH1 = "offset_path1"
<<<<<<< HEAD
    DEVICE_TIMEOUT = "device_timeout"
    SWEEP_MODE = "sweep_mode"
    ELECTRICAL_DELAY = "electrical_delay"
=======
    RF_ON = "rf_on"
>>>>>>> b906ee63


class ResultName(str, Enum):
    """Result names.

    Args:
        enum (str): Available result element names:
        * qblox
        * simulator
    """

    QBLOX = "qblox"
    SIMULATOR = "simulator"
    VECTOR_NETWORK_ANALYZER = "vector_network_analyzer"


class ConnectionName(str, Enum):
    """Connection names.

    Args:
        enum (str): Available connection element names:
        * tcp_ip
        * usb
    """

    TCP_IP = "tcp_ip"
    USB = "usb"


class InstrumentTypeName(str, Enum):
    """Instrument Type names (the name of the class).

    Args:
        enum (str): Available instrument type element names:
        * QbloxQCM
        * QbloxQRM
        * SGS100A
        * Attenuator
        * Keithley2600
        * QbloxD5a
        * QbloxS4g
    """

    QBLOX_QCM = "QbloxQCM"
    QBLOX_QRM = "QbloxQRM"
    ROHDE_SCHWARZ = "SGS100A"
    MINI_CIRCUITS = "Attenuator"
    KEITHLEY2600 = "Keithley2600"
    QBLOX_D5A = "QbloxD5a"
    QBLOX_S4G = "QbloxS4g"


class LivePlotTypes(str, Enum):
    """Live Plot Types.

    Args:
        enum (str): Available plot element types:
        * LINES
        * SCATTER
        * HEATMAP
    """

    LINES = "LINES"
    SCATTER = "SCATTER"
    HEATMAP = "HEATMAP"


class VNATriggerModes(str, Enum):
    """Vector Network Analyzers Trigger Modes

    Args:
        enum (str): Available types of trigger modes:
        * INT
        * BUS
    """

    INT = "INT"
    BUS = "BUS"


class VNAScatteringParameters(str, Enum):
    """Vector Network Analyzers Scattering Parameters

    Args:
        enum (str): Available types of scattering parameters:
        * S11
        * S12
        * S22
        * S21
    """

    S11 = "S11"
    S12 = "S12"
    S22 = "S22"
    S21 = "S21"


class VNASweepModes(str, Enum):
    """Vector Network Analyzers Sweep Modes

    Args:
        enum (str): Available types of sweeping modes:
        * hold
        * cont
        * single
        * group
    """

    HOLD = "hold"
    CONT = "cont"
    SING = "single"
    GRO = "group"


class Node(str, Enum):
    """Node elements

    Args:
        enum (str): Available elements of chip node:
        * nodes
        * frequency
    """

    NODES = "nodes"
    FREQUENCY = "frequency"
    QUBIT_INDEX = "qubit_index"<|MERGE_RESOLUTION|>--- conflicted
+++ resolved
@@ -466,13 +466,10 @@
     GAIN_PATH1 = "gain_path1"
     OFFSET_PATH0 = "offset_path0"
     OFFSET_PATH1 = "offset_path1"
-<<<<<<< HEAD
+    RF_ON = "rf_on"
     DEVICE_TIMEOUT = "device_timeout"
     SWEEP_MODE = "sweep_mode"
     ELECTRICAL_DELAY = "electrical_delay"
-=======
-    RF_ON = "rf_on"
->>>>>>> b906ee63
 
 
 class ResultName(str, Enum):
