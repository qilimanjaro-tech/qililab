--- conflicted
+++ resolved
@@ -139,11 +139,8 @@
     XY = "XY"
     M = "M"
     Drag = "Drag"
-<<<<<<< HEAD
     CZ = "CZ"
     Park = "Park"
-=======
->>>>>>> cf289d90
 
 
 class AcquisitionName(str, Enum):
@@ -214,11 +211,8 @@
     GAUSSIAN = "gaussian"
     DRAG = "drag"
     RECTANGULAR = "rectangular"
-<<<<<<< HEAD
     SNZ = "snz"
-=======
     COSINE = "cosine"
->>>>>>> cf289d90
 
 
 class PulseShapeSettingsName(str, Enum):
