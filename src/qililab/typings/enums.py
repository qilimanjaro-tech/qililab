"""Enum classes"""
from enum import Enum


class Category(str, Enum):
    """Category of settings.

    Args:
        enum (str): Available types of settings categories:
        * platform
        * qubit
        * awg
        * signal_generator
        * buses
        * bus
        * schema
        * resonator
        * node
        * instrument_controller
        * voltage_source
        * current_source
        * digital_analog_converter
    """

    PLATFORM = "platform"
    QUBIT = "qubit"
    AWG = "awg"
    SIGNAL_GENERATOR = "signal_generator"
    SCHEMA = "schema"
    RESONATOR = "resonator"
    BUSES = "buses"
    BUS = "bus"
    SYSTEM_CONTROL = "system_control"
    EXPERIMENT = "experiment"
    ATTENUATOR = "attenuator"
    DC_SOURCE = "dc_source"
    VNA = "vna"
    CHIP = "chip"
    NODE = "node"
    INSTRUMENT_CONTROLLER = "instrument_controller"
    VOLTAGE_SOURCE = "voltage_source"
    CURRENT_SOURCE = "current_source"
    ADC = "adc"


class Instrument(str, Enum):
    """Instrument.

    Args:
        enum (str): Available types of instruments:
        * platform
        * awg
        * signal_generator
        * attenuator
        * voltage_source
        * current_source
    """

    PLATFORM = "platform"
    AWG = "awg"
    SIGNAL_GENERATOR = "signal_generator"
    ATTENUATOR = "attenuator"
    VOLTAGE_SOURCE = "voltage_source"
    CURRENT_SOURCE = "current_source"


class InstrumentControllerSubCategory(str, Enum):
    """Instrument Controller subcategory types.

    Args:
        enum (str): Available types of instrument controllers:
        * single_instrument
        * multiple_instruments
    """

    SINGLE = "single_instrument"
    MULTI = "multiple_instruments"


class ReferenceClock(str, Enum):
    """Qblox reference clock.

    Args:
        enum (str): Available types of reference clock:
        * Internal
        * External
    """

    INTERNAL = "internal"
    EXTERNAL = "external"


class AcquireTriggerMode(str, Enum):
    """Qblox acquire trigger mode.

    Args:
        enum (str): Available types of trigger modes:
        * sequencer
        * level
    """

    SEQUENCER = "sequencer"
    LEVEL = "level"


class IntegrationMode(str, Enum):
    """Qblox integration mode.

    Args:
        enum (str): Available types of integration modes:
        * ssb
    """

    SSB = "ssb"


class GateName(str, Enum):
    """Gate names.

    Args:
        enum (str): Available types of gate names:
        * I
        * X
        * Y
        * M
        * RX
        * RY
        * XY
    """

    I = "I"  # noqa: E741
    X = "X"
    RX = "RX"
    Y = "Y"
    RY = "RY"
    XY = "XY"
    M = "M"


class MasterGateSettingsName(str, Enum):
    """Master Gate Settings names.
    Args:
        enum (str): Available types of master gate settings names:
        * master_amplitude_gate
        * master_duration_gate
    """

    MASTER_AMPLITUDE_GATE = "master_amplitude_gate"
    MASTER_DURATION_GATE = "master_duration_gate"


class AcquisitionName(str, Enum):
    """Acquisition names.

    Args:
        enum (str): Available types of acquisition names:
        * single
    """

    SINGLE = "single"
    LARGE = "large"


class SchemaDrawOptions(str, Enum):
    """Schema draw options.

    Args:
        enum (str): Available types of schema draw options:
        * print
        * file
    """

    PRINT = "print"
    FILE = "file"


class PulseShapeName(str, Enum):
    """Pulse shape options.

    Args:
        Enum (str): Available types of PulseShape options:
        * gaussian
    """

    GAUSSIAN = "gaussian"
    DRAG = "drag"
    RECTANGULAR = "rectangular"
    BIAS_TEE_CORRECTION = "bias_tee"
    EXPONENTIAL_CORRECTION = "exponential"
    EXPONENTIAL_CORRECTION_LOOP = "exponential_loop"
    PREDISTORTION = "predistortion"


class PulseShapeSettingsName(str, Enum):
    """Pulse Shape Settings names.
    Args:
        enum (str): Available types of pulse shape settings names:
        * num_sigmas
        * drag_coefficient
    """

    NUM_SIGMAS = "num_sigmas"
    DRAG_COEFFICIENT = "drag_coefficient"
    TAU_BIAS_TEE = "tau_bias_tee"
    TAU_EXPONENTIAL = "tau_exponential"
    TAU_EXPONENTIAL1 = "tau_exponential1"
    TAU_EXPONENTIAL2 = "tau_exponential2"
    AMP = "amp"
    AMP1 = "amp1"
    AMP2 = "amp2"


class NodeName(str, Enum):
    """Node names.

    Args:
        enum (str): Available node names:
        * qubit
        * resonator
        * coupler
    """

    QUBIT = "qubit"
    RESONATOR = "resonator"
    COUPLER = "coupler"
    COIL = "coil"
    PORT = "port"


class InstrumentName(str, Enum):
    """Instrument names.

    Args:
        enum (str): Available instrument element names:
        * QCM -> Exactly as Qblox InstrumentType
        * QRM -> Exactly as Qblox InstrumentType
        * rohde_schwarz
        * mini_circuits
        * keithley_2600
        * qblox_D5a
        * qblox_S4g
        * keysight_e5080b
        * agilent_e5071B
    """

    QBLOX_QCM = "QCM"
    QBLOX_QRM = "QRM"
    ROHDE_SCHWARZ = "rohde_schwarz"
    MINI_CIRCUITS = "mini_circuits"  # step attenuator
    KEITHLEY2600 = "keithley_2600"
    QBLOX_D5A = "D5a"
    QBLOX_S4G = "S4g"
    KEYSIGHT_E5080B = "keysight_e5080b"
    AGILENT_E5071B = "agilent_e5071B"


class InstrumentControllerName(str, Enum):
    """Instrument Controller names.

    Args:
        enum (str): Available instrument controller element names:
        * qblox_pulsar
        * qblox_cluster
        * rohde_schwarz
        * mini_circuits
        * keithley_2600
        * keysight_e5080b
        * agilent_e5071B
    """

    QBLOX_PULSAR = "qblox_pulsar"
    QBLOX_CLUSTER = "qblox_cluster"
    ROHDE_SCHWARZ = "rohde_schwarz"
    MINI_CIRCUITS = "mini_circuits"  # step attenuator
    KEITHLEY2600 = "keithley_2600"
    QBLOX_SPIRACK = "qblox_spi_rack"
    KEYSIGHT_E5080B = "keysight_e5080b_controller"
    AGILENT_E5071B = "agilent_e5071B_controller"


class SystemControlName(str, Enum):
    """System Control names.

    Args:
        enum (str): Available system control element names:
        * system_control
        * readout_system_control
        * simulated_system_control
    """

    SYSTEM_CONTROL = "system_control"
    READOUT_SYSTEM_CONTROL = "readout_system_control"
    SIMULATED_SYSTEM_CONTROL = "simulated_system_control"


class Parameter(str, Enum):
    """Parameter names."""

    BUS_FREQUENCY = "bus_frequency"
    LO_FREQUENCY = "frequency"
    GAIN = "gain"
    DURATION = "duration"
    AMPLITUDE = "amplitude"
    PHASE = "phase"
    DELAY_BETWEEN_PULSES = "delay_between_pulses"
    DELAY_BEFORE_READOUT = "delay_before_readout"
    GATE_DURATION = "gate_duration"
    NUM_SIGMAS = "num_sigmas"
    DRAG_COEFFICIENT = "drag_coefficient"
    REFERENCE_CLOCK = "reference_clock"
    SEQUENCER = "sequencer"
    SYNC_ENABLED = "sync_enabled"
    POWER = "power"
    GAIN_IMBALANCE = "gain_imbalance"
    PHASE_IMBALANCE = "phase_imbalance"
    OFFSET_I = "offset_i"
    OFFSET_Q = "offset_q"
    SAMPLING_RATE = "sampling_rate"
    INTEGRATION = "integration"
    INTEGRATION_LENGTH = "integration_length"
    ACQUISITION_DELAY_TIME = "acquisition_delay_time"
    ATTENUATION = "attenuation"
    REPETITION_DURATION = "repetition_duration"
    SOFTWARE_AVERAGE = "software_average"
    NUM_BINS = "num_bins"
    SEQUENCE_TIMEOUT = "sequence_timeout"
    MASTER_AMPLITUDE_GATE = "master_amplitude_gate"
    MASTER_DURATION_GATE = "master_duration_gate"
    EXTERNAL = "external"
    RESET = "reset"
    HARDWARE_MODULATION = "hardware_modulation"
    HARDWARE_DEMODULATION = "hardware_demodulation"
    HARDWARE_INTEGRATION = "hardware_integration"
    SCOPE_ACQUIRE_TRIGGER_MODE = "scope_acquire_trigger_mode"
    SCOPE_HARDWARE_AVERAGING = "scope_hardware_averaging"
    IF = "intermediate_frequency"
    VOLTAGE = "voltage"
    CURRENT = "current"
    RAMPING_ENABLED = "ramping_enabled"
    RAMPING_RATE = "ramp_rate"
    SPAN = "span"
    SCATTERING_PARAMETER = "scattering_parameter"
    FREQUENCY_SPAN = "frequency_span"
    FREQUENCY_CENTER = "frequency_center"
    FREQUENCY_START = "frequency_start"
    FREQUENCY_STOP = "frequency_stop"
    IF_BANDWIDTH = "if_bandwidth"
    AVERAGING_ENABLED = "averaging_enabled"
    NUMBER_AVERAGES = "number_averages"
    TRIGGER_MODE = "trigger_mode"
    NUMBER_POINTS = "number_points"
    NUM_SEQUENCERS = "num_sequencers"
    INTEGRATION_MODE = "integration_mode"
    ACQUISITION_TIMEOUT = "acquisition_timeout"
    MAX_CURRENT = "max_current"
    MAX_VOLTAGE = "max_voltage"
    SCOPE_STORE_ENABLED = "scope_store_enabled"
    GAIN_PATH0 = "gain_path0"
    GAIN_PATH1 = "gain_path1"
    OFFSET_PATH0 = "offset_path0"
    OFFSET_PATH1 = "offset_path1"
    OFFSET_OUT0 = "offset_out0"
    OFFSET_OUT1 = "offset_out1"
    OFFSET_OUT2 = "offset_out2"
    OFFSET_OUT3 = "offset_out3"
    RF_ON = "rf_on"
<<<<<<< HEAD
    NUM_FLIPS = "num_flips"
=======
    INTEGRATION_WEIGHT_I_1 = "integration_weight_I_1"
    INTEGRATION_WEIGHT_I_2 = "integration_weight_I_2"
    INTEGRATION_WEIGHT_Q_1 = "integration_weight_Q_1"
    INTEGRATION_WEIGHT_Q_2 = "integration_weight_Q_2"
    GATE_PARAMETER = "gate_parameter"
    TAU_BIAS_TEE = "tau_bias_tee"
    TAU_EXPONENTIAL = "tau_exponential"
    TAU_EXPONENTIAL1 = "tau_exponential1"
    TAU_EXPONENTIAL2 = "tau_exponential2"
    AMP = "amp"
    AMP1 = "amp1"
    AMP2 = "amp2"
>>>>>>> 5fcc8dd9


class ResultName(str, Enum):
    """Result names.

    Args:
        enum (str): Available result element names:
        * qblox
        * simulator
    """

    QBLOX = "qblox"
    SIMULATOR = "simulator"
    VECTOR_NETWORK_ANALYZER = "vector_network_analyzer"


class ConnectionName(str, Enum):
    """Connection names.

    Args:
        enum (str): Available connection element names:
        * tcp_ip
        * usb
    """

    TCP_IP = "tcp_ip"
    USB = "usb"


class InstrumentTypeName(str, Enum):
    """Instrument Type names (the name of the class).

    Args:
        enum (str): Available instrument type element names:
        * QbloxQCM
        * QbloxQRM
        * SGS100A
        * Attenuator
        * Keithley2600
        * QbloxD5a
        * QbloxS4g
    """

    QBLOX_QCM = "QbloxQCM"
    QBLOX_QRM = "QbloxQRM"
    ROHDE_SCHWARZ = "SGS100A"
    MINI_CIRCUITS = "Attenuator"
    KEITHLEY2600 = "Keithley2600"
    QBLOX_D5A = "QbloxD5a"
    QBLOX_S4G = "QbloxS4g"


class LivePlotTypes(str, Enum):
    """Live Plot Types.

    Args:
        enum (str): Available plot element types:
        * LINES
        * SCATTER
        * HEATMAP
    """

    LINES = "LINES"
    SCATTER = "SCATTER"
    HEATMAP = "HEATMAP"


class VNATriggerModes(str, Enum):
    """Vector Network Analyzers Trigger Modes

    Args:
        enum (str): Available types of trigger modes:
        * INT
        * BUS
    """

    INT = "INT"
    BUS = "BUS"


class VNAScatteringParameters(str, Enum):
    """Vector Network Analyzers Scattering Parameters

    Args:
        enum (str): Available types of scattering parameters:
        * S11
        * S12
        * S22
        * S21
    """

    S11 = "S11"
    S12 = "S12"
    S22 = "S22"
    S21 = "S21"


class Node(str, Enum):
    """Node elements

    Args:
        enum (str): Available elements of chip node:
        * nodes
        * frequency
    """

    NODES = "nodes"
    FREQUENCY = "frequency"
    QUBIT_INDEX = "qubit_index"<|MERGE_RESOLUTION|>--- conflicted
+++ resolved
@@ -364,9 +364,7 @@
     OFFSET_OUT2 = "offset_out2"
     OFFSET_OUT3 = "offset_out3"
     RF_ON = "rf_on"
-<<<<<<< HEAD
     NUM_FLIPS = "num_flips"
-=======
     INTEGRATION_WEIGHT_I_1 = "integration_weight_I_1"
     INTEGRATION_WEIGHT_I_2 = "integration_weight_I_2"
     INTEGRATION_WEIGHT_Q_1 = "integration_weight_Q_1"
@@ -379,7 +377,6 @@
     AMP = "amp"
     AMP1 = "amp1"
     AMP2 = "amp2"
->>>>>>> 5fcc8dd9
 
 
 class ResultName(str, Enum):
