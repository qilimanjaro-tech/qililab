--- conflicted
+++ resolved
@@ -40,12 +40,7 @@
     INSTRUMENT_CONTROLLER = "instrument_controller"
     VOLTAGE_SOURCE = "voltage_source"
     CURRENT_SOURCE = "current_source"
-<<<<<<< HEAD
-    DAC = "digital_analog_converter"
-    AWG_DAC = "awg_dac"
-=======
     ADC = "adc"
->>>>>>> affc8670
 
 
 class Instrument(Enum):
@@ -408,11 +403,7 @@
 class Parameter(Enum):
     """Parameter names."""
 
-<<<<<<< HEAD
-    BUS_FREQUENCY = "frequency"
-=======
     BUS_FREQUENCY = "bus_frequency"
->>>>>>> affc8670
     LO_FREQUENCY = "frequency"
     GAIN = "gain"
     DURATION = "duration"
@@ -450,11 +441,7 @@
     HARDWARE_INTEGRATION = "hardware_integration"
     SCOPE_ACQUIRE_TRIGGER_MODE = "scope_acquire_trigger_mode"
     SCOPE_HARDWARE_AVERAGING = "scope_hardware_averaging"
-<<<<<<< HEAD
-    IF = "intermediate_frequencies"
-=======
     IF = "intermediate_frequency"
->>>>>>> affc8670
     VOLTAGE = "voltage"
     CURRENT = "current"
     RAMPING_ENABLED = "ramping_enabled"
@@ -475,14 +462,11 @@
     ACQUISITION_TIMEOUT = "acquisition_timeout"
     MAX_CURRENT = "max_current"
     MAX_VOLTAGE = "max_voltage"
-<<<<<<< HEAD
-=======
     SCOPE_STORE_ENABLED = "scope_store_enabled"
     GAIN_PATH0 = "gain_path0"
     GAIN_PATH1 = "gain_path1"
     OFFSET_PATH0 = "offset_path0"
     OFFSET_PATH1 = "offset_path1"
->>>>>>> affc8670
 
 
 class ResultName(Enum):
@@ -591,7 +575,6 @@
 
     NODES = "nodes"
     FREQUENCY = "frequency"
-<<<<<<< HEAD
     QUBIT_INDEX = "qubit_index"
 
 
@@ -605,7 +588,4 @@
     """
 
     AFTER_SET_PARAMETER = "after_set_parameter"
-    BEFORE_SET_PARAMETER = "before_set_parameter"
-=======
-    QUBIT_INDEX = "qubit_index"
->>>>>>> affc8670
+    BEFORE_SET_PARAMETER = "before_set_parameter"