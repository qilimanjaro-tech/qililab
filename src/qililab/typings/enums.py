--- conflicted
+++ resolved
@@ -357,13 +357,10 @@
     OFFSET_OUT2 = "offset_out2"
     OFFSET_OUT3 = "offset_out3"
     RF_ON = "rf_on"
-<<<<<<< HEAD
+    NUM_FLIPS = "num_flips"
     SOURCE_MODE = "source_mode"
     OUTPUT_STATUS = "output_status"
     CURRENT_VALUE = "current_value"
-=======
-    NUM_FLIPS = "num_flips"
->>>>>>> cf4997ff
 
 
 class ResultName(str, Enum):
