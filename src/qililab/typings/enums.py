--- conflicted
+++ resolved
@@ -174,11 +174,8 @@
         * qblox_S4g
         * keysight_e5080b
         * agilent_e5071B
-<<<<<<< HEAD
         * yokogawa_gs200
-=======
         * OPX -> Exactly as Quantum Machines InstrumentType
->>>>>>> 3deef3ea
     """
 
     QBLOX_QCM = "QCM"
@@ -191,12 +188,9 @@
     QBLOX_S4G = "S4g"
     KEYSIGHT_E5080B = "keysight_e5080b"
     AGILENT_E5071B = "agilent_e5071B"
-<<<<<<< HEAD
     YOKOGAWA_GS200 = "yokogawa_gs200"
-=======
     QCMRF = "QCM-RF"
     QUANTUM_MACHINES_MANAGER = "quantum_machines_manager"
->>>>>>> 3deef3ea
 
 
 class InstrumentControllerName(str, Enum):
@@ -211,11 +205,8 @@
         * keithley_2600
         * keysight_e5080b
         * agilent_e5071B
-<<<<<<< HEAD
         * yokogawa
-=======
         * qmm
->>>>>>> 3deef3ea
     """
 
     QBLOX_PULSAR = "qblox_pulsar"
@@ -226,11 +217,8 @@
     QBLOX_SPIRACK = "qblox_spi_rack"
     KEYSIGHT_E5080B = "keysight_e5080b_controller"
     AGILENT_E5071B = "agilent_e5071B_controller"
-<<<<<<< HEAD
     YOKOGAWA = "yokogawa"
-=======
     QUANTUM_MACHINES_MANAGER = "quantum_machines_manager"
->>>>>>> 3deef3ea
 
 
 class SystemControlName(str, Enum):
@@ -320,10 +308,8 @@
     ELECTRICAL_DELAY = "electrical_delay"
     TIMEOUT = "timeout"
     NUM_FLIPS = "num_flips"
-<<<<<<< HEAD
     SOURCE_MODE = "source_mode"
     OUTPUT_STATUS = "output_status"
-=======
     WEIGHTS_I = "weights_i"
     WEIGHTS_Q = "weights_q"
     WEIGHED_ACQ_ENABLED = "weighed_acq_enabled"
@@ -346,7 +332,6 @@
     B = "b"
     T_PHI = "t_phi"
     GATE_OPTIONS = "options"
->>>>>>> 3deef3ea
 
 
 class ResultName(str, Enum):
