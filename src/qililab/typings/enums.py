"""Enum classes"""
from enum import Enum


class Category(str, Enum):
    """Category of settings.

    Args:
        enum (str): Available types of settings categories:
        * platform
        * qubit
        * awg
        * signal_generator
        * buses
        * bus
        * schema
        * resonator
        * node
        * instrument_controller
        * voltage_source
        * current_source
        * digital_analog_converter
    """

    PLATFORM = "platform"
    QUBIT = "qubit"
    AWG = "awg"
    SIGNAL_GENERATOR = "signal_generator"
    SCHEMA = "schema"
    RESONATOR = "resonator"
    BUSES = "buses"
    BUS = "bus"
    SYSTEM_CONTROL = "system_control"
    EXPERIMENT = "experiment"
    ATTENUATOR = "attenuator"
    DC_SOURCE = "dc_source"
    VNA = "vna"
    CHIP = "chip"
    NODE = "node"
    INSTRUMENT_CONTROLLER = "instrument_controller"
    VOLTAGE_SOURCE = "voltage_source"
    CURRENT_SOURCE = "current_source"
    ADC = "adc"


class Instrument(str, Enum):
    """Instrument.

    Args:
        enum (str): Available types of instruments:
        * platform
        * awg
        * signal_generator
        * attenuator
        * voltage_source
        * current_source
    """

    PLATFORM = "platform"
    AWG = "awg"
    SIGNAL_GENERATOR = "signal_generator"
    ATTENUATOR = "attenuator"
    VOLTAGE_SOURCE = "voltage_source"
    CURRENT_SOURCE = "current_source"


class InstrumentControllerSubCategory(str, Enum):
    """Instrument Controller subcategory types.

    Args:
        enum (str): Available types of instrument controllers:
        * single_instrument
        * multiple_instruments
    """

    SINGLE = "single_instrument"
    MULTI = "multiple_instruments"


class ReferenceClock(str, Enum):
    """Qblox reference clock.

    Args:
        enum (str): Available types of reference clock:
        * Internal
        * External
    """

    INTERNAL = "internal"
    EXTERNAL = "external"


class AcquireTriggerMode(str, Enum):
    """Qblox acquire trigger mode.

    Args:
        enum (str): Available types of trigger modes:
        * sequencer
        * level
    """

    SEQUENCER = "sequencer"
    LEVEL = "level"


class IntegrationMode(str, Enum):
    """Qblox integration mode.

    Args:
        enum (str): Available types of integration modes:
        * ssb
    """

    SSB = "ssb"


class GateName(str, Enum):
    """Gate names.

    Args:
        enum (str): Available types of gate names:
        * I
        * X
        * Y
        * M
        * RX
        * RY
        * XY
    """

    I = "I"  # noqa: E741
    X = "X"
    RX = "RX"
    Y = "Y"
    RY = "RY"
    XY = "XY"
    M = "M"


class MasterGateSettingsName(str, Enum):
    """Master Gate Settings names.
    Args:
        enum (str): Available types of master gate settings names:
        * master_amplitude_gate
        * master_duration_gate
    """

    MASTER_AMPLITUDE_GATE = "master_amplitude_gate"
    MASTER_DURATION_GATE = "master_duration_gate"


class AcquisitionName(str, Enum):
    """Acquisition names.

    Args:
        enum (str): Available types of acquisition names:
        * single
    """

    SINGLE = "single"
    LARGE = "large"


class SchemaDrawOptions(str, Enum):
    """Schema draw options.

    Args:
        enum (str): Available types of schema draw options:
        * print
        * file
    """

    PRINT = "print"
    FILE = "file"


class PulseShapeName(str, Enum):
    """Pulse shape options.

    Args:
        Enum (str): Available types of PulseShape options:
        * gaussian
    """

    GAUSSIAN = "gaussian"
    DRAG = "drag"
    RECTANGULAR = "rectangular"


class PulseShapeSettingsName(str, Enum):
    """Pulse Shape Settings names.
    Args:
        enum (str): Available types of pulse shape settings names:
        * num_sigmas
        * drag_coefficient
    """

    NUM_SIGMAS = "num_sigmas"
    DRAG_COEFFICIENT = "drag_coefficient"


class NodeName(str, Enum):
    """Node names.

    Args:
        enum (str): Available node names:
        * qubit
        * resonator
        * coupler
    """

    QUBIT = "qubit"
    RESONATOR = "resonator"
    COUPLER = "coupler"
    COIL = "coil"
    PORT = "port"


class InstrumentName(str, Enum):
    """Instrument names.

    Args:
        enum (str): Available instrument element names:
        * QCM -> Exactly as Qblox InstrumentType
        * QRM -> Exactly as Qblox InstrumentType
        * rohde_schwarz
        * mini_circuits
        * keithley_2600
        * qblox_D5a
        * qblox_S4g
        * keysight_e5080b
        * agilent_e5071B
    """

    QBLOX_QCM = "QCM"
    QBLOX_QRM = "QRM"
    ROHDE_SCHWARZ = "rohde_schwarz"
    MINI_CIRCUITS = "mini_circuits"  # step attenuator
    KEITHLEY2600 = "keithley_2600"
    QBLOX_D5A = "D5a"
    QBLOX_S4G = "S4g"
    KEYSIGHT_E5080B = "keysight_e5080b"
    AGILENT_E5071B = "agilent_e5071B"


class InstrumentControllerName(str, Enum):
    """Instrument Controller names.

    Args:
        enum (str): Available instrument controller element names:
        * qblox_pulsar
        * qblox_cluster
        * rohde_schwarz
        * mini_circuits
        * keithley_2600
        * keysight_e5080b
        * agilent_e5071B
    """

    QBLOX_PULSAR = "qblox_pulsar"
    QBLOX_CLUSTER = "qblox_cluster"
    ROHDE_SCHWARZ = "rohde_schwarz"
    MINI_CIRCUITS = "mini_circuits"  # step attenuator
    KEITHLEY2600 = "keithley_2600"
    QBLOX_SPIRACK = "qblox_spi_rack"
    KEYSIGHT_E5080B = "keysight_e5080b_controller"
    AGILENT_E5071B = "agilent_e5071B_controller"


class SystemControlName(str, Enum):
    """System Control names.

    Args:
        enum (str): Available system control element names:
        * system_control
        * readout_system_control
        * simulated_system_control
    """

    SYSTEM_CONTROL = "system_control"
    READOUT_SYSTEM_CONTROL = "readout_system_control"
    SIMULATED_SYSTEM_CONTROL = "simulated_system_control"


class Parameter(str, Enum):
    """Parameter names."""

    BUS_FREQUENCY = "bus_frequency"
    LO_FREQUENCY = "frequency"
    GAIN = "gain"
    DURATION = "duration"
    AMPLITUDE = "amplitude"
    PHASE = "phase"
    DELAY_BETWEEN_PULSES = "delay_between_pulses"
    DELAY_BEFORE_READOUT = "delay_before_readout"
    GATE_DURATION = "gate_duration"
    NUM_SIGMAS = "num_sigmas"
    DRAG_COEFFICIENT = "drag_coefficient"
    REFERENCE_CLOCK = "reference_clock"
    SEQUENCER = "sequencer"
    SYNC_ENABLED = "sync_enabled"
    POWER = "power"
    GAIN_IMBALANCE = "gain_imbalance"
    PHASE_IMBALANCE = "phase_imbalance"
    OFFSET_I = "offset_i"
    OFFSET_Q = "offset_q"
    SAMPLING_RATE = "sampling_rate"
    INTEGRATION = "integration"
    INTEGRATION_LENGTH = "integration_length"
    ACQUISITION_DELAY_TIME = "acquisition_delay_time"
    ATTENUATION = "attenuation"
    REPETITION_DURATION = "repetition_duration"
    SOFTWARE_AVERAGE = "software_average"
    NUM_BINS = "num_bins"
    SEQUENCE_TIMEOUT = "sequence_timeout"
    MASTER_AMPLITUDE_GATE = "master_amplitude_gate"
    MASTER_DURATION_GATE = "master_duration_gate"
    EXTERNAL = "external"
    RESET = "reset"
    HARDWARE_MODULATION = "hardware_modulation"
    HARDWARE_DEMODULATION = "hardware_demodulation"
    HARDWARE_INTEGRATION = "hardware_integration"
    SCOPE_ACQUIRE_TRIGGER_MODE = "scope_acquire_trigger_mode"
    SCOPE_HARDWARE_AVERAGING = "scope_hardware_averaging"
    IF = "intermediate_frequency"
    VOLTAGE = "voltage"
    CURRENT = "current"
    RAMPING_ENABLED = "ramping_enabled"
    RAMPING_RATE = "ramp_rate"
    SPAN = "span"
    SCATTERING_PARAMETER = "scattering_parameter"
    FREQUENCY_SPAN = "frequency_span"
    FREQUENCY_CENTER = "frequency_center"
    FREQUENCY_START = "frequency_start"
    FREQUENCY_STOP = "frequency_stop"
    IF_BANDWIDTH = "if_bandwidth"
    AVERAGING_ENABLED = "averaging_enabled"
    NUMBER_AVERAGES = "number_averages"
    TRIGGER_MODE = "trigger_mode"
    NUMBER_POINTS = "number_points"
    NUM_SEQUENCERS = "num_sequencers"
    INTEGRATION_MODE = "integration_mode"
    ACQUISITION_TIMEOUT = "acquisition_timeout"
    MAX_CURRENT = "max_current"
    MAX_VOLTAGE = "max_voltage"
    SCOPE_STORE_ENABLED = "scope_store_enabled"
    GAIN_PATH0 = "gain_path0"
    GAIN_PATH1 = "gain_path1"
    OFFSET_PATH0 = "offset_path0"
    OFFSET_PATH1 = "offset_path1"
    OFFSET_OUT0 = "offset_out0"
    OFFSET_OUT1 = "offset_out1"
    OFFSET_OUT2 = "offset_out2"
    OFFSET_OUT3 = "offset_out3"
    RF_ON = "rf_on"
<<<<<<< HEAD
    DEVICE_TIMEOUT = "device_timeout"
    SWEEP_MODE = "sweep_mode"
    ELECTRICAL_DELAY = "electrical_delay"
    TIMEOUT = "timeout"
=======
    OPERATION_PARAMETER = "operation_parameter"
>>>>>>> 5da002e4
    NUM_FLIPS = "num_flips"


class ResultName(str, Enum):
    """Result names.

    Args:
        enum (str): Available result element names:
        * qblox
        * simulator
    """

    QBLOX = "qblox"
    SIMULATOR = "simulator"
    VECTOR_NETWORK_ANALYZER = "vector_network_analyzer"


class ConnectionName(str, Enum):
    """Connection names.

    Args:
        enum (str): Available connection element names:
        * tcp_ip
        * usb
    """

    TCP_IP = "tcp_ip"
    USB = "usb"


class InstrumentTypeName(str, Enum):
    """Instrument Type names (the name of the class).

    Args:
        enum (str): Available instrument type element names:
        * QbloxQCM
        * QbloxQRM
        * SGS100A
        * Attenuator
        * Keithley2600
        * QbloxD5a
        * QbloxS4g
    """

    QBLOX_QCM = "QbloxQCM"
    QBLOX_QRM = "QbloxQRM"
    ROHDE_SCHWARZ = "SGS100A"
    MINI_CIRCUITS = "Attenuator"
    KEITHLEY2600 = "Keithley2600"
    QBLOX_D5A = "QbloxD5a"
    QBLOX_S4G = "QbloxS4g"


class LivePlotTypes(str, Enum):
    """Live Plot Types.

    Args:
        enum (str): Available plot element types:
        * LINES
        * SCATTER
        * HEATMAP
    """

    LINES = "LINES"
    SCATTER = "SCATTER"
    HEATMAP = "HEATMAP"


class VNATriggerModes(str, Enum):
    """Vector Network Analyzers Trigger Modes

    Args:
        enum (str): Available types of trigger modes:
        * INT
        * BUS
    """

    INT = "INT"
    BUS = "BUS"


class VNAScatteringParameters(str, Enum):
    """Vector Network Analyzers Scattering Parameters

    Args:
        enum (str): Available types of scattering parameters:
        * S11
        * S12
        * S22
        * S21
    """

    S11 = "S11"
    S12 = "S12"
    S22 = "S22"
    S21 = "S21"


class VNASweepModes(str, Enum):
    """Vector Network Analyzers Sweep Modes

    Args:
        enum (str): Available types of sweeping modes:
        * hold
        * cont
        * single
        * group
    """

    HOLD = "hold"
    CONT = "cont"
    SING = "single"
    GRO = "group"


class Node(str, Enum):
    """Node elements

    Args:
        enum (str): Available elements of chip node:
        * nodes
        * frequency
    """

    NODES = "nodes"
    FREQUENCY = "frequency"
    QUBIT_INDEX = "qubit_index"


class Qubits(str, Enum):
    ANY = "any"
    ONE = "one"
    TWO = "two"


class OperationName(str, Enum):
    """Operation names.

    Args:
        enum (str): Available types of operation names:
        * RXY
        * R180
        * X
        * WAIT
        * RESET
        * MEASURE
        * BARRIER
    """

    RXY = "Rxy"  # noqa: E741
    R180 = "R180"
    X = "X"
    CPHASE = "CPhase"
    WAIT = "Wait"
    RESET = "Reset"
    MEASURE = "Measure"
    BARRIER = "Barrier"
    PARKING = "Parking"
    PULSE = "Pulse"
    GAUSSIAN = "Gaussian"
    DRAG = "DRAG"
    SQUARE = "Square"


class OperationTimingsCalculationMethod(str, Enum):
    AS_SOON_AS_POSSIBLE = "as_soon_as_possible"
    AS_LATE_AS_POSSIBLE = "as_late_as_possible"


class ResetMethod(str, Enum):
    PASSIVE = "passive"
    ACTIVE = "active"<|MERGE_RESOLUTION|>--- conflicted
+++ resolved
@@ -353,14 +353,11 @@
     OFFSET_OUT2 = "offset_out2"
     OFFSET_OUT3 = "offset_out3"
     RF_ON = "rf_on"
-<<<<<<< HEAD
+    OPERATION_PARAMETER = "operation_parameter"
     DEVICE_TIMEOUT = "device_timeout"
     SWEEP_MODE = "sweep_mode"
     ELECTRICAL_DELAY = "electrical_delay"
     TIMEOUT = "timeout"
-=======
-    OPERATION_PARAMETER = "operation_parameter"
->>>>>>> 5da002e4
     NUM_FLIPS = "num_flips"
 
 
