"""Enum classes"""
from enum import Enum


class Category(Enum):
    """Category of settings.

    Args:
        enum (str): Available types of settings categories:
        * platform
        * qubit
        * awg
        * signal_generator
        * buses
        * bus
        * schema
        * resonator
        * node
<<<<<<< HEAD
        * instrument_controller
=======
>>>>>>> 10889580
    """

    PLATFORM = "platform"
    QUBIT = "qubit"
    AWG = "awg"
    SIGNAL_GENERATOR = "signal_generator"
    SCHEMA = "schema"
    RESONATOR = "resonator"
    BUSES = "buses"
    BUS = "bus"
    SYSTEM_CONTROL = "system_control"
    EXPERIMENT = "experiment"
    ATTENUATOR = "attenuator"
    DC_SOURCE = "dc_source"
    CHIP = "chip"
    NODE = "node"
<<<<<<< HEAD
    INSTRUMENT_CONTROLLER = "instrument_controller"
=======
>>>>>>> 10889580


class Instrument(Enum):
    """Instrument.

    Args:
        enum (str): Available types of instruments:
        * platform
        * awg
        * signal_generator
        * system_control
        * attenuator
    """

    PLATFORM = "platform"
    AWG = "awg"
    SIGNAL_GENERATOR = "signal_generator"
    SYSTEM_CONTROL = "system_control"
    ATTENUATOR = "attenuator"


class InstrumentControllerSubCategory(Enum):
    """Instrument Controller subcategory types.

    Args:
        enum (str): Available types of instrument controllers:
        * single_instrument
        * multiple_instruments
    """

    SINGLE = "single_instrument"
    MULTI = "multiple_instruments"


class ReferenceClock(Enum):
    """Qblox reference clock.

    Args:
        enum (str): Available types of reference clock:
        * Internal
        * External
    """

    INTERNAL = "internal"
    EXTERNAL = "external"


class AcquireTriggerMode(Enum):
    """Qblox acquire trigger mode.

    Args:
        enum (str): Available types of trigger modes:
        * sequencer
        * level
    """

    SEQUENCER = "sequencer"
    LEVEL = "level"


class IntegrationMode(Enum):
    """Qblox integration mode.

    Args:
        enum (str): Available types of integration modes:
        * ssb
    """

    SSB = "ssb"


class GateName(Enum):
    """Gate names.

    Args:
        enum (str): Available types of gate names:
        * I
        * X
        * Y
        * M
        * RX
        * RY
        * XY
    """

    I = "I"  # noqa: E741
    X = "X"
    RX = "RX"
    Y = "Y"
    RY = "RY"
    XY = "XY"
    M = "M"


class AcquisitionName(Enum):
    """Acquisition names.

    Args:
        enum (str): Available types of acquisition names:
        * single
    """

    SINGLE = "single"
    LARGE = "large"


class SchemaDrawOptions(Enum):
    """Schema draw options.

    Args:
        enum (str): Available types of schema draw options:
        * print
        * file
    """

    PRINT = "print"
    FILE = "file"


class PulseName(Enum):
    """Pulse names.

    Args:
        Enum (str): Available types of Pulse names:
        * pulse
        * readout_pulse
    """

    PULSE = "pulse"
    READOUT_PULSE = "readout_pulse"


class PulseShapeName(Enum):
    """Pulse shape options.

    Args:
        Enum (str): Available types of PulseShape options:
        * gaussian
    """

    GAUSSIAN = "gaussian"
    DRAG = "drag"
    RECTANGULAR = "rectangular"


class BusSubcategory(Enum):
    """Bus types.

    Args:
        enum (str): Available types of Bus:
        * control
        * readout
    """

    CONTROL = "control"
    READOUT = "readout"


class SystemControlSubcategory(Enum):
    """Bus element names. Contains names of bus elements that are not instruments.

    Args:
        enum (str): Available bus element names:
        * mixer_based_system_control
        * simulated_system_control
    """

    MIXER_BASED_SYSTEM_CONTROL = "mixer_based_system_control"
    SIMULATED_SYSTEM_CONTROL = "simulated_system_control"


class NodeName(Enum):
    """Node names.

    Args:
        enum (str): Available node names:
        * qubit
        * resonator
        * coupler
    """

    QUBIT = "qubit"
    RESONATOR = "resonator"
    COUPLER = "coupler"
    PORT = "port"


class InstrumentName(Enum):
    """Instrument names.

    Args:
        enum (str): Available instrument element names:
        * QCM -> Exactly as Qblox InstrumentType
        * QRM -> Exactly as Qblox InstrumentType
        * rohde_schwarz
        * mini_circuits
        * mixer_based_system_control
        * integrated_system_control
        * simulated_system_control
        * keithley_2600
    """

    QBLOX_QCM = "QCM"
    QBLOX_QRM = "QRM"
    ROHDE_SCHWARZ = "rohde_schwarz"
    MIXER_BASED_SYSTEM_CONTROL = "mixer_based_system_control"
    INTEGRATED_SYSTEM_CONTROL = "integrated_system_control"
    SIMULATED_SYSTEM_CONTROL = "simulated_system_control"
    MINI_CIRCUITS = "mini_circuits"  # step attenuator
    KEITHLEY2600 = "keithley_2600"


class InstrumentControllerName(Enum):
    """Instrument Controller names.

    Args:
        enum (str): Available instrument controller element names:
        * qblox_pulsar
        * qblox_cluster
        * rohde_schwarz
        * mini_circuits
        * keithley_2600
    """

    QBLOX_PULSAR = "qblox_pulsar"
    QBLOX_CLUSTER = "qblox_cluster"
    ROHDE_SCHWARZ = "rohde_schwarz"
    MINI_CIRCUITS = "mini_circuits"  # step attenuator
    KEITHLEY2600 = "keithley_2600"


class Parameter(Enum):
    """Parameter names."""

    FREQUENCY = "frequency"
    GAIN = "gain"
    DURATION = "duration"
    AMPLITUDE = "amplitude"
    PHASE = "phase"
    DELAY_BETWEEN_PULSES = "delay_between_pulses"
    DELAY_BEFORE_READOUT = "delay_before_readout"
    GATE_DURATION = "gate_duration"
    NUM_SIGMAS = "num_sigmas"
    DRAG_COEFFICIENT = "drag_coefficient"
    REFERENCE_CLOCK = "reference_clock"
    SEQUENCER = "sequencer"
    SYNC_ENABLED = "sync_enabled"
    POWER = "power"
    EPSILON = "epsilon"
    DELTA = "delta"
    OFFSET_I = "offset_i"
    OFFSET_Q = "offset_q"
    SAMPLING_RATE = "sampling_rate"
    INTEGRATION = "integration"
    INTEGRATION_LENGTH = "integration_length"
    ACQUISITION_DELAY_TIME = "acquisition_delay_time"
    ATTENUATION = "attenuation"
    REPETITION_DURATION = "repetition_duration"
    HARDWARE_AVERAGE = "hardware_average"
    SOFTWARE_AVERAGE = "software_average"
    NUM_BINS = "num_bins"
    SEQUENCE_TIMEOUT = "sequence_timeout"


class ResultName(Enum):
    """Result names.

    Args:
        enum (str): Available result element names:
        * qblox
        * simulator
    """

    QBLOX = "qblox"
    SIMULATOR = "simulator"


class ConnectionName(Enum):
    """Connection names.

    Args:
        enum (str): Available connection element names:
        * tcp_ip
        * usb
    """

    TCP_IP = "tcp_ip"
    USB = "usb"<|MERGE_RESOLUTION|>--- conflicted
+++ resolved
@@ -16,10 +16,7 @@
         * schema
         * resonator
         * node
-<<<<<<< HEAD
         * instrument_controller
-=======
->>>>>>> 10889580
     """
 
     PLATFORM = "platform"
@@ -36,10 +33,7 @@
     DC_SOURCE = "dc_source"
     CHIP = "chip"
     NODE = "node"
-<<<<<<< HEAD
     INSTRUMENT_CONTROLLER = "instrument_controller"
-=======
->>>>>>> 10889580
 
 
 class Instrument(Enum):
