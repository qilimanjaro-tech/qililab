"""Enum classes"""
from enum import Enum


class Category(str, Enum):
    """Category of settings.

    Args:
        enum (str): Available types of settings categories:
        * platform
        * qubit
        * awg
        * signal_generator
        * buses
        * bus
        * schema
        * resonator
        * node
        * instrument_controller
        * voltage_source
        * current_source
        * digital_analog_converter
    """

    PLATFORM = "platform"
    QUBIT = "qubit"
    AWG = "awg"
    SIGNAL_GENERATOR = "signal_generator"
    SCHEMA = "schema"
    RESONATOR = "resonator"
    BUSES = "buses"
    BUS = "bus"
    SYSTEM_CONTROL = "system_control"
    EXPERIMENT = "experiment"
    ATTENUATOR = "attenuator"
    DC_SOURCE = "dc_source"
    VNA = "vna"
    CHIP = "chip"
    NODE = "node"
    INSTRUMENT_CONTROLLER = "instrument_controller"
    VOLTAGE_SOURCE = "voltage_source"
    CURRENT_SOURCE = "current_source"
    ADC = "adc"


class Instrument(str, Enum):
    """Instrument.

    Args:
        enum (str): Available types of instruments:
        * platform
        * awg
        * signal_generator
        * attenuator
        * voltage_source
        * current_source
    """

    PLATFORM = "platform"
    AWG = "awg"
    SIGNAL_GENERATOR = "signal_generator"
    ATTENUATOR = "attenuator"
    VOLTAGE_SOURCE = "voltage_source"
    CURRENT_SOURCE = "current_source"


class InstrumentControllerSubCategory(str, Enum):
    """Instrument Controller subcategory types.

    Args:
        enum (str): Available types of instrument controllers:
        * single_instrument
        * multiple_instruments
    """

    SINGLE = "single_instrument"
    MULTI = "multiple_instruments"


class ReferenceClock(str, Enum):
    """Qblox reference clock.

    Args:
        enum (str): Available types of reference clock:
        * Internal
        * External
    """

    INTERNAL = "internal"
    EXTERNAL = "external"


class AcquireTriggerMode(str, Enum):
    """Qblox acquire trigger mode.

    Args:
        enum (str): Available types of trigger modes:
        * sequencer
        * level
    """

    SEQUENCER = "sequencer"
    LEVEL = "level"


class IntegrationMode(str, Enum):
    """Qblox integration mode.

    Args:
        enum (str): Available types of integration modes:
        * ssb
    """

    SSB = "ssb"


class GateName(str, Enum):
    """Gate names.

    Args:
        enum (str): Available types of gate names:
        * I
        * X
        * Y
        * M
        * RX
        * RY
        * XY
    """

    I = "I"  # noqa: E741
    X = "X"
    RX = "RX"
    Y = "Y"
    RY = "RY"
    XY = "XY"
    M = "M"


class MasterGateSettingsName(str, Enum):
    """Master Gate Settings names.
    Args:
        enum (str): Available types of master gate settings names:
        * master_amplitude_gate
        * master_duration_gate
    """

    MASTER_AMPLITUDE_GATE = "master_amplitude_gate"
    MASTER_DURATION_GATE = "master_duration_gate"


class AcquisitionName(str, Enum):
    """Acquisition names.

    Args:
        enum (str): Available types of acquisition names:
        * single
    """

    SINGLE = "single"
    LARGE = "large"


class SchemaDrawOptions(str, Enum):
    """Schema draw options.

    Args:
        enum (str): Available types of schema draw options:
        * print
        * file
    """

    PRINT = "print"
    FILE = "file"


class PulseName(str, Enum):
    """Pulse names.

    Args:
        Enum (str): Available types of Pulse names:
        * pulse
        * readout_pulse
    """

    PULSE = "pulse"
    READOUT_PULSE = "readout_pulse"


class PulseShapeName(str, Enum):
    """Pulse shape options.

    Args:
        Enum (str): Available types of PulseShape options:
        * gaussian
    """

    GAUSSIAN = "gaussian"
    DRAG = "drag"
    RECTANGULAR = "rectangular"


class PulseShapeSettingsName(str, Enum):
    """Pulse Shape Settings names.
    Args:
        enum (str): Available types of pulse shape settings names:
        * num_sigmas
        * drag_coefficient
    """

    NUM_SIGMAS = "num_sigmas"
    DRAG_COEFFICIENT = "drag_coefficient"


class BusCategory(str, Enum):
    """Bus categories.

    Args:
        enum (str): Available categories of Bus:
        * time_domain
        * continuous
        * simulated
    """

    TIME_DOMAIN = "time_domain"
    CONTINUOUS = "continuous"
    SIMULATED = "simulated"


class BusSubCategory(str, Enum):
    """Bus subcategories.

    Args:
        enum (str): Available subcategories of Bus:
        * baseband
        * control
        * time_domain_readout
        * current_bias
        * microwave_bias
        * continuous_readout
        * simulated
    """

    BASEBAND = "baseband"
    CONTROL = "control"
    TIME_DOMAIN_READOUT = "readout"
    CURRENT_BIAS = "current_bias"
    MICROWAVE_BIAS = "microwave_bias"
    CONTINUOUS_READOUT = "readout"
    SIMULATED = "simulated"


class SystemControlCategory(str, Enum):
    """SystemControl categories.

    Args:
        enum (str): Available categories of SystemControl:
        * time_domain
        * continuous
        * simulated
    """

    TIME_DOMAIN = "time_domain"
    CONTINUOUS = "continuous"
    SIMULATED = "simulated"


class SystemControlSubCategory(str, Enum):
    """SystemControl subcategories.

    Args:
        enum (str): Available subcategories of SystemControl:
        * baseband
        * control
        * time_domain_readout
        * current_bias
        * microwave_bias
        * continuous_readout
        * simulated
    """

    BASEBAND = "baseband"
    CONTROL = "control"
    TIME_DOMAIN_READOUT = "readout"
    CURRENT_BIAS = "current_bias"
    MICROWAVE_BIAS = "microwave_bias"
    CONTINUOUS_READOUT = "readout"
    SIMULATED = "simulated"


class NodeName(str, Enum):
    """Node names.

    Args:
        enum (str): Available node names:
        * qubit
        * resonator
        * coupler
    """

    QUBIT = "qubit"
    RESONATOR = "resonator"
    COUPLER = "coupler"
    COIL = "coil"
    PORT = "port"


class InstrumentName(str, Enum):
    """Instrument names.

    Args:
        enum (str): Available instrument element names:
        * QCM -> Exactly as Qblox InstrumentType
        * QRM -> Exactly as Qblox InstrumentType
        * rohde_schwarz
        * mini_circuits
        * keithley_2600
        * qblox_D5a
        * qblox_S4g
        * keysight_e5080b
        * agilent_e5071B
    """

    QBLOX_QCM = "QCM"
    QBLOX_QRM = "QRM"
    ROHDE_SCHWARZ = "rohde_schwarz"
    MINI_CIRCUITS = "mini_circuits"  # step attenuator
    KEITHLEY2600 = "keithley_2600"
    QBLOX_D5A = "D5a"
    QBLOX_S4G = "S4g"
    KEYSIGHT_E5080B = "keysight_e5080b"
    AGILENT_E5071B = "agilent_e5071B"


class InstrumentControllerName(str, Enum):
    """Instrument Controller names.

    Args:
        enum (str): Available instrument controller element names:
        * qblox_pulsar
        * qblox_cluster
        * rohde_schwarz
        * mini_circuits
        * keithley_2600
        * keysight_e5080b
        * agilent_e5071B
    """

    QBLOX_PULSAR = "qblox_pulsar"
    QBLOX_CLUSTER = "qblox_cluster"
    ROHDE_SCHWARZ = "rohde_schwarz"
    MINI_CIRCUITS = "mini_circuits"  # step attenuator
    KEITHLEY2600 = "keithley_2600"
    QBLOX_SPIRACK = "qblox_spi_rack"
    KEYSIGHT_E5080B = "keysight_e5080b_controller"
    AGILENT_E5071B = "agilent_e5071B_controller"


class SystemControlName(str, Enum):
    """System Control names.

    Args:
        enum (str): Available system control element names:
        * time_domain_baseband_system_control
        * time_domain_control_system_control
        * time_domain_readout_system_control
        * continuous_current_bias_system_control
        * continuous_microwave_bias_system_control
        * continuous_readout_system_control
    """

    TIME_DOMAIN_BASEBAND_SYSTEM_CONTROL = "time_domain_baseband_system_control"
    TIME_DOMAIN_CONTROL_SYSTEM_CONTROL = "time_domain_control_system_control"
    TIME_DOMAIN_READOUT_SYSTEM_CONTROL = "time_domain_readout_system_control"
    CONTINUOUS_CURRENT_BIAS_SYSTEM_CONTROL = "continuous_current_bias_system_control"
    CONTINUOUS_MICROWAVE_BIAS_SYSTEM_CONTROL = "continuous_microwave_bias_system_control"
    CONTINUOUS_READOUT_SYSTEM_CONTROL = "continuous_readout_system_control"
    SIMULATED_SYSTEM_CONTROL = "simulated_system_control"


class BusName(str, Enum):
    """System Control names.

    Args:
        enum (str): Available bus element names:
        * time_domain_baseband_bus
        * time_domain_control_bus
        * time_domain_readout_bus
        * continuous_current_bias_bus
        * continuous_microwave_bias_bus
        * continuous_readout_bus
    """

    TIME_DOMAIN_BASEBAND_BUS = "time_domain_baseband_bus"
    TIME_DOMAIN_CONTROL_BUS = "time_domain_control_bus"
    TIME_DOMAIN_READOUT_BUS = "time_domain_readout_bus"
    CONTINUOUS_CURRENT_BIAS_BUS = "continuous_current_bias_bus"
    CONTINUOUS_MICROWAVE_BIAS_BUS = "continuous_microwave_bias_bus"
    CONTINUOUS_READOUT_BUS = "continuous_readout_bus"
    SIMULATED_BUS = "simulated_bus"


class Parameter(str, Enum):
    """Parameter names."""

    BUS_FREQUENCY = "bus_frequency"
    LO_FREQUENCY = "frequency"
    GAIN = "gain"
    DURATION = "duration"
    AMPLITUDE = "amplitude"
    PHASE = "phase"
    DELAY_BETWEEN_PULSES = "delay_between_pulses"
    DELAY_BEFORE_READOUT = "delay_before_readout"
    GATE_DURATION = "gate_duration"
    NUM_SIGMAS = "num_sigmas"
    DRAG_COEFFICIENT = "drag_coefficient"
    REFERENCE_CLOCK = "reference_clock"
    SEQUENCER = "sequencer"
    SYNC_ENABLED = "sync_enabled"
    POWER = "power"
    GAIN_IMBALANCE = "gain_imbalance"
    PHASE_IMBALANCE = "phase_imbalance"
    OFFSET_I = "offset_i"
    OFFSET_Q = "offset_q"
    SAMPLING_RATE = "sampling_rate"
    INTEGRATION = "integration"
    INTEGRATION_LENGTH = "integration_length"
    ACQUISITION_DELAY_TIME = "acquisition_delay_time"
    ATTENUATION = "attenuation"
    REPETITION_DURATION = "repetition_duration"
    SOFTWARE_AVERAGE = "software_average"
    NUM_BINS = "num_bins"
    SEQUENCE_TIMEOUT = "sequence_timeout"
    MASTER_AMPLITUDE_GATE = "master_amplitude_gate"
    MASTER_DURATION_GATE = "master_duration_gate"
    EXTERNAL = "external"
    RESET = "reset"
    HARDWARE_MODULATION = "hardware_modulation"
    HARDWARE_DEMODULATION = "hardware_demodulation"
    HARDWARE_INTEGRATION = "hardware_integration"
    SCOPE_ACQUIRE_TRIGGER_MODE = "scope_acquire_trigger_mode"
    SCOPE_HARDWARE_AVERAGING = "scope_hardware_averaging"
    IF = "intermediate_frequency"
    VOLTAGE = "voltage"
    CURRENT = "current"
    RAMPING_ENABLED = "ramping_enabled"
    RAMPING_RATE = "ramp_rate"
    SPAN = "span"
    SCATTERING_PARAMETER = "scattering_parameter"
    FREQUENCY_SPAN = "frequency_span"
    FREQUENCY_CENTER = "frequency_center"
    FREQUENCY_START = "frequency_start"
    FREQUENCY_STOP = "frequency_stop"
    IF_BANDWIDTH = "if_bandwidth"
    AVERAGING_ENABLED = "averaging_enabled"
    NUMBER_AVERAGES = "number_averages"
    TRIGGER_MODE = "trigger_mode"
    NUMBER_POINTS = "number_points"
    NUM_SEQUENCERS = "num_sequencers"
    INTEGRATION_MODE = "integration_mode"
    ACQUISITION_TIMEOUT = "acquisition_timeout"
    MAX_CURRENT = "max_current"
    MAX_VOLTAGE = "max_voltage"
    SCOPE_STORE_ENABLED = "scope_store_enabled"
    GAIN_PATH0 = "gain_path0"
    GAIN_PATH1 = "gain_path1"
    OFFSET_PATH0 = "offset_path0"
    OFFSET_PATH1 = "offset_path1"
<<<<<<< HEAD
    RF_ON = "rf_on"
    INTEGRATION_WEIGHT_I_1 = 'integration_weight_I_1'
    INTEGRATION_WEIGHT_I_2 = 'integration_weight_I_2'
    INTEGRATION_WEIGHT_Q_1 = 'integration_weight_Q_1'
    INTEGRATION_WEIGHT_Q_2 = 'integration_weight_Q_2'
=======
    GATE_PARAMETER = "gate_parameter"
>>>>>>> 9dfb14a1


class ResultName(str, Enum):
    """Result names.

    Args:
        enum (str): Available result element names:
        * qblox
        * simulator
    """

    QBLOX = "qblox"
    SIMULATOR = "simulator"
    VECTOR_NETWORK_ANALYZER = "vector_network_analyzer"


class ConnectionName(str, Enum):
    """Connection names.

    Args:
        enum (str): Available connection element names:
        * tcp_ip
        * usb
    """

    TCP_IP = "tcp_ip"
    USB = "usb"


class InstrumentTypeName(str, Enum):
    """Instrument Type names (the name of the class).

    Args:
        enum (str): Available instrument type element names:
        * QbloxQCM
        * QbloxQRM
        * SGS100A
        * Attenuator
        * Keithley2600
        * QbloxD5a
        * QbloxS4g
    """

    QBLOX_QCM = "QbloxQCM"
    QBLOX_QRM = "QbloxQRM"
    ROHDE_SCHWARZ = "SGS100A"
    MINI_CIRCUITS = "Attenuator"
    KEITHLEY2600 = "Keithley2600"
    QBLOX_D5A = "QbloxD5a"
    QBLOX_S4G = "QbloxS4g"


class LivePlotTypes(str, Enum):
    """Live Plot Types.

    Args:
        enum (str): Available plot element types:
        * LINES
        * SCATTER
        * HEATMAP
    """

    LINES = "LINES"
    SCATTER = "SCATTER"
    HEATMAP = "HEATMAP"


class VNATriggerModes(str, Enum):
    """Vector Network Analyzers Trigger Modes

    Args:
        enum (str): Available types of trigger modes:
        * INT
        * BUS
    """

    INT = "INT"
    BUS = "BUS"


class VNAScatteringParameters(str, Enum):
    """Vector Network Analyzers Scattering Parameters

    Args:
        enum (str): Available types of scattering parameters:
        * S11
        * S12
        * S22
        * S21
    """

    S11 = "S11"
    S12 = "S12"
    S22 = "S22"
    S21 = "S21"


class Node(str, Enum):
    """Node elements

    Args:
        enum (str): Available elements of chip node:
        * nodes
        * frequency
    """

    NODES = "nodes"
    FREQUENCY = "frequency"
    QUBIT_INDEX = "qubit_index"<|MERGE_RESOLUTION|>--- conflicted
+++ resolved
@@ -466,15 +466,12 @@
     GAIN_PATH1 = "gain_path1"
     OFFSET_PATH0 = "offset_path0"
     OFFSET_PATH1 = "offset_path1"
-<<<<<<< HEAD
     RF_ON = "rf_on"
-    INTEGRATION_WEIGHT_I_1 = 'integration_weight_I_1'
-    INTEGRATION_WEIGHT_I_2 = 'integration_weight_I_2'
-    INTEGRATION_WEIGHT_Q_1 = 'integration_weight_Q_1'
-    INTEGRATION_WEIGHT_Q_2 = 'integration_weight_Q_2'
-=======
+    INTEGRATION_WEIGHT_I_1 = "integration_weight_I_1"
+    INTEGRATION_WEIGHT_I_2 = "integration_weight_I_2"
+    INTEGRATION_WEIGHT_Q_1 = "integration_weight_Q_1"
+    INTEGRATION_WEIGHT_Q_2 = "integration_weight_Q_2"
     GATE_PARAMETER = "gate_parameter"
->>>>>>> 9dfb14a1
 
 
 class ResultName(str, Enum):
