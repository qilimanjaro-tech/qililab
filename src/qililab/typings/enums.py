--- conflicted
+++ resolved
@@ -211,16 +211,13 @@
     GAUSSIAN = "gaussian"
     DRAG = "drag"
     RECTANGULAR = "rectangular"
-<<<<<<< HEAD
     BIAS_TEE_CORRECTION = "bias_tee"
     EXPONENTIAL_CORRECTION = "exponential"
     EXPONENTIAL_CORRECTION_LOOP = "exponential_loop"
     PREDISTORTION = "predistortion"
     LFILTER = "lfilter"
-=======
     SNZ = "snz"
     COSINE = "cosine"
->>>>>>> e0c5de5c
 
 
 class PulseShapeSettingsName(str, Enum):
@@ -235,7 +232,6 @@
 
     NUM_SIGMAS = "num_sigmas"
     DRAG_COEFFICIENT = "drag_coefficient"
-<<<<<<< HEAD
     TAU_BIAS_TEE = "tau_bias_tee"
     TAU_EXPONENTIAL = "tau_exponential"
     TAU_EXPONENTIAL1 = "tau_exponential1"
@@ -246,10 +242,7 @@
     A = "a"
     B = "b"
     NORM_FACTOR = "norm_factor"
-=======
-    B = "b"
     T_PHI = "t_phi"
->>>>>>> e0c5de5c
 
 
 class NodeName(str, Enum):
