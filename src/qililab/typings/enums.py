--- conflicted
+++ resolved
@@ -353,14 +353,11 @@
     OFFSET_OUT2 = "offset_out2"
     OFFSET_OUT3 = "offset_out3"
     RF_ON = "rf_on"
-<<<<<<< HEAD
     DEVICE_TIMEOUT = "device_timeout"
     SWEEP_MODE = "sweep_mode"
     ELECTRICAL_DELAY = "electrical_delay"
     TIMEOUT = "timeout"
-=======
     NUM_FLIPS = "num_flips"
->>>>>>> 8857c47d
 
 
 class ResultName(str, Enum):
