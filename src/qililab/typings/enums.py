--- conflicted
+++ resolved
@@ -283,13 +283,11 @@
         * heterodyne_system_control
         * cw_system_control
         * keithley_2600
-<<<<<<< HEAD
         * qblox_D5a
         * qblox_S4g
-=======
         * keysight_e5080b
         * agilent_e5071B
->>>>>>> e85e330e
+
     """
 
     QBLOX_QCM = "QCM"
@@ -302,13 +300,10 @@
     SIMULATED_SYSTEM_CONTROL = "simulated_system_control"
     MINI_CIRCUITS = "mini_circuits"  # step attenuator
     KEITHLEY2600 = "keithley_2600"
-<<<<<<< HEAD
     QBLOX_D5A = "qblox_D5a"
     QBLOX_S4G = "qblox_S4g"
-=======
     KEYSIGHT_E5080B = "keysight_e5080b"
     AGILENT_E5071B = "agilent_e5071B"
->>>>>>> e85e330e
 
 
 class InstrumentControllerName(Enum):
@@ -330,12 +325,9 @@
     ROHDE_SCHWARZ = "rohde_schwarz"
     MINI_CIRCUITS = "mini_circuits"  # step attenuator
     KEITHLEY2600 = "keithley_2600"
-<<<<<<< HEAD
     QBLOX_SPIRACK = "qblox_spi_rack"
-=======
     KEYSIGHT_E5080B = "keysight_e5080b_controller"
     AGILENT_E5071B = "agilent_e5071B_controller"
->>>>>>> e85e330e
 
 
 class Parameter(Enum):
