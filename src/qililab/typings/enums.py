--- conflicted
+++ resolved
@@ -373,7 +373,6 @@
     OFFSET_PATH0 = "offset_path0"
     OFFSET_PATH1 = "offset_path1"
     RF_ON = "rf_on"
-<<<<<<< HEAD
     INTEGRATION_WEIGHT_I_1 = "integration_weight_I_1"
     INTEGRATION_WEIGHT_I_2 = "integration_weight_I_2"
     INTEGRATION_WEIGHT_Q_1 = "integration_weight_Q_1"
@@ -386,8 +385,6 @@
     AMP = "amp"
     AMP1 = "amp1"
     AMP2 = "amp2"
-=======
->>>>>>> de615412
 
 
 class ResultName(str, Enum):
