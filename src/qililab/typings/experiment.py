""" Experiment Options Typings """

from dataclasses import asdict, dataclass
from typing import List

from qililab.constants import EXPERIMENT, RUNCARD
from qililab.typings.yaml_type import yaml
from qililab.utils.loop import Loop

DEFAULT_EXPERIMENT_NAME = "experiment"


@dataclass
class ExperimentSettings:
    """Experiment settings."""

    hardware_average: int = 1024
    software_average: int = 1
    repetition_duration: int = 200000

    def __str__(self):
        """Returns a string representation of the experiment settings."""
        return yaml.dump(asdict(self), sort_keys=False)


@dataclass
class ExperimentOptions:
    """Experiment Options"""

    loops: List[Loop] | None = None
<<<<<<< HEAD
    settings: ExperimentSettings = field(default_factory=ExperimentSettings)
    connection: API | None = None
    device_id: int | None = None
=======
    settings: ExperimentSettings = ExperimentSettings()
>>>>>>> db90b9e6
    name: str = DEFAULT_EXPERIMENT_NAME
    plot_y_label: str | None = None
    remote_save: bool = True
    description: str = ""

    def to_dict(self):
        """Convert Experiment into a dictionary.

        Returns:
            dict: Dictionary representation of the Experiment class.
        """
        return {
            EXPERIMENT.LOOPS: [loop.to_dict() for loop in self.loops] if self.loops is not None else None,
            RUNCARD.SETTINGS: asdict(self.settings),
            RUNCARD.NAME: self.name,
            EXPERIMENT.PLOT_Y_LABEL: self.plot_y_label,
            EXPERIMENT.REMOTE_SAVE: self.remote_save,
            EXPERIMENT.DESCRIPTION: self.description,
        }

    @classmethod
    def from_dict(cls, dictionary: dict):
        """Load Experiment Options from dictionary.

        Args:
            dictionary (dict): Dictionary description of an experiment.
        """
        input_loops = dictionary[EXPERIMENT.LOOPS]
        loops = [Loop(**loop) for loop in input_loops] if input_loops is not None else None

        return ExperimentOptions(
            loops=loops,
            settings=ExperimentSettings(**dictionary[RUNCARD.SETTINGS])
            if RUNCARD.SETTINGS in dictionary
            else ExperimentSettings(),
            name=dictionary[RUNCARD.NAME] if RUNCARD.NAME in dictionary else DEFAULT_EXPERIMENT_NAME,
            plot_y_label=dictionary.get(EXPERIMENT.PLOT_Y_LABEL, None),
            remote_save=dictionary.get(EXPERIMENT.REMOTE_SAVE, True),
            description=dictionary.get(EXPERIMENT.DESCRIPTION, ""),
        )<|MERGE_RESOLUTION|>--- conflicted
+++ resolved
@@ -1,6 +1,6 @@
 """ Experiment Options Typings """
 
-from dataclasses import asdict, dataclass
+from dataclasses import asdict, dataclass, field
 from typing import List
 
 from qililab.constants import EXPERIMENT, RUNCARD
@@ -28,13 +28,7 @@
     """Experiment Options"""
 
     loops: List[Loop] | None = None
-<<<<<<< HEAD
     settings: ExperimentSettings = field(default_factory=ExperimentSettings)
-    connection: API | None = None
-    device_id: int | None = None
-=======
-    settings: ExperimentSettings = ExperimentSettings()
->>>>>>> db90b9e6
     name: str = DEFAULT_EXPERIMENT_NAME
     plot_y_label: str | None = None
     remote_save: bool = True
