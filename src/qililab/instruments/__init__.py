# Copyright 2023 Qilimanjaro Quantum Tech
#
# Licensed under the Apache License, Version 2.0 (the "License");
# you may not use this file except in compliance with the License.
# You may obtain a copy of the License at
#
#     http://www.apache.org/licenses/LICENSE-2.0
#
# Unless required by applicable law or agreed to in writing, software
# distributed under the License is distributed on an "AS IS" BASIS,
# WITHOUT WARRANTIES OR CONDITIONS OF ANY KIND, either express or implied.
# See the License for the specific language governing permissions and
# limitations under the License.

"""__init__.py"""
<<<<<<< HEAD
# from .instrument import Instrument
# from .awg import AWG
# from .awg_analog_digital_converter import AWGAnalogDigitalConverter
# from .decorators import check_device_initialized
=======
# from .awg import AWG
# from .awg_analog_digital_converter import AWGAnalogDigitalConverter
# from .decorators import check_device_initialized
# from .instrument import Instrument
>>>>>>> 3ed560b0
# from .instruments import Instruments
# from .mini_circuits import Attenuator
# from .quantum_machines import QuantumMachinesCluster
# from .rohde_schwarz import SGS100A
# from .signal_generator import SignalGenerator
# from .utils import InstrumentFactory<|MERGE_RESOLUTION|>--- conflicted
+++ resolved
@@ -13,17 +13,10 @@
 # limitations under the License.
 
 """__init__.py"""
-<<<<<<< HEAD
-# from .instrument import Instrument
-# from .awg import AWG
-# from .awg_analog_digital_converter import AWGAnalogDigitalConverter
-# from .decorators import check_device_initialized
-=======
 # from .awg import AWG
 # from .awg_analog_digital_converter import AWGAnalogDigitalConverter
 # from .decorators import check_device_initialized
 # from .instrument import Instrument
->>>>>>> 3ed560b0
 # from .instruments import Instruments
 # from .mini_circuits import Attenuator
 # from .quantum_machines import QuantumMachinesCluster
