"""__init__.py"""
from .awg import AWG
<<<<<<< HEAD
from .instrument import Instrument
from .instruments import Instruments
from .mini_circuits import Attenuator
=======
from .keithley import Keithley2600
from .mini_circuits import StepAttenuator
>>>>>>> 64a4a32a
from .qblox.qblox_pulsar_qcm import QbloxPulsarQCM
from .qblox.qblox_pulsar_qrm import QbloxPulsarQRM
from .qubit_control import QubitControl
from .qubit_readout import QubitReadout
from .rohde_schwarz.sgs100a import SGS100A
from .signal_generator import SignalGenerator
from .system_control.integrated_system_control import IntegratedSystemControl
from .system_control.mixer_based_system_control import MixerBasedSystemControl
from .system_control.simulated_system_control import SimulatedSystemControl
from .system_control.system_control import SystemControl
from .utils import InstrumentFactory<|MERGE_RESOLUTION|>--- conflicted
+++ resolved
@@ -1,13 +1,9 @@
 """__init__.py"""
 from .awg import AWG
-<<<<<<< HEAD
 from .instrument import Instrument
 from .instruments import Instruments
 from .mini_circuits import Attenuator
-=======
 from .keithley import Keithley2600
-from .mini_circuits import StepAttenuator
->>>>>>> 64a4a32a
 from .qblox.qblox_pulsar_qcm import QbloxPulsarQCM
 from .qblox.qblox_pulsar_qrm import QbloxPulsarQRM
 from .qubit_control import QubitControl
