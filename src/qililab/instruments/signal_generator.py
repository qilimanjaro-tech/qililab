--- conflicted
+++ resolved
@@ -44,14 +44,8 @@
     @property
     def rf_on(self):
         """SignalGenerator 'rf_on' property.
-<<<<<<< HEAD
-
-        Returns:
-            float: settings.rf_on.
-=======
         Returns:
             bool: settings.rf_on.
->>>>>>> de615412
         """
         return self.settings.rf_on
 
