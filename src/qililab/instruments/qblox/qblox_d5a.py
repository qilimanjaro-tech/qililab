--- conflicted
+++ resolved
@@ -84,15 +84,8 @@
                 f"the specified dac index:{channel_id} is out of range."
                 + " Number of dacs is 4 -> maximum channel_id should be 3."
             )
-<<<<<<< HEAD
-        if self.is_device_initialized():
-            channel = self.dac(dac_index=channel_id)
-        else:
-            channel = None
-=======
 
         channel = self.dac(dac_index=channel_id) if self.is_device_active() else None
->>>>>>> 5abf85de
 
         if parameter == Parameter.VOLTAGE:
             self._set_voltage(value=value, channel_id=channel_id, channel=channel)
@@ -130,44 +123,28 @@
     def _set_voltage(self, value: float | str | bool, channel_id: int, channel: Any):
         """Set the voltage"""
         self.settings.voltage[channel_id] = float(value)
-<<<<<<< HEAD
-        if self.is_device_initialized():
-=======
-        if self.is_device_active():
->>>>>>> 5abf85de
+    if self.is_device_active():
             channel.voltage(self.voltage[channel_id])
 
     @Instrument.CheckParameterValueString
     def _set_span(self, value: float | str | bool, channel_id: int, channel: Any):
         """Set the span"""
         self.settings.span[channel_id] = str(value)
-<<<<<<< HEAD
-        if self.is_device_initialized():
-=======
-        if self.is_device_active():
->>>>>>> 5abf85de
+    if self.is_device_active():
             channel.span(self.span[channel_id])
 
     @Instrument.CheckParameterValueBool
     def _set_ramping_enabled(self, value: float | str | bool, channel_id: int, channel: Any):
         """Set the ramping_enabled"""
         self.settings.ramping_enabled[channel_id] = bool(value)
-<<<<<<< HEAD
-        if self.is_device_initialized():
-=======
-        if self.is_device_active():
->>>>>>> 5abf85de
+    if self.is_device_active():
             channel.ramping_enabled(self.ramping_enabled[channel_id])
 
     @Instrument.CheckParameterValueFloatOrInt
     def _set_ramping_rate(self, value: float | str | bool, channel_id: int, channel: Any):
         """Set the ramp_rate"""
         self.settings.ramp_rate[channel_id] = float(value)
-<<<<<<< HEAD
-        if self.is_device_initialized():
-=======
-        if self.is_device_active():
->>>>>>> 5abf85de
+    if self.is_device_active():
             channel.ramp_rate(self.ramp_rate[channel_id])
 
     @Instrument.CheckDeviceInitialized
