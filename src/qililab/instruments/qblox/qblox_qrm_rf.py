--- conflicted
+++ resolved
@@ -63,7 +63,6 @@
         for parameter in self.parameters:
             self.setup(parameter, getattr(self.settings, parameter.value))
 
-<<<<<<< HEAD
     def _map_connections(self):
         """Disable all connections and map sequencer paths with output/input channels."""
         # Disable all connections
@@ -75,13 +74,7 @@
             sequencer.connect_out0("IQ")
             sequencer.connect_acq("in0")
 
-    @Instrument.CheckDeviceInitialized
-    def setup(
-        self, parameter: Parameter, value: float | str | bool, channel_id: int | None = None, port_id: str | None = None
-    ):
-=======
     def setup(self, parameter: Parameter, value: float | str | bool, channel_id: int | None = None):
->>>>>>> 5abf85de
         """Set a parameter of the Qblox QCM-RF module.
         Args:
             parameter (Parameter): Parameter name.
