--- conflicted
+++ resolved
@@ -57,10 +57,7 @@
         """
         if parameter == Parameter.LO_FREQUENCY:
             parameter = Parameter.OUT0_IN0_LO_FREQ
-<<<<<<< HEAD
-=======
 
->>>>>>> e69adfd3
         if parameter in self.parameters:
             setattr(self.settings, parameter.value, value)
             self.device.set(parameter.value, value)
