--- conflicted
+++ resolved
@@ -216,12 +216,7 @@
             value (float): Normalized threshold value.
             sequencer_id (int): sequencer to update the value
         """
-<<<<<<< HEAD
-        integer_value = int(value * self.awg_sequencers[sequencer_id].used_integration_length)
-        # TODO: Change the parameter to `thresholded_acq_threshold` when qblox-instruments is updated to >= 0.9.0
-=======
         integer_value = int(value * self._get_sequencer_by_id(id=sequencer_id).used_integration_length)
->>>>>>> e0c5de5c
         self.device.sequencers[sequencer_id].thresholded_acq_threshold(integer_value)
 
     def _set_nco(self, sequencer_id: int):
