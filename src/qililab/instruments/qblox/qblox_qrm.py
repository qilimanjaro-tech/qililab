"""Qblox pulsar QRM class"""
from dataclasses import dataclass
from typing import Sequence, cast

from qpysequence import Sequence as QpySequence
from qpysequence.program import Loop, Register
from qpysequence.program.instructions import Acquire

from qililab.config import logger
from qililab.instruments.awg_analog_digital_converter import AWGAnalogDigitalConverter
from qililab.instruments.awg_settings.awg_qblox_adc_sequencer import AWGQbloxADCSequencer
from qililab.instruments.instrument import Instrument, ParameterNotFound
from qililab.instruments.qblox.qblox_module import QbloxModule
from qililab.instruments.utils import InstrumentFactory
from qililab.pulse import PulseBusSchedule
from qililab.result.qblox_results.qblox_result import QbloxResult
from qililab.typings.enums import AcquireTriggerMode, InstrumentName, Parameter


@InstrumentFactory.register
class QbloxQRM(QbloxModule, AWGAnalogDigitalConverter):
    """Qblox QRM class.

    Args:
        settings (QBloxQRMSettings): Settings of the instrument.
    """

    name = InstrumentName.QBLOX_QRM
    _scoping_sequencer: int | None = None

    @dataclass
    class QbloxQRMSettings(
        QbloxModule.QbloxModuleSettings, AWGAnalogDigitalConverter.AWGAnalogDigitalConverterSettings
    ):
        """Contains the settings of a specific QRM."""

        awg_sequencers: Sequence[AWGQbloxADCSequencer]

        def __post_init__(self):
            """build AWGQbloxADCSequencer"""
            if (
                self.num_sequencers <= 0
                or self.num_sequencers > QbloxModule._NUM_MAX_SEQUENCERS  # pylint: disable=protected-access
            ):
                raise ValueError(
                    "The number of sequencers must be greater than 0 and less or equal than "
                    + f"{QbloxModule._NUM_MAX_SEQUENCERS}. Received: {self.num_sequencers}"  # pylint: disable=protected-access
                )
            if len(self.awg_sequencers) != self.num_sequencers:
                raise ValueError(
                    f"The number of sequencers: {self.num_sequencers} does not match"
                    + f" the number of AWG Sequencers settings specified: {len(self.awg_sequencers)}"
                )

            self.awg_sequencers = [
                AWGQbloxADCSequencer(**sequencer)
                if isinstance(sequencer, dict)
                else sequencer  # pylint: disable=not-a-mapping
                for sequencer in self.awg_sequencers
            ]
            super().__post_init__()

    settings: QbloxQRMSettings

    @Instrument.CheckDeviceInitialized
    def initial_setup(self):
        """Initial setup"""
        super().initial_setup()
        self._obtain_scope_sequencer()
        for sequencer in self.awg_sequencers:
            sequencer_id = sequencer.identifier
            # Remove all acquisition data
            self.device.delete_acquisition_data(sequencer=sequencer_id, all=True)
            self._set_integration_length(
                value=cast(AWGQbloxADCSequencer, sequencer).integration_length, sequencer_id=sequencer_id
            )
            self._set_acquisition_mode(
                value=cast(AWGQbloxADCSequencer, sequencer).scope_acquire_trigger_mode, sequencer_id=sequencer_id
            )
            self._set_scope_hardware_averaging(
                value=cast(AWGQbloxADCSequencer, sequencer).scope_hardware_averaging, sequencer_id=sequencer_id
            )
            self._set_hardware_demodulation(
                value=cast(AWGQbloxADCSequencer, sequencer).hardware_demodulation, sequencer_id=sequencer_id
            )

<<<<<<< HEAD
=======
    def _obtain_scope_sequencer(self):
        """Checks that only one sequencer is storing the scope and saves that sequencer in `_scoping_sequencer`

        Raises:
            ValueError: The scope can only be stores in one sequencer at a time.
        """
        for sequencer in self.awg_sequencers:
            if sequencer.scope_store_enabled:
                if self._scoping_sequencer is None:
                    self._scoping_sequencer = sequencer.identifier
                else:
                    raise ValueError("The scope can only be stored in one sequencer at a time.")

>>>>>>> 5da002e4
    def compile(self, pulse_bus_schedule: PulseBusSchedule, nshots: int, repetition_duration: int) -> list[QpySequence]:
        """Deletes the old acquisition data and compiles the ``PulseBusSchedule`` into an assembly program.

        This method skips compilation if the pulse schedule is in the cache. Otherwise, the pulse schedule is
        compiled and added into the cache.

        If the number of shots or the repetition duration changes, the cache will be cleared.

        Args:
            pulse_bus_schedule (PulseBusSchedule): the list of pulses to be converted into a program
            nshots (int): number of shots / hardware average
            repetition_duration (int): repetition duration

        Returns:
            list[QpySequence]: list of compiled assembly programs
        """
        sequencers = self.get_sequencers_from_chip_port_id(chip_port_id=pulse_bus_schedule.port)
        for sequencer in sequencers:
            if sequencer in self.sequences:
                sequence_uploaded = self.sequences[sequencer][1]
                if sequence_uploaded:
<<<<<<< HEAD
                    self.device.delete_acquisition_data(
                        sequencer=sequencer, name=self.acquisition_name(sequencer_id=sequencer)
                    )
=======
                    self.device.delete_acquisition_data(sequencer=sequencer, name="default")
>>>>>>> 5da002e4
        return super().compile(
            pulse_bus_schedule=pulse_bus_schedule, nshots=nshots, repetition_duration=repetition_duration
        )

    def acquire_result(self) -> QbloxResult:
        """Read the result from the AWG instrument

        Returns:
            QbloxResult: Acquired Qblox result
        """
        return self.get_acquisitions()

    def _set_device_hardware_demodulation(self, value: bool, sequencer_id: int):
        """set hardware demodulation

        Args:
            value (bool): value to update
            sequencer_id (int): sequencer to update the value
        """
        self.device.sequencers[sequencer_id].demod_en_acq(value)

    def _set_device_acquisition_mode(self, mode: AcquireTriggerMode, sequencer_id: int):
        """set acquisition_mode for the specific channel

        Args:
            mode (AcquireTriggerMode): value to update
            sequencer_id (int): sequencer to update the value

        Raises:
            ValueError: when value type is not string
        """
        if sequencer_id != self._scoping_sequencer:
            return
        self.device.scope_acq_sequencer_select(sequencer_id)
        self.device.scope_acq_trigger_mode_path0(mode.value)
        self.device.scope_acq_trigger_mode_path1(mode.value)

    def _set_device_integration_length(self, value: int, sequencer_id: int):
        """set integration_length for the specific channel

        Args:
            value (int): value to update
            sequencer_id (int): sequencer to update the value

        Raises:
            ValueError: when value type is not float
        """
        self.device.sequencers[sequencer_id].integration_length_acq(value)

    def _set_device_scope_hardware_averaging(self, value: bool, sequencer_id: int):
        """set scope_hardware_averaging for the specific channel

        Args:
            value (bool): value to update
            sequencer_id (int): sequencer to update the value

        Raises:
            ValueError: when value type is not bool
        """
        if sequencer_id != self._scoping_sequencer:
            return
        self.device.scope_acq_sequencer_select(sequencer_id)
        self.device.scope_acq_avg_mode_en_path0(value)
        self.device.scope_acq_avg_mode_en_path1(value)

    def _set_nco(self, sequencer_id: int):
        """Enable modulation/demodulation of pulses and setup NCO frequency."""
        super()._set_nco(sequencer_id=sequencer_id)
        if cast(AWGQbloxADCSequencer, self.get_sequencer(sequencer_id)).hardware_demodulation:
            self._set_hardware_demodulation(
                value=self.get_sequencer(sequencer_id).hardware_modulation, sequencer_id=sequencer_id
            )

    @Instrument.CheckDeviceInitialized
    def get_acquisitions(self) -> QbloxResult:
        """Wait for sequencer to finish sequence, wait for acquisition to finish and get the acquisition results.
        If any of the timeouts is reached, a TimeoutError is raised.

        Returns:
            QbloxResult: Class containing the acquisition results.

        """
        for sequencer in self.awg_sequencers:
            sequencer_id = sequencer.identifier
            flags = self.device.get_sequencer_state(
                sequencer=sequencer_id, timeout=cast(AWGQbloxADCSequencer, sequencer).sequence_timeout
            )
            logger.info("Sequencer[%d] flags: \n%s", sequencer_id, flags)
            self.device.get_acquisition_state(
                sequencer=sequencer_id, timeout=cast(AWGQbloxADCSequencer, sequencer).acquisition_timeout
            )

            if sequencer.scope_store_enabled:
                self.device.store_scope_acquisition(sequencer=sequencer_id, name="default")

        results = [
            self.device.get_acquisitions(sequencer=sequencer.identifier)["default"]["acquisition"]
            for sequencer in self.awg_sequencers
        ]

        # FIXME: using the integration length of the first sequencer
        return QbloxResult(pulse_length=self.integration_length(sequencer_id=0), qblox_raw_results=results)

    def _append_acquire_instruction(self, loop: Loop, register: Register, sequencer_id: int):
        """Append an acquire instruction to the loop."""
        loop.append_component(Acquire(acq_index=0, bin_index=register, wait_time=self._MIN_WAIT_TIME))

    def _generate_weights(self) -> dict:
        """Generate acquisition weights.

        Returns:
            dict: Acquisition weights.
        """
        return {}

    def integration_length(self, sequencer_id: int):
        """QbloxPulsarQRM 'integration_length' property.
        Returns:
            int: settings.integration_length.
        """
        return cast(AWGQbloxADCSequencer, self.get_sequencer(sequencer_id)).integration_length

    @Instrument.CheckDeviceInitialized
    def setup(self, parameter: Parameter, value: float | str | bool, channel_id: int | None = None):
        """set a specific parameter to the instrument"""
        try:
            AWGAnalogDigitalConverter.setup(self, parameter=parameter, value=value, channel_id=channel_id)
        except ParameterNotFound:
            QbloxModule.setup(self, parameter=parameter, value=value, channel_id=channel_id)<|MERGE_RESOLUTION|>--- conflicted
+++ resolved
@@ -84,8 +84,6 @@
                 value=cast(AWGQbloxADCSequencer, sequencer).hardware_demodulation, sequencer_id=sequencer_id
             )
 
-<<<<<<< HEAD
-=======
     def _obtain_scope_sequencer(self):
         """Checks that only one sequencer is storing the scope and saves that sequencer in `_scoping_sequencer`
 
@@ -99,7 +97,6 @@
                 else:
                     raise ValueError("The scope can only be stored in one sequencer at a time.")
 
->>>>>>> 5da002e4
     def compile(self, pulse_bus_schedule: PulseBusSchedule, nshots: int, repetition_duration: int) -> list[QpySequence]:
         """Deletes the old acquisition data and compiles the ``PulseBusSchedule`` into an assembly program.
 
@@ -121,13 +118,7 @@
             if sequencer in self.sequences:
                 sequence_uploaded = self.sequences[sequencer][1]
                 if sequence_uploaded:
-<<<<<<< HEAD
-                    self.device.delete_acquisition_data(
-                        sequencer=sequencer, name=self.acquisition_name(sequencer_id=sequencer)
-                    )
-=======
                     self.device.delete_acquisition_data(sequencer=sequencer, name="default")
->>>>>>> 5da002e4
         return super().compile(
             pulse_bus_schedule=pulse_bus_schedule, nshots=nshots, repetition_duration=repetition_duration
         )
