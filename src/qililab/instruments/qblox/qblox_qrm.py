"""Qblox pulsar QRM class"""
from dataclasses import dataclass
from typing import Sequence, cast

from qpysequence import Sequence as QpySequence
from qpysequence.program import Loop, Register
from qpysequence.program.instructions import Acquire

from qililab.config import logger
from qililab.instruments.awg_analog_digital_converter import AWGAnalogDigitalConverter
from qililab.instruments.awg_settings.awg_qblox_adc_sequencer import AWGQbloxADCSequencer
from qililab.instruments.instrument import Instrument, ParameterNotFound
from qililab.instruments.qblox.qblox_module import QbloxModule
from qililab.instruments.utils import InstrumentFactory
from qililab.pulse import PulseBusSchedule
from qililab.result.qblox_results.qblox_result import QbloxResult
from qililab.typings.enums import AcquireTriggerMode, InstrumentName, Parameter


@InstrumentFactory.register
class QbloxQRM(QbloxModule, AWGAnalogDigitalConverter):
    """Qblox QRM class.

    Args:
        settings (QBloxQRMSettings): Settings of the instrument.
    """

    name = InstrumentName.QBLOX_QRM

    @dataclass
    class QbloxQRMSettings(
        QbloxModule.QbloxModuleSettings, AWGAnalogDigitalConverter.AWGAnalogDigitalConverterSettings
    ):
        """Contains the settings of a specific QRM."""

        awg_sequencers: Sequence[AWGQbloxADCSequencer]

        def __post_init__(self):
            """build AWGQbloxADCSequencer"""
            if (
                self.num_sequencers <= 0
                or self.num_sequencers > QbloxModule._NUM_MAX_SEQUENCERS  # pylint: disable=protected-access
            ):
                raise ValueError(
                    "The number of sequencers must be greater than 0 and less or equal than "
                    + f"{QbloxModule._NUM_MAX_SEQUENCERS}. Received: {self.num_sequencers}"  # pylint: disable=protected-access
                )
            if len(self.awg_sequencers) != self.num_sequencers:
                raise ValueError(
                    f"The number of sequencers: {self.num_sequencers} does not match"
                    + f" the number of AWG Sequencers settings specified: {len(self.awg_sequencers)}"
                )

            self.awg_sequencers = [
                AWGQbloxADCSequencer(**sequencer)
                if isinstance(sequencer, dict)
                else sequencer  # pylint: disable=not-a-mapping
                for sequencer in self.awg_sequencers
            ]
            super().__post_init__()

    settings: QbloxQRMSettings

    @Instrument.CheckDeviceInitialized
    def initial_setup(self):
        """Initial setup"""
        super().initial_setup()
        for sequencer in self.awg_sequencers:
            sequencer_id = sequencer.identifier
            self._set_integration_length(
                value=cast(AWGQbloxADCSequencer, sequencer).integration_length, sequencer_id=sequencer_id
            )
            self._set_acquisition_mode(
                value=cast(AWGQbloxADCSequencer, sequencer).scope_acquire_trigger_mode, sequencer_id=sequencer_id
            )
            self._set_scope_hardware_averaging(
                value=cast(AWGQbloxADCSequencer, sequencer).scope_hardware_averaging, sequencer_id=sequencer_id
            )
            self._set_hardware_demodulation(
                value=cast(AWGQbloxADCSequencer, sequencer).hardware_demodulation, sequencer_id=sequencer_id
            )

<<<<<<< HEAD
    def generate_program_and_upload(
        self, pulse_bus_schedule: PulseBusSchedule, nshots: int, repetition_duration: int
    ) -> None:
        if (pulse_bus_schedule, nshots, repetition_duration) == self._cache:
            # TODO: Right now the only way of deleting the acquisition data is to re-upload the acquisition dictionary.
            for sequencer in self.awg_sequencers:
                sequencer_id = sequencer.identifier
                self.device._delete_acquisition(  # pylint: disable=protected-access
                    sequencer=sequencer_id, name=self.acquisition_name(sequencer_id=sequencer_id)
                )
                acquisition = self._generate_acquisitions()
                self.device._add_acquisitions(  # pylint: disable=protected-access
                    sequencer=sequencer_id, acquisitions=acquisition.to_dict()
                )
        super().generate_program_and_upload(
            pulse_bus_schedule=pulse_bus_schedule, nshots=nshots, repetition_duration=repetition_duration
        )
=======
    def _compile(self, pulse_bus_schedule: PulseBusSchedule, sequencer: int) -> QpySequence:
        """Deletes the old acquisition data, compiles the ``PulseBusSchedule`` into an assembly program and updates
        the cache and the saved sequences.

        Args:
            pulse_bus_schedule (PulseBusSchedule): the list of pulses to be converted into a program
            sequencer (int): index of the sequencer to generate the program
        """
        # TODO: Right now the only way of deleting the acquisition data is to re-upload the acquisition dictionary.
        if hasattr(self, "device"):
            self.device._delete_acquisition(  # pylint: disable=protected-access
                sequencer=sequencer, name=self.acquisition_name(sequencer_id=sequencer)
            )
            acquisition = self._generate_acquisitions()
            self.device._add_acquisitions(  # pylint: disable=protected-access
                sequencer=sequencer, acquisitions=acquisition.to_dict()
            )
        return super()._compile(pulse_bus_schedule=pulse_bus_schedule, sequencer=sequencer)
>>>>>>> e8ed2138

    def acquire_result(self) -> QbloxResult:
        """Read the result from the AWG instrument

        Returns:
            QbloxResult: Acquired Qblox result
        """
        return self.get_acquisitions()

    def _set_device_hardware_demodulation(self, value: bool, sequencer_id: int):
        """set hardware demodulation

        Args:
            value (bool): value to update
            sequencer_id (int): sequencer to update the value
        """
        self.device.sequencers[sequencer_id].demod_en_acq(value)

    def _set_device_acquisition_mode(self, mode: AcquireTriggerMode, sequencer_id: int):
        """set acquisition_mode for the specific channel

        Args:
            mode (AcquireTriggerMode): value to update
            sequencer_id (int): sequencer to update the value

        Raises:
            ValueError: when value type is not string
        """
        self.device.scope_acq_sequencer_select(sequencer_id)
        self.device.scope_acq_trigger_mode_path0(mode.value)
        self.device.scope_acq_trigger_mode_path1(mode.value)

    def _set_device_integration_length(self, value: int, sequencer_id: int):
        """set integration_length for the specific channel

        Args:
            value (int): value to update
            sequencer_id (int): sequencer to update the value

        Raises:
            ValueError: when value type is not float
        """
        self.device.sequencers[sequencer_id].integration_length_acq(value)

    def _set_device_scope_hardware_averaging(self, value: bool, sequencer_id: int):
        """set scope_hardware_averaging for the specific channel

        Args:
            value (bool): value to update
            sequencer_id (int): sequencer to update the value

        Raises:
            ValueError: when value type is not bool
        """
        self.device.scope_acq_sequencer_select(sequencer_id)
        self.device.scope_acq_avg_mode_en_path0(value)
        self.device.scope_acq_avg_mode_en_path1(value)

    def _set_nco(self, sequencer_id: int):
        """Enable modulation/demodulation of pulses and setup NCO frequency."""
        super()._set_nco(sequencer_id=sequencer_id)
        if cast(AWGQbloxADCSequencer, self.get_sequencer(sequencer_id)).hardware_demodulation:
            self._set_hardware_demodulation(
                value=self.get_sequencer(sequencer_id).hardware_modulation, sequencer_id=sequencer_id
            )

    @Instrument.CheckDeviceInitialized
    def get_acquisitions(self) -> QbloxResult:
        """Wait for sequencer to finish sequence, wait for acquisition to finish and get the acquisition results.
        If any of the timeouts is reached, a TimeoutError is raised.

        Returns:
            QbloxResult: Class containing the acquisition results.

        """
        for sequencer in self.awg_sequencers:
            sequencer_id = sequencer.identifier
            flags = self.device.get_sequencer_state(
                sequencer=sequencer_id, timeout=cast(AWGQbloxADCSequencer, sequencer).sequence_timeout
            )
            logger.info("Sequencer[%d] flags: \n%s", sequencer_id, flags)
            self.device.get_acquisition_state(
                sequencer=sequencer_id, timeout=cast(AWGQbloxADCSequencer, sequencer).acquisition_timeout
            )

            if sequencer.scope_store_enabled:
                self.device.store_scope_acquisition(
                    sequencer=sequencer_id, name=self.acquisition_name(sequencer_id=sequencer_id)
                )

        results = [
            self.device.get_acquisitions(sequencer=sequencer.identifier)[
                self.acquisition_name(sequencer_id=sequencer.identifier)
            ]["acquisition"]
            for sequencer in self.awg_sequencers
        ]

        # FIXME: using the integration length of the first sequencer
        return QbloxResult(pulse_length=self.integration_length(sequencer_id=0), qblox_raw_results=results)

    def _append_acquire_instruction(self, loop: Loop, register: Register, sequencer_id: int):
        """Append an acquire instruction to the loop."""
        acquisition_idx = (
            0 if cast(AWGQbloxADCSequencer, self.get_sequencer(sequencer_id)).scope_hardware_averaging else 1
        )  # use binned acquisition if averaging is false
        loop.append_component(Acquire(acq_index=acquisition_idx, bin_index=register, wait_time=self._MIN_WAIT_TIME))

    def _generate_weights(self) -> dict:
        """Generate acquisition weights.

        Returns:
            dict: Acquisition weights.
        """
        return {}

    def integration_length(self, sequencer_id: int):
        """QbloxPulsarQRM 'integration_length' property.
        Returns:
            int: settings.integration_length.
        """
        return cast(AWGQbloxADCSequencer, self.get_sequencer(sequencer_id)).integration_length

    def acquisition_name(self, sequencer_id: int) -> str:
        """QbloxPulsarQRM 'acquisition_name' property:

        Returns:
            str: Name of the acquisition. Options are "single" or "binning".
        """
        return (
            "single"
            if cast(AWGQbloxADCSequencer, self.get_sequencer(sequencer_id)).scope_hardware_averaging
            else "binning"
        )

    @Instrument.CheckDeviceInitialized
    def setup(self, parameter: Parameter, value: float | str | bool, channel_id: int | None = None):
        """set a specific parameter to the instrument"""
        try:
            AWGAnalogDigitalConverter.setup(self, parameter=parameter, value=value, channel_id=channel_id)
        except ParameterNotFound:
            QbloxModule.setup(self, parameter=parameter, value=value, channel_id=channel_id)<|MERGE_RESOLUTION|>--- conflicted
+++ resolved
@@ -80,25 +80,6 @@
                 value=cast(AWGQbloxADCSequencer, sequencer).hardware_demodulation, sequencer_id=sequencer_id
             )
 
-<<<<<<< HEAD
-    def generate_program_and_upload(
-        self, pulse_bus_schedule: PulseBusSchedule, nshots: int, repetition_duration: int
-    ) -> None:
-        if (pulse_bus_schedule, nshots, repetition_duration) == self._cache:
-            # TODO: Right now the only way of deleting the acquisition data is to re-upload the acquisition dictionary.
-            for sequencer in self.awg_sequencers:
-                sequencer_id = sequencer.identifier
-                self.device._delete_acquisition(  # pylint: disable=protected-access
-                    sequencer=sequencer_id, name=self.acquisition_name(sequencer_id=sequencer_id)
-                )
-                acquisition = self._generate_acquisitions()
-                self.device._add_acquisitions(  # pylint: disable=protected-access
-                    sequencer=sequencer_id, acquisitions=acquisition.to_dict()
-                )
-        super().generate_program_and_upload(
-            pulse_bus_schedule=pulse_bus_schedule, nshots=nshots, repetition_duration=repetition_duration
-        )
-=======
     def _compile(self, pulse_bus_schedule: PulseBusSchedule, sequencer: int) -> QpySequence:
         """Deletes the old acquisition data, compiles the ``PulseBusSchedule`` into an assembly program and updates
         the cache and the saved sequences.
@@ -117,7 +98,6 @@
                 sequencer=sequencer, acquisitions=acquisition.to_dict()
             )
         return super()._compile(pulse_bus_schedule=pulse_bus_schedule, sequencer=sequencer)
->>>>>>> e8ed2138
 
     def acquire_result(self) -> QbloxResult:
         """Read the result from the AWG instrument
