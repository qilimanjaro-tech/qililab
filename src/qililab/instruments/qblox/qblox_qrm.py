--- conflicted
+++ resolved
@@ -374,24 +374,9 @@
         """
         return cast(AWGQbloxADCSequencer, self.get_sequencer(sequencer_id)).integration_length
 
-<<<<<<< HEAD
-    @Instrument.CheckDeviceInitialized
-    def setup(
-        self,
-        parameter: Parameter,
-        value: float | str | bool,
-        channel_id: int | None = None,
-        bus_alias: str | None = None,
-    ):
-=======
     def setup(self, parameter: Parameter, value: float | str | bool, channel_id: int | None = None):
->>>>>>> 097bee65
         """set a specific parameter to the instrument"""
         try:
             AWGAnalogDigitalConverter.setup(self, parameter=parameter, value=value, channel_id=channel_id)
         except ParameterNotFound:
-<<<<<<< HEAD
-            QbloxModule.setup(self, parameter=parameter, value=value, channel_id=channel_id, bus_alias=bus_alias)
-=======
-            QbloxModule.setup(self, parameter=parameter, value=value, channel_id=channel_id)
->>>>>>> 097bee65
+            QbloxModule.setup(self, parameter=parameter, value=value, channel_id=channel_id)