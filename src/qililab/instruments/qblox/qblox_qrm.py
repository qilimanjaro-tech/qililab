--- conflicted
+++ resolved
@@ -118,13 +118,7 @@
             if sequencer in self.sequences:
                 sequence_uploaded = self.sequences[sequencer][1]
                 if sequence_uploaded:
-<<<<<<< HEAD
-                    self.device.delete_acquisition_data(
-                        sequencer=sequencer, name="default"
-                    )
-=======
                     self.device.delete_acquisition_data(sequencer=sequencer, name="default")
->>>>>>> 2d307001
         return super().compile(
             pulse_bus_schedule=pulse_bus_schedule, nshots=nshots, repetition_duration=repetition_duration
         )
@@ -219,12 +213,6 @@
             )
 
             if sequencer.scope_store_enabled:
-<<<<<<< HEAD
-                if scope_already_stored:
-                    raise ValueError("The scope can only be stored in one sequencer at a time.")
-                scope_already_stored = True
-=======
->>>>>>> 2d307001
                 self.device.store_scope_acquisition(sequencer=sequencer_id, name="default")
 
         results = [
