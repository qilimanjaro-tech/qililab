--- conflicted
+++ resolved
@@ -110,71 +110,6 @@
                 else:
                     raise ValueError("The scope can only be stored in one sequencer at a time.")
 
-<<<<<<< HEAD
-    def compile(
-        self, pulse_bus_schedule: PulseBusSchedule, nshots: int, repetition_duration: int, num_bins: int
-    ) -> list[QpySequence]:
-        """Deletes the old acquisition data and compiles the ``PulseBusSchedule`` into an assembly program.
-
-        This method skips compilation if the pulse schedule is in the cache. Otherwise, the pulse schedule is
-        compiled and added into the cache.
-
-        If the number of shots or the repetition duration changes, the cache will be cleared.
-
-        Args:
-            pulse_bus_schedule (PulseBusSchedule): the list of pulses to be converted into a program
-            nshots (int): number of shots / hardware average
-            repetition_duration (int): repetition duration
-            num_bins (int): number of bins
-
-        Returns:
-            list[QpySequence]: list of compiled assembly programs
-        """
-        # Clear cache if `nshots` or `repetition_duration` changes
-        if nshots != self.nshots or repetition_duration != self.repetition_duration or num_bins != self.num_bins:
-            self.nshots = nshots
-            self.repetition_duration = repetition_duration
-            self.num_bins = num_bins
-            self.clear_cache()
-
-        # Get all sequencers connected to the bus the schedule acts on
-        sequencers = self.get_sequencers_from_bus_alias(bus_alias=pulse_bus_schedule.bus_alias)
-        # Separate the readout schedules by the qubit they act on
-        qubit_schedules = pulse_bus_schedule.qubit_schedules()
-
-        # empty cache and sequence for specific qubits if they are not in the schedule
-        for cached_qubit, seq_id in (
-            (timeline.qubit, key) for key, element in list(self._cache.items()) for timeline in element.timeline
-        ):
-            if cached_qubit not in (schedule.qubit for schedule in qubit_schedules):
-                _ = self.sequences.pop(seq_id)
-                _ = self._cache.pop(seq_id)
-
-        compiled_sequences = []
-        for schedule in qubit_schedules:
-            # Get the sequencer that acts on the same qubit as the schedule
-            qubit_sequencers = [sequencer for sequencer in sequencers if sequencer.qubit == schedule.qubit]
-            if len(qubit_sequencers) != 1:
-                raise IndexError(
-                    f"Expected 1 sequencer connected to bus {schedule.bus_alias} and qubit {schedule.qubit}, "
-                    f"got {len(qubit_sequencers)}"
-                )
-            sequencer = qubit_sequencers[0]
-            if schedule != self._cache.get(sequencer.identifier):
-                # If the schedule is not in the cache, compile it and add it to the cache
-                sequence = self._compile(schedule, sequencer)
-                compiled_sequences.append(sequence)
-            else:
-                # If the schedule is in the cache, delete the acquisition data (if uploaded) and add it to the list of
-                # compiled sequences
-                sequence_uploaded = self.sequences[sequencer.identifier][1]
-                if sequence_uploaded:
-                    self.device.delete_acquisition_data(sequencer=sequencer.identifier, name="default")
-                compiled_sequences.append(self.sequences[sequencer.identifier][0])
-        return compiled_sequences
-
-=======
->>>>>>> 90371dd4
     def acquire_result(self) -> QbloxResult:
         """Read the result from the AWG instrument
 
