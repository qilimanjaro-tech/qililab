"""Qblox pulsar QRM class"""
from dataclasses import dataclass
from pathlib import Path
from typing import List

from qpysequence.program import Loop, Register
from qpysequence.program.instructions import Acquire

from qililab.instruments.instrument import Instrument
from qililab.instruments.qblox.qblox_module import QbloxModule
from qililab.instruments.qubit_readout import QubitReadout
from qililab.instruments.utils import InstrumentFactory
from qililab.pulse import PulseBusSchedule
from qililab.result import QbloxResult
from qililab.typings.enums import (
    AcquireTriggerMode,
    InstrumentName,
    IntegrationMode,
    Parameter,
)


@InstrumentFactory.register
class QbloxQRM(QbloxModule, QubitReadout):
    """Qblox QRM class.

    Args:
        settings (QBloxQRMSettings): Settings of the instrument.
    """

    name = InstrumentName.QBLOX_QRM
    _NUM_SEQUENCERS: int = 2

    @dataclass
    class QbloxQRMSettings(QbloxModule.QbloxModuleSettings, QubitReadout.QubitReadoutSettings):
        """Contains the settings of a specific pulsar.

        Args:
            acquire_trigger_mode (str): Set scope acquisition trigger mode. Options are 'sequencer' or 'level'.
            scope_hardware_averaging (bool): Enable/disable hardware averaging of the data during scope mode.
            integration_length (int): Duration (in ns) of the integration.
            integration_mode (str): Integration mode. Options are 'ssb'.
            sequence_timeout (int): Time (in minutes) to wait for the sequence to finish.
            If timeout is reached a TimeoutError is raised.
            acquisition_timeout (int): Time (in minutes) to wait for the acquisition to finish.
            If timeout is reached a TimeoutError is raised.
            acquisition_name (str): Name of the acquisition saved in the sequencer.
        """

        scope_acquire_trigger_mode: List[AcquireTriggerMode]
        scope_hardware_averaging: List[bool]
        sampling_rate: List[int]
        hardware_integration: List[bool]  # integration flag
        hardware_demodulation: List[bool]  # demodulation flag
        integration_length: List[int]
        integration_mode: List[IntegrationMode]
        sequence_timeout: List[int]  # minutes
        acquisition_timeout: List[int]  # minutes

    settings: QbloxQRMSettings

<<<<<<< HEAD
    def run(self, pulse_sequence: PulseSequence, nshots: int, repetition_duration: int, path: Path) -> QbloxResult:
=======
    def _check_cached_values(
        self, pulse_bus_schedule: PulseBusSchedule, nshots: int, repetition_duration: int, path: Path
    ):
        """check if values are already cached and upload if not cached"""
        readout_pulse_duration = pulse_bus_schedule.readout_pulse_duration
        if self.integration_length != readout_pulse_duration:
            self._update_integration_length_with_readout_pulse_duration(readout_pulse_duration=readout_pulse_duration)
        super()._check_cached_values(
            pulse_bus_schedule=pulse_bus_schedule,
            nshots=nshots,
            repetition_duration=repetition_duration,
            path=path,
        )

    def _update_integration_length_with_readout_pulse_duration(self, readout_pulse_duration: int):
        """update integration length with readout pulse duration and performs a new setup to
        the instrument to update the values"""
        self.settings.integration_length = readout_pulse_duration
        self.setup()

    def run(
        self, pulse_bus_schedule: PulseBusSchedule, nshots: int, repetition_duration: int, path: Path
    ) -> QbloxResult:
>>>>>>> 6c8f293a
        """Run execution of a pulse sequence. Return acquisition results.

        Args:
            pulse_sequence (PulseSequence): Pulse sequence.

        Returns:
            Dict: Returns a dict with the acquisitions for the QRM and None for the QCM.
        """
        if (pulse_bus_schedule, nshots, repetition_duration) == self._cache:
            # TODO: Right now the only way of deleting the acquisition data is to re-upload the acquisition dictionary.
            for seq_idx in range(self.num_sequencers):
                self.device._delete_acquisition(  # pylint: disable=protected-access
                    sequencer=seq_idx, name=self.acquisition_name
                )
                acquisition = self._generate_acquisitions()
                self.device._add_acquisitions(  # pylint: disable=protected-access
                    sequencer=seq_idx, acquisitions=acquisition.to_dict()
                )
        super().run(
            pulse_bus_schedule=pulse_bus_schedule, nshots=nshots, repetition_duration=repetition_duration, path=path
        )
        return self.get_acquisitions()

    @Instrument.CheckDeviceInitialized
    def setup(self, parameter: Parameter, value: float | str | bool, channel_id: int | None = None):
        """set a specific parameter to the instrument"""
        if channel_id is None:
            raise ValueError("channel not specified to update instrument")
        super().setup(parameter=parameter, value=value, channel_id=channel_id)
        if parameter.value == Parameter.HARDWARE_AVERAGE:
            self._set_scope_hardware_averaging_one_channel(value=value, channel_id=channel_id)
            return
        if parameter.value == Parameter.HARDWARE_DEMODULATION:
            self._set_scope_hardware_averaging_one_channel(value=value, channel_id=channel_id)
            return
        if parameter.value == Parameter.ACQUISITION_MODE:
            self._set_acquisition_mode_one_channel(value=value, channel_id=channel_id)
            return
        if parameter.value == Parameter.INTEGRATION_LENGTH:
            self._set_integration_length(value=value, channel_id=channel_id)
            return

    def _set_hardware_demodulation(self, value: float | str | bool, channel_id: int):
        """set hardware demodulation

        Args:
            value (float | str | bool): value to update
            channel_id (int): sequencer to update the value

        Raises:
            ValueError: when value type is not bool
        """
        if not isinstance(value, bool):
            raise ValueError(f"value must be a bool. Current type: {type(value)}")
        self.settings.hardware_demodulation[channel_id] = value
        self.device.sequencers[channel_id].demod_en_acq(value)

    def _set_acquisition_mode_one_channel(self, value: float | str | bool | AcquireTriggerMode, channel_id: int):
        """set acquisition_mode for the specific channel

        Args:
            value (float | str | bool): value to update
            channel_id (int): sequencer to update the value

        Raises:
            ValueError: when value type is not string
        """
        if not isinstance(value, AcquireTriggerMode) and not isinstance(value, str):
            raise ValueError(f"value must be a string or AcquireTriggerMode. Current type: {type(value)}")
        self.settings.scope_acquire_trigger_mode[channel_id] = AcquireTriggerMode(value)
        self.device.scope_acq_sequencer_select(channel_id)
        self.device.scope_acq_trigger_mode_path0(self.scope_acquire_trigger_mode[channel_id].value)
        self.device.scope_acq_trigger_mode_path1(self.scope_acquire_trigger_mode[channel_id].value)

    def _set_integration_length(self, value: int | float | str | bool, channel_id: int):
        """set integration_length for the specific channel

        Args:
            value (float | str | bool): value to update
            channel_id (int): sequencer to update the value

        Raises:
            ValueError: when value type is not float
        """
        if not isinstance(value, int) and not isinstance(value, float):
            raise ValueError(f"value must be a int or float. Current type: {type(value)}")
        self.settings.integration_length[channel_id] = int(value)
        self.device.sequencers[channel_id].integration_length_acq(self.integration_length)

    def _set_scope_hardware_averaging_one_channel(self, value: float | str | bool, channel_id: int):
        """set scope_hardware_averaging for the specific channel

        Args:
            value (float | str | bool): value to update
            channel_id (int): sequencer to update the value

        Raises:
            ValueError: when value type is not bool
        """
        if not isinstance(value, bool):
            raise ValueError(f"value must be a bool. Current type: {type(value)}")
        self.settings.scope_hardware_averaging[channel_id] = value
        self.device.scope_acq_sequencer_select(channel_id)
        self.device.scope_acq_avg_mode_en_path0(value)
        self.device.scope_acq_avg_mode_en_path1(value)

    def _acquire_result_one_sequencer(self, sequencer: int):
        """Acquire result for one sequencer

        Args:
            sequencer (int): _description_

        Returns:
            _type_: _description_
        """
        self.device.get_sequencer_state(sequencer=sequencer, timeout=self.sequence_timeout)
        self.device.get_acquisition_state(sequencer=sequencer, timeout=self.acquisition_timeout)
        if not self.hardware_integration[sequencer]:
            self.device.store_scope_acquisition(sequencer=sequencer, name=self.acquisition_name(sequencer=sequencer))
        return self.device.get_acquisitions(sequencer=sequencer)[self.acquisition_name(sequencer=sequencer)][
            "acquisition"
        ][self.data_name(sequencer=sequencer)]

    @Instrument.CheckDeviceInitialized
    def get_acquisitions(self) -> QbloxResult:
        """Wait for sequencer to finish sequence, wait for acquisition to finish and get the acquisition results.
        If any of the timeouts is reached, a TimeoutError is raised.

        Returns:
            QbloxResult: Class containing the acquisition results.

        """
        results = [self._acquire_result_one_sequencer(sequencer=sequencer) for sequencer in range(self.num_sequencers)]

        # FIXME: the results are created into a QbloxResult with always a bins structure
        # it needs to accept a result that contains both scope and bins instead of one or the other
        return QbloxResult(pulse_length=self.integration_length, bins=results)

    def _set_nco(self, channel_id: int):
        """Enable modulation of pulses and setup NCO frequency."""
        super()._set_nco(channel_id=channel_id)
        if self.settings.hardware_demodulation[channel_id]:
            self.device.sequencers[channel_id].demod_en_acq(True)

    def _append_acquire_instruction(self, loop: Loop, register: Register):
        """Append an acquire instruction to the loop."""
        acquisition_idx = 0 if self.scope_hardware_averaging else 1  # use binned acquisition if averaging is false
        loop.append_component(Acquire(acq_index=acquisition_idx, bin_index=register, wait_time=self._MIN_WAIT_TIME))

    @property
    def scope_acquire_trigger_mode(self):
        """QbloxPulsarQRM 'acquire_trigger_mode' property.

        Returns:
            AcquireTriggerMode: settings.acquire_trigger_mode.
        """
        return self.settings.scope_acquire_trigger_mode

    @property
    def scope_hardware_averaging(self):
        """QbloxPulsarQRM 'scope_hardware_averaging' property.

        Returns:
            bool: settings.scope_hardware_averaging.
        """
        return self.settings.scope_hardware_averaging

    @property
    def sampling_rate(self):
        """QbloxPulsarQRM 'sampling_rate' property.

        Returns:
            int: settings.sampling_rate.
        """
        return self.settings.sampling_rate

    @property
    def integration_length(self):
        """QbloxPulsarQRM 'integration_length' property.

        Returns:
            int: settings.integration_length.
        """
        return self.settings.integration_length

    @property
    def integration_mode(self):
        """QbloxPulsarQRM 'integration_mode' property.

        Returns:
            IntegrationMode: settings.integration_mode.
        """
        return self.settings.integration_mode

    @property
    def sequence_timeout(self):
        """QbloxPulsarQRM 'sequence_timeout' property.

        Returns:
            int: settings.sequence_timeout.
        """
        return self.settings.sequence_timeout

    @property
    def acquisition_timeout(self):
        """QbloxPulsarQRM 'acquisition_timeout' property.

        Returns:
            int: settings.acquisition_timeout.
        """
        return self.settings.acquisition_timeout

    @property
    def final_wait_time(self) -> int:
        """QbloxPulsarQRM 'final_wait_time' property.

        Returns:
            int: Final wait time.
        """
        return self.acquisition_delay_time

    @property
    def hardware_integration(self):
        """QbloxPulsarQRM 'integration' property.

        Returns:
            bool: Integration flag.
        """
        return self.settings.hardware_integration

    def data_name(self, sequencer: int) -> str:
        """QbloxPulsarQRM 'data_name' property:

        Returns:
            str: Name of the data. Options are "bins" or "scope".
        """
        return "bins" if self.hardware_integration[sequencer] else "scope"

    def acquisition_name(self, sequencer: int) -> str:
        """QbloxPulsarQRM 'acquisition_name' property:

        Returns:
            str: Name of the acquisition. Options are "single" or "binning".
        """
        return "single" if self.scope_hardware_averaging[sequencer] else "binning"<|MERGE_RESOLUTION|>--- conflicted
+++ resolved
@@ -59,33 +59,9 @@
 
     settings: QbloxQRMSettings
 
-<<<<<<< HEAD
-    def run(self, pulse_sequence: PulseSequence, nshots: int, repetition_duration: int, path: Path) -> QbloxResult:
-=======
-    def _check_cached_values(
-        self, pulse_bus_schedule: PulseBusSchedule, nshots: int, repetition_duration: int, path: Path
-    ):
-        """check if values are already cached and upload if not cached"""
-        readout_pulse_duration = pulse_bus_schedule.readout_pulse_duration
-        if self.integration_length != readout_pulse_duration:
-            self._update_integration_length_with_readout_pulse_duration(readout_pulse_duration=readout_pulse_duration)
-        super()._check_cached_values(
-            pulse_bus_schedule=pulse_bus_schedule,
-            nshots=nshots,
-            repetition_duration=repetition_duration,
-            path=path,
-        )
-
-    def _update_integration_length_with_readout_pulse_duration(self, readout_pulse_duration: int):
-        """update integration length with readout pulse duration and performs a new setup to
-        the instrument to update the values"""
-        self.settings.integration_length = readout_pulse_duration
-        self.setup()
-
     def run(
         self, pulse_bus_schedule: PulseBusSchedule, nshots: int, repetition_duration: int, path: Path
     ) -> QbloxResult:
->>>>>>> 6c8f293a
         """Run execution of a pulse sequence. Return acquisition results.
 
         Args:
