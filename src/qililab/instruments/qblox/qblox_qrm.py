"""Qblox pulsar QRM class"""
from dataclasses import dataclass
from pathlib import Path

from qpysequence.acquisitions import Acquisitions
from qpysequence.program import Loop, Register
from qpysequence.program.instructions import Acquire

from qililab.instruments.digital_analog_converter import AWGDigitalAnalogConverter
from qililab.instruments.instrument import Instrument
from qililab.instruments.qblox.qblox_module import QbloxModule
from qililab.instruments.utils import InstrumentFactory
from qililab.pulse import PulseBusSchedule
from qililab.result import QbloxResult
from qililab.typings.enums import AcquireTriggerMode, InstrumentName, Parameter


@InstrumentFactory.register
class QbloxQRM(QbloxModule, AWGDigitalAnalogConverter):
    """Qblox QRM class.

    Args:
        settings (QBloxQRMSettings): Settings of the instrument.
    """

    name = InstrumentName.QBLOX_QRM
    _NUM_SEQUENCERS: int = 1

    @dataclass
<<<<<<< HEAD
    class QbloxQRMSettings(
        QbloxModule.QbloxModuleSettings, AWGDigitalAnalogConverter.AWGDigitalAnalogConverterSettings
=======
    class QbloxQRMSettings(QbloxModule.QbloxModuleSettings, QubitReadout.QubitReadoutSettings):
        """Contains the settings of a specific pulsar.

        Args:
            acquire_trigger_mode (str): Set scope acquisition trigger mode. Options are 'sequencer' or 'level'.
            scope_hardware_averaging (bool): Enable/disable hardware averaging of the data during scope mode.
            integration_length (int): Duration (in ns) of the integration.
            integration_mode (str): Integration mode. Options are 'ssb'.
            sequence_timeout (int): Time (in minutes) to wait for the sequence to finish.
            If timeout is reached a TimeoutError is raised.
            acquisition_timeout (int): Time (in minutes) to wait for the acquisition to finish.
            If timeout is reached a TimeoutError is raised.
            acquisition_name (str): Name of the acquisition saved in the sequencer.
        """

        scope_acquire_trigger_mode: AcquireTriggerMode
        scope_hardware_averaging: bool
        scope_store_enabled: bool
        sampling_rate: int
        integration: bool  # integration flag
        integration_length: int
        integration_mode: IntegrationMode
        sequence_timeout: int  # minutes
        acquisition_timeout: int  # minutes

    settings: QbloxQRMSettings

    def _check_cached_values(
        self, pulse_bus_schedule: PulseBusSchedule, nshots: int, repetition_duration: int, path: Path
>>>>>>> 60191307
    ):
        """Contains the settings of a specific QRM."""

    settings: QbloxQRMSettings

    @Instrument.CheckDeviceInitialized
    def initial_setup(self):
        """Initial setup"""
        super().initial_setup()
        for channel_id in range(self.num_sequencers):
            self._set_integration_length(value=self.settings.integration_length[channel_id], channel_id=channel_id)
            self._set_acquisition_mode(
                value=self.settings.scope_acquire_trigger_mode[channel_id], channel_id=channel_id
            )
            self._set_scope_hardware_averaging(
                value=self.settings.scope_hardware_averaging[channel_id], channel_id=channel_id
            )
            self._set_hardware_demodulation(
                value=self.settings.hardware_demodulation[channel_id], channel_id=channel_id
            )

    def generate_program_and_upload(
        self, pulse_bus_schedule: PulseBusSchedule, nshots: int, repetition_duration: int, path: Path
    ) -> None:
        """Translate a Pulse Bus Schedule to an AWG program and upload it

        Args:
            pulse_bus_schedule (PulseBusSchedule): the list of pulses to be converted into a program
            nshots (int): number of shots / hardware average
            repetition_duration (int): repetitition duration
            path (Path): path to save the program to upload
        """
        if (pulse_bus_schedule, nshots, repetition_duration) == self._cache:
            # TODO: Right now the only way of deleting the acquisition data is to re-upload the acquisition dictionary.
            for seq_idx in range(self.num_sequencers):
                self.device._delete_acquisition(  # pylint: disable=protected-access
                    sequencer=seq_idx, name=self.acquisition_name
                )
                acquisition = self._generate_acquisitions()
                self.device._add_acquisitions(  # pylint: disable=protected-access
                    sequencer=seq_idx, acquisitions=acquisition.to_dict()
                )
        super().generate_program_and_upload(
            pulse_bus_schedule=pulse_bus_schedule, nshots=nshots, repetition_duration=repetition_duration, path=path
        )

    def acquire_result(self) -> QbloxResult:
        """Read the result from the AWG instrument

        Returns:
            QbloxResult: Acquired Qblox result
        """
<<<<<<< HEAD
        return self.get_acquisitions()

    def _set_device_hardware_demodulation(self, value: bool, channel_id: int):
        """set hardware demodulation
=======
        for seq_idx in range(self.num_sequencers):
            self.device.get_sequencer_state(sequencer=seq_idx, timeout=self.sequence_timeout)
            self.device.get_acquisition_state(sequencer=seq_idx, timeout=self.acquisition_timeout)

        if self.scope_store_enabled:
            self.device.store_scope_acquisition(sequencer=0, name=self.acquisition_name)

        results = [
            self.device.get_acquisitions(sequencer=seq_idx)[self.acquisition_name]["acquisition"]
            for seq_idx in range(self.num_sequencers)
        ]

        return QbloxResult(pulse_length=self.integration_length, qblox_raw_results=results)
>>>>>>> 60191307

        Args:
            value (bool): value to update
            channel_id (int): sequencer to update the value
        """
        self.device.sequencers[channel_id].demod_en_acq(value)

    def _set_device_acquisition_mode(self, mode: AcquireTriggerMode, channel_id: int):
        """set acquisition_mode for the specific channel

        Args:
            mode (AcquireTriggerMode): value to update
            channel_id (int): sequencer to update the value

        Raises:
            ValueError: when value type is not string
        """
        self.device.scope_acq_sequencer_select(channel_id)
        self.device.scope_acq_trigger_mode_path0(mode.value)
        self.device.scope_acq_trigger_mode_path1(mode.value)

    def _set_device_integration_length(self, value: int, channel_id: int):
        """set integration_length for the specific channel

<<<<<<< HEAD
        Args:
            value (int): value to update
            channel_id (int): sequencer to update the value
=======
    @property
    def scope_store_enabled(self):
        """QbloxPulsarQRM 'scope_store_enabled' property.


        Returns:
            bool: settings.scope_store_enabled."""
        return self.settings.scope_store_enabled

    @property
    def sampling_rate(self):
        """QbloxPulsarQRM 'sampling_rate' property.
>>>>>>> 60191307

        Raises:
            ValueError: when value type is not float
        """
        self.device.sequencers[channel_id].integration_length_acq(value)

    def _set_device_scope_hardware_averaging(self, value: bool, channel_id: int):
        """set scope_hardware_averaging for the specific channel

        Args:
            value (bool): value to update
            channel_id (int): sequencer to update the value

        Raises:
            ValueError: when value type is not bool
        """
        self.device.scope_acq_sequencer_select(channel_id)
        self.device.scope_acq_avg_mode_en_path0(value)
        self.device.scope_acq_avg_mode_en_path1(value)

    def _acquire_result_one_sequencer(self, sequencer: int):
        """Acquire result for one sequencer

        Args:
            sequencer (int): _description_

        Returns:
            _type_: _description_
        """
        self.device.get_sequencer_state(sequencer=sequencer, timeout=self.sequence_timeout)
        self.device.get_acquisition_state(sequencer=sequencer, timeout=self.acquisition_timeout)
        if not self.hardware_integration[sequencer]:
            self.device.store_scope_acquisition(sequencer=sequencer, name=self.acquisition_name(sequencer=sequencer))
        return self.device.get_acquisitions(sequencer=sequencer)[self.acquisition_name(sequencer=sequencer)][
            "acquisition"
        ][self.data_name(sequencer=sequencer)]

    def _set_nco(self, channel_id: int):
        """Enable modulation/demodulation of pulses and setup NCO frequency."""
        super()._set_nco(channel_id=channel_id)
        if self.settings.hardware_demodulation[channel_id]:
            self._set_hardware_demodulation(value=self.settings.hardware_modulation[channel_id], channel_id=channel_id)

    @Instrument.CheckDeviceInitialized
    def get_acquisitions(self) -> QbloxResult:
        """Wait for sequencer to finish sequence, wait for acquisition to finish and get the acquisition results.
        If any of the timeouts is reached, a TimeoutError is raised.

        Returns:
            QbloxResult: Class containing the acquisition results.

        """
        results = [self._acquire_result_one_sequencer(sequencer=sequencer) for sequencer in range(self.num_sequencers)]

        # FIXME: the results are created into a QbloxResult with always a bins structure
        # it needs to accept a result that contains both scope and bins instead of one or the other
        return QbloxResult(pulse_length=self.integration_length, bins=results)

    def _append_acquire_instruction(self, loop: Loop, register: Register):
        """Append an acquire instruction to the loop."""
        # FIXME: scope_hardware_averaging it is a list now, it should return the desired channel
        acquisition_idx = 0 if self.scope_hardware_averaging[0] else 1  # use binned acquisition if averaging is false
        loop.append_component(Acquire(acq_index=acquisition_idx, bin_index=register, wait_time=self._MIN_WAIT_TIME))

    def _generate_acquisitions(self) -> Acquisitions:
        """Generate Acquisitions object, currently containing a single acquisition named "single", with num_bins = 1
        and index = 0.

        Returns:
            Acquisitions: Acquisitions object.
        """
        acquisitions = Acquisitions()
        acquisitions.add(name="single", num_bins=1, index=0)
        # FIXME: using first channel instead of the desired
        acquisitions.add(name="binning", num_bins=int(self.num_bins[0]) + 1, index=1)  # binned acquisition
        return acquisitions

    def _generate_weights(self) -> dict:
        """Generate acquisition weights.

        Returns:
            dict: Acquisition weights.
        """
        return {}

    def data_name(self, sequencer: int) -> str:
        """QbloxPulsarQRM 'data_name' property:

        Returns:
            str: Name of the data. Options are "bins" or "scope".
        """
        return "bins" if self.hardware_integration[sequencer] else "scope"

    def acquisition_name(self, sequencer: int) -> str:
        """QbloxPulsarQRM 'acquisition_name' property:

        Returns:
            str: Name of the acquisition. Options are "single" or "binning".
        """
        return "single" if self.scope_hardware_averaging[sequencer] else "binning"

    @Instrument.CheckDeviceInitialized
    def setup(self, parameter: Parameter, value: float | str | bool, channel_id: int | None = None):
        """set a specific parameter to the instrument"""
        try:
            AWGDigitalAnalogConverter.setup(self, parameter=parameter, value=value, channel_id=channel_id)
        except ValueError:
            QbloxModule.setup(self, parameter=parameter, value=value, channel_id=channel_id)<|MERGE_RESOLUTION|>--- conflicted
+++ resolved
@@ -27,40 +27,8 @@
     _NUM_SEQUENCERS: int = 1
 
     @dataclass
-<<<<<<< HEAD
     class QbloxQRMSettings(
         QbloxModule.QbloxModuleSettings, AWGDigitalAnalogConverter.AWGDigitalAnalogConverterSettings
-=======
-    class QbloxQRMSettings(QbloxModule.QbloxModuleSettings, QubitReadout.QubitReadoutSettings):
-        """Contains the settings of a specific pulsar.
-
-        Args:
-            acquire_trigger_mode (str): Set scope acquisition trigger mode. Options are 'sequencer' or 'level'.
-            scope_hardware_averaging (bool): Enable/disable hardware averaging of the data during scope mode.
-            integration_length (int): Duration (in ns) of the integration.
-            integration_mode (str): Integration mode. Options are 'ssb'.
-            sequence_timeout (int): Time (in minutes) to wait for the sequence to finish.
-            If timeout is reached a TimeoutError is raised.
-            acquisition_timeout (int): Time (in minutes) to wait for the acquisition to finish.
-            If timeout is reached a TimeoutError is raised.
-            acquisition_name (str): Name of the acquisition saved in the sequencer.
-        """
-
-        scope_acquire_trigger_mode: AcquireTriggerMode
-        scope_hardware_averaging: bool
-        scope_store_enabled: bool
-        sampling_rate: int
-        integration: bool  # integration flag
-        integration_length: int
-        integration_mode: IntegrationMode
-        sequence_timeout: int  # minutes
-        acquisition_timeout: int  # minutes
-
-    settings: QbloxQRMSettings
-
-    def _check_cached_values(
-        self, pulse_bus_schedule: PulseBusSchedule, nshots: int, repetition_duration: int, path: Path
->>>>>>> 60191307
     ):
         """Contains the settings of a specific QRM."""
 
@@ -113,26 +81,10 @@
         Returns:
             QbloxResult: Acquired Qblox result
         """
-<<<<<<< HEAD
         return self.get_acquisitions()
 
     def _set_device_hardware_demodulation(self, value: bool, channel_id: int):
         """set hardware demodulation
-=======
-        for seq_idx in range(self.num_sequencers):
-            self.device.get_sequencer_state(sequencer=seq_idx, timeout=self.sequence_timeout)
-            self.device.get_acquisition_state(sequencer=seq_idx, timeout=self.acquisition_timeout)
-
-        if self.scope_store_enabled:
-            self.device.store_scope_acquisition(sequencer=0, name=self.acquisition_name)
-
-        results = [
-            self.device.get_acquisitions(sequencer=seq_idx)[self.acquisition_name]["acquisition"]
-            for seq_idx in range(self.num_sequencers)
-        ]
-
-        return QbloxResult(pulse_length=self.integration_length, qblox_raw_results=results)
->>>>>>> 60191307
 
         Args:
             value (bool): value to update
@@ -157,24 +109,9 @@
     def _set_device_integration_length(self, value: int, channel_id: int):
         """set integration_length for the specific channel
 
-<<<<<<< HEAD
         Args:
             value (int): value to update
             channel_id (int): sequencer to update the value
-=======
-    @property
-    def scope_store_enabled(self):
-        """QbloxPulsarQRM 'scope_store_enabled' property.
-
-
-        Returns:
-            bool: settings.scope_store_enabled."""
-        return self.settings.scope_store_enabled
-
-    @property
-    def sampling_rate(self):
-        """QbloxPulsarQRM 'sampling_rate' property.
->>>>>>> 60191307
 
         Raises:
             ValueError: when value type is not float
@@ -227,11 +164,19 @@
             QbloxResult: Class containing the acquisition results.
 
         """
-        results = [self._acquire_result_one_sequencer(sequencer=sequencer) for sequencer in range(self.num_sequencers)]
-
-        # FIXME: the results are created into a QbloxResult with always a bins structure
-        # it needs to accept a result that contains both scope and bins instead of one or the other
-        return QbloxResult(pulse_length=self.integration_length, bins=results)
+        for seq_idx in range(self.num_sequencers):
+            self.device.get_sequencer_state(sequencer=seq_idx, timeout=self.sequence_timeout)
+            self.device.get_acquisition_state(sequencer=seq_idx, timeout=self.acquisition_timeout)
+
+            if self.scope_store_enabled[seq_idx]:
+                self.device.store_scope_acquisition(sequencer=0, name=self.acquisition_name(sequencer=seq_idx))
+
+        results = [
+            self.device.get_acquisitions(sequencer=seq_idx)[self.acquisition_name(sequencer=seq_idx)]["acquisition"]
+            for seq_idx in range(self.num_sequencers)
+        ]
+
+        return QbloxResult(pulse_length=self.integration_length, qblox_raw_results=results)
 
     def _append_acquire_instruction(self, loop: Loop, register: Register):
         """Append an acquire instruction to the loop."""
@@ -260,11 +205,82 @@
         """
         return {}
 
+    @property
+    def scope_store_enabled(self):
+        """QbloxPulsarQRM 'scope_store_enabled' property.
+
+
+        Returns:
+            bool: settings.scope_store_enabled."""
+        return self.settings.scope_store_enabled
+
+    @property
+    def sampling_rate(self):
+        """QbloxPulsarQRM 'sampling_rate' property.
+
+        Returns:
+            int: settings.sampling_rate.
+        """
+        return self.settings.sampling_rate
+
+    @property
+    def integration_length(self):
+        """QbloxPulsarQRM 'integration_length' property.
+
+        Returns:
+            int: settings.integration_length.
+        """
+        return self.settings.integration_length
+
+    @property
+    def integration_mode(self):
+        """QbloxPulsarQRM 'integration_mode' property.
+
+        Returns:
+            IntegrationMode: settings.integration_mode.
+        """
+        return self.settings.integration_mode
+
+    @property
+    def sequence_timeout(self):
+        """QbloxPulsarQRM 'sequence_timeout' property.
+
+        Returns:
+            int: settings.sequence_timeout.
+        """
+        return self.settings.sequence_timeout
+
+    @property
+    def acquisition_timeout(self):
+        """QbloxPulsarQRM 'acquisition_timeout' property.
+
+        Returns:
+            int: settings.acquisition_timeout.
+        """
+        return self.settings.acquisition_timeout
+
+    @property
+    def final_wait_time(self):
+        """QbloxPulsarQRM 'final_wait_time' property.
+
+        Returns:
+            int: Final wait time.
+        """
+        return self.acquisition_delay_time
+
+    @property
+    def integration(self):
+        """QbloxPulsarQRM 'integration' property.
+
+        Returns:
+            bool: Integration flag.
+        """
+        return self.settings.integration
+
     def data_name(self, sequencer: int) -> str:
         """QbloxPulsarQRM 'data_name' property:
 
-        Returns:
-            str: Name of the data. Options are "bins" or "scope".
+        str: Name of the data. Options are "bins" or "scope".
         """
         return "bins" if self.hardware_integration[sequencer] else "scope"
 
