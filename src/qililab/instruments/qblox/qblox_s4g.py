# Copyright 2023 Qilimanjaro Quantum Tech
#
# Licensed under the Apache License, Version 2.0 (the "License");
# you may not use this file except in compliance with the License.
# You may obtain a copy of the License at
#
#     http://www.apache.org/licenses/LICENSE-2.0
#
# Unless required by applicable law or agreed to in writing, software
# distributed under the License is distributed on an "AS IS" BASIS,
# WITHOUT WARRANTIES OR CONDITIONS OF ANY KIND, either express or implied.
# See the License for the specific language governing permissions and
# limitations under the License.

"""
Class to interface with the voltage source Qblox S4g
"""
from dataclasses import dataclass
from time import sleep
from typing import Any

from qililab.config import logger
from qililab.instruments.current_source import CurrentSource
from qililab.instruments.instrument import Instrument, ParameterNotFound
from qililab.instruments.utils import InstrumentFactory
from qililab.typings import InstrumentName
from qililab.typings import QbloxS4g as QbloxS4gDriver
from qililab.typings.enums import Parameter


@InstrumentFactory.register
class QbloxS4g(CurrentSource):
    """Qblox S4g class

    Args:
        name (InstrumentName): name of the instrument
        device (Qblox_S4g): Instance of the qcodes S4g class.
        settings (QbloxS4gSettings): Settings of the instrument.
    """

    name = InstrumentName.QBLOX_S4G

    @dataclass
    class QbloxS4gSettings(CurrentSource.CurrentSourceSettings):
        """Contains the settings of a specific signal generator."""

    settings: QbloxS4gSettings
    device: QbloxS4gDriver

    def dac(self, dac_index: int):
        """get channel associated to the specific dac

        Args:
            dac_index (int): channel index

        Returns:
            _type_: _description_
        """
        return getattr(self.device, f"dac{dac_index}")

    def _channel_setup(self, dac_index: int) -> None:
        """Setup for a specific dac channel

        Args:
            dac_index (int): dac specific index channel
        """
        channel = self.dac(dac_index=dac_index)
        channel.ramping_enabled(self.ramping_enabled[dac_index])
        channel.ramp_rate(self.ramp_rate[dac_index])
        channel.span(self.span[dac_index])
        channel.current(self.current[dac_index])
        logger.debug("SPI current set to %f", channel.current())
        while channel.is_ramping():
            sleep(0.1)

    def setup(self, parameter: Parameter, value: float | str | bool, channel_id: int | None = None):
        """Set Qblox instrument calibration settings."""

        if channel_id is None:
            if len(self.dacs) == 1:
                channel_id = self.dacs[0]
            else:
                raise ValueError(f"channel not specified to update instrument {self.name.value}")
        if channel_id > 3:
            raise ValueError(
                f"the specified dac index:{channel_id} is out of range."
                + " Number of dacs is 4 -> maximum channel_id should be 3."
            )
<<<<<<< HEAD
        if self.is_device_initialized():
            channel = self.dac(dac_index=channel_id)
        else:
            channel = None
=======

        channel = self.dac(dac_index=channel_id) if self.is_device_active() else None
>>>>>>> 5abf85de

        if parameter == Parameter.CURRENT:
            self._set_current(value=value, channel_id=channel_id, channel=channel)
            return
        if parameter == Parameter.SPAN:
            self._set_span(value=value, channel_id=channel_id, channel=channel)
            return
        if parameter == Parameter.RAMPING_ENABLED:
            self._set_ramping_enabled(value=value, channel_id=channel_id, channel=channel)
            return
        if parameter == Parameter.RAMPING_RATE:
            self._set_ramping_rate(value=value, channel_id=channel_id, channel=channel)
            return
        raise ParameterNotFound(f"Invalid Parameter: {parameter.value}")

    def get(self, parameter: Parameter, channel_id: int | None = None):
        """Get instrument parameter.

        Args:
            parameter (Parameter): Name of the parameter to get.
            channel_id (int | None): Channel identifier of the parameter to update.
        """
        if channel_id is None:
            if len(self.dacs) == 1:
                channel_id = self.dacs[0]
            else:
                raise ValueError(f"channel not specified to update instrument {self.name.value}")
        if channel_id > 3:
            raise ValueError(
                f"the specified dac index:{channel_id} is out of range."
                + " Number of dacs is 4 -> maximum channel_id should be 3."
            )
        if hasattr(self.settings, parameter.value):
            return getattr(self.settings, parameter.value)[channel_id]
        raise ParameterNotFound(f"Could not find parameter {parameter} in instrument {self.name}")

    @Instrument.CheckParameterValueFloatOrInt
    def _set_current(self, value: float | str | bool, channel_id: int, channel: Any):
        """Set the current"""
        self.settings.current[channel_id] = float(value)

<<<<<<< HEAD
        if self.is_device_initialized():
=======
        if self.is_device_active():
>>>>>>> 5abf85de
            channel.current(self.current[channel_id])

    @Instrument.CheckParameterValueString
    def _set_span(self, value: float | str | bool, channel_id: int, channel: Any):
        """Set the span"""
        self.settings.span[channel_id] = str(value)

<<<<<<< HEAD
        if self.is_device_initialized():
=======
        if self.is_device_active():
>>>>>>> 5abf85de
            channel.span(self.span[channel_id])

    @Instrument.CheckParameterValueBool
    def _set_ramping_enabled(self, value: float | str | bool, channel_id: int, channel: Any):
        """Set the ramping_enabled"""
        self.settings.ramping_enabled[channel_id] = bool(value)

<<<<<<< HEAD
        if self.is_device_initialized():
=======
        if self.is_device_active():
>>>>>>> 5abf85de
            channel.ramping_enabled(self.ramping_enabled[channel_id])

    @Instrument.CheckParameterValueFloatOrInt
    def _set_ramping_rate(self, value: float | str | bool, channel_id: int, channel: Any):
        """Set the ramp_rate"""
        self.settings.ramp_rate[channel_id] = float(value)

<<<<<<< HEAD
        if self.is_device_initialized():
=======
        if self.is_device_active():
>>>>>>> 5abf85de
            channel.ramp_rate(self.ramp_rate[channel_id])

    @Instrument.CheckDeviceInitialized
    def initial_setup(self):
        """performs an initial setup."""
        for dac_index in self.dacs:
            self._channel_setup(dac_index=dac_index)

    @Instrument.CheckDeviceInitialized
    def turn_on(self):
        """Dummy method."""

    @Instrument.CheckDeviceInitialized
    def turn_off(self):
        """Stop outputing current."""
        self.device.set_dacs_zero()
        for dac_index in self.settings.dacs:
            channel = self.dac(dac_index=dac_index)
            logger.debug("Dac%d current resetted to  %f", dac_index, channel.current())

    @Instrument.CheckDeviceInitialized
    def reset(self):
        """Reset instrument."""
        self.device.set_dacs_zero()<|MERGE_RESOLUTION|>--- conflicted
+++ resolved
@@ -86,15 +86,8 @@
                 f"the specified dac index:{channel_id} is out of range."
                 + " Number of dacs is 4 -> maximum channel_id should be 3."
             )
-<<<<<<< HEAD
-        if self.is_device_initialized():
-            channel = self.dac(dac_index=channel_id)
-        else:
-            channel = None
-=======
 
         channel = self.dac(dac_index=channel_id) if self.is_device_active() else None
->>>>>>> 5abf85de
 
         if parameter == Parameter.CURRENT:
             self._set_current(value=value, channel_id=channel_id, channel=channel)
@@ -136,11 +129,7 @@
         """Set the current"""
         self.settings.current[channel_id] = float(value)
 
-<<<<<<< HEAD
-        if self.is_device_initialized():
-=======
-        if self.is_device_active():
->>>>>>> 5abf85de
+    if self.is_device_active():
             channel.current(self.current[channel_id])
 
     @Instrument.CheckParameterValueString
@@ -148,11 +137,7 @@
         """Set the span"""
         self.settings.span[channel_id] = str(value)
 
-<<<<<<< HEAD
-        if self.is_device_initialized():
-=======
-        if self.is_device_active():
->>>>>>> 5abf85de
+    if self.is_device_active():
             channel.span(self.span[channel_id])
 
     @Instrument.CheckParameterValueBool
@@ -160,11 +145,7 @@
         """Set the ramping_enabled"""
         self.settings.ramping_enabled[channel_id] = bool(value)
 
-<<<<<<< HEAD
-        if self.is_device_initialized():
-=======
-        if self.is_device_active():
->>>>>>> 5abf85de
+    if self.is_device_active():
             channel.ramping_enabled(self.ramping_enabled[channel_id])
 
     @Instrument.CheckParameterValueFloatOrInt
@@ -172,11 +153,7 @@
         """Set the ramp_rate"""
         self.settings.ramp_rate[channel_id] = float(value)
 
-<<<<<<< HEAD
-        if self.is_device_initialized():
-=======
-        if self.is_device_active():
->>>>>>> 5abf85de
+    if self.is_device_active():
             channel.ramp_rate(self.ramp_rate[channel_id])
 
     @Instrument.CheckDeviceInitialized
