--- conflicted
+++ resolved
@@ -64,14 +64,10 @@
         """Set Qblox instrument calibration settings."""
 
         if channel_id is None:
-<<<<<<< HEAD
-            raise ValueError(f"channel not specified to update instrument {self.name.value}")
-=======
             if len(self.dacs) == 1:
                 channel_id = self.dacs[0]
             else:
-                raise ValueError("channel not specified to update instrument")
->>>>>>> b4a0fff4
+                raise ValueError(f"channel not specified to update instrument {self.name.value}")
         if channel_id > 3:
             raise ValueError(
                 f"the specified dac index:{channel_id} is out of range."
