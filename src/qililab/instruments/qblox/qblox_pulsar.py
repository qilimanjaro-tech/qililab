--- conflicted
+++ resolved
@@ -9,17 +9,12 @@
 from qpysequence.library import long_wait, set_phase_rad
 from qpysequence.loop import Loop
 from qpysequence.program import Program
+from qpysequence.sequence import Sequence
 from qpysequence.waveforms import Waveforms
-from qpysequence.sequence import Sequence
 
 from qililab.instruments.qubit_instrument import QubitInstrument
 from qililab.instruments.qubit_readout import QubitReadout
-<<<<<<< HEAD
 from qililab.pulse import Pulse
-=======
-from qililab.pulse.pulse_sequence import PulseSequence
-from qililab.pulse.pulse import Pulse
->>>>>>> b9d875eb
 from qililab.typings import Pulsar, ReferenceClock
 from qililab.utils import nested_dataclass
 
@@ -77,19 +72,11 @@
         Returns:
             Sequence: Qblox Sequence object containing the program and waveforms.
         """
-<<<<<<< HEAD
-        waveforms_dict = self._generate_waveforms(pulses=pulses)
-        program = self._generate_program(pulses=pulses)
-        return Sequence(program=program, waveforms=waveforms_dict, acquisitions={}, weights={})
-
-    def _generate_program(self, pulses: List[Pulse]):
-=======
-        waveforms = self._generate_waveforms(pulse_sequence=pulse_sequence)
-        program = self._generate_program(pulse_sequence=pulse_sequence, waveforms=waveforms)
+        waveforms = self._generate_waveforms(pulses=pulses)
+        program = self._generate_program(pulses=pulses, waveforms=waveforms)
         return Sequence(program=program, waveforms=waveforms, acquisitions={}, weights={})
 
-    def _generate_program(self, pulse_sequence: PulseSequence, waveforms: Waveforms):
->>>>>>> b9d875eb
+    def _generate_program(self, pulses: List[Pulse], waveforms: Waveforms):
         """Generate Q1ASM program
 
         Args:
@@ -120,7 +107,13 @@
             loop.append_component(
                 SetAwgGain(gain_0=self.MAX_GAIN * pulse.amplitude, gain_1=self.MAX_GAIN * pulse.amplitude)
             )
-            loop.append_component(Play(waveform_0=waveform_pair.waveform_i.index, waveform_1=waveform_pair.waveform_q.index, wait_time=wait_time))
+            loop.append_component(
+                Play(
+                    waveform_0=waveform_pair.waveform_i.index,
+                    waveform_1=waveform_pair.waveform_q.index,
+                    wait_time=wait_time,
+                )
+            )
 
         if isinstance(self, QubitReadout):
             loop.append_component(Acquire(acq_index=0, bin_index=1, wait_time=4))
