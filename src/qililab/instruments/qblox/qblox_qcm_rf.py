--- conflicted
+++ resolved
@@ -85,10 +85,7 @@
                     "respectively."
                 )
             parameter = Parameter(f"out{output}_lo_freq")
-<<<<<<< HEAD
-=======
 
->>>>>>> e69adfd3
         if parameter in self.parameters:
             setattr(self.settings, parameter.value, value)
             self.device.set(parameter.value, value)
