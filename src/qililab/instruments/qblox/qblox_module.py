"""Qblox module class"""
import itertools
import json
from dataclasses import dataclass
from pathlib import Path
from typing import List, Tuple

import numpy as np

"""
from qpysequence.acquisitions import Acquisitions
from qpysequence.block import Block
from qpysequence.instructions.control import Stop
from qpysequence.instructions.real_time import Play, Wait
from qpysequence.library import long_wait, set_awg_gain_relative, set_phase_rad
from qpysequence.loop import Loop
from qpysequence.program import Program
from qpysequence.sequence import Sequence
from qpysequence.waveforms import Waveforms
"""
from qililab.instruments.awg import AWG
from qililab.instruments.instrument import Instrument
from qililab.pulse import PulseSequence, PulseShape
from qililab.typings.enums import Parameter
from qililab.typings.instruments import Pulsar, QcmQrm


class QbloxModule(AWG):
    """Qblox Module class.

    Args:
        device (Pulsar): Instance of the Qblox Pulsar class used to connect to the instrument.
        settings (QbloxPulsarSettings): Settings of the instrument.
    """

    _MAX_BINS: int = 131072
    _NUM_SEQUENCERS: int = 4
    _MIN_WAIT_TIME: int = 4  # in ns

    @dataclass
    class QbloxModuleSettings(AWG.AWGSettings):
        """Contains the settings of a specific pulsar.

        Args:
            sync_enabled (List[bool]): Enable synchronization over multiple instruments for each sequencer.
            num_bins (int): Number of bins
        """

        sync_enabled: List[bool]
        num_bins: List[int]

    settings: QbloxModuleSettings
    device: Pulsar | QcmQrm
    # Cache containing the last PulseSequence, nshots and repetition_duration used.
    _cache: Tuple[PulseSequence, int, int] | None = None

    @Instrument.CheckDeviceInitialized
    def initial_setup(self):
        """Initial setup"""
        self._map_outputs()
        for channel_id in range(self.num_sequencers):
            self._set_sync_enabled_one_channel(value=self.settings.sync_enabled[channel_id], channel_id=channel_id)
            self._set_nco(channel_id=channel_id)

    @property
    def module_type(self):
        """returns the qblox module type. Options: QCM or QRM"""
        return self.device.module_type()

    def run(self, pulse_sequence: PulseSequence, nshots: int, repetition_duration: int, path: Path):
        """Run execution of a pulse sequence.

        Args:
            pulse_sequence (PulseSequence): Pulse sequence.
        """
        self._check_cached_values(
            pulse_sequence=pulse_sequence, nshots=nshots, repetition_duration=repetition_duration, path=path
        )
        self.start_sequencer()

    def _check_cached_values(self, pulse_sequence: PulseSequence, nshots: int, repetition_duration: int, path: Path):
        """check if values are already cached and upload if not cached"""
        if (pulse_sequence, nshots, repetition_duration) != self._cache:
            self._cache = (pulse_sequence, nshots, repetition_duration)
            sequence = self._translate_pulse_sequence(
                pulse_sequence=pulse_sequence, nshots=nshots, repetition_duration=repetition_duration
            )
            self.upload(sequence=sequence, path=path)

<<<<<<< HEAD
    # def _translate_pulse_sequence(self, pulse_sequence: PulseSequence, nshots: int, repetition_duration: int):
    #     """Translate a pulse sequence into a Q1ASM program and a waveform dictionary.

    #     Args:
    #         pulse_sequence (PulseSequence): Pulse sequence to translate.

    #     Returns:
    #         Sequence: Qblox Sequence object containing the program and waveforms.
    #     """
    #     waveforms = self._generate_waveforms(pulse_sequence=pulse_sequence)
    #     acquisitions = self._generate_acquisitions()
    #     program = self._generate_program(
    #         pulse_sequence=pulse_sequence, waveforms=waveforms, nshots=nshots, repetition_duration=repetition_duration
    #     )
    #     weights = self._generate_weights()
    #     return Sequence(program=program, waveforms=waveforms, acquisitions=acquisitions, weights=weights)

    # def _generate_program(
    #     self, pulse_sequence: PulseSequence, waveforms: Waveforms, nshots: int, repetition_duration: int
    # ):
    #     """Generate Q1ASM program

    #     Args:
    #         pulse_sequence (PulseSequence): Pulse sequence.
    #         waveforms (Waveforms): Waveforms.

    #     Returns:
    #         Program: Q1ASM program.
    #     """
    #     # Define program's blocks
    #     program = Program()
    #     bin_loop = Loop(name="binning", iterations=int(self.num_bins))
    #     avg_loop = Loop(name="average", iterations=nshots)
    #     bin_loop.append_block(block=avg_loop, bot_position=1)
    #     stop = Block(name="stop")
    #     stop.append_component(Stop())
    #     program.append_block(block=bin_loop)
    #     program.append_block(block=stop)
    #     pulses = pulse_sequence.pulses
    #     if pulses[0].start != 0:  # TODO: Make sure that start time of Pulse is 0 or bigger than 4
    #         avg_loop.append_component(Wait(wait_time=int(pulses[0].start)))

    #     for i, pulse in enumerate(pulses):
    #         waveform_pair = waveforms.find_pair_by_name(str(pulse))
    #         wait_time = pulses[i + 1].start - pulse.start if (i < (len(pulses) - 1)) else self.final_wait_time
    #         avg_loop.append_component(set_phase_rad(rads=pulse.phase))
    #         avg_loop.append_component(set_awg_gain_relative(gain_0=pulse.amplitude, gain_1=pulse.amplitude))
    #         avg_loop.append_component(
    #             Play(
    #                 waveform_0=waveform_pair.waveform_i.index,
    #                 waveform_1=waveform_pair.waveform_q.index,
    #                 wait_time=int(wait_time),
    #             )
    #         )
    #     self._append_acquire_instruction(loop=avg_loop, register="TR10")
    #     avg_loop.append_block(long_wait(wait_time=repetition_duration - avg_loop.duration_iter), bot_position=1)
    #     avg_loop.replace_register(old="TR10", new=bin_loop.counter_register)
    #     avg_loop.replace_register(old="TR0", new="R2")  # FIXME: Qpysequence: Automatic reallocation doesn't work
    #     return program

    # def _generate_acquisitions(self) -> Acquisitions:
    #     """Generate Acquisitions object, currently containing a single acquisition named "single", with num_bins = 1
    #     and index = 0.

    #     Returns:
    #         Acquisitions: Acquisitions object.
    #     """
    #     acquisitions = Acquisitions()
    #     acquisitions.add(name="single", num_bins=1, index=0)
    #     acquisitions.add(name="binning", num_bins=int(self.num_bins) + 1, index=1)  # binned acquisition
    #     return acquisitions
=======
    def _translate_pulse_sequence(self, pulse_sequence: PulseSequence, nshots: int, repetition_duration: int):
        """Translate a pulse sequence into a Q1ASM program and a waveform dictionary.

        Args:
            pulse_sequence (PulseSequence): Pulse sequence to translate.

        Returns:
            Sequence: Qblox Sequence object containing the program and waveforms.
        """
        waveforms = self._generate_waveforms(pulse_sequence=pulse_sequence)
        acquisitions = self._generate_acquisitions()
        program = self._generate_program(
            pulse_sequence=pulse_sequence, waveforms=waveforms, nshots=nshots, repetition_duration=repetition_duration
        )
        weights = self._generate_weights()
        return Sequence(program=program, waveforms=waveforms, acquisitions=acquisitions, weights=weights)

    def _generate_program(
        self, pulse_sequence: PulseSequence, waveforms: Waveforms, nshots: int, repetition_duration: int
    ):
        """Generate Q1ASM program

        Args:
            pulse_sequence (PulseSequence): Pulse sequence.
            waveforms (Waveforms): Waveforms.

        Returns:
            Program: Q1ASM program.
        """
        # Define program's blocks
        program = Program()
        bin_loop = Loop(
            name="binning", begin=0, end=int(self.num_bins[0])
        )  # FIXME: get the channel instead of using the first
        avg_loop = Loop(name="average", begin=0, end=nshots)
        bin_loop.append_block(block=avg_loop, bot_position=1)
        stop = Block(name="stop")
        stop.append_component(Stop())
        program.append_block(block=bin_loop)
        program.append_block(block=stop)
        pulses = pulse_sequence.pulses
        if pulses[0].start != 0:  # TODO: Make sure that start time of Pulse is 0 or bigger than 4
            avg_loop.append_component(Wait(wait_time=int(pulses[0].start)))

        for i, pulse in enumerate(pulses):
            waveform_pair = waveforms.find_pair_by_name(str(pulse))
            wait_time = pulses[i + 1].start - pulse.start if (i < (len(pulses) - 1)) else self.final_wait_time
            avg_loop.append_component(set_phase_rad(rads=pulse.phase))
            avg_loop.append_component(set_awg_gain_relative(gain_0=pulse.amplitude, gain_1=pulse.amplitude))
            avg_loop.append_component(
                Play(
                    waveform_0=waveform_pair.waveform_i.index,
                    waveform_1=waveform_pair.waveform_q.index,
                    wait_time=int(wait_time),
                )
            )
        self._append_acquire_instruction(loop=avg_loop, register=avg_loop.counter_register)
        avg_loop.append_block(long_wait(wait_time=repetition_duration - avg_loop.duration_iter), bot_position=1)
        return program

    def _generate_acquisitions(self) -> Acquisitions:
        """Generate Acquisitions object, currently containing a single acquisition named "single", with num_bins = 1
        and index = 0.

        Returns:
            Acquisitions: Acquisitions object.
        """
        acquisitions = Acquisitions()
        acquisitions.add(name="single", num_bins=1, index=0)
        # FIXME: using first channel instead of the desired
        acquisitions.add(name="binning", num_bins=int(self.num_bins[0]) + 1, index=1)  # binned acquisition
        return acquisitions
>>>>>>> eba268ac

    def _generate_weights(self) -> dict:
        """Generate acquisition weights.

        Returns:
            dict: Acquisition weights.
        """
        return {}

    # def _append_acquire_instruction(self, loop: Loop, register: str):
    #     """Append an acquire instruction to the loop."""

    def start_sequencer(self):
        """Start sequencer and execute the uploaded instructions."""
        for seq_idx in range(self.num_sequencers):
            self.device.arm_sequencer(sequencer=seq_idx)
            self.device.start_sequencer(sequencer=seq_idx)

    @Instrument.CheckDeviceInitialized
    def setup(self, parameter: Parameter, value: float | str | bool, channel_id: int | None = None):
        """Set Qblox instrument calibration settings."""
        if channel_id is None:
            raise ValueError("channel not specified to update instrument")
        if channel_id > self.num_sequencers - 1:
            raise ValueError(
                f"the specified channel_id:{channel_id} is out of range. Number of sequencers is {self.num_sequencers}"
            )
        if parameter.value == Parameter.GAIN:
            self._set_gain(value=value, channel_id=channel_id)
            return
        if parameter.value == Parameter.OFFSET_I:
            self._set_offset_i(value=value, channel_id=channel_id)
            return
        if parameter.value == Parameter.OFFSET_Q:
            self._set_offset_q(value=value, channel_id=channel_id)
            return
        if parameter.value == Parameter.FREQUENCIES:
            self._set_frequency(value=value, channel_id=channel_id)
            return
        if parameter.value == Parameter.HARDWARE_MODULATION:
            self._set_hardware_modulation(value=value, channel_id=channel_id)
            return
        if parameter.value == Parameter.SYNC_ENABLED:
            self._set_sync_enabled_one_channel(value=value, channel_id=channel_id)
            return
        if parameter.value == Parameter.NUM_BINS:
            self._set_num_bins(value=value, channel_id=channel_id)
            return

    def _set_num_bins(self, value: float | str | bool, channel_id: int):
        """set sync enabled for the specific channel

        Args:
            value (float | str | bool): value to update
            channel_id (int): sequencer to update the value

        Raises:
            ValueError: when value type is not bool
        """
        if not isinstance(value, float) or not isinstance(value, int):
            raise ValueError(f"value must be a int or float. Current type: {type(value)}")
        if value > self._MAX_BINS:
            raise ValueError(f"Value {value} greater than maximum bins: {self._MAX_BINS}")
        self.settings.num_bins[channel_id] = int(value)

    def _set_sync_enabled_one_channel(self, value: float | str | bool, channel_id: int):
        """set sync enabled for the specific channel

        Args:
            value (float | str | bool): value to update
            channel_id (int): sequencer to update the value

        Raises:
            ValueError: when value type is not bool
        """
        if not isinstance(value, bool):
            raise ValueError(f"value must be a bool. Current type: {type(value)}")
        self.settings.sync_enabled[channel_id] = value
        self.device.sequencers[channel_id].sync_en(value)

    def _set_hardware_modulation(self, value: float | str | bool, channel_id: int):
        """set hardware modulation

        Args:
            value (float | str | bool): value to update
            channel_id (int): sequencer to update the value

        Raises:
            ValueError: when value type is not bool
        """
        if not isinstance(value, bool):
            raise ValueError(f"value must be a bool. Current type: {type(value)}")
        self.settings.hardware_modulation[channel_id] = value
        self.device.sequencers[channel_id].mod_en_awg(value)

    def _set_frequency(self, value: float | str | bool, channel_id: int):
        """set frequency

        Args:
            value (float | str | bool): value to update
            channel_id (int): sequencer to update the value

        Raises:
            ValueError: when value type is not float
        """
        if not isinstance(value, float):
            raise ValueError(f"value must be a float. Current type: {type(value)}")
        self.settings.frequencies[channel_id] = value
        self.device.sequencers[channel_id].nco_freq(value)

    def _set_offset_q(self, value: float | str | bool, channel_id: int):
        """set offset Q

        Args:
            value (float | str | bool): value to update
            channel_id (int): sequencer to update the value

        Raises:
            ValueError: when value type is not float
        """
        if not isinstance(value, float):
            raise ValueError(f"value must be a float. Current type: {type(value)}")
        self.settings.offset_q[channel_id] = value
        self.device.sequencers[channel_id].offset_awg_path1(value)

    def _set_offset_i(self, value: float | str | bool, channel_id: int):
        """set offset I

        Args:
            value (float | str | bool): value to update
            channel_id (int): sequencer to update the value

        Raises:
            ValueError: when value type is not float
        """
        if not isinstance(value, float):
            raise ValueError(f"value must be a float. Current type: {type(value)}")
        self.settings.offset_i[channel_id] = value
        self.device.sequencers[channel_id].offset_awg_path0(value)

    def _set_gain(self, value: float | str | bool, channel_id: int):
        """set gain

        Args:
            value (float | str | bool): value to update
            channel_id (int): sequencer to update the value

        Raises:
            ValueError: when value type is not float
        """
        if not isinstance(value, float):
            raise ValueError(f"value must be a float. Current type: {type(value)}")
        self.settings.gain[channel_id] = value
        self.device.sequencers[channel_id].gain_awg_path0(value)
        self.device.sequencers[channel_id].gain_awg_path1(value)

    @Instrument.CheckDeviceInitialized
    def stop(self):
        """Stop the QBlox sequencer from sending pulses."""
        for seq_idx in range(self.num_sequencers):
            self.device.stop_sequencer(sequencer=seq_idx)

    def clear_cache(self):
        """Empty cache."""
        self._cache = None

    @Instrument.CheckDeviceInitialized
    def reset(self):
        """Reset instrument."""
        self.clear_cache()
        self.device.reset()

    # def upload(self, sequence: Sequence, path: Path):
    #     """Upload sequence to sequencer.

    #     Args:
    #         sequence (Sequence): Sequence object containing the waveforms, weights,
    #         acquisitions and program of the sequence.
    #     """
    #     file_path = str(path / f"{self.name.value}_sequence.yml")
    #     with open(file=file_path, mode="w", encoding="utf-8") as file:
    #         json.dump(obj=sequence.todict(), fp=file)
    #     for seq_idx in range(self.num_sequencers):
    #         self.device.sequencers[seq_idx].sequence(file_path)

    def _set_nco(self, channel_id: int):
        """Enable modulation of pulses and setup NCO frequency."""
        if self.settings.hardware_modulation[channel_id]:
            self._set_hardware_modulation(value=self.settings.hardware_modulation[channel_id], channel_id=channel_id)
            self._set_frequency(value=self.settings.frequencies[channel_id], channel_id=channel_id)

    def _map_outputs(self):
        """Disable all connections and map sequencer paths with output channels."""
        # Disable all connections
        for sequencer, out in itertools.product(self.device.sequencers, range(self._NUM_SEQUENCERS)):
            if hasattr(sequencer, f"channel_map_path{out % 2}_out{out}_en"):
                sequencer.set(f"channel_map_path{out % 2}_out{out}_en", False)

        for seq_idx in range(self.num_sequencers):
            self.device.sequencers[seq_idx].channel_map_path0_out0_en(True)
            self.device.sequencers[seq_idx].channel_map_path1_out1_en(True)

    def _generate_waveforms(self, pulse_sequence: PulseSequence):
        """Generate I and Q waveforms from a PulseSequence object.
        Args:
            pulse_sequence (PulseSequence): PulseSequence object.
        Returns:
            Waveforms: Waveforms object containing the generated waveforms.
        """
        waveforms = Waveforms()

        unique_pulses: List[Tuple[int, PulseShape]] = []

        for pulse in pulse_sequence.pulses:
            if (pulse.duration, pulse.pulse_shape) not in unique_pulses:
                unique_pulses.append((pulse.duration, pulse.pulse_shape))
                envelope = pulse.envelope(amplitude=1)
                real = np.real(envelope)
                imag = np.imag(envelope)
                waveforms.add_pair((real, imag), name=str(pulse))

        return waveforms

    @property
    def sync_enabled(self):
        """QbloxPulsar 'sync_enabled' property.

        Returns:
            bool: settings.sync_enabled.
        """
        return self.settings.sync_enabled

    @property
    def final_wait_time(self) -> int:
        """QbloxPulsar 'final_wait_time' property.

        Returns:
            int: Final wait time.
        """
        return self._MIN_WAIT_TIME

    @property
    def num_bins(self):
        """QbloxPulsar 'num_bins' property.

        Returns:
            int: Number of bins used.
        """
        return self.settings.num_bins<|MERGE_RESOLUTION|>--- conflicted
+++ resolved
@@ -87,7 +87,6 @@
             )
             self.upload(sequence=sequence, path=path)
 
-<<<<<<< HEAD
     # def _translate_pulse_sequence(self, pulse_sequence: PulseSequence, nshots: int, repetition_duration: int):
     #     """Translate a pulse sequence into a Q1ASM program and a waveform dictionary.
 
@@ -159,80 +158,6 @@
     #     acquisitions.add(name="single", num_bins=1, index=0)
     #     acquisitions.add(name="binning", num_bins=int(self.num_bins) + 1, index=1)  # binned acquisition
     #     return acquisitions
-=======
-    def _translate_pulse_sequence(self, pulse_sequence: PulseSequence, nshots: int, repetition_duration: int):
-        """Translate a pulse sequence into a Q1ASM program and a waveform dictionary.
-
-        Args:
-            pulse_sequence (PulseSequence): Pulse sequence to translate.
-
-        Returns:
-            Sequence: Qblox Sequence object containing the program and waveforms.
-        """
-        waveforms = self._generate_waveforms(pulse_sequence=pulse_sequence)
-        acquisitions = self._generate_acquisitions()
-        program = self._generate_program(
-            pulse_sequence=pulse_sequence, waveforms=waveforms, nshots=nshots, repetition_duration=repetition_duration
-        )
-        weights = self._generate_weights()
-        return Sequence(program=program, waveforms=waveforms, acquisitions=acquisitions, weights=weights)
-
-    def _generate_program(
-        self, pulse_sequence: PulseSequence, waveforms: Waveforms, nshots: int, repetition_duration: int
-    ):
-        """Generate Q1ASM program
-
-        Args:
-            pulse_sequence (PulseSequence): Pulse sequence.
-            waveforms (Waveforms): Waveforms.
-
-        Returns:
-            Program: Q1ASM program.
-        """
-        # Define program's blocks
-        program = Program()
-        bin_loop = Loop(
-            name="binning", begin=0, end=int(self.num_bins[0])
-        )  # FIXME: get the channel instead of using the first
-        avg_loop = Loop(name="average", begin=0, end=nshots)
-        bin_loop.append_block(block=avg_loop, bot_position=1)
-        stop = Block(name="stop")
-        stop.append_component(Stop())
-        program.append_block(block=bin_loop)
-        program.append_block(block=stop)
-        pulses = pulse_sequence.pulses
-        if pulses[0].start != 0:  # TODO: Make sure that start time of Pulse is 0 or bigger than 4
-            avg_loop.append_component(Wait(wait_time=int(pulses[0].start)))
-
-        for i, pulse in enumerate(pulses):
-            waveform_pair = waveforms.find_pair_by_name(str(pulse))
-            wait_time = pulses[i + 1].start - pulse.start if (i < (len(pulses) - 1)) else self.final_wait_time
-            avg_loop.append_component(set_phase_rad(rads=pulse.phase))
-            avg_loop.append_component(set_awg_gain_relative(gain_0=pulse.amplitude, gain_1=pulse.amplitude))
-            avg_loop.append_component(
-                Play(
-                    waveform_0=waveform_pair.waveform_i.index,
-                    waveform_1=waveform_pair.waveform_q.index,
-                    wait_time=int(wait_time),
-                )
-            )
-        self._append_acquire_instruction(loop=avg_loop, register=avg_loop.counter_register)
-        avg_loop.append_block(long_wait(wait_time=repetition_duration - avg_loop.duration_iter), bot_position=1)
-        return program
-
-    def _generate_acquisitions(self) -> Acquisitions:
-        """Generate Acquisitions object, currently containing a single acquisition named "single", with num_bins = 1
-        and index = 0.
-
-        Returns:
-            Acquisitions: Acquisitions object.
-        """
-        acquisitions = Acquisitions()
-        acquisitions.add(name="single", num_bins=1, index=0)
-        # FIXME: using first channel instead of the desired
-        acquisitions.add(name="binning", num_bins=int(self.num_bins[0]) + 1, index=1)  # binned acquisition
-        return acquisitions
->>>>>>> eba268ac
 
     def _generate_weights(self) -> dict:
         """Generate acquisition weights.
