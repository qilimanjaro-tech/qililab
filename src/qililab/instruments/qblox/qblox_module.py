"""Qblox module class"""
import itertools
import json
from dataclasses import dataclass
from pathlib import Path
from typing import List, Tuple

import numpy as np
from qpysequence.acquisitions import Acquisitions
from qpysequence.library import long_wait, set_awg_gain_relative, set_phase_rad
from qpysequence.program import Block, Loop, Program, Register
from qpysequence.program.instructions import Play, Stop, Wait
from qpysequence.sequence import Sequence
from qpysequence.waveforms import Waveforms

from qililab.instruments.awg import AWG
from qililab.instruments.instrument import Instrument
from qililab.pulse import PulseBusSchedule, PulseShape
from qililab.typings.enums import Parameter
from qililab.typings.instruments import Pulsar, QcmQrm


class QbloxModule(AWG):
    """Qblox Module class.

    Args:
        device (Pulsar): Instance of the Qblox Pulsar class used to connect to the instrument.
        settings (QbloxPulsarSettings): Settings of the instrument.
    """

    _MAX_BINS: int = 131072
    _NUM_SEQUENCERS: int = 4
    _MIN_WAIT_TIME: int = 4  # in ns

    @dataclass
    class QbloxModuleSettings(AWG.AWGSettings):
        """Contains the settings of a specific pulsar.

        Args:
            sync_enabled (List[bool]): Enable synchronization over multiple instruments for each sequencer.
            num_bins (int): Number of bins
        """

        sync_enabled: List[bool]
        num_bins: List[int]

    settings: QbloxModuleSettings
    device: Pulsar | QcmQrm
    # Cache containing the last PulseSequence, nshots and repetition_duration used.
    _cache: Tuple[PulseBusSchedule, int, int] | None = None

    @Instrument.CheckDeviceInitialized
    def initial_setup(self):
        """Initial setup"""
        self._map_outputs()
        for channel_id in range(self.num_sequencers):
            self._set_sync_enabled_one_channel(value=self.settings.sync_enabled[channel_id], channel_id=channel_id)
            self._set_nco(channel_id=channel_id)

    @property
    def module_type(self):
        """returns the qblox module type. Options: QCM or QRM"""
        return self.device.module_type()

    def run(self, pulse_bus_schedule: PulseBusSchedule, nshots: int, repetition_duration: int, path: Path):
        """Run execution of a pulse sequence.

        Args:
            pulse_bus_schedule (PulseBusSchedule): Pulse sequence.
        """
        self._check_cached_values(
            pulse_bus_schedule=pulse_bus_schedule, nshots=nshots, repetition_duration=repetition_duration, path=path
        )
        self.start_sequencer()

    def _check_cached_values(
        self, pulse_bus_schedule: PulseBusSchedule, nshots: int, repetition_duration: int, path: Path
    ):
        """check if values are already cached and upload if not cached"""
        if (pulse_bus_schedule, nshots, repetition_duration) != self._cache:
            self._cache = (pulse_bus_schedule, nshots, repetition_duration)
            sequence = self._translate_pulse_bus_schedule(
                pulse_bus_schedule=pulse_bus_schedule, nshots=nshots, repetition_duration=repetition_duration
            )
            # FIXME: Qblox supports to set it directly to the device instead of using a file
            self.upload(sequence=sequence, path=path)

    def _translate_pulse_bus_schedule(
        self, pulse_bus_schedule: PulseBusSchedule, nshots: int, repetition_duration: int
    ):
        """Translate a pulse sequence into a Q1ASM program and a waveform dictionary.

        Args:
            pulse_bus_schedule (PulseBusSchedule): Pulse bus schedule to translate.

        Returns:
            Sequence: Qblox Sequence object containing the program and waveforms.
        """
        waveforms = self._generate_waveforms(pulse_bus_schedule=pulse_bus_schedule)
        acquisitions = self._generate_acquisitions()
        program = self._generate_program(
            pulse_bus_schedule=pulse_bus_schedule,
            waveforms=waveforms,
            nshots=nshots,
            repetition_duration=repetition_duration,
        )
        weights = self._generate_weights()
        return Sequence(program=program, waveforms=waveforms, acquisitions=acquisitions, weights=weights)

    def _generate_program(
        self, pulse_bus_schedule: PulseBusSchedule, waveforms: Waveforms, nshots: int, repetition_duration: int
    ):
        """Generate Q1ASM program

        Args:
            pulse_sequence (PulseSequence): Pulse sequence.
            waveforms (Waveforms): Waveforms.

        Returns:
            Program: Q1ASM program.
        """
        # Define program's blocks
        program = Program()
<<<<<<< HEAD
        bin_loop = Loop(
            name="binning", begin=0, end=int(self.num_bins[0])
        )  # FIXME: get the channel instead of using the first
        avg_loop = Loop(name="average", begin=0, end=nshots)
=======
        bin_loop = Loop(name="binning", begin=0, end=int(self.num_bins), step=1)
        avg_loop = Loop(name="average", begin=nshots)
>>>>>>> 9220857f
        bin_loop.append_block(block=avg_loop, bot_position=1)
        stop = Block(name="stop")
        stop.append_component(Stop())
        program.append_block(block=bin_loop)
        program.append_block(block=stop)
        timeline = pulse_bus_schedule.timeline
        if timeline[0].start != 0:  # TODO: Make sure that start time of Pulse is 0 or bigger than 4
            avg_loop.append_component(Wait(wait_time=int(timeline[0].start)))

        for i, pulse_event in enumerate(timeline):
            waveform_pair = waveforms.find_pair_by_name(pulse_event.pulse.label())
            wait_time = timeline[i + 1].start - pulse_event.start if (i < (len(timeline) - 1)) else self.final_wait_time
            avg_loop.append_component(set_phase_rad(rads=pulse_event.pulse.phase))
            avg_loop.append_component(
                set_awg_gain_relative(gain_0=pulse_event.pulse.amplitude, gain_1=pulse_event.pulse.amplitude)
            )
            avg_loop.append_component(
                Play(
                    waveform_0=waveform_pair.waveform_i.index,
                    waveform_1=waveform_pair.waveform_q.index,
                    wait_time=int(wait_time),
                )
            )
        self._append_acquire_instruction(loop=avg_loop, register=avg_loop.counter_register)
        avg_loop.append_block(long_wait(wait_time=repetition_duration - avg_loop.duration_iter), bot_position=1)
        return program

    def _generate_acquisitions(self) -> Acquisitions:
        """Generate Acquisitions object, currently containing a single acquisition named "single", with num_bins = 1
        and index = 0.

        Returns:
            Acquisitions: Acquisitions object.
        """
        acquisitions = Acquisitions()
        acquisitions.add(name="single", num_bins=1, index=0)
        # FIXME: using first channel instead of the desired
        acquisitions.add(name="binning", num_bins=int(self.num_bins[0]) + 1, index=1)  # binned acquisition
        return acquisitions

    def _generate_weights(self) -> dict:
        """Generate acquisition weights.

        Returns:
            dict: Acquisition weights.
        """
        return {}

    def _append_acquire_instruction(self, loop: Loop, register: Register):
        """Append an acquire instruction to the loop."""

    def start_sequencer(self):
        """Start sequencer and execute the uploaded instructions."""
        for seq_idx in range(self.num_sequencers):
            self.device.arm_sequencer(sequencer=seq_idx)
            self.device.start_sequencer(sequencer=seq_idx)

    @Instrument.CheckDeviceInitialized
    def setup(self, parameter: Parameter, value: float | str | bool, channel_id: int | None = None):
        """Set Qblox instrument calibration settings."""
        if channel_id is None:
            raise ValueError("channel not specified to update instrument")
        if channel_id > self.num_sequencers - 1:
            raise ValueError(
                f"the specified channel_id:{channel_id} is out of range. Number of sequencers is {self.num_sequencers}"
            )
        if parameter.value == Parameter.GAIN.value:
            self._set_gain(value=value, channel_id=channel_id)
            return
        if parameter.value == Parameter.OFFSET_I.value:
            self._set_offset_i(value=value, channel_id=channel_id)
            return
        if parameter.value == Parameter.OFFSET_Q.value:
            self._set_offset_q(value=value, channel_id=channel_id)
            return
        if parameter.value == Parameter.FREQUENCIES.value:
            self._set_frequency(value=value, channel_id=channel_id)
            return
        if parameter.value == Parameter.HARDWARE_MODULATION.value:
            self._set_hardware_modulation(value=value, channel_id=channel_id)
            return
        if parameter.value == Parameter.SYNC_ENABLED.value:
            self._set_sync_enabled_one_channel(value=value, channel_id=channel_id)
            return
        if parameter.value == Parameter.NUM_BINS.value:
            self._set_num_bins(value=value, channel_id=channel_id)
            return
        raise ValueError(f"Invalid Parameter: {parameter.value}")

    def _set_num_bins(self, value: float | str | bool, channel_id: int):
        """set sync enabled for the specific channel

        Args:
            value (float | str | bool): value to update
            channel_id (int): sequencer to update the value

        Raises:
            ValueError: when value type is not bool
        """
        if not isinstance(value, float) or not isinstance(value, int):
            raise ValueError(f"value must be a int or float. Current type: {type(value)}")
        if value > self._MAX_BINS:
            raise ValueError(f"Value {value} greater than maximum bins: {self._MAX_BINS}")
        self.settings.num_bins[channel_id] = int(value)

    def _set_sync_enabled_one_channel(self, value: float | str | bool, channel_id: int):
        """set sync enabled for the specific channel

        Args:
            value (float | str | bool): value to update
            channel_id (int): sequencer to update the value

        Raises:
            ValueError: when value type is not bool
        """
        if not isinstance(value, bool):
            raise ValueError(f"value must be a bool. Current type: {type(value)}")
        self.settings.sync_enabled[channel_id] = value
        self.device.sequencers[channel_id].sync_en(value)

    def _set_hardware_modulation(self, value: float | str | bool, channel_id: int):
        """set hardware modulation

        Args:
            value (float | str | bool): value to update
            channel_id (int): sequencer to update the value

        Raises:
            ValueError: when value type is not bool
        """
        if not isinstance(value, bool):
            raise ValueError(f"value must be a bool. Current type: {type(value)}")
        self.settings.hardware_modulation[channel_id] = value
        self.device.sequencers[channel_id].mod_en_awg(value)

    def _set_frequency(self, value: float | str | bool, channel_id: int):
        """set frequency

        Args:
            value (float | str | bool): value to update
            channel_id (int): sequencer to update the value

        Raises:
            ValueError: when value type is not float
        """
        if not isinstance(value, float):
            raise ValueError(f"value must be a float. Current type: {type(value)}")
        self.settings.frequencies[channel_id] = value
        self.device.sequencers[channel_id].nco_freq(value)

    def _set_offset_q(self, value: float | str | bool, channel_id: int):
        """set offset Q

        Args:
            value (float | str | bool): value to update
            channel_id (int): sequencer to update the value

        Raises:
            ValueError: when value type is not float
        """
        if not isinstance(value, float):
            raise ValueError(f"value must be a float. Current type: {type(value)}")
        self.settings.offset_q[channel_id] = value
        self.device.sequencers[channel_id].offset_awg_path1(value)

    def _set_offset_i(self, value: float | str | bool, channel_id: int):
        """set offset I

        Args:
            value (float | str | bool): value to update
            channel_id (int): sequencer to update the value

        Raises:
            ValueError: when value type is not float
        """
        if not isinstance(value, float):
            raise ValueError(f"value must be a float. Current type: {type(value)}")
        self.settings.offset_i[channel_id] = value
        self.device.sequencers[channel_id].offset_awg_path0(value)

    def _set_gain(self, value: float | str | bool, channel_id: int):
        """set gain

        Args:
            value (float | str | bool): value to update
            channel_id (int): sequencer to update the value

        Raises:
            ValueError: when value type is not float
        """
        if not isinstance(value, float):
            raise ValueError(f"value must be a float. Current type: {type(value)}")
        self.settings.gain[channel_id] = value
        self.device.sequencers[channel_id].gain_awg_path0(value)
        self.device.sequencers[channel_id].gain_awg_path1(value)

    @Instrument.CheckDeviceInitialized
    def turn_off(self):
        """Stop the QBlox sequencer from sending pulses."""
        for seq_idx in range(self.num_sequencers):
            self.device.stop_sequencer(sequencer=seq_idx)

    @Instrument.CheckDeviceInitialized
    def turn_on(self):
        """Turn on an instrument."""

    def clear_cache(self):
        """Empty cache."""
        self._cache = None

    @Instrument.CheckDeviceInitialized
    def reset(self):
        """Reset instrument."""
        self.clear_cache()
        self.device.reset()

    def upload(self, sequence: Sequence, path: Path):
        """Upload sequence to sequencer.

        Args:
            sequence (Sequence): Sequence object containing the waveforms, weights,
            acquisitions and program of the sequence.
        """
        file_path = str(path / f"{self.name.value}_sequence.yml")
        with open(file=file_path, mode="w", encoding="utf-8") as file:
            json.dump(obj=sequence.todict(), fp=file)
        for seq_idx in range(self.num_sequencers):
            self.device.sequencers[seq_idx].sequence(file_path)

    def _set_nco(self, channel_id: int):
        """Enable modulation of pulses and setup NCO frequency."""
        if self.settings.hardware_modulation[channel_id]:
            self._set_hardware_modulation(value=self.settings.hardware_modulation[channel_id], channel_id=channel_id)
            self._set_frequency(value=self.settings.frequencies[channel_id], channel_id=channel_id)

    def _map_outputs(self):
        """Disable all connections and map sequencer paths with output channels."""
        # Disable all connections
        for sequencer, out in itertools.product(self.device.sequencers, range(self._NUM_SEQUENCERS)):
            if hasattr(sequencer, f"channel_map_path{out % 2}_out{out}_en"):
                sequencer.set(f"channel_map_path{out % 2}_out{out}_en", False)

        for seq_idx in range(self.num_sequencers):
            self.device.sequencers[seq_idx].channel_map_path0_out0_en(True)
            self.device.sequencers[seq_idx].channel_map_path1_out1_en(True)

    def _generate_waveforms(self, pulse_bus_schedule: PulseBusSchedule):
        """Generate I and Q waveforms from a PulseSequence object.
        Args:
            pulse_bus_schedule (PulseBusSchedule): PulseSequence object.
        Returns:
            Waveforms: Waveforms object containing the generated waveforms.
        """
        waveforms = Waveforms()

        unique_pulses: List[Tuple[int, PulseShape]] = []

        for pulse_event in pulse_bus_schedule.timeline:
            if (pulse_event.duration, pulse_event.pulse.pulse_shape) not in unique_pulses:
                unique_pulses.append((pulse_event.duration, pulse_event.pulse.pulse_shape))
                envelope = pulse_event.pulse.envelope(amplitude=1)
                real = np.real(envelope)
                imag = np.imag(envelope)
                waveforms.add_pair((real, imag), name=pulse_event.pulse.label())

        return waveforms

    @property
    def sync_enabled(self):
        """QbloxPulsar 'sync_enabled' property.

        Returns:
            bool: settings.sync_enabled.
        """
        return self.settings.sync_enabled

    @property
    def final_wait_time(self) -> int:
        """QbloxPulsar 'final_wait_time' property.

        Returns:
            int: Final wait time.
        """
        return self._MIN_WAIT_TIME

    @property
    def num_bins(self):
        """QbloxPulsar 'num_bins' property.

        Returns:
            int: Number of bins used.
        """
        return self.settings.num_bins<|MERGE_RESOLUTION|>--- conflicted
+++ resolved
@@ -121,15 +121,9 @@
         """
         # Define program's blocks
         program = Program()
-<<<<<<< HEAD
-        bin_loop = Loop(
-            name="binning", begin=0, end=int(self.num_bins[0])
-        )  # FIXME: get the channel instead of using the first
-        avg_loop = Loop(name="average", begin=0, end=nshots)
-=======
-        bin_loop = Loop(name="binning", begin=0, end=int(self.num_bins), step=1)
+        # FIXME: using first channel instead of the desired
+        bin_loop = Loop(name="binning", begin=0, end=int(self.num_bins[0]), step=1)
         avg_loop = Loop(name="average", begin=nshots)
->>>>>>> 9220857f
         bin_loop.append_block(block=avg_loop, bot_position=1)
         stop = Block(name="stop")
         stop.append_component(Stop())
