--- conflicted
+++ resolved
@@ -6,23 +6,9 @@
 
 import numpy as np
 from qpysequence.acquisitions import Acquisitions
-<<<<<<< HEAD
 from qpysequence.library import long_wait, set_awg_gain_relative
 from qpysequence.program import Block, Loop, Program, Register
-from qpysequence.program.instructions import (
-    Play,
-    ResetPh,
-    SetAwgGain,
-    SetPh,
-    Stop,
-    Wait,
-    WaitSync,
-)
-=======
-from qpysequence.library import long_wait
-from qpysequence.program import Block, Loop, Program, Register
-from qpysequence.program.instructions import Play, ResetPh, Stop, Wait
->>>>>>> ecb0f639
+from qpysequence.program.instructions import Play, ResetPh, SetAwgGain, SetPh, Stop, Wait, WaitSync
 from qpysequence.sequence import Sequence as QpySequence
 from qpysequence.utils.constants import AWG_MAX_GAIN
 from qpysequence.waveforms import Waveforms
@@ -226,7 +212,7 @@
         # FIXME: is it really necessary to generate acquisitions for a QCM??
         acquisitions = Acquisitions()
         acquisitions.add(name="single", num_bins=1, index=0)
-        #acquisitions.add(name="bins", num_bins=self._MAX_BINS, index=1)
+        # acquisitions.add(name="bins", num_bins=self._MAX_BINS, index=1)
         return acquisitions
 
     @abstractmethod
@@ -251,18 +237,11 @@
     @Instrument.CheckDeviceInitialized
     def setup(self, parameter: Parameter, value: float | str | bool, channel_id: int | None = None):
         """Set Qblox instrument calibration settings."""
-        if channel_id is None and self.num_sequencers == 1:
-            channel_id = 0
-
         if channel_id is None:
-<<<<<<< HEAD
-            raise ValueError("channel not specified to update instrument")
-=======
             if self.num_sequencers == 1:
                 channel_id = 0
             else:
                 raise ValueError("channel not specified to update instrument")
->>>>>>> ecb0f639
 
         if channel_id > self.num_sequencers - 1:
             raise ValueError(
