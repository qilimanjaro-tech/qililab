"""Qblox module class"""
import itertools
from abc import abstractmethod
from dataclasses import dataclass
from typing import Dict, List, Sequence, Tuple, cast

import numpy as np
from qpysequence.acquisitions import Acquisitions
from qpysequence.library import long_wait, set_awg_gain_relative
from qpysequence.program import Block, Loop, Program, Register
from qpysequence.program.instructions import Play, ResetPh, SetAwgGain, SetPh, Stop, Wait, WaitSync
from qpysequence.sequence import Sequence as QpySequence
from qpysequence.utils.constants import AWG_MAX_GAIN
from qpysequence.waveforms import Waveforms

from qililab.config import logger
from qililab.instruments.awg import AWG
from qililab.instruments.awg_settings.awg_qblox_sequencer import AWGQbloxSequencer
from qililab.instruments.awg_settings.awg_sequencer_path import AWGSequencerPathIdentifier
from qililab.instruments.instrument import Instrument, ParameterNotFound
from qililab.pulse import PulseBusSchedule, PulseShape
from qililab.typings.enums import Parameter
from qililab.typings.instruments import Pulsar, QcmQrm


class QbloxModule(AWG):
    """Qblox Module class.

    Args:
        device (Pulsar): Instance of the Qblox Pulsar class used to connect to the instrument.
        settings (QbloxPulsarSettings): Settings of the instrument.
    """

    _MAX_BINS: int = 131072
    _NUM_MAX_SEQUENCERS: int = 6
    _NUM_MAX_AWG_OUT_CHANNELS: int = 4
    _NUM_MAX_AWG_IQ_CHANNELS = int(_NUM_MAX_AWG_OUT_CHANNELS / 2)
    _MIN_WAIT_TIME: int = 4  # in ns

    @dataclass
    class QbloxModuleSettings(AWG.AWGSettings):
        """Contains the settings of a specific pulsar.

        Args:
            awg_sequencers (Sequence[AWGQbloxSequencer]): list of settings for each sequencer
            out_offsets (List[float]): list of offsets for each output of the qblox module
        """

        awg_sequencers: Sequence[AWGQbloxSequencer]
        out_offsets: List[float]

        def __post_init__(self):
            """build AWGQbloxSequencer"""
            if (
                self.num_sequencers <= 0
                or self.num_sequencers > QbloxModule._NUM_MAX_SEQUENCERS  # pylint: disable=protected-access
            ):
                raise ValueError(
                    "The number of sequencers must be greater than 0 and less or equal than "
                    + f"{QbloxModule._NUM_MAX_SEQUENCERS}. Received: {self.num_sequencers}"  # pylint: disable=protected-access
                )
            if len(self.awg_sequencers) != self.num_sequencers:
                raise ValueError(
                    f"The number of sequencers: {self.num_sequencers} does not match"
                    + f" the number of AWG Sequencers settings specified: {len(self.awg_sequencers)}"
                )

            self.awg_sequencers = [
                AWGQbloxSequencer(**sequencer)
                if isinstance(sequencer, dict)
                else sequencer  # pylint: disable=not-a-mapping
                for sequencer in self.awg_sequencers
            ]
            super().__post_init__()
            if len(self.awg_iq_channels) > QbloxModule._NUM_MAX_AWG_IQ_CHANNELS:  # pylint: disable=protected-access
                raise ValueError(
                    "The number of AWG IQ channels must be less or equal than "
                    + f"{QbloxModule._NUM_MAX_AWG_IQ_CHANNELS}. Received: {len(self.awg_iq_channels)}"  # pylint: disable=protected-access
                )

    settings: QbloxModuleSettings
    device: Pulsar | QcmQrm
    # Cache containing the last compiled pulse schedule for each sequencer
    _cache: Dict[int, PulseBusSchedule] = {}

    def __init__(self, settings: dict):
        # The sequences dictionary contains all the compiled sequences for each sequencer and a flag indicating whether
        # the sequence has been uploaded or not
        self.sequences: Dict[int, Tuple[Sequence, bool]] = {}  # {sequencer_idx: (program, True), ...}
        # TODO: Set this attribute during initialization of the instrument
        self.nshots: int | None = None
        self.repetition_duration: int | None = None
        super().__init__(settings=settings)

    @Instrument.CheckDeviceInitialized
    def initial_setup(self):
        """Initial setup"""
        self._map_outputs()
        for sequencer in self.awg_sequencers:
            sequencer_id = sequencer.identifier
            self._set_nco(sequencer_id=sequencer_id)
            self._set_gain_path0(value=sequencer.gain_path0, sequencer_id=sequencer_id)
            self._set_gain_path1(value=sequencer.gain_path1, sequencer_id=sequencer_id)
            self._set_offset_path0(value=sequencer.offset_path0, sequencer_id=sequencer_id)
            self._set_offset_path1(value=sequencer.offset_path1, sequencer_id=sequencer_id)
            self._set_hardware_modulation(value=sequencer.hardware_modulation, sequencer_id=sequencer_id)
            self._set_sync_enabled(value=cast(AWGQbloxSequencer, sequencer).sync_enabled, sequencer_id=sequencer_id)
            self._set_gain_imbalance(value=sequencer.gain_imbalance, sequencer_id=sequencer_id)
            self._set_phase_imbalance(value=sequencer.phase_imbalance, sequencer_id=sequencer_id)

        for idx, offset in enumerate(self.out_offsets):
            self._set_out_offset(output=idx, value=offset)

    @property
    def module_type(self):
        """returns the qblox module type. Options: QCM or QRM"""
        return self.device.module_type()

    def _split_schedule_for_sequencers(self, pulse_bus_schedule: PulseBusSchedule) -> List[PulseBusSchedule]:
        """Returns a list of single-frequency PulseBusSchedules for each sequencer.

        Args:
            pulse_bus_schedule (PulseBusSchedule): schedule to split.

        Raises:
            IndexError: if the number of sequencers does not match the number of AWG Sequencers

        Returns:
            List[PulseBusSchedule]: list of single-frequency PulseBusSchedules for each sequencer.
        """
        frequencies = pulse_bus_schedule.frequencies()
        if len(frequencies) > self._NUM_MAX_SEQUENCERS:
            raise IndexError(
                f"The number of frequencies must be less or equal than the number of sequencers. Got {len(frequencies)} frequencies and {self._NUM_MAX_SEQUENCERS} sequencers."
            )
        return [pulse_bus_schedule.with_frequency(frequency) for frequency in frequencies]

    def compile(self, pulse_bus_schedule: PulseBusSchedule, nshots: int, repetition_duration: int) -> List[QpySequence]:
        """Compiles the ``PulseBusSchedule`` into an assembly program.

        This method skips compilation if the pulse schedule is in the cache. Otherwise, the pulse schedule is
        compiled and added into the cache.

        If the number of shots or the repetition duration changes, the cache will be cleared.

        Args:
            pulse_bus_schedule (PulseBusSchedule): the list of pulses to be converted into a program
            nshots (int): number of shots / hardware average
            repetition_duration (int): repetition duration

        Returns:
            List[QpySequence]: list of compiled assembly programs
        """
        if nshots != self.nshots or repetition_duration != self.repetition_duration:
            self.nshots = nshots
            self.repetition_duration = repetition_duration
            self.clear_cache()

        sequencers_pulse_bus_schedule = self._split_schedule_for_sequencers(pulse_bus_schedule=pulse_bus_schedule)
        compiled_sequences = []
        sequencers = self.get_sequencers_from_chip_port_id(chip_port_id=pulse_bus_schedule.port)
        for sequencer, schedule in zip(sequencers, sequencers_pulse_bus_schedule):
            if sequencer not in self._cache or pulse_bus_schedule != self._cache[sequencer]:
                sequence = self._compile(schedule, sequencer)
                compiled_sequences.append(sequence)
            else:
                compiled_sequences.append(self.sequences[sequencer][0])
        return compiled_sequences

    def _compile(self, pulse_bus_schedule: PulseBusSchedule, sequencer: int) -> QpySequence:
        """Compiles the ``PulseBusSchedule`` into an assembly program and updates the cache and the saved sequences.

        Args:
            pulse_bus_schedule (PulseBusSchedule): the list of pulses to be converted into a program
            sequencer (int): index of the sequencer to generate the program
        """
        if (n_freqs := len(pulse_bus_schedule.frequencies())) != 1:
            raise ValueError(
                f"The PulseBusSchedule of a sequencer must have exactly one frequency. This instance has {n_freqs}."
            )
        sequence = self._translate_pulse_bus_schedule(pulse_bus_schedule=pulse_bus_schedule, sequencer=sequencer)
        self._cache[sequencer] = pulse_bus_schedule
        self.sequences[sequencer] = (sequence, False)
        return sequence

    def run(self):
        """Run the uploaded program"""
        self.start_sequencer()

    def _translate_pulse_bus_schedule(self, pulse_bus_schedule: PulseBusSchedule, sequencer: int):
        """Translate a pulse sequence into a Q1ASM program and a waveform dictionary.

        Args:
            pulse_bus_schedule (PulseBusSchedule): Pulse bus schedule to translate.
            sequencer (int): index of the sequencer to generate the program

        Returns:
            Sequence: Qblox Sequence object containing the program and waveforms.
        """
        waveforms = self._generate_waveforms(pulse_bus_schedule=pulse_bus_schedule)
        acquisitions = self._generate_acquisitions()
        program = self._generate_program(
            pulse_bus_schedule=pulse_bus_schedule, waveforms=waveforms, sequencer=sequencer
        )
        weights = self._generate_weights()
        return QpySequence(program=program, waveforms=waveforms, acquisitions=acquisitions, weights=weights)

    def _generate_empty_program(self):
        """Generate Q1ASM program

        Args:
            pulse_sequence (PulseSequence): Pulse sequence.
            waveforms (Waveforms): Waveforms.

        Returns:
            Program: Q1ASM program.
        """
        # Define program's blocks
        program = Program()
        avg_loop = Loop(name="average", begin=int(self.nshots))  # type: ignore
        program.append_block(avg_loop)
        stop = Block(name="stop")
        stop.append_component(Stop())
        program.append_block(block=stop)
        wait_time = self.repetition_duration
        if wait_time > self._MIN_WAIT_TIME:
            avg_loop.append_component(long_wait(wait_time=wait_time))

        logger.info("Q1ASM program: \n %s", repr(program))  # pylint: disable=protected-access
        return program

    def _generate_program(self, pulse_bus_schedule: PulseBusSchedule, waveforms: Waveforms, sequencer: int):
        """Generate Q1ASM program

        Args:
            pulse_sequence (PulseSequence): pulse sequence
            waveforms (Waveforms): waveforms
            sequencer (int): index of the sequencer to generate the program

        Returns:
            Program: Q1ASM program.
        """
        # Define program's blocks
        program = Program()
        avg_loop = Loop(name="average", begin=int(self.nshots))  # type: ignore
        program.append_block(avg_loop)
        stop = Block(name="stop")
        stop.append_component(Stop())
        program.append_block(block=stop)
        timeline = pulse_bus_schedule.timeline
        if timeline[0].start_time != 0:  # TODO: Make sure that start time of Pulse is 0 or bigger than 4
            avg_loop.append_component(Wait(wait_time=int(timeline[0].start_time)))

        for i, pulse_event in enumerate(timeline):
            waveform_pair = waveforms.find_pair_by_name(pulse_event.pulse.label())
            wait_time = timeline[i + 1].start_time - pulse_event.start_time if (i < (len(timeline) - 1)) else 4
            avg_loop.append_component(ResetPh())
            gain = int(pulse_event.pulse.amplitude * AWG_MAX_GAIN)
            avg_loop.append_component(SetAwgGain(gain_0=gain, gain_1=gain))
            phase = int((pulse_event.pulse.phase % 360) * 1e9 / 360)
            avg_loop.append_component(SetPh(phase=phase))
            avg_loop.append_component(
                Play(
                    waveform_0=waveform_pair.waveform_i.index,
                    waveform_1=waveform_pair.waveform_q.index,
                    wait_time=int(wait_time),
                )
            )
        self._append_acquire_instruction(loop=avg_loop, register=0, sequencer_id=sequencer)
        wait_time = self.repetition_duration - avg_loop.duration_iter
        if wait_time > self._MIN_WAIT_TIME:
            avg_loop.append_component(long_wait(wait_time=wait_time))

        logger.info("Q1ASM program: \n %s", repr(program))  # pylint: disable=protected-access
        return program

    def _generate_acquisitions(self) -> Acquisitions:
        """Generate Acquisitions object, currently containing a single acquisition named "default", with num_bins = 1
        and index = 0.

        Returns:
            Acquisitions: Acquisitions object.
        """
        # FIXME: is it really necessary to generate acquisitions for a QCM??
        acquisitions = Acquisitions()
<<<<<<< HEAD
        acquisitions.add(name="single", num_bins=1, index=0)
        # acquisitions.add(name="bins", num_bins=self._MAX_BINS, index=1)
=======
        acquisitions.add(name="default", num_bins=1, index=0)
>>>>>>> 5da002e4
        return acquisitions

    @abstractmethod
    def _generate_weights(self) -> dict:
        """Generate acquisition weights.

        Returns:
            dict: Acquisition weights.
        """
        return {}

    @abstractmethod
    def _append_acquire_instruction(self, loop: Loop, register: Register, sequencer_id: int):
        """Append an acquire instruction to the loop."""

    def start_sequencer(self):
        """Start sequencer and execute the uploaded instructions."""
        for sequencer in self.awg_sequencers:
            self.device.arm_sequencer(sequencer=sequencer.identifier)
            self.device.start_sequencer(sequencer=sequencer.identifier)

    @Instrument.CheckDeviceInitialized
    def setup(self, parameter: Parameter, value: float | str | bool, channel_id: int | None = None):
        """Set Qblox instrument calibration settings."""
        if channel_id is None:
            if self.num_sequencers == 1:
                channel_id = 0
            else:
                raise ValueError("channel not specified to update instrument")

        if channel_id > self.num_sequencers - 1:
            raise ValueError(
                f"the specified channel id:{channel_id} is out of range. Number of sequencers is {self.num_sequencers}"
            )
        if parameter == Parameter.GAIN:
            self._set_gain(value=value, sequencer_id=channel_id)
            return
        if parameter == Parameter.GAIN_PATH0:
            self._set_gain_path0(value=value, sequencer_id=channel_id)
            return
        if parameter == Parameter.GAIN_PATH1:
            self._set_gain_path1(value=value, sequencer_id=channel_id)
            return
        if parameter == Parameter.OFFSET_PATH0:
            self._set_offset_path0(value=value, sequencer_id=channel_id)
            return
        if parameter == Parameter.OFFSET_PATH1:
            self._set_offset_path1(value=value, sequencer_id=channel_id)
            return
        if parameter in {Parameter.OFFSET_OUT0, Parameter.OFFSET_OUT1, Parameter.OFFSET_OUT2, Parameter.OFFSET_OUT3}:
            output = int(parameter.value[-1])
            self._set_out_offset(output=output, value=value)
            return
        if parameter == Parameter.OFFSET_I:
            self._set_offset_i(value=value, sequencer_id=channel_id)
            return
        if parameter == Parameter.OFFSET_Q:
            self._set_offset_q(value=value, sequencer_id=channel_id)
            return
        if parameter == Parameter.IF:
            self._set_frequency(value=value, sequencer_id=channel_id)
            return
        if parameter == Parameter.HARDWARE_MODULATION:
            self._set_hardware_modulation(value=value, sequencer_id=channel_id)
            return
        if parameter == Parameter.SYNC_ENABLED:
            self._set_sync_enabled(value=value, sequencer_id=channel_id)
            return
        if parameter == Parameter.NUM_BINS:
            self._set_num_bins(value=value, sequencer_id=channel_id)
            return
        if parameter == Parameter.GAIN_IMBALANCE:
            self._set_gain_imbalance(value=value, sequencer_id=channel_id)
            return
        if parameter == Parameter.PHASE_IMBALANCE:
            self._set_phase_imbalance(value=value, sequencer_id=channel_id)
            return
        raise ParameterNotFound(f"Invalid Parameter: {parameter.value}")

    @Instrument.CheckParameterValueFloatOrInt
    def _set_num_bins(self, value: float | str | bool, sequencer_id: int):
        """set num_bins for the specific channel

        Args:
            value (float | str | bool): value to update
            sequencer_id (int): sequencer to update the value

        Raises:
            ValueError: when value type is not bool
        """
        if int(value) > self._MAX_BINS:
            raise ValueError(f"Value {value} greater than maximum bins: {self._MAX_BINS}")
        cast(AWGQbloxSequencer, self.awg_sequencers[sequencer_id]).num_bins = int(value)

    @Instrument.CheckParameterValueBool
    def _set_sync_enabled(self, value: float | str | bool, sequencer_id: int):
        """set sync enabled for the specific channel

        Args:
            value (float | str | bool): value to update
            sequencer_id (int): sequencer to update the value

        Raises:
            ValueError: when value type is not bool
        """
        cast(AWGQbloxSequencer, self.awg_sequencers[sequencer_id]).sync_enabled = bool(value)
        self.device.sequencers[sequencer_id].sync_en(bool(value))

    @Instrument.CheckParameterValueBool
    def _set_hardware_modulation(self, value: float | str | bool, sequencer_id: int):
        """set hardware modulation

        Args:
            value (float | str | bool): value to update
            sequencer_id (int): sequencer to update the value

        Raises:
            ValueError: when value type is not bool
        """
        self.awg_sequencers[sequencer_id].hardware_modulation = bool(value)
        self.device.sequencers[sequencer_id].mod_en_awg(bool(value))

    @Instrument.CheckParameterValueFloatOrInt
    def _set_frequency(self, value: float | str | bool, sequencer_id: int):
        """set frequency

        Args:
            value (float | str | bool): value to update
            sequencer_id (int): sequencer to update the value

        Raises:
            ValueError: when value type is not float
        """
        self.awg_sequencers[sequencer_id].intermediate_frequency = float(value)
        self.device.sequencers[sequencer_id].nco_freq(float(value))

    @Instrument.CheckParameterValueFloatOrInt
    def _set_offset_path0(self, value: float | str | bool, sequencer_id: int):
        """set offset path0

        Args:
            value (float | str | bool): value to update
            sequencer_id (int): sequencer to update the value

        Raises:
            ValueError: when value type is not float
        """
        self.awg_sequencers[sequencer_id].offset_path0 = float(value)
        self.device.sequencers[sequencer_id].offset_awg_path0(float(value))

    @Instrument.CheckParameterValueFloatOrInt
    def _set_offset_path1(self, value: float | str | bool, sequencer_id: int):
        """set offset path1

        Args:
            value (float | str | bool): value to update
            sequencer_id (int): sequencer to update the value

        Raises:
            ValueError: when value type is not float
        """
        self.awg_sequencers[sequencer_id].offset_path1 = float(value)
        self.device.sequencers[sequencer_id].offset_awg_path1(float(value))

    @Instrument.CheckParameterValueFloatOrInt
    def _set_out_offset(self, output: int, value: float | str | bool):
        """Set output offsets of the Qblox device.

        Args:
            output (int): output to update
            value (float | str | bool): value to update

        Raises:
            ValueError: when value type is not float or int
        """
        if output > len(self.out_offsets):
            raise IndexError(
                f"Output {output} is out of range. The runcard has only {len(self.out_offsets)} output offsets defined."
                " Please update the list of output offsets of the runcard such that it contains a value for each "
                "output of the device."
            )
        self.out_offsets[output] = value
        getattr(self.device, f"out{output}_offset")(float(value))

    @Instrument.CheckParameterValueFloatOrInt
    def _set_offset_i(self, value: float | str | bool, sequencer_id: int):
        """set offset I

        Args:
            value (float | str | bool): value to update
            sequencer_id (int): sequencer to update the value

        Raises:
            ValueError: when value type is not float
        """
        path_id = self.get_sequencer_path_id_mapped_to_i_channel(sequencer_id=sequencer_id)
        if path_id == AWGSequencerPathIdentifier.PATH0:
            self._set_offset_path0(value=value, sequencer_id=sequencer_id)
            return
        self._set_offset_path1(value=value, sequencer_id=sequencer_id)

    @Instrument.CheckParameterValueFloatOrInt
    def _set_offset_q(self, value: float | str | bool, sequencer_id: int):
        """set offset Q

        Args:
            value (float | str | bool): value to update
            sequencer_id (int): sequencer to update the value

        Raises:
            ValueError: when value type is not float
        """
        path_id = self.get_sequencer_path_id_mapped_to_q_channel(sequencer_id=sequencer_id)
        if path_id == AWGSequencerPathIdentifier.PATH1:
            self._set_offset_path1(value=value, sequencer_id=sequencer_id)
            return
        self._set_offset_path0(value=value, sequencer_id=sequencer_id)

    @Instrument.CheckParameterValueFloatOrInt
    def _set_gain_path0(self, value: float | str | bool, sequencer_id: int):
        """set gain path0

        Args:
            value (float | str | bool): value to update
            sequencer_id (int): sequencer to update the value

        Raises:
            ValueError: when value type is not float
        """
        self.awg_sequencers[sequencer_id].gain_path0 = float(value)
        self.device.sequencers[sequencer_id].gain_awg_path0(float(value))

    @Instrument.CheckParameterValueFloatOrInt
    def _set_gain_path1(self, value: float | str | bool, sequencer_id: int):
        """set gain path1

        Args:
            value (float | str | bool): value to update
            sequencer_id (int): sequencer to update the value

        Raises:
            ValueError: when value type is not float
        """
        self.awg_sequencers[sequencer_id].gain_path1 = float(value)
        self.device.sequencers[sequencer_id].gain_awg_path1(float(value))

    @Instrument.CheckParameterValueFloatOrInt
    def _set_gain(self, value: float | str | bool, sequencer_id: int):
        """set gain

        Args:
            value (float | str | bool): value to update
            sequencer_id (int): sequencer to update the value

        Raises:
            ValueError: when value type is not float
        """
        self._set_gain_path0(value=value, sequencer_id=sequencer_id)
        self._set_gain_path1(value=value, sequencer_id=sequencer_id)

    @Instrument.CheckDeviceInitialized
    def turn_off(self):
        """Stop the QBlox sequencer from sending pulses."""
        for seq_idx in range(self.num_sequencers):
            self.device.stop_sequencer(sequencer=seq_idx)

    @Instrument.CheckDeviceInitialized
    def turn_on(self):
        """Turn on an instrument."""

    def clear_cache(self):
        """Empty cache."""
        self._cache = {}

    @Instrument.CheckDeviceInitialized
    def reset(self):
        """Reset instrument."""
        self.clear_cache()
        self.device.reset()

    def upload(self):
        """Upload all the previously compiled programs to its corresponding sequencers.

        This method must be called after the method ``compile``."""
        if self.nshots is None or self.repetition_duration is None:
            raise ValueError("Please compile the circuit before uploading it to the device.")
        empty_program = self._generate_empty_program()
        empty_sequence = QpySequence(
            program=empty_program, waveforms=Waveforms(), acquisitions=Acquisitions(), weights={}
        )
        for seq_idx in range(self.num_sequencers):
            if seq_idx not in self.sequences:
                self.sequences[seq_idx] = (empty_sequence, False)
            sequence, uploaded = self.sequences[seq_idx]
            if not uploaded:
                logger.info("Sequence program: \n %s", repr(sequence._program))  # pylint: disable=protected-access
                self.device.sequencers[seq_idx].sequence(sequence.todict())
                self.sequences[seq_idx] = (sequence, True)

    def _set_nco(self, sequencer_id: int):
        """Enable modulation of pulses and setup NCO frequency."""
        if self.awg_sequencers[sequencer_id].hardware_modulation:
            self._set_hardware_modulation(
                value=self.awg_sequencers[sequencer_id].hardware_modulation, sequencer_id=sequencer_id
            )
            self._set_frequency(
                value=self.awg_sequencers[sequencer_id].intermediate_frequency, sequencer_id=sequencer_id
            )

    @Instrument.CheckParameterValueFloatOrInt
    def _set_gain_imbalance(self, value: float | str | bool, sequencer_id: int):
        """Set I and Q gain imbalance of sequencer.

        Args:
            value (float | str | bool): value to update
            sequencer_id (int): sequencer to update the value

        Raises:
            ValueError: when value type is not float
        """

        self.awg_sequencers[sequencer_id].gain_imbalance = float(value)
        self.device.sequencers[sequencer_id].mixer_corr_gain_ratio(float(value))

    @Instrument.CheckParameterValueFloatOrInt
    def _set_phase_imbalance(self, value: float | str | bool, sequencer_id: int):
        """Set I and Q phase imbalance of sequencer.

         Args:
            value (float | str | bool): value to update
            sequencer_id (int): sequencer to update the value

        Raises:
            ValueError: when value type is not float
        """
        self.awg_sequencers[sequencer_id].phase_imbalance = float(value)
        self.device.sequencers[sequencer_id].mixer_corr_phase_offset_degree(float(value))

    def _map_outputs(self):
        """Disable all connections and map sequencer paths with output channels."""
        # Disable all connections
        for sequencer, out in itertools.product(self.device.sequencers, range(self._NUM_MAX_SEQUENCERS)):
            if hasattr(sequencer, f"channel_map_path{out % 2}_out{out}_en"):
                sequencer.set(f"channel_map_path{out % 2}_out{out}_en", False)

        for sequencer in self.awg_sequencers:
            if sequencer.path0 is not None:
                self.device.sequencers[sequencer.identifier].set(
                    f"channel_map_path0_out{sequencer.out_id_path0}_en", True
                )
            if sequencer.path1 is not None:
                self.device.sequencers[sequencer.identifier].set(
                    f"channel_map_path1_out{sequencer.out_id_path1}_en", True
                )

    def _generate_waveforms(self, pulse_bus_schedule: PulseBusSchedule):
        """Generate I and Q waveforms from a PulseSequence object.
        Args:
            pulse_bus_schedule (PulseBusSchedule): PulseSequence object.
        Returns:
            Waveforms: Waveforms object containing the generated waveforms.
        """
        waveforms = Waveforms()

        unique_pulses: List[Tuple[int, PulseShape]] = []

        for pulse_event in pulse_bus_schedule.timeline:
            if (pulse_event.duration, pulse_event.pulse.pulse_shape) not in unique_pulses:
                unique_pulses.append((pulse_event.duration, pulse_event.pulse.pulse_shape))
                envelope = pulse_event.pulse.envelope(amplitude=1)
                real = np.real(envelope)
                imag = np.imag(envelope)
                waveforms.add_pair((real, imag), name=pulse_event.pulse.label())

        return waveforms

    @property
    def final_wait_time(self) -> int:
        """QbloxPulsar 'final_wait_time' property.

        Returns:
            int: Final wait time.
        """
        return self._MIN_WAIT_TIME

    @property
    def out_offsets(self):
        """Returns the offsets of each output of the qblox module."""
        return self.settings.out_offsets<|MERGE_RESOLUTION|>--- conflicted
+++ resolved
@@ -283,12 +283,7 @@
         """
         # FIXME: is it really necessary to generate acquisitions for a QCM??
         acquisitions = Acquisitions()
-<<<<<<< HEAD
-        acquisitions.add(name="single", num_bins=1, index=0)
-        # acquisitions.add(name="bins", num_bins=self._MAX_BINS, index=1)
-=======
         acquisitions.add(name="default", num_bins=1, index=0)
->>>>>>> 5da002e4
         return acquisitions
 
     @abstractmethod
