--- conflicted
+++ resolved
@@ -618,33 +618,26 @@
         unique_pulse_operations: List[Tuple[int, PulseOperation]] = []
 
         for pulse_event in pulse_bus_schedule.timeline:
-<<<<<<< HEAD
             if isinstance(pulse_event.pulse, Pulse):
                 if (pulse_event.duration, pulse_event.pulse.pulse_shape) not in unique_pulses:
                     unique_pulses.append((pulse_event.duration, pulse_event.pulse.pulse_shape))
                     envelope = pulse_event.pulse.envelope(amplitude=1)
                     real = np.real(envelope)
                     imag = np.imag(envelope)
-                    waveforms.add_pair((real, imag), name=pulse_event.pulse.label())
+                    pair = (real, imag)
+                    if (sequencer.path_i, sequencer.path_q) == (1, 0):
+                        pair = pair[::-1]  # swap paths
+                    waveforms.add_pair(pair=pair, name=pulse_event.pulse.label())
             else:
                 if (pulse_event.duration, pulse_event.pulse) not in unique_pulse_operations:
                     unique_pulse_operations.append((pulse_event.duration, pulse_event.pulse))
                     envelope = pulse_event.pulse.envelope(amplitude=1)
                     real = np.real(envelope)
                     imag = np.imag(envelope)
-                    waveforms.add_pair((real, imag), name=str(pulse_event.pulse))
-=======
-            if (pulse_event.duration, pulse_event.pulse.pulse_shape) not in unique_pulses:
-                unique_pulses.append((pulse_event.duration, pulse_event.pulse.pulse_shape))
-                envelope = pulse_event.pulse.envelope(amplitude=1)
-                real = np.real(envelope)
-                imag = np.imag(envelope)
-                pair = (real, imag)
-                if (sequencer.path_i, sequencer.path_q) == (1, 0):
-                    pair = pair[::-1]  # swap paths
-                waveforms.add_pair(pair=pair, name=pulse_event.pulse.label())
->>>>>>> 0d5b7967
-
+                    pair = (real, imag)
+                    if (sequencer.path_i, sequencer.path_q) == (1, 0):
+                        pair = pair[::-1]  # swap paths
+                    waveforms.add_pair(pair=pair, name=str(pulse_event.pulse))
         return waveforms
 
     @property
