"""Qblox module class"""
import itertools
import json
from dataclasses import dataclass
from pathlib import Path
from typing import List, Tuple

import numpy as np
from qpysequence.acquisitions import Acquisitions
from qpysequence.library import long_wait, set_awg_gain_relative, set_phase_rad
from qpysequence.program import Block, Loop, Program, Register
from qpysequence.program.instructions import Play, Stop, Wait
from qpysequence.sequence import Sequence
from qpysequence.waveforms import Waveforms

from qililab.instruments.awg import AWG
from qililab.instruments.instrument import Instrument
from qililab.pulse import PulseBusSchedule, PulseShape
from qililab.typings.enums import Parameter
from qililab.typings.instruments import Pulsar, QcmQrm


class QbloxModule(AWG):
    """Qblox Module class.

    Args:
        device (Pulsar): Instance of the Qblox Pulsar class used to connect to the instrument.
        settings (QbloxPulsarSettings): Settings of the instrument.
    """

    _MAX_BINS: int = 131072
    _NUM_SEQUENCERS: int = 4
    _MIN_WAIT_TIME: int = 4  # in ns

    @dataclass
    class QbloxModuleSettings(AWG.AWGSettings):
        """Contains the settings of a specific pulsar.

        Args:
            sync_enabled (List[bool]): Enable synchronization over multiple instruments for each sequencer.
            num_bins (int): Number of bins
        """

        sync_enabled: List[bool]
        num_bins: List[int]

    settings: QbloxModuleSettings
    device: Pulsar | QcmQrm
    # Cache containing the last PulseSequence, nshots and repetition_duration used.
    _cache: Tuple[PulseBusSchedule, int, int] | None = None

    @Instrument.CheckDeviceInitialized
    def initial_setup(self):
        """Initial setup"""
        self._map_outputs()
        for channel_id in range(self.num_sequencers):
            self._set_sync_enabled_one_channel(value=self.settings.sync_enabled[channel_id], channel_id=channel_id)
            self._set_nco(channel_id=channel_id)

    @property
    def module_type(self):
        """returns the qblox module type. Options: QCM or QRM"""
        return self.device.module_type()

    def run(self, pulse_bus_schedule: PulseBusSchedule, nshots: int, repetition_duration: int, path: Path):
        """Run execution of a pulse sequence.

        Args:
            pulse_bus_schedule (PulseBusSchedule): Pulse sequence.
        """
        self._check_cached_values(
            pulse_bus_schedule=pulse_bus_schedule, nshots=nshots, repetition_duration=repetition_duration, path=path
        )
        self.start_sequencer()

    def _check_cached_values(
        self, pulse_bus_schedule: PulseBusSchedule, nshots: int, repetition_duration: int, path: Path
    ):
        """check if values are already cached and upload if not cached"""
        if (pulse_bus_schedule, nshots, repetition_duration) != self._cache:
            self._cache = (pulse_bus_schedule, nshots, repetition_duration)
            sequence = self._translate_pulse_bus_schedule(
                pulse_bus_schedule=pulse_bus_schedule, nshots=nshots, repetition_duration=repetition_duration
            )
            # FIXME: Qblox supports to set it directly to the device instead of using a file
            self.upload(sequence=sequence, path=path)

    def _translate_pulse_bus_schedule(
        self, pulse_bus_schedule: PulseBusSchedule, nshots: int, repetition_duration: int
    ):
        """Translate a pulse sequence into a Q1ASM program and a waveform dictionary.

        Args:
            pulse_bus_schedule (PulseBusSchedule): Pulse bus schedule to translate.

        Returns:
            Sequence: Qblox Sequence object containing the program and waveforms.
        """
        waveforms = self._generate_waveforms(pulse_bus_schedule=pulse_bus_schedule)
        acquisitions = self._generate_acquisitions()
        program = self._generate_program(
            pulse_bus_schedule=pulse_bus_schedule,
            waveforms=waveforms,
            nshots=nshots,
            repetition_duration=repetition_duration,
        )
        weights = self._generate_weights()
        return Sequence(program=program, waveforms=waveforms, acquisitions=acquisitions, weights=weights)

    def _generate_program(
        self, pulse_bus_schedule: PulseBusSchedule, waveforms: Waveforms, nshots: int, repetition_duration: int
    ):
        """Generate Q1ASM program

        Args:
            pulse_sequence (PulseSequence): Pulse sequence.
            waveforms (Waveforms): Waveforms.

        Returns:
            Program: Q1ASM program.
        """
        # Define program's blocks
        program = Program()
        # FIXME: using first channel instead of the desired
        bin_loop = Loop(name="binning", begin=0, end=int(self.num_bins[0]), step=1)
        avg_loop = Loop(name="average", begin=nshots)
        bin_loop.append_block(block=avg_loop, bot_position=1)
        stop = Block(name="stop")
        stop.append_component(Stop())
        program.append_block(block=bin_loop)
        program.append_block(block=stop)
        timeline = pulse_bus_schedule.timeline
        if timeline[0].start != 0:  # TODO: Make sure that start time of Pulse is 0 or bigger than 4
            avg_loop.append_component(Wait(wait_time=int(timeline[0].start)))

        for i, pulse_event in enumerate(timeline):
            waveform_pair = waveforms.find_pair_by_name(pulse_event.pulse.label())
            wait_time = timeline[i + 1].start - pulse_event.start if (i < (len(timeline) - 1)) else self.final_wait_time
            avg_loop.append_component(set_phase_rad(rads=pulse_event.pulse.phase))
            avg_loop.append_component(
                set_awg_gain_relative(gain_0=pulse_event.pulse.amplitude, gain_1=pulse_event.pulse.amplitude)
            )
            avg_loop.append_component(
                Play(
                    waveform_0=waveform_pair.waveform_i.index,
                    waveform_1=waveform_pair.waveform_q.index,
                    wait_time=int(wait_time),
                )
            )
        self._append_acquire_instruction(loop=avg_loop, register=avg_loop.counter_register)
        avg_loop.append_block(long_wait(wait_time=repetition_duration - avg_loop.duration_iter), bot_position=1)
        return program

    def _generate_acquisitions(self) -> Acquisitions:
        """Generate Acquisitions object, currently containing a single acquisition named "single", with num_bins = 1
        and index = 0.

        Returns:
            Acquisitions: Acquisitions object.
        """
        acquisitions = Acquisitions()
        acquisitions.add(name="single", num_bins=1, index=0)
        # FIXME: using first channel instead of the desired
        acquisitions.add(name="binning", num_bins=int(self.num_bins[0]) + 1, index=1)  # binned acquisition
        return acquisitions

    def _generate_weights(self) -> dict:
        """Generate acquisition weights.

        Returns:
            dict: Acquisition weights.
        """
        return {}

    def _append_acquire_instruction(self, loop: Loop, register: Register):
        """Append an acquire instruction to the loop."""

    def start_sequencer(self):
        """Start sequencer and execute the uploaded instructions."""
        for seq_idx in range(self.num_sequencers):
            self.device.arm_sequencer(sequencer=seq_idx)
            self.device.start_sequencer(sequencer=seq_idx)

    @Instrument.CheckDeviceInitialized
    def setup(self, parameter: Parameter, value: float | str | bool, channel_id: int | None = None):
        """Set Qblox instrument calibration settings."""
<<<<<<< HEAD
        if channel_id is None:
            raise ValueError("channel not specified to update instrument")
        if channel_id > self.num_sequencers - 1:
            raise ValueError(
                f"the specified channel_id:{channel_id} is out of range. Number of sequencers is {self.num_sequencers}"
            )
        if parameter.value == Parameter.GAIN.value:
            self._set_gain(value=value, channel_id=channel_id)
            return
        if parameter.value == Parameter.OFFSET_I.value:
            self._set_offset_i(value=value, channel_id=channel_id)
            return
        if parameter.value == Parameter.OFFSET_Q.value:
            self._set_offset_q(value=value, channel_id=channel_id)
            return
        if parameter.value == Parameter.FREQUENCIES.value:
            self._set_frequency(value=value, channel_id=channel_id)
            return
        if parameter.value == Parameter.HARDWARE_MODULATION.value:
            self._set_hardware_modulation(value=value, channel_id=channel_id)
            return
        if parameter.value == Parameter.SYNC_ENABLED.value:
            self._set_sync_enabled_one_channel(value=value, channel_id=channel_id)
            return
        if parameter.value == Parameter.NUM_BINS.value:
            self._set_num_bins(value=value, channel_id=channel_id)
            return
        raise ValueError(f"Invalid Parameter: {parameter.value}")

    def _set_num_bins(self, value: float | str | bool, channel_id: int):
        """set sync enabled for the specific channel

        Args:
            value (float | str | bool): value to update
            channel_id (int): sequencer to update the value

        Raises:
            ValueError: when value type is not bool
        """
        if not isinstance(value, float) or not isinstance(value, int):
            raise ValueError(f"value must be a int or float. Current type: {type(value)}")
        if value > self._MAX_BINS:
            raise ValueError(f"Value {value} greater than maximum bins: {self._MAX_BINS}")
        self.settings.num_bins[channel_id] = int(value)

    def _set_sync_enabled_one_channel(self, value: float | str | bool, channel_id: int):
        """set sync enabled for the specific channel

        Args:
            value (float | str | bool): value to update
            channel_id (int): sequencer to update the value

        Raises:
            ValueError: when value type is not bool
        """
        if not isinstance(value, bool):
            raise ValueError(f"value must be a bool. Current type: {type(value)}")
        self.settings.sync_enabled[channel_id] = value
        self.device.sequencers[channel_id].sync_en(value)

    def _set_hardware_modulation(self, value: float | str | bool, channel_id: int):
        """set hardware modulation

        Args:
            value (float | str | bool): value to update
            channel_id (int): sequencer to update the value

        Raises:
            ValueError: when value type is not bool
        """
        if not isinstance(value, bool):
            raise ValueError(f"value must be a bool. Current type: {type(value)}")
        self.settings.hardware_modulation[channel_id] = value
        self.device.sequencers[channel_id].mod_en_awg(value)

    def _set_frequency(self, value: float | str | bool, channel_id: int):
        """set frequency

        Args:
            value (float | str | bool): value to update
            channel_id (int): sequencer to update the value

        Raises:
            ValueError: when value type is not float
        """
        if not isinstance(value, float):
            raise ValueError(f"value must be a float. Current type: {type(value)}")
        self.settings.frequencies[channel_id] = value
        self.device.sequencers[channel_id].nco_freq(value)

    def _set_offset_q(self, value: float | str | bool, channel_id: int):
        """set offset Q

        Args:
            value (float | str | bool): value to update
            channel_id (int): sequencer to update the value

        Raises:
            ValueError: when value type is not float
        """
        if not isinstance(value, float):
            raise ValueError(f"value must be a float. Current type: {type(value)}")
        self.settings.offset_q[channel_id] = value
        self.device.sequencers[channel_id].offset_awg_path1(value)

    def _set_offset_i(self, value: float | str | bool, channel_id: int):
        """set offset I

        Args:
            value (float | str | bool): value to update
            channel_id (int): sequencer to update the value

        Raises:
            ValueError: when value type is not float
        """
        if not isinstance(value, float):
            raise ValueError(f"value must be a float. Current type: {type(value)}")
        self.settings.offset_i[channel_id] = value
        self.device.sequencers[channel_id].offset_awg_path0(value)

    def _set_gain(self, value: float | str | bool, channel_id: int):
        """set gain

        Args:
            value (float | str | bool): value to update
            channel_id (int): sequencer to update the value

        Raises:
            ValueError: when value type is not float
        """
        if not isinstance(value, float):
            raise ValueError(f"value must be a float. Current type: {type(value)}")
        self.settings.gain[channel_id] = value
        self.device.sequencers[channel_id].gain_awg_path0(value)
        self.device.sequencers[channel_id].gain_awg_path1(value)
=======
        self._set_nco()
        self._set_gains()
        self._set_offsets()
        self._set_gain_imbalance()
        self._set_phase_imbalance()
>>>>>>> f74c0c0e

    @Instrument.CheckDeviceInitialized
    def turn_off(self):
        """Stop the QBlox sequencer from sending pulses."""
        for seq_idx in range(self.num_sequencers):
            self.device.stop_sequencer(sequencer=seq_idx)

    @Instrument.CheckDeviceInitialized
    def turn_on(self):
        """Turn on an instrument."""

    def clear_cache(self):
        """Empty cache."""
        self._cache = None

    @Instrument.CheckDeviceInitialized
    def reset(self):
        """Reset instrument."""
        self.clear_cache()
        self.device.reset()

    def upload(self, sequence: Sequence, path: Path):
        """Upload sequence to sequencer.

        Args:
            sequence (Sequence): Sequence object containing the waveforms, weights,
            acquisitions and program of the sequence.
        """
        file_path = str(path / f"{self.name.value}_sequence.yml")
        with open(file=file_path, mode="w", encoding="utf-8") as file:
            json.dump(obj=sequence.todict(), fp=file)
        for seq_idx in range(self.num_sequencers):
            self.device.sequencers[seq_idx].sequence(file_path)

<<<<<<< HEAD
    def _set_nco(self, channel_id: int):
=======
    def _set_gains(self):
        """Set gain of sequencer for all paths."""
        for seq_idx, gain in enumerate(self.gain):
            self.device.sequencers[seq_idx].gain_awg_path0(gain)
            self.device.sequencers[seq_idx].gain_awg_path1(gain)

    def _set_offsets(self):
        """Set I and Q offsets of sequencer."""
        self.device.out0_offset(self.offset_i[0])
        self.device.out1_offset(self.offset_q[0])

    def _set_gain_imbalance(self):
        """Set I and Q gain imbalance of sequencer."""
        for seq_idx, gain_imbalance in enumerate(self.gain_imbalance):
            self.device.sequencers[seq_idx].mixer_corr_gain_ratio(gain_imbalance)

    def _set_phase_imbalance(self):
        """Set I and Q phase imbalance of sequencer."""
        for seq_idx, phase_imbalance in enumerate(self.phase_imbalance):
            self.device.sequencers[seq_idx].mixer_corr_phase_offset_degree(phase_imbalance)

    def _set_nco(self):
>>>>>>> f74c0c0e
        """Enable modulation of pulses and setup NCO frequency."""
        if self.settings.hardware_modulation[channel_id]:
            self._set_hardware_modulation(value=self.settings.hardware_modulation[channel_id], channel_id=channel_id)
            self._set_frequency(value=self.settings.frequencies[channel_id], channel_id=channel_id)

    def _map_outputs(self):
        """Disable all connections and map sequencer paths with output channels."""
        # Disable all connections
        for sequencer, out in itertools.product(self.device.sequencers, range(self._NUM_SEQUENCERS)):
            if hasattr(sequencer, f"channel_map_path{out % 2}_out{out}_en"):
                sequencer.set(f"channel_map_path{out % 2}_out{out}_en", False)

        for seq_idx in range(self.num_sequencers):
            self.device.sequencers[seq_idx].channel_map_path0_out0_en(True)
            self.device.sequencers[seq_idx].channel_map_path1_out1_en(True)

    def _generate_waveforms(self, pulse_bus_schedule: PulseBusSchedule):
        """Generate I and Q waveforms from a PulseSequence object.
        Args:
            pulse_bus_schedule (PulseBusSchedule): PulseSequence object.
        Returns:
            Waveforms: Waveforms object containing the generated waveforms.
        """
        waveforms = Waveforms()

        unique_pulses: List[Tuple[int, PulseShape]] = []

        for pulse_event in pulse_bus_schedule.timeline:
            if (pulse_event.duration, pulse_event.pulse.pulse_shape) not in unique_pulses:
                unique_pulses.append((pulse_event.duration, pulse_event.pulse.pulse_shape))
                envelope = pulse_event.pulse.envelope(amplitude=1)
                real = np.real(envelope)
                imag = np.imag(envelope)
                waveforms.add_pair((real, imag), name=pulse_event.pulse.label())

        return waveforms

    @property
    def sync_enabled(self):
        """QbloxPulsar 'sync_enabled' property.

        Returns:
            bool: settings.sync_enabled.
        """
        return self.settings.sync_enabled

    @property
    def final_wait_time(self) -> int:
        """QbloxPulsar 'final_wait_time' property.

        Returns:
            int: Final wait time.
        """
        return self._MIN_WAIT_TIME

    @property
    def num_bins(self):
        """QbloxPulsar 'num_bins' property.

        Returns:
            int: Number of bins used.
        """
        return self.settings.num_bins<|MERGE_RESOLUTION|>--- conflicted
+++ resolved
@@ -1,6 +1,7 @@
 """Qblox module class"""
 import itertools
 import json
+from abc import abstractmethod
 from dataclasses import dataclass
 from pathlib import Path
 from typing import List, Tuple
@@ -54,8 +55,12 @@
         """Initial setup"""
         self._map_outputs()
         for channel_id in range(self.num_sequencers):
-            self._set_sync_enabled_one_channel(value=self.settings.sync_enabled[channel_id], channel_id=channel_id)
+            self._set_sync_enabled(value=self.settings.sync_enabled[channel_id], channel_id=channel_id)
             self._set_nco(channel_id=channel_id)
+            self._set_offset_i(value=self.settings.offset_i[channel_id], channel_id=channel_id)
+            self._set_offset_q(value=self.settings.offset_q[channel_id], channel_id=channel_id)
+            self._set_gain_imbalance(value=self.settings.gain_imbalance[channel_id], channel_id=channel_id)
+            self._set_phase_imbalance(value=self.settings.phase_imbalance[channel_id], channel_id=channel_id)
 
     @property
     def module_type(self):
@@ -151,6 +156,7 @@
         avg_loop.append_block(long_wait(wait_time=repetition_duration - avg_loop.duration_iter), bot_position=1)
         return program
 
+    @abstractmethod
     def _generate_acquisitions(self) -> Acquisitions:
         """Generate Acquisitions object, currently containing a single acquisition named "single", with num_bins = 1
         and index = 0.
@@ -158,12 +164,8 @@
         Returns:
             Acquisitions: Acquisitions object.
         """
-        acquisitions = Acquisitions()
-        acquisitions.add(name="single", num_bins=1, index=0)
-        # FIXME: using first channel instead of the desired
-        acquisitions.add(name="binning", num_bins=int(self.num_bins[0]) + 1, index=1)  # binned acquisition
-        return acquisitions
-
+
+    @abstractmethod
     def _generate_weights(self) -> dict:
         """Generate acquisition weights.
 
@@ -172,6 +174,7 @@
         """
         return {}
 
+    @abstractmethod
     def _append_acquire_instruction(self, loop: Loop, register: Register):
         """Append an acquire instruction to the loop."""
 
@@ -184,7 +187,6 @@
     @Instrument.CheckDeviceInitialized
     def setup(self, parameter: Parameter, value: float | str | bool, channel_id: int | None = None):
         """Set Qblox instrument calibration settings."""
-<<<<<<< HEAD
         if channel_id is None:
             raise ValueError("channel not specified to update instrument")
         if channel_id > self.num_sequencers - 1:
@@ -207,15 +209,21 @@
             self._set_hardware_modulation(value=value, channel_id=channel_id)
             return
         if parameter.value == Parameter.SYNC_ENABLED.value:
-            self._set_sync_enabled_one_channel(value=value, channel_id=channel_id)
+            self._set_sync_enabled(value=value, channel_id=channel_id)
             return
         if parameter.value == Parameter.NUM_BINS.value:
             self._set_num_bins(value=value, channel_id=channel_id)
             return
+        if parameter.value == Parameter.GAIN_IMBALANCE.value:
+            self._set_gain_imbalance(value=value, channel_id=channel_id)
+            return
+        if parameter.value == Parameter.PHASE_IMBALANCE.value:
+            self._set_phase_imbalance(value=value, channel_id=channel_id)
+            return
         raise ValueError(f"Invalid Parameter: {parameter.value}")
 
     def _set_num_bins(self, value: float | str | bool, channel_id: int):
-        """set sync enabled for the specific channel
+        """set num_bins for the specific channel
 
         Args:
             value (float | str | bool): value to update
@@ -230,7 +238,7 @@
             raise ValueError(f"Value {value} greater than maximum bins: {self._MAX_BINS}")
         self.settings.num_bins[channel_id] = int(value)
 
-    def _set_sync_enabled_one_channel(self, value: float | str | bool, channel_id: int):
+    def _set_sync_enabled(self, value: float | str | bool, channel_id: int):
         """set sync enabled for the specific channel
 
         Args:
@@ -289,6 +297,8 @@
             raise ValueError(f"value must be a float. Current type: {type(value)}")
         self.settings.offset_q[channel_id] = value
         self.device.sequencers[channel_id].offset_awg_path1(value)
+        # FIXME: decide which one is the correct
+        # self.device.out1_offset(self.offset_q[0])
 
     def _set_offset_i(self, value: float | str | bool, channel_id: int):
         """set offset I
@@ -304,6 +314,8 @@
             raise ValueError(f"value must be a float. Current type: {type(value)}")
         self.settings.offset_i[channel_id] = value
         self.device.sequencers[channel_id].offset_awg_path0(value)
+        # FIXME: decide which one is the correct
+        # self.device.out0_offset(self.offset_i[0])
 
     def _set_gain(self, value: float | str | bool, channel_id: int):
         """set gain
@@ -320,13 +332,6 @@
         self.settings.gain[channel_id] = value
         self.device.sequencers[channel_id].gain_awg_path0(value)
         self.device.sequencers[channel_id].gain_awg_path1(value)
-=======
-        self._set_nco()
-        self._set_gains()
-        self._set_offsets()
-        self._set_gain_imbalance()
-        self._set_phase_imbalance()
->>>>>>> f74c0c0e
 
     @Instrument.CheckDeviceInitialized
     def turn_off(self):
@@ -361,36 +366,41 @@
         for seq_idx in range(self.num_sequencers):
             self.device.sequencers[seq_idx].sequence(file_path)
 
-<<<<<<< HEAD
     def _set_nco(self, channel_id: int):
-=======
-    def _set_gains(self):
-        """Set gain of sequencer for all paths."""
-        for seq_idx, gain in enumerate(self.gain):
-            self.device.sequencers[seq_idx].gain_awg_path0(gain)
-            self.device.sequencers[seq_idx].gain_awg_path1(gain)
-
-    def _set_offsets(self):
-        """Set I and Q offsets of sequencer."""
-        self.device.out0_offset(self.offset_i[0])
-        self.device.out1_offset(self.offset_q[0])
-
-    def _set_gain_imbalance(self):
-        """Set I and Q gain imbalance of sequencer."""
-        for seq_idx, gain_imbalance in enumerate(self.gain_imbalance):
-            self.device.sequencers[seq_idx].mixer_corr_gain_ratio(gain_imbalance)
-
-    def _set_phase_imbalance(self):
-        """Set I and Q phase imbalance of sequencer."""
-        for seq_idx, phase_imbalance in enumerate(self.phase_imbalance):
-            self.device.sequencers[seq_idx].mixer_corr_phase_offset_degree(phase_imbalance)
-
-    def _set_nco(self):
->>>>>>> f74c0c0e
         """Enable modulation of pulses and setup NCO frequency."""
         if self.settings.hardware_modulation[channel_id]:
             self._set_hardware_modulation(value=self.settings.hardware_modulation[channel_id], channel_id=channel_id)
             self._set_frequency(value=self.settings.frequencies[channel_id], channel_id=channel_id)
+
+    def _set_gain_imbalance(self, value: float | str | bool, channel_id: int):
+        """Set I and Q gain imbalance of sequencer.
+
+        Args:
+            value (float | str | bool): value to update
+            channel_id (int): sequencer to update the value
+
+        Raises:
+            ValueError: when value type is not float
+        """
+        if not isinstance(value, float):
+            raise ValueError(f"value must be a float. Current type: {type(value)}")
+        self.settings.gain_imbalance[channel_id] = value
+        self.device.sequencers[channel_id].mixer_corr_gain_ratio(value)
+
+    def _set_phase_imbalance(self, value: float | str | bool, channel_id: int):
+        """Set I and Q phase imbalance of sequencer.
+
+         Args:
+            value (float | str | bool): value to update
+            channel_id (int): sequencer to update the value
+
+        Raises:
+            ValueError: when value type is not float
+        """
+        if not isinstance(value, float):
+            raise ValueError(f"value must be a float. Current type: {type(value)}")
+        self.settings.gain_imbalance[channel_id] = value
+        self.device.sequencers[channel_id].mixer_corr_phase_offset_degree(value)
 
     def _map_outputs(self):
         """Disable all connections and map sequencer paths with output channels."""
