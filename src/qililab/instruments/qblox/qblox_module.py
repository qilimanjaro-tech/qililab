"""Qblox module class"""
import itertools
from abc import abstractmethod
from dataclasses import dataclass
from lib2to3.pgen2.token import AMPER
from typing import Sequence, cast

import numpy as np
from qpysequence.acquisitions import Acquisitions
from qpysequence.library import long_wait, set_awg_gain_relative
from qpysequence.program import Block, Loop, Program, Register
from qpysequence.program.instructions import Play, ResetPh, SetAwgGain, SetPh, Stop, Wait
from qpysequence.sequence import Sequence as QpySequence
from qpysequence.utils.constants import AWG_MAX_GAIN
from qpysequence.waveforms import Waveforms
from qpysequence.weights import Weights

from qililab.circuit.operations.pulse_operations.pulse_operation import PulseOperation
from qililab.config import logger
from qililab.instruments.awg import AWG
from qililab.instruments.awg_settings import AWGQbloxSequencer
from qililab.instruments.instrument import Instrument, ParameterNotFound
from qililab.pulse import Pulse, PulseBusSchedule, PulseShape
from qililab.typings.enums import Parameter
from qililab.typings.instruments import Pulsar, QcmQrm


class QbloxModule(AWG):
    """Qblox Module class.

    Args:
        device (Pulsar): Instance of the Qblox Pulsar class used to connect to the instrument.
        settings (QbloxPulsarSettings): Settings of the instrument.
    """

    _MAX_BINS: int = 131072
    _NUM_MAX_SEQUENCERS: int = 6
    _NUM_MAX_AWG_OUT_CHANNELS: int = 4
    _MIN_WAIT_TIME: int = 4  # in ns

    @dataclass
    class QbloxModuleSettings(AWG.AWGSettings):
        """Contains the settings of a specific pulsar.

        Args:
            awg_sequencers (Sequence[AWGQbloxSequencer]): list of settings for each sequencer
            out_offsets (list[float]): list of offsets for each output of the qblox module
        """

        awg_sequencers: Sequence[AWGQbloxSequencer]
        out_offsets: list[float]

        def __post_init__(self):
            """build AWGQbloxSequencer"""
            if (
                self.num_sequencers <= 0
                or self.num_sequencers > QbloxModule._NUM_MAX_SEQUENCERS  # pylint: disable=protected-access
            ):
                raise ValueError(
                    "The number of sequencers must be greater than 0 and less or equal than "
                    + f"{QbloxModule._NUM_MAX_SEQUENCERS}. Received: {self.num_sequencers}"  # pylint: disable=protected-access
                )
            if len(self.awg_sequencers) != self.num_sequencers:
                raise ValueError(
                    f"The number of sequencers: {self.num_sequencers} does not match"
                    + f" the number of AWG Sequencers settings specified: {len(self.awg_sequencers)}"
                )

            self.awg_sequencers = [
                AWGQbloxSequencer(**sequencer)
                if isinstance(sequencer, dict)
                else sequencer  # pylint: disable=not-a-mapping
                for sequencer in self.awg_sequencers
            ]
            super().__post_init__()

    settings: QbloxModuleSettings
    device: Pulsar | QcmQrm
    # Cache containing the last compiled pulse schedule for each sequencer
    _cache: dict[int, PulseBusSchedule] = {}

    def __init__(self, settings: dict):
        # The sequences dictionary contains all the compiled sequences for each sequencer and a flag indicating whether
        # the sequence has been uploaded or not
        self.sequences: dict[int, tuple[QpySequence, bool]] = {}  # {sequencer_idx: (program, True), ...}
        # TODO: Set this attribute during initialization of the instrument
        self.nshots: int | None = None
        self.num_bins: int = 1
        self.repetition_duration: int | None = None
        super().__init__(settings=settings)

    @Instrument.CheckDeviceInitialized
    def initial_setup(self):
        """Initial setup"""
        self._map_outputs()
        for sequencer in self.awg_sequencers:
            sequencer_id = sequencer.identifier
            # Set `sync_en` flag to False (this value will be set to True if the sequencer is used in the execution)
            self.device.sequencers[sequencer_id].sync_en(False)
            self._set_nco(sequencer_id=sequencer_id)
            self._set_gain_i(value=sequencer.gain_i, sequencer_id=sequencer_id)
            self._set_gain_q(value=sequencer.gain_q, sequencer_id=sequencer_id)
            self._set_offset_i(value=sequencer.offset_i, sequencer_id=sequencer_id)
            self._set_offset_q(value=sequencer.offset_q, sequencer_id=sequencer_id)
            self._set_hardware_modulation(value=sequencer.hardware_modulation, sequencer_id=sequencer_id)
            self._set_gain_imbalance(value=sequencer.gain_imbalance, sequencer_id=sequencer_id)
            self._set_phase_imbalance(value=sequencer.phase_imbalance, sequencer_id=sequencer_id)
            ALL_ON = 15  # 1111 in binary
            self._set_markers(value=ALL_ON, sequencer_id=sequencer_id)

        for idx, offset in enumerate(self.out_offsets):
            self._set_out_offset(output=idx, value=offset)

    @property
    def module_type(self):
        """returns the qblox module type. Options: QCM or QRM"""
        return self.device.module_type()

    def compile(
        self, pulse_bus_schedule: PulseBusSchedule, nshots: int, repetition_duration: int, num_bins: int
    ) -> list[QpySequence]:
        """Compiles the ``PulseBusSchedule`` into an assembly program.

        This method skips compilation if the pulse schedule is in the cache. Otherwise, the pulse schedule is
        compiled and added into the cache.

        If the number of shots or the repetition duration changes, the cache will be cleared.

        Args:
            pulse_bus_schedule (PulseBusSchedule): the list of pulses to be converted into a program
            nshots (int): number of shots / hardware average
            repetition_duration (int): repetition duration
            num_bins (int): number of bins

        Returns:
            list[QpySequence]: list of compiled assembly programs
        """
        if nshots != self.nshots or repetition_duration != self.repetition_duration or num_bins != self.num_bins:
            self.nshots = nshots
            self.repetition_duration = repetition_duration
            self.num_bins = num_bins
            self.clear_cache()

        compiled_sequences = []
        sequencers = self.get_sequencers_from_chip_port_id(chip_port_id=pulse_bus_schedule.port)
        for sequencer in sequencers:
            if pulse_bus_schedule != self._cache.get(sequencer.identifier):
                sequence = self._compile(pulse_bus_schedule, sequencer)
                compiled_sequences.append(sequence)
            else:
                compiled_sequences.append(self.sequences[sequencer.identifier][0])
        return compiled_sequences

    def _compile(self, pulse_bus_schedule: PulseBusSchedule, sequencer: AWGQbloxSequencer) -> QpySequence:
        """Compiles the ``PulseBusSchedule`` into an assembly program and updates the cache and the saved sequences.

        Args:
            pulse_bus_schedule (PulseBusSchedule): the list of pulses to be converted into a program
            sequencer (int): index of the sequencer to generate the program
        """
        sequence = self._translate_pulse_bus_schedule(pulse_bus_schedule=pulse_bus_schedule, sequencer=sequencer)
        self._cache[sequencer.identifier] = pulse_bus_schedule
        self.sequences[sequencer.identifier] = (sequence, False)
        return sequence

    def run(self):
        """Run the uploaded program"""
        self.start_sequencer()

    def _translate_pulse_bus_schedule(self, pulse_bus_schedule: PulseBusSchedule, sequencer: AWGQbloxSequencer):
        """Translate a pulse sequence into a Q1ASM program and a waveform dictionary.

        Args:
            pulse_bus_schedule (PulseBusSchedule): Pulse bus schedule to translate.
            sequencer (int): index of the sequencer to generate the program

        Returns:
            Sequence: Qblox Sequence object containing the program and waveforms.
        """
        waveforms = self._generate_waveforms(pulse_bus_schedule=pulse_bus_schedule, sequencer=sequencer)
        acquisitions = self._generate_acquisitions()
        program = self._generate_program(
            pulse_bus_schedule=pulse_bus_schedule, waveforms=waveforms, sequencer=sequencer.identifier
        )
        weights = self._generate_weights(sequencer=sequencer)
        return QpySequence(program=program, waveforms=waveforms, acquisitions=acquisitions, weights=weights.to_dict())

    def _generate_program(self, pulse_bus_schedule: PulseBusSchedule, waveforms: Waveforms, sequencer: int):
        """Generate Q1ASM program

        Args:
            pulse_sequence (PulseSequence): pulse sequence
            waveforms (Waveforms): waveforms
            sequencer (int): index of the sequencer to generate the program

        Returns:
            Program: Q1ASM program.
        """

        # Define program's blocks
        program = Program()
        # Create registers with 0 and 1 (necessary for qblox)
        weight_registers = Register(), Register()
        self._init_weights_registers(registers=weight_registers, values=(0, 1), program=program)
        avg_loop = Loop(name="average", begin=int(self.nshots))  # type: ignore
        bin_loop = Loop(name="bin", begin=0, end=self.num_bins, step=1)
        avg_loop.append_component(bin_loop)
        program.append_block(avg_loop)
        stop = Block(name="stop")
        stop.append_component(Stop())
        program.append_block(block=stop)
        timeline = pulse_bus_schedule.timeline
        if len(timeline) > 0 and timeline[0].start_time != 0:
            bin_loop.append_component(long_wait(wait_time=int(timeline[0].start_time)))

        for i, pulse_event in enumerate(timeline):
            name = pulse_event.pulse.label() if isinstance(pulse_event.pulse, Pulse) else str(pulse_event.pulse)
            waveform_pair = waveforms.find_pair_by_name(name)
            wait_time = timeline[i + 1].start_time - pulse_event.start_time if (i < (len(timeline) - 1)) else 4
            bin_loop.append_component(ResetPh())
            gain = int(np.abs(pulse_event.pulse.amplitude) * AWG_MAX_GAIN)  # np.abs() needed for negative pulses
            bin_loop.append_component(SetAwgGain(gain_0=gain, gain_1=gain))
            phase = int((pulse_event.pulse.phase % (2 * np.pi)) * 1e9 / (2 * np.pi))
            bin_loop.append_component(SetPh(phase=phase))
            bin_loop.append_component(
                Play(
                    waveform_0=waveform_pair.waveform_i.index,
                    waveform_1=waveform_pair.waveform_q.index,
                    wait_time=int(wait_time),
                )
            )
        self._append_acquire_instruction(
            loop=bin_loop, bin_index=bin_loop.counter_register, sequencer_id=sequencer, weight_regs=weight_registers
        )
        if self.repetition_duration is not None:
            wait_time = self.repetition_duration - bin_loop.duration_iter
            if wait_time > self._MIN_WAIT_TIME:
                bin_loop.append_component(long_wait(wait_time=wait_time))

        logger.info("Q1ASM program: \n %s", repr(program))  # pylint: disable=protected-access
        return program

    def _init_weights_registers(self, registers: tuple[Register, Register], values: tuple[int, int], program: Program):
        """Initialize the weights `registers` to the `values` specified and place the required instructions in the
        setup block of the `program`."""

    def _generate_acquisitions(self) -> Acquisitions:
        """Generate Acquisitions object, currently containing a single acquisition named "default", with num_bins = 1
        and index = 0.

        Returns:
            Acquisitions: Acquisitions object.
        """
        # FIXME: is it really necessary to generate acquisitions for a QCM??
        acquisitions = Acquisitions()
        acquisitions.add(name="default", num_bins=self.num_bins, index=0)
        return acquisitions

    @abstractmethod
    def _generate_weights(self, sequencer: AWGQbloxSequencer) -> Weights:
        """Generate acquisition weights.

        Returns:
            dict: Acquisition weights.
        """

    @abstractmethod
    def _append_acquire_instruction(
        self, loop: Loop, bin_index: Register | int, sequencer_id: int, weight_regs: tuple[Register, Register]
    ):
        """Append an acquire instruction to the loop."""

    def start_sequencer(self):
        """Start sequencer and execute the uploaded instructions."""
        for sequencer in self.awg_sequencers:
            if sequencer.identifier in self.sequences:
                self.device.arm_sequencer(sequencer=sequencer.identifier)
                self.device.start_sequencer(sequencer=sequencer.identifier)

    @Instrument.CheckDeviceInitialized
    def setup(self, parameter: Parameter, value: float | str | bool, channel_id: int | None = None):
        """Set Qblox instrument calibration settings."""
        if parameter in {Parameter.OFFSET_OUT0, Parameter.OFFSET_OUT1, Parameter.OFFSET_OUT2, Parameter.OFFSET_OUT3}:
            output = int(parameter.value[-1])
            self._set_out_offset(output=output, value=value)
            return
        if channel_id is None:
            if self.num_sequencers == 1:
                channel_id = 0
            else:
                raise ValueError("channel not specified to update instrument")

        if channel_id > self.num_sequencers - 1:
            raise ValueError(
                f"the specified channel id:{channel_id} is out of range. Number of sequencers is {self.num_sequencers}"
            )
        if parameter == Parameter.GAIN:
            self._set_gain(value=value, sequencer_id=channel_id)
            return
        if parameter == Parameter.GAIN_I:
            self._set_gain_i(value=value, sequencer_id=channel_id)
            return
        if parameter == Parameter.GAIN_Q:
            self._set_gain_q(value=value, sequencer_id=channel_id)
            return
        if parameter == Parameter.OFFSET_I:
            self._set_offset_i(value=value, sequencer_id=channel_id)
            return
        if parameter == Parameter.OFFSET_Q:
            self._set_offset_q(value=value, sequencer_id=channel_id)
            return
        if parameter == Parameter.IF:
            self._set_frequency(value=value, sequencer_id=channel_id)
            return
        if parameter == Parameter.HARDWARE_MODULATION:
            self._set_hardware_modulation(value=value, sequencer_id=channel_id)
            return
        if parameter == Parameter.NUM_BINS:
            self._set_num_bins(value=value, sequencer_id=channel_id)
            return
        if parameter == Parameter.GAIN_IMBALANCE:
            self._set_gain_imbalance(value=value, sequencer_id=channel_id)
            return
        if parameter == Parameter.PHASE_IMBALANCE:
            self._set_phase_imbalance(value=value, sequencer_id=channel_id)
            return
        raise ParameterNotFound(f"Invalid Parameter: {parameter.value}")

    @Instrument.CheckParameterValueFloatOrInt
    def _set_num_bins(self, value: float | str | bool, sequencer_id: int):
        """set num_bins for the specific channel

        Args:
            value (float | str | bool): value to update
            sequencer_id (int): sequencer to update the value

        Raises:
            ValueError: when value type is not bool
        """
        if int(value) > self._MAX_BINS:
            raise ValueError(f"Value {value} greater than maximum bins: {self._MAX_BINS}")
        cast(AWGQbloxSequencer, self._get_sequencer_by_id(id=sequencer_id)).num_bins = int(value)

    @Instrument.CheckParameterValueBool
    def _set_hardware_modulation(self, value: float | str | bool, sequencer_id: int):
        """set hardware modulation

        Args:
            value (float | str | bool): value to update
            sequencer_id (int): sequencer to update the value

        Raises:
            ValueError: when value type is not bool
        """
        self._get_sequencer_by_id(id=sequencer_id).hardware_modulation = bool(value)
        self.device.sequencers[sequencer_id].mod_en_awg(bool(value))

    @Instrument.CheckParameterValueFloatOrInt
    def _set_frequency(self, value: float | str | bool, sequencer_id: int):
        """set frequency

        Args:
            value (float | str | bool): value to update
            sequencer_id (int): sequencer to update the value

        Raises:
            ValueError: when value type is not float
        """
        self._get_sequencer_by_id(id=sequencer_id).intermediate_frequency = float(value)
        self.device.sequencers[sequencer_id].nco_freq(float(value))

    @Instrument.CheckParameterValueFloatOrInt
    def _set_offset_i(self, value: float | str | bool, sequencer_id: int):
        """Set the offset of the I channel of the given sequencer.

        Args:
            value (float | str | bool): value to update
            sequencer_id (int): sequencer to update the value

        Raises:
            ValueError: when value type is not float
        """
        # update value in qililab
        self._get_sequencer_by_id(id=sequencer_id).offset_i = float(value)
        # update value in the instrument
        path = self._get_sequencer_by_id(id=sequencer_id).path_i
        sequencer = self.device.sequencers[sequencer_id]
        getattr(sequencer, f"offset_awg_path{path}")(float(value))

    @Instrument.CheckParameterValueFloatOrInt
    def _set_offset_q(self, value: float | str | bool, sequencer_id: int):
        """Set the offset of the Q channel of the given sequencer.

        Args:
            value (float | str | bool): value to update
            sequencer_id (int): sequencer to update the value

        Raises:
            ValueError: when value type is not float
        """
        # update value in qililab
        self._get_sequencer_by_id(id=sequencer_id).offset_q = float(value)
        # update value in the instrument
        path = self._get_sequencer_by_id(id=sequencer_id).path_q
        sequencer = self.device.sequencers[sequencer_id]
        getattr(sequencer, f"offset_awg_path{path}")(float(value))

    @Instrument.CheckParameterValueFloatOrInt
    def _set_out_offset(self, output: int, value: float | str | bool):
        """Set output offsets of the Qblox device.

        Args:
            output (int): output to update
            value (float | str | bool): value to update

        Raises:
            ValueError: when value type is not float or int
        """
        if output > len(self.out_offsets):
            raise IndexError(
                f"Output {output} is out of range. The runcard has only {len(self.out_offsets)} output offsets defined."
                " Please update the list of output offsets of the runcard such that it contains a value for each "
                "output of the device."
            )
        self.out_offsets[output] = value
        getattr(self.device, f"out{output}_offset")(float(value))

    @Instrument.CheckParameterValueFloatOrInt
    def _set_gain_i(self, value: float | str | bool, sequencer_id: int):
        """Set the gain of the I channel of the given sequencer.

        Args:
            value (float | str | bool): value to update
            sequencer_id (int): sequencer to update the value

        Raises:
            ValueError: when value type is not float
        """
        # update value in qililab
        self._get_sequencer_by_id(id=sequencer_id).gain_i = float(value)
        # update value in the instrument
        path = self._get_sequencer_by_id(id=sequencer_id).path_i
        sequencer = self.device.sequencers[sequencer_id]
        getattr(sequencer, f"gain_awg_path{path}")(float(value))

    @Instrument.CheckParameterValueFloatOrInt
    def _set_gain_q(self, value: float | str | bool, sequencer_id: int):
        """Set the gain of the Q channel of the given sequencer.

        Args:
            value (float | str | bool): value to update
            sequencer_id (int): sequencer to update the value

        Raises:
            ValueError: when value type is not float
        """
        # update value in qililab
        self._get_sequencer_by_id(id=sequencer_id).gain_q = float(value)
        # update value in the instrument
        path = self._get_sequencer_by_id(id=sequencer_id).path_q
        sequencer = self.device.sequencers[sequencer_id]
        getattr(sequencer, f"gain_awg_path{path}")(float(value))

    @Instrument.CheckParameterValueFloatOrInt
    def _set_gain(self, value: float | str | bool, sequencer_id: int):
        """set gain

        Args:
            value (float | str | bool): value to update
            sequencer_id (int): sequencer to update the value

        Raises:
            ValueError: when value type is not float
        """
        self._set_gain_i(value=value, sequencer_id=sequencer_id)
        self._set_gain_q(value=value, sequencer_id=sequencer_id)

    @Instrument.CheckDeviceInitialized
    def turn_off(self):
        """Stop the QBlox sequencer from sending pulses."""
        for seq_idx in range(self.num_sequencers):
            self.device.stop_sequencer(sequencer=seq_idx)

    @Instrument.CheckDeviceInitialized
    def turn_on(self):
        """Turn on an instrument."""

    def clear_cache(self):
        """Empty cache."""
        self._cache = {}

    @Instrument.CheckDeviceInitialized
    def reset(self):
        """Reset instrument."""
        self.clear_cache()
        self.device.reset()

    def upload(self):
        """Upload all the previously compiled programs to its corresponding sequencers.

        This method must be called after the method ``compile``."""
        if self.nshots is None or self.repetition_duration is None:
            raise ValueError("Please compile the circuit before uploading it to the device.")
        for sequencer in self.awg_sequencers:
            if (seq_idx := sequencer.identifier) in self.sequences:
                sequence, uploaded = self.sequences[seq_idx]
                self.device.sequencers[seq_idx].sync_en(True)
                if not uploaded:
                    logger.info("Sequence program: \n %s", repr(sequence._program))  # pylint: disable=protected-access
                    self.device.sequencers[seq_idx].sequence(sequence.todict())
                    self.sequences[seq_idx] = (sequence, True)

    def _set_nco(self, sequencer_id: int):
        """Enable modulation of pulses and setup NCO frequency."""
        if self._get_sequencer_by_id(id=sequencer_id).hardware_modulation:
            self._set_hardware_modulation(
                value=self._get_sequencer_by_id(id=sequencer_id).hardware_modulation, sequencer_id=sequencer_id
            )
            self._set_frequency(
                value=self._get_sequencer_by_id(id=sequencer_id).intermediate_frequency, sequencer_id=sequencer_id
            )

    @Instrument.CheckParameterValueFloatOrInt
    def _set_gain_imbalance(self, value: float | str | bool, sequencer_id: int):
        """Set I and Q gain imbalance of sequencer.

        Args:
            value (float | str | bool): value to update
            sequencer_id (int): sequencer to update the value

        Raises:
            ValueError: when value type is not float
        """

        self._get_sequencer_by_id(id=sequencer_id).gain_imbalance = float(value)
        self.device.sequencers[sequencer_id].mixer_corr_gain_ratio(float(value))

    @Instrument.CheckParameterValueFloatOrInt
    def _set_phase_imbalance(self, value: float | str | bool, sequencer_id: int):
        """Set I and Q phase imbalance of sequencer.

         Args:
            value (float | str | bool): value to update
            sequencer_id (int): sequencer to update the value

        Raises:
            ValueError: when value type is not float
        """
        self._get_sequencer_by_id(id=sequencer_id).phase_imbalance = float(value)
        self.device.sequencers[sequencer_id].mixer_corr_phase_offset_degree(float(value))

    @Instrument.CheckParameterValueFloatOrInt
    def _set_markers(self, value: int, sequencer_id: int):
        """Set markers ON/OFF on qblox modules.

        For the RF modules, this command is also used to enable/disable:
            - The 2 outputs (for the QCM-RF).
            - The input and the output (for QRM-RF).

         Args:
            value (int): ON/OFF of the 4 markers in binary (range: 0-15 -> (0000)-(1111)). For the RF modules, the
                first 2 bits correspond to the ON/OFF value of the outputs/inputs and the last 2 bits correspond
                to the 2 markers.
            sequencer_id (int): sequencer to update the value

        Raises:
            ValueError: when value type is not int
        """
        self.device.sequencers[sequencer_id].marker_ovr_en(True)
        self.device.sequencers[sequencer_id].marker_ovr_value(value)

    def _map_outputs(self):
        """Disable all connections and map sequencer paths with output channels."""
        # Disable all connections
        for sequencer, out in itertools.product(self.device.sequencers, range(self._NUM_MAX_SEQUENCERS)):
            if hasattr(sequencer, f"channel_map_path{out % 2}_out{out}_en"):
                sequencer.set(f"channel_map_path{out % 2}_out{out}_en", False)

        for sequencer in self.awg_sequencers:
            if sequencer.output_i is not None:
                self.device.sequencers[sequencer.identifier].set(
                    f"channel_map_path{sequencer.path_i}_out{sequencer.output_i}_en", True
                )
            if sequencer.output_q is not None:
                self.device.sequencers[sequencer.identifier].set(
                    f"channel_map_path{sequencer.path_q}_out{sequencer.output_q}_en", True
                )

    def _generate_waveforms(self, pulse_bus_schedule: PulseBusSchedule, sequencer: AWGQbloxSequencer):
        """Generate I and Q waveforms from a PulseSequence object.
        Args:
            pulse_bus_schedule (PulseBusSchedule): PulseSequence object.
        Returns:
            Waveforms: Waveforms object containing the generated waveforms.
        """
        waveforms = Waveforms()

        unique_pulses: list[tuple[int, PulseShape | PulseOperation]] = []

        for pulse_event in pulse_bus_schedule.timeline:
<<<<<<< HEAD
            pulse_tuple = (
                (pulse_event.duration, pulse_event.pulse.pulse_shape)
                if isinstance(pulse_event.pulse, Pulse)
                else (pulse_event.duration, pulse_event.pulse)
            )
            name = pulse_event.pulse.label() if isinstance(pulse_event.pulse, Pulse) else str(pulse_event.pulse)
            if pulse_tuple not in unique_pulses:
                unique_pulses.append(pulse_tuple)  # type: ignore
                envelope = pulse_event.pulse.envelope(amplitude=np.sign(pulse_event.pulse.amplitude) * 1.0)
=======
            if (pulse_event.duration, pulse_event.pulse.pulse_shape) not in unique_pulses:
                unique_pulses.append((pulse_event.duration, pulse_event.pulse.pulse_shape))
                amp = pulse_event.pulse.amplitude
                sign = 1 if amp >= 0 else -1
                envelope = pulse_event.envelope(amplitude=sign * 1.0)
>>>>>>> fb73dd12
                real = np.real(envelope)
                imag = np.imag(envelope)
                pair = (real, imag)
                if (sequencer.path_i, sequencer.path_q) == (1, 0):
                    pair = pair[::-1]  # swap paths
                waveforms.add_pair(pair=pair, name=name)
        return waveforms

    @property
    def final_wait_time(self) -> int:
        """QbloxPulsar 'final_wait_time' property.

        Returns:
            int: Final wait time.
        """
        return self._MIN_WAIT_TIME

    @property
    def out_offsets(self):
        """Returns the offsets of each output of the qblox module."""
        return self.settings.out_offsets

    def _get_sequencer_by_id(self, id: int):
        """Returns a sequencer with the given `id`."

        Args:
            id (int): Id of the sequencer.

        Raises:
            IndexError: There is no sequencer with the given `id`.

        Returns:
            AWGQbloxSequencer: Sequencer with the given `id`.
        """
        for sequencer in self.awg_sequencers:
            if sequencer.identifier == id:
                return sequencer
        raise IndexError(f"There is no sequencer with id={id}.")<|MERGE_RESOLUTION|>--- conflicted
+++ resolved
@@ -598,7 +598,6 @@
         unique_pulses: list[tuple[int, PulseShape | PulseOperation]] = []
 
         for pulse_event in pulse_bus_schedule.timeline:
-<<<<<<< HEAD
             pulse_tuple = (
                 (pulse_event.duration, pulse_event.pulse.pulse_shape)
                 if isinstance(pulse_event.pulse, Pulse)
@@ -607,14 +606,9 @@
             name = pulse_event.pulse.label() if isinstance(pulse_event.pulse, Pulse) else str(pulse_event.pulse)
             if pulse_tuple not in unique_pulses:
                 unique_pulses.append(pulse_tuple)  # type: ignore
-                envelope = pulse_event.pulse.envelope(amplitude=np.sign(pulse_event.pulse.amplitude) * 1.0)
-=======
-            if (pulse_event.duration, pulse_event.pulse.pulse_shape) not in unique_pulses:
-                unique_pulses.append((pulse_event.duration, pulse_event.pulse.pulse_shape))
                 amp = pulse_event.pulse.amplitude
                 sign = 1 if amp >= 0 else -1
                 envelope = pulse_event.envelope(amplitude=sign * 1.0)
->>>>>>> fb73dd12
                 real = np.real(envelope)
                 imag = np.imag(envelope)
                 pair = (real, imag)
