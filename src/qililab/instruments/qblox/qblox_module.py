"""Qblox module class"""
import itertools
from abc import abstractmethod
from dataclasses import dataclass
from typing import Sequence, cast

import numpy as np
from qpysequence.acquisitions import Acquisitions
from qpysequence.library import long_wait
from qpysequence.program import Block, Loop, Program, Register
from qpysequence.program.instructions import Play, ResetPh, SetAwgGain, SetPh, Stop, Wait
from qpysequence.sequence import Sequence as QpySequence
from qpysequence.utils.constants import AWG_MAX_GAIN
from qpysequence.waveforms import Waveforms
from qpysequence.weights import Weights

from qililab.config import logger
from qililab.instruments.awg import AWG
from qililab.instruments.awg_settings import AWGQbloxSequencer
from qililab.instruments.instrument import Instrument, ParameterNotFound
from qililab.pulse import PulseBusSchedule, PulseShape
from qililab.typings.enums import Parameter
from qililab.typings.instruments import Pulsar, QcmQrm


class QbloxModule(AWG):
    """Qblox Module class.

    Args:
        device (Pulsar): Instance of the Qblox Pulsar class used to connect to the instrument.
        settings (QbloxPulsarSettings): Settings of the instrument.
    """

    _MAX_BINS: int = 131072
    _NUM_MAX_SEQUENCERS: int = 6
    _NUM_MAX_AWG_OUT_CHANNELS: int = 4
    _MIN_WAIT_TIME: int = 4  # in ns

    @dataclass
    class QbloxModuleSettings(AWG.AWGSettings):
        """Contains the settings of a specific pulsar.

        Args:
            awg_sequencers (Sequence[AWGQbloxSequencer]): list of settings for each sequencer
            out_offsets (list[float]): list of offsets for each output of the qblox module
        """

        awg_sequencers: Sequence[AWGQbloxSequencer]
        out_offsets: list[float]

        def __post_init__(self):
            """build AWGQbloxSequencer"""
            if (
                self.num_sequencers <= 0
                or self.num_sequencers > QbloxModule._NUM_MAX_SEQUENCERS  # pylint: disable=protected-access
            ):
                raise ValueError(
                    "The number of sequencers must be greater than 0 and less or equal than "
                    + f"{QbloxModule._NUM_MAX_SEQUENCERS}. Received: {self.num_sequencers}"  # pylint: disable=protected-access
                )
            if len(self.awg_sequencers) != self.num_sequencers:
                raise ValueError(
                    f"The number of sequencers: {self.num_sequencers} does not match"
                    + f" the number of AWG Sequencers settings specified: {len(self.awg_sequencers)}"
                )

            self.awg_sequencers = [
                AWGQbloxSequencer(**sequencer)
                if isinstance(sequencer, dict)
                else sequencer  # pylint: disable=not-a-mapping
                for sequencer in self.awg_sequencers
            ]
            super().__post_init__()

    settings: QbloxModuleSettings
    device: Pulsar | QcmQrm
    # Cache containing the last compiled pulse schedule for each sequencer
    _cache: dict[int, PulseBusSchedule] = {}

    def __init__(self, settings: dict):
        # The sequences dictionary contains all the compiled sequences for each sequencer and a flag indicating whether
        # the sequence has been uploaded or not
        self.sequences: dict[int, tuple[Sequence, bool]] = {}  # {sequencer_idx: (program, True), ...}
        # TODO: Set this attribute during initialization of the instrument
        self.nshots: int | None = None
        self.repetition_duration: int | None = None
        super().__init__(settings=settings)

    @Instrument.CheckDeviceInitialized
    def initial_setup(self):
        """Initial setup"""
        self._map_outputs()
        for sequencer in self.awg_sequencers:
            sequencer_id = sequencer.identifier
            # Set `sync_en` flag to False (this value will be set to True if the sequencer is used in the execution)
            self.device.sequencers[sequencer_id].sync_en(False)
            self._set_nco(sequencer_id=sequencer_id)
            self._set_gain_i(value=sequencer.gain_i, sequencer_id=sequencer_id)
            self._set_gain_q(value=sequencer.gain_q, sequencer_id=sequencer_id)
            self._set_offset_i(value=sequencer.offset_i, sequencer_id=sequencer_id)
            self._set_offset_q(value=sequencer.offset_q, sequencer_id=sequencer_id)
            self._set_hardware_modulation(value=sequencer.hardware_modulation, sequencer_id=sequencer_id)
            self._set_gain_imbalance(value=sequencer.gain_imbalance, sequencer_id=sequencer_id)
            self._set_phase_imbalance(value=sequencer.phase_imbalance, sequencer_id=sequencer_id)
            ALL_ON = 15  # 1111 in binary
            self._set_markers(value=ALL_ON, sequencer_id=sequencer_id)

        for idx, offset in enumerate(self.out_offsets):
            self._set_out_offset(output=idx, value=offset)

    @property
    def module_type(self):
        """returns the qblox module type. Options: QCM or QRM"""
        return self.device.module_type()

    def _split_schedule_for_sequencers(self, pulse_bus_schedule: PulseBusSchedule) -> list[PulseBusSchedule]:
        """Returns a list of single-frequency PulseBusSchedules for each sequencer.

        Args:
            pulse_bus_schedule (PulseBusSchedule): schedule to split.

        Raises:
            IndexError: if the number of sequencers does not match the number of AWG Sequencers

        Returns:
            list[PulseBusSchedule]: list of single-frequency PulseBusSchedules for each sequencer.
        """
        frequencies = pulse_bus_schedule.frequencies()
        if len(frequencies) > self._NUM_MAX_SEQUENCERS:
            raise IndexError(
                "The number of frequencies must be less or equal than the number of sequencers. "
                f"Got {len(frequencies)} frequencies and {self._NUM_MAX_SEQUENCERS} sequencers."
            )
        if len(frequencies) > 0:
            return [pulse_bus_schedule.with_frequency(frequency) for frequency in frequencies]
        return [pulse_bus_schedule]

    def compile(self, pulse_bus_schedule: PulseBusSchedule, nshots: int, repetition_duration: int) -> list[QpySequence]:
        """Compiles the ``PulseBusSchedule`` into an assembly program.

        This method skips compilation if the pulse schedule is in the cache. Otherwise, the pulse schedule is
        compiled and added into the cache.

        If the number of shots or the repetition duration changes, the cache will be cleared.

        Args:
            pulse_bus_schedule (PulseBusSchedule): the list of pulses to be converted into a program
            nshots (int): number of shots / hardware average
            repetition_duration (int): repetition duration

        Returns:
            list[QpySequence]: list of compiled assembly programs
        """
        if nshots != self.nshots or repetition_duration != self.repetition_duration:
            self.nshots = nshots
            self.repetition_duration = repetition_duration
            self.clear_cache()

        sequencers_pulse_bus_schedule = self._split_schedule_for_sequencers(pulse_bus_schedule=pulse_bus_schedule)
        compiled_sequences = []
        sequencers = self.get_sequencers_from_chip_port_id(chip_port_id=pulse_bus_schedule.port)
        for sequencer, schedule in zip(sequencers, sequencers_pulse_bus_schedule):
            if pulse_bus_schedule != self._cache.get(sequencer.identifier):
                sequence = self._compile(schedule, sequencer)
                compiled_sequences.append(sequence)
            else:
                compiled_sequences.append(self.sequences[sequencer.identifier][0])
        return compiled_sequences

    def _compile(self, pulse_bus_schedule: PulseBusSchedule, sequencer: AWGQbloxSequencer) -> QpySequence:
        """Compiles the ``PulseBusSchedule`` into an assembly program and updates the cache and the saved sequences.

        Args:
            pulse_bus_schedule (PulseBusSchedule): the list of pulses to be converted into a program
            sequencer (int): index of the sequencer to generate the program
        """
        if (n_freqs := len(pulse_bus_schedule.frequencies())) > 1:
            raise ValueError(
                f"The PulseBusSchedule of a sequencer cannot have more than one frequency. This instance has {n_freqs}."
            )
        sequence = self._translate_pulse_bus_schedule(pulse_bus_schedule=pulse_bus_schedule, sequencer=sequencer)
        self._cache[sequencer.identifier] = pulse_bus_schedule
        self.sequences[sequencer.identifier] = (sequence, False)
        return sequence

    def run(self):
        """Run the uploaded program"""
        self.start_sequencer()

    def _translate_pulse_bus_schedule(self, pulse_bus_schedule: PulseBusSchedule, sequencer: AWGQbloxSequencer):
        """Translate a pulse sequence into a Q1ASM program and a waveform dictionary.

        Args:
            pulse_bus_schedule (PulseBusSchedule): Pulse bus schedule to translate.
            sequencer (int): index of the sequencer to generate the program

        Returns:
            Sequence: Qblox Sequence object containing the program and waveforms.
        """
        waveforms = self._generate_waveforms(pulse_bus_schedule=pulse_bus_schedule, sequencer=sequencer)
        acquisitions = self._generate_acquisitions()
        program = self._generate_program(
            pulse_bus_schedule=pulse_bus_schedule, waveforms=waveforms, sequencer=sequencer.identifier
        )
        weights = self._generate_weights(sequencer=sequencer)
        return QpySequence(program=program, waveforms=waveforms, acquisitions=acquisitions, weights=weights.to_dict())

    def _generate_program(self, pulse_bus_schedule: PulseBusSchedule, waveforms: Waveforms, sequencer: int):
        """Generate Q1ASM program

        Args:
            pulse_sequence (PulseSequence): pulse sequence
            waveforms (Waveforms): waveforms
            sequencer (int): index of the sequencer to generate the program

        Returns:
            Program: Q1ASM program.
        """
        # Define program's blocks
        program = Program()
        avg_loop = Loop(name="average", begin=int(self.nshots))  # type: ignore
        program.append_block(avg_loop)
        stop = Block(name="stop")
        stop.append_component(Stop())
        program.append_block(block=stop)
        timeline = pulse_bus_schedule.timeline
        if len(timeline) > 0 and timeline[0].start_time != 0:
            avg_loop.append_component(Wait(wait_time=int(timeline[0].start_time)))

        for i, pulse_event in enumerate(timeline):
            waveform_pair = waveforms.find_pair_by_name(pulse_event.pulse.label())
            wait_time = timeline[i + 1].start_time - pulse_event.start_time if (i < (len(timeline) - 1)) else 4
            avg_loop.append_component(ResetPh())
            gain = int(np.abs(pulse_event.pulse.amplitude * AWG_MAX_GAIN))
            avg_loop.append_component(SetAwgGain(gain_0=gain, gain_1=gain))
            phase = int((pulse_event.pulse.phase % 360) * 1e9 / 360)
            avg_loop.append_component(SetPh(phase=phase))
            avg_loop.append_component(
                Play(
                    waveform_0=waveform_pair.waveform_i.index,
                    waveform_1=waveform_pair.waveform_q.index,
                    wait_time=int(wait_time),
                )
            )
        self._append_acquire_instruction(loop=avg_loop, bin_index=0, sequencer_id=sequencer)
        if self.repetition_duration is not None:
            wait_time = self.repetition_duration - avg_loop.duration_iter
            if wait_time > self._MIN_WAIT_TIME:
                avg_loop.append_component(long_wait(wait_time=wait_time))

        logger.info("Q1ASM program: \n %s", repr(program))  # pylint: disable=protected-access
        return program

    def _generate_acquisitions(self) -> Acquisitions:
        """Generate Acquisitions object, currently containing a single acquisition named "default", with num_bins = 1
        and index = 0.

        Returns:
            Acquisitions: Acquisitions object.
        """
        # FIXME: is it really necessary to generate acquisitions for a QCM??
        acquisitions = Acquisitions()
        acquisitions.add(name="default", num_bins=1, index=0)
        return acquisitions

    @abstractmethod
    def _generate_weights(self, sequencer: AWGQbloxSequencer) -> Weights:
        """Generate acquisition weights.

        Returns:
            dict: Acquisition weights.
        """

    @abstractmethod
    def _append_acquire_instruction(self, loop: Loop, bin_index: Register | int, sequencer_id: int):
        """Append an acquire instruction to the loop."""

    def start_sequencer(self):
        """Start sequencer and execute the uploaded instructions."""
        for sequencer in self.awg_sequencers:
            self.device.arm_sequencer(sequencer=sequencer.identifier)
            self.device.start_sequencer(sequencer=sequencer.identifier)

    @Instrument.CheckDeviceInitialized
    def setup(self, parameter: Parameter, value: float | str | bool, channel_id: int | None = None):
        """Set Qblox instrument calibration settings."""
        if channel_id is None:
            if self.num_sequencers == 1:
                channel_id = 0
            else:
                raise ValueError("channel not specified to update instrument")

        if channel_id > self.num_sequencers - 1:
            raise ValueError(
                f"the specified channel id:{channel_id} is out of range. Number of sequencers is {self.num_sequencers}"
            )
        if parameter == Parameter.GAIN:
            self._set_gain(value=value, sequencer_id=channel_id)
            return
        if parameter == Parameter.GAIN_I:
            self._set_gain_i(value=value, sequencer_id=channel_id)
            return
        if parameter == Parameter.GAIN_Q:
            self._set_gain_q(value=value, sequencer_id=channel_id)
            return
        if parameter == Parameter.OFFSET_I:
            self._set_offset_i(value=value, sequencer_id=channel_id)
            return
        if parameter == Parameter.OFFSET_Q:
            self._set_offset_q(value=value, sequencer_id=channel_id)
            return
        if parameter in {Parameter.OFFSET_OUT0, Parameter.OFFSET_OUT1, Parameter.OFFSET_OUT2, Parameter.OFFSET_OUT3}:
            output = int(parameter.value[-1])
            self._set_out_offset(output=output, value=value)
            return
        if parameter == Parameter.IF:
            self._set_frequency(value=value, sequencer_id=channel_id)
            return
        if parameter == Parameter.HARDWARE_MODULATION:
            self._set_hardware_modulation(value=value, sequencer_id=channel_id)
            return
        if parameter == Parameter.NUM_BINS:
            self._set_num_bins(value=value, sequencer_id=channel_id)
            return
        if parameter == Parameter.GAIN_IMBALANCE:
            self._set_gain_imbalance(value=value, sequencer_id=channel_id)
            return
        if parameter == Parameter.PHASE_IMBALANCE:
            self._set_phase_imbalance(value=value, sequencer_id=channel_id)
            return
        raise ParameterNotFound(f"Invalid Parameter: {parameter.value}")

    @Instrument.CheckParameterValueFloatOrInt
    def _set_num_bins(self, value: float | str | bool, sequencer_id: int):
        """set num_bins for the specific channel

        Args:
            value (float | str | bool): value to update
            sequencer_id (int): sequencer to update the value

        Raises:
            ValueError: when value type is not bool
        """
        if int(value) > self._MAX_BINS:
            raise ValueError(f"Value {value} greater than maximum bins: {self._MAX_BINS}")
        cast(AWGQbloxSequencer, self.awg_sequencers[sequencer_id]).num_bins = int(value)

    @Instrument.CheckParameterValueBool
    def _set_hardware_modulation(self, value: float | str | bool, sequencer_id: int):
        """set hardware modulation

        Args:
            value (float | str | bool): value to update
            sequencer_id (int): sequencer to update the value

        Raises:
            ValueError: when value type is not bool
        """
        self.awg_sequencers[sequencer_id].hardware_modulation = bool(value)
        self.device.sequencers[sequencer_id].mod_en_awg(bool(value))

    @Instrument.CheckParameterValueFloatOrInt
    def _set_frequency(self, value: float | str | bool, sequencer_id: int):
        """set frequency

        Args:
            value (float | str | bool): value to update
            sequencer_id (int): sequencer to update the value

        Raises:
            ValueError: when value type is not float
        """
        self.awg_sequencers[sequencer_id].intermediate_frequency = float(value)
        self.device.sequencers[sequencer_id].nco_freq(float(value))

    @Instrument.CheckParameterValueFloatOrInt
    def _set_offset_i(self, value: float | str | bool, sequencer_id: int):
        """Set the offset of the I channel of the given sequencer.

        Args:
            value (float | str | bool): value to update
            sequencer_id (int): sequencer to update the value

        Raises:
            ValueError: when value type is not float
        """
        # update value in qililab
        self.awg_sequencers[sequencer_id].offset_i = float(value)
        # update value in the instrument
        path = self.awg_sequencers[sequencer_id].path_i
        sequencer = self.device.sequencers[sequencer_id]
        getattr(sequencer, f"offset_awg_path{path}")(float(value))

    @Instrument.CheckParameterValueFloatOrInt
    def _set_offset_q(self, value: float | str | bool, sequencer_id: int):
        """Set the offset of the Q channel of the given sequencer.

        Args:
            value (float | str | bool): value to update
            sequencer_id (int): sequencer to update the value

        Raises:
            ValueError: when value type is not float
        """
        # update value in qililab
        self.awg_sequencers[sequencer_id].offset_q = float(value)
        # update value in the instrument
        path = self.awg_sequencers[sequencer_id].path_q
        sequencer = self.device.sequencers[sequencer_id]
        getattr(sequencer, f"offset_awg_path{path}")(float(value))

    @Instrument.CheckParameterValueFloatOrInt
    def _set_out_offset(self, output: int, value: float | str | bool):
        """Set output offsets of the Qblox device.

        Args:
            output (int): output to update
            value (float | str | bool): value to update

        Raises:
            ValueError: when value type is not float or int
        """
        if output > len(self.out_offsets):
            raise IndexError(
                f"Output {output} is out of range. The runcard has only {len(self.out_offsets)} output offsets defined."
                " Please update the list of output offsets of the runcard such that it contains a value for each "
                "output of the device."
            )
        self.out_offsets[output] = value
        getattr(self.device, f"out{output}_offset")(float(value))

    @Instrument.CheckParameterValueFloatOrInt
    def _set_gain_i(self, value: float | str | bool, sequencer_id: int):
        """Set the gain of the I channel of the given sequencer.

        Args:
            value (float | str | bool): value to update
            sequencer_id (int): sequencer to update the value

        Raises:
            ValueError: when value type is not float
        """
        # update value in qililab
        self.awg_sequencers[sequencer_id].gain_i = float(value)
        # update value in the instrument
        path = self.awg_sequencers[sequencer_id].path_i
        sequencer = self.device.sequencers[sequencer_id]
        getattr(sequencer, f"gain_awg_path{path}")(float(value))

    @Instrument.CheckParameterValueFloatOrInt
    def _set_gain_q(self, value: float | str | bool, sequencer_id: int):
        """Set the gain of the Q channel of the given sequencer.

        Args:
            value (float | str | bool): value to update
            sequencer_id (int): sequencer to update the value

        Raises:
            ValueError: when value type is not float
        """
        # update value in qililab
        self.awg_sequencers[sequencer_id].gain_q = float(value)
        # update value in the instrument
        path = self.awg_sequencers[sequencer_id].path_q
        sequencer = self.device.sequencers[sequencer_id]
        getattr(sequencer, f"gain_awg_path{path}")(float(value))

    @Instrument.CheckParameterValueFloatOrInt
    def _set_gain(self, value: float | str | bool, sequencer_id: int):
        """set gain

        Args:
            value (float | str | bool): value to update
            sequencer_id (int): sequencer to update the value

        Raises:
            ValueError: when value type is not float
        """
        self._set_gain_i(value=value, sequencer_id=sequencer_id)
        self._set_gain_q(value=value, sequencer_id=sequencer_id)

    @Instrument.CheckDeviceInitialized
    def turn_off(self):
        """Stop the QBlox sequencer from sending pulses."""
        for seq_idx in range(self.num_sequencers):
            self.device.stop_sequencer(sequencer=seq_idx)

    @Instrument.CheckDeviceInitialized
    def turn_on(self):
        """Turn on an instrument."""

    def clear_cache(self):
        """Empty cache."""
        self._cache = {}

    @Instrument.CheckDeviceInitialized
    def reset(self):
        """Reset instrument."""
        self.clear_cache()
        self.device.reset()

    def upload(self):
        """Upload all the previously compiled programs to its corresponding sequencers.

        This method must be called after the method ``compile``."""
        if self.nshots is None or self.repetition_duration is None:
            raise ValueError("Please compile the circuit before uploading it to the device.")
        for seq_idx in range(self.num_sequencers):
<<<<<<< HEAD
            if seq_idx in self.sequences:
                sequence, uploaded = self.sequences[seq_idx]
                if not uploaded:
                    logger.info("Sequence program: \n %s", repr(sequence._program))  # pylint: disable=protected-access
                    self.device.sequencers[seq_idx].sequence(sequence.todict())
                    self.sequences[seq_idx] = (sequence, True)
=======
            if seq_idx not in self.sequences:
                self.sequences[seq_idx] = (empty_sequence, False)
            sequence, uploaded = self.sequences[seq_idx]
            self.device.sequencers[seq_idx].sync_en(True)
            if not uploaded:
                logger.info("Sequence program: \n %s", repr(sequence._program))  # pylint: disable=protected-access
                self.device.sequencers[seq_idx].sequence(sequence.todict())
                self.sequences[seq_idx] = (sequence, True)
>>>>>>> 2bec6479

    def _set_nco(self, sequencer_id: int):
        """Enable modulation of pulses and setup NCO frequency."""
        if self.awg_sequencers[sequencer_id].hardware_modulation:
            self._set_hardware_modulation(
                value=self.awg_sequencers[sequencer_id].hardware_modulation, sequencer_id=sequencer_id
            )
            self._set_frequency(
                value=self.awg_sequencers[sequencer_id].intermediate_frequency, sequencer_id=sequencer_id
            )

    @Instrument.CheckParameterValueFloatOrInt
    def _set_gain_imbalance(self, value: float | str | bool, sequencer_id: int):
        """Set I and Q gain imbalance of sequencer.

        Args:
            value (float | str | bool): value to update
            sequencer_id (int): sequencer to update the value

        Raises:
            ValueError: when value type is not float
        """

        self.awg_sequencers[sequencer_id].gain_imbalance = float(value)
        self.device.sequencers[sequencer_id].mixer_corr_gain_ratio(float(value))

    @Instrument.CheckParameterValueFloatOrInt
    def _set_phase_imbalance(self, value: float | str | bool, sequencer_id: int):
        """Set I and Q phase imbalance of sequencer.

         Args:
            value (float | str | bool): value to update
            sequencer_id (int): sequencer to update the value

        Raises:
            ValueError: when value type is not float
        """
        self.awg_sequencers[sequencer_id].phase_imbalance = float(value)
        self.device.sequencers[sequencer_id].mixer_corr_phase_offset_degree(float(value))

    @Instrument.CheckParameterValueFloatOrInt
    def _set_markers(self, value: int, sequencer_id: int):
        """Set markers ON/OFF on qblox modules.

        For the RF modules, this command is also used to enable/disable:
            - The 2 outputs (for the QCM-RF).
            - The input and the output (for QRM-RF).

         Args:
            value (int): ON/OFF of the 4 markers in binary (range: 0-15 -> (0000)-(1111)). For the RF modules, the
                first 2 bits correspond to the ON/OFF value of the outputs/inputs and the last 2 bits correspond
                to the 2 markers.
            sequencer_id (int): sequencer to update the value

        Raises:
            ValueError: when value type is not int
        """
        self.device.sequencers[sequencer_id].marker_ovr_en(True)
        self.device.sequencers[sequencer_id].marker_ovr_value(value)

    def _map_outputs(self):
        """Disable all connections and map sequencer paths with output channels."""
        # Disable all connections
        for sequencer, out in itertools.product(self.device.sequencers, range(self._NUM_MAX_SEQUENCERS)):
            if hasattr(sequencer, f"channel_map_path{out % 2}_out{out}_en"):
                sequencer.set(f"channel_map_path{out % 2}_out{out}_en", False)

        for sequencer in self.awg_sequencers:
            if sequencer.output_i is not None:
                self.device.sequencers[sequencer.identifier].set(
                    f"channel_map_path{sequencer.path_i}_out{sequencer.output_i}_en", True
                )
            if sequencer.output_q is not None:
                self.device.sequencers[sequencer.identifier].set(
                    f"channel_map_path{sequencer.path_q}_out{sequencer.output_q}_en", True
                )

    def _generate_waveforms(self, pulse_bus_schedule: PulseBusSchedule, sequencer: AWGQbloxSequencer):
        """Generate I and Q waveforms from a PulseSequence object.
        Args:
            pulse_bus_schedule (PulseBusSchedule): PulseSequence object.
        Returns:
            Waveforms: Waveforms object containing the generated waveforms.
        """
        waveforms = Waveforms()

        unique_pulses: list[tuple[int, PulseShape]] = []

        for pulse_event in pulse_bus_schedule.timeline:
            if (pulse_event.duration, pulse_event.pulse.pulse_shape) not in unique_pulses:
                unique_pulses.append((pulse_event.duration, pulse_event.pulse.pulse_shape))
                envelope = pulse_event.pulse.envelope(amplitude=np.sign(pulse_event.pulse.amplitude) * 1.0)
                real = np.real(envelope)
                imag = np.imag(envelope)
                pair = (real, imag)
                if (sequencer.path_i, sequencer.path_q) == (1, 0):
                    pair = pair[::-1]  # swap paths
                waveforms.add_pair(pair=pair, name=pulse_event.pulse.label())

        return waveforms

    @property
    def final_wait_time(self) -> int:
        """QbloxPulsar 'final_wait_time' property.

        Returns:
            int: Final wait time.
        """
        return self._MIN_WAIT_TIME

    @property
    def out_offsets(self):
        """Returns the offsets of each output of the qblox module."""
        return self.settings.out_offsets<|MERGE_RESOLUTION|>--- conflicted
+++ resolved
@@ -506,23 +506,13 @@
         if self.nshots is None or self.repetition_duration is None:
             raise ValueError("Please compile the circuit before uploading it to the device.")
         for seq_idx in range(self.num_sequencers):
-<<<<<<< HEAD
             if seq_idx in self.sequences:
                 sequence, uploaded = self.sequences[seq_idx]
+                self.device.sequencers[seq_idx].sync_en(True)
                 if not uploaded:
                     logger.info("Sequence program: \n %s", repr(sequence._program))  # pylint: disable=protected-access
                     self.device.sequencers[seq_idx].sequence(sequence.todict())
                     self.sequences[seq_idx] = (sequence, True)
-=======
-            if seq_idx not in self.sequences:
-                self.sequences[seq_idx] = (empty_sequence, False)
-            sequence, uploaded = self.sequences[seq_idx]
-            self.device.sequencers[seq_idx].sync_en(True)
-            if not uploaded:
-                logger.info("Sequence program: \n %s", repr(sequence._program))  # pylint: disable=protected-access
-                self.device.sequencers[seq_idx].sequence(sequence.todict())
-                self.sequences[seq_idx] = (sequence, True)
->>>>>>> 2bec6479
 
     def _set_nco(self, sequencer_id: int):
         """Enable modulation of pulses and setup NCO frequency."""
