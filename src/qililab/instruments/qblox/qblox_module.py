"""Qblox module class"""
import itertools
from abc import abstractmethod
from dataclasses import dataclass
from lib2to3.pgen2.token import AMPER
from typing import Sequence, cast

import numpy as np
<<<<<<< HEAD
from qpysequence.acquisitions import Acquisitions
from qpysequence.library import long_wait
from qpysequence.program import Block, Loop, Program, Register
from qpysequence.program.instructions import Play, ResetPh, SetAwgGain, SetMrk, SetPh, Stop, UpdParam, Wait
from qpysequence.sequence import Sequence as QpySequence
=======
from qpysequence import Acquisitions, Program
from qpysequence import Sequence as QpySequence
from qpysequence import Waveforms, Weights
from qpysequence.library import long_wait, set_awg_gain_relative
from qpysequence.program import Block, Loop, Register
from qpysequence.program.instructions import Play, ResetPh, SetAwgGain, SetPh, Stop, Wait
>>>>>>> e69adfd3
from qpysequence.utils.constants import AWG_MAX_GAIN

from qililab.config import logger
from qililab.instruments.awg import AWG
from qililab.instruments.awg_settings import AWGQbloxSequencer
from qililab.instruments.instrument import Instrument, ParameterNotFound
from qililab.pulse import PulseBusSchedule, PulseShape
from qililab.typings.enums import Parameter
from qililab.typings.instruments import Pulsar, QcmQrm


class QbloxModule(AWG):
    """Qblox Module class.

    Args:
        device (Pulsar): Instance of the Qblox Pulsar class used to connect to the instrument.
        settings (QbloxPulsarSettings): Settings of the instrument.
    """

    _MAX_BINS: int = 131072
    _NUM_MAX_SEQUENCERS: int = 6
    _NUM_MAX_AWG_OUT_CHANNELS: int = 4
    _MIN_WAIT_TIME: int = 4  # in ns

    @dataclass
    class QbloxModuleSettings(AWG.AWGSettings):
        """Contains the settings of a specific pulsar.

        Args:
            awg_sequencers (Sequence[AWGQbloxSequencer]): list of settings for each sequencer
            out_offsets (list[float]): list of offsets for each output of the qblox module
        """

        awg_sequencers: Sequence[AWGQbloxSequencer]
        out_offsets: list[float]

        def __post_init__(self):
            """build AWGQbloxSequencer"""
            if (
                self.num_sequencers <= 0
                or self.num_sequencers > QbloxModule._NUM_MAX_SEQUENCERS  # pylint: disable=protected-access
            ):
                raise ValueError(
                    "The number of sequencers must be greater than 0 and less or equal than "
                    + f"{QbloxModule._NUM_MAX_SEQUENCERS}. Received: {self.num_sequencers}"  # pylint: disable=protected-access
                )
            if len(self.awg_sequencers) != self.num_sequencers:
                raise ValueError(
                    f"The number of sequencers: {self.num_sequencers} does not match"
                    + f" the number of AWG Sequencers settings specified: {len(self.awg_sequencers)}"
                )

            self.awg_sequencers = [
                AWGQbloxSequencer(**sequencer)
                if isinstance(sequencer, dict)
                else sequencer  # pylint: disable=not-a-mapping
                for sequencer in self.awg_sequencers
            ]
            super().__post_init__()

    settings: QbloxModuleSettings
    device: Pulsar | QcmQrm
    # Cache containing the last compiled pulse schedule for each sequencer
    _cache: dict[int, PulseBusSchedule] = {}

    def __init__(self, settings: dict):
        # The sequences dictionary contains all the compiled sequences for each sequencer and a flag indicating whether
        # the sequence has been uploaded or not
        self.sequences: dict[int, tuple[QpySequence, bool]] = {}  # {sequencer_idx: (program, True), ...}
        # TODO: Set this attribute during initialization of the instrument
        self.nshots: int | None = None
        self.num_bins: int = 1
        self.repetition_duration: int | None = None
        super().__init__(settings=settings)

    @Instrument.CheckDeviceInitialized
    def initial_setup(self):
        """Initial setup"""
        self._map_outputs()
        self.clear_cache()
        for sequencer in self.awg_sequencers:
            sequencer_id = sequencer.identifier
            # Set `sync_en` flag to False (this value will be set to True if the sequencer is used in the execution)
            self.device.sequencers[sequencer_id].sync_en(False)
            self._set_nco(sequencer_id=sequencer_id)
            self._set_gain_i(value=sequencer.gain_i, sequencer_id=sequencer_id)
            self._set_gain_q(value=sequencer.gain_q, sequencer_id=sequencer_id)
            self._set_offset_i(value=sequencer.offset_i, sequencer_id=sequencer_id)
            self._set_offset_q(value=sequencer.offset_q, sequencer_id=sequencer_id)
            self._set_hardware_modulation(value=sequencer.hardware_modulation, sequencer_id=sequencer_id)
            self._set_gain_imbalance(value=sequencer.gain_imbalance, sequencer_id=sequencer_id)
            self._set_phase_imbalance(value=sequencer.phase_imbalance, sequencer_id=sequencer_id)
            ALL_ON = 15  # 1111 in binary
            self._set_markers(value=ALL_ON, sequencer_id=sequencer_id)

        for idx, offset in enumerate(self.out_offsets):
            self._set_out_offset(output=idx, value=offset)

    @property
    def module_type(self):
        """returns the qblox module type. Options: QCM or QRM"""
        return self.device.module_type()

    def compile(
        self, pulse_bus_schedule: PulseBusSchedule, nshots: int, repetition_duration: int, num_bins: int
    ) -> list[QpySequence]:
        """Compiles the ``PulseBusSchedule`` into an assembly program.

        This method skips compilation if the pulse schedule is in the cache. Otherwise, the pulse schedule is
        compiled and added into the cache.

        If the number of shots or the repetition duration changes, the cache will be cleared.

        Args:
            pulse_bus_schedule (PulseBusSchedule): the list of pulses to be converted into a program
            nshots (int): number of shots / hardware average
            repetition_duration (int): repetition duration
            num_bins (int): number of bins

        Returns:
            list[QpySequence]: list of compiled assembly programs
        """
        if nshots != self.nshots or repetition_duration != self.repetition_duration or num_bins != self.num_bins:
            self.nshots = nshots
            self.repetition_duration = repetition_duration
            self.num_bins = num_bins
            self.clear_cache()

        compiled_sequences = []
        sequencers = self.get_sequencers_from_chip_port_id(chip_port_id=pulse_bus_schedule.port)
        for sequencer in sequencers:
            if pulse_bus_schedule != self._cache.get(sequencer.identifier):
                sequence = self._compile(pulse_bus_schedule, sequencer)
                compiled_sequences.append(sequence)
            else:
                compiled_sequences.append(self.sequences[sequencer.identifier][0])
        return compiled_sequences

    def _compile(self, pulse_bus_schedule: PulseBusSchedule, sequencer: AWGQbloxSequencer) -> QpySequence:
        """Compiles the ``PulseBusSchedule`` into an assembly program and updates the cache and the saved sequences.

        Args:
            pulse_bus_schedule (PulseBusSchedule): the list of pulses to be converted into a program
            sequencer (int): index of the sequencer to generate the program
        """
        sequence = self._translate_pulse_bus_schedule(pulse_bus_schedule=pulse_bus_schedule, sequencer=sequencer)
        self._cache[sequencer.identifier] = pulse_bus_schedule
        self.sequences[sequencer.identifier] = (sequence, False)
        return sequence

    def run(self, port: int):
        """Run the uploaded program"""
        self.start_sequencer(port=port)

    def _translate_pulse_bus_schedule(self, pulse_bus_schedule: PulseBusSchedule, sequencer: AWGQbloxSequencer):
        """Translate a pulse sequence into a Q1ASM program and a waveform dictionary.

        Args:
            pulse_bus_schedule (PulseBusSchedule): Pulse bus schedule to translate.
            sequencer (int): index of the sequencer to generate the program

        Returns:
            Sequence: Qblox Sequence object containing the program and waveforms.
        """
        waveforms = self._generate_waveforms(pulse_bus_schedule=pulse_bus_schedule, sequencer=sequencer)
        acquisitions = self._generate_acquisitions()
        program = self._generate_program(
            pulse_bus_schedule=pulse_bus_schedule, waveforms=waveforms, sequencer=sequencer.identifier
        )
        weights = self._generate_weights(sequencer=sequencer)
        return QpySequence(program=program, waveforms=waveforms, acquisitions=acquisitions, weights=weights)

    def _generate_program(self, pulse_bus_schedule: PulseBusSchedule, waveforms: Waveforms, sequencer: int):
        """Generate Q1ASM program

        Args:
            pulse_sequence (PulseSequence): pulse sequence
            waveforms (Waveforms): waveforms
            sequencer (int): index of the sequencer to generate the program

        Returns:
            Program: Q1ASM program.
        """

        # Define program's blocks
        program = Program()
        # Create registers with 0 and 1 (necessary for qblox)
        weight_registers = Register(), Register()
        self._init_weights_registers(registers=weight_registers, values=(0, 1), program=program)
        avg_loop = Loop(name="average", begin=int(self.nshots))  # type: ignore
        bin_loop = Loop(name="bin", begin=0, end=self.num_bins, step=1)
        avg_loop.append_component(bin_loop)
        program.append_block(avg_loop)
        stop = Block(name="stop")
        stop.append_component(Stop())
        program.append_block(block=stop)
        timeline = pulse_bus_schedule.timeline
        if len(timeline) > 0 and timeline[0].start_time != 0:
            bin_loop.append_component(long_wait(wait_time=int(timeline[0].start_time)))

        for i, pulse_event in enumerate(timeline):
            waveform_pair = waveforms.find_pair_by_name(pulse_event.pulse.label())
            wait_time = timeline[i + 1].start_time - pulse_event.start_time if (i < (len(timeline) - 1)) else 4
            bin_loop.append_component(ResetPh())
            gain = int(np.abs(pulse_event.pulse.amplitude) * AWG_MAX_GAIN)  # np.abs() needed for negative pulses
            bin_loop.append_component(SetAwgGain(gain_0=gain, gain_1=gain))
            phase = int((pulse_event.pulse.phase % (2 * np.pi)) * 1e9 / (2 * np.pi))
            bin_loop.append_component(SetPh(phase=phase))
            # avg_loop.append_component(SetMrk(marker_outputs=15))
            bin_loop.append_component(
                Play(waveform_0=waveform_pair.waveform_i.index, waveform_1=waveform_pair.waveform_q.index)
            )
            bin_loop.append_component(long_wait(int(wait_time - 4)))
            # avg_loop.append_component(SetMrk(marker_outputs=0))
            # avg_loop.append_component(UpdParam(wait_time=4))
        self._append_acquire_instruction(
            loop=bin_loop, bin_index=bin_loop.counter_register, sequencer_id=sequencer, weight_regs=weight_registers
        )
        if self.repetition_duration is not None:
            wait_time = self.repetition_duration - bin_loop.duration_iter
            if wait_time > self._MIN_WAIT_TIME:
                bin_loop.append_component(long_wait(wait_time=wait_time))

        logger.info("Q1ASM program: \n %s", repr(program))  # pylint: disable=protected-access
        return program

    def _init_weights_registers(self, registers: tuple[Register, Register], values: tuple[int, int], program: Program):
        """Initialize the weights `registers` to the `values` specified and place the required instructions in the
        setup block of the `program`."""

    def _generate_acquisitions(self) -> Acquisitions:
        """Generate Acquisitions object, currently containing a single acquisition named "default", with num_bins = 1
        and index = 0.

        Returns:
            Acquisitions: Acquisitions object.
        """
        # FIXME: is it really necessary to generate acquisitions for a QCM??
        acquisitions = Acquisitions()
        acquisitions.add(name="default", num_bins=self.num_bins, index=0)
        return acquisitions

    @abstractmethod
    def _generate_weights(self, sequencer: AWGQbloxSequencer) -> Weights:
        """Generate acquisition weights.

        Returns:
            dict: Acquisition weights.
        """

    @abstractmethod
    def _append_acquire_instruction(
        self, loop: Loop, bin_index: Register | int, sequencer_id: int, weight_regs: tuple[Register, Register]
    ):
        """Append an acquire instruction to the loop."""

    def start_sequencer(self, port: int):
        """Start sequencer and execute the uploaded instructions."""
        sequencers = self.get_sequencers_from_chip_port_id(chip_port_id=port)
        for sequencer in sequencers:
            if sequencer.identifier in self.sequences:
                self.device.arm_sequencer(sequencer=sequencer.identifier)
                self.device.start_sequencer(sequencer=sequencer.identifier)

    @Instrument.CheckDeviceInitialized
    def setup(self, parameter: Parameter, value: float | str | bool, channel_id: int | None = None):
        """Set Qblox instrument calibration settings."""
        if parameter in {Parameter.OFFSET_OUT0, Parameter.OFFSET_OUT1, Parameter.OFFSET_OUT2, Parameter.OFFSET_OUT3}:
            output = int(parameter.value[-1])
            self._set_out_offset(output=output, value=value)
            return
        if channel_id is None:
            if self.num_sequencers == 1:
                channel_id = 0
            else:
                raise ValueError("channel not specified to update instrument")

        if channel_id > self.num_sequencers - 1:
            raise ValueError(
                f"the specified channel id:{channel_id} is out of range. Number of sequencers is {self.num_sequencers}"
            )
        if parameter == Parameter.GAIN:
            self._set_gain(value=value, sequencer_id=channel_id)
            return
        if parameter == Parameter.GAIN_I:
            self._set_gain_i(value=value, sequencer_id=channel_id)
            return
        if parameter == Parameter.GAIN_Q:
            self._set_gain_q(value=value, sequencer_id=channel_id)
            return
        if parameter == Parameter.OFFSET_I:
            self._set_offset_i(value=value, sequencer_id=channel_id)
            return
        if parameter == Parameter.OFFSET_Q:
            self._set_offset_q(value=value, sequencer_id=channel_id)
            return
        if parameter == Parameter.IF:
            self._set_frequency(value=value, sequencer_id=channel_id)
            return
        if parameter == Parameter.HARDWARE_MODULATION:
            self._set_hardware_modulation(value=value, sequencer_id=channel_id)
            return
        if parameter == Parameter.NUM_BINS:
            self._set_num_bins(value=value, sequencer_id=channel_id)
            return
        if parameter == Parameter.GAIN_IMBALANCE:
            self._set_gain_imbalance(value=value, sequencer_id=channel_id)
            return
        if parameter == Parameter.PHASE_IMBALANCE:
            self._set_phase_imbalance(value=value, sequencer_id=channel_id)
            return
        raise ParameterNotFound(f"Invalid Parameter: {parameter.value}")

    @Instrument.CheckParameterValueFloatOrInt
    def _set_num_bins(self, value: float | str | bool, sequencer_id: int):
        """set num_bins for the specific channel

        Args:
            value (float | str | bool): value to update
            sequencer_id (int): sequencer to update the value

        Raises:
            ValueError: when value type is not bool
        """
        if int(value) > self._MAX_BINS:
            raise ValueError(f"Value {value} greater than maximum bins: {self._MAX_BINS}")
        cast(AWGQbloxSequencer, self._get_sequencer_by_id(id=sequencer_id)).num_bins = int(value)

    @Instrument.CheckParameterValueBool
    def _set_hardware_modulation(self, value: float | str | bool, sequencer_id: int):
        """set hardware modulation

        Args:
            value (float | str | bool): value to update
            sequencer_id (int): sequencer to update the value

        Raises:
            ValueError: when value type is not bool
        """
        self._get_sequencer_by_id(id=sequencer_id).hardware_modulation = bool(value)
        self.device.sequencers[sequencer_id].mod_en_awg(bool(value))

    @Instrument.CheckParameterValueFloatOrInt
    def _set_frequency(self, value: float | str | bool, sequencer_id: int):
        """set frequency

        Args:
            value (float | str | bool): value to update
            sequencer_id (int): sequencer to update the value

        Raises:
            ValueError: when value type is not float
        """
        self._get_sequencer_by_id(id=sequencer_id).intermediate_frequency = float(value)
        self.device.sequencers[sequencer_id].nco_freq(float(value))

    @Instrument.CheckParameterValueFloatOrInt
    def _set_offset_i(self, value: float | str | bool, sequencer_id: int):
        """Set the offset of the I channel of the given sequencer.

        Args:
            value (float | str | bool): value to update
            sequencer_id (int): sequencer to update the value

        Raises:
            ValueError: when value type is not float
        """
        # update value in qililab
        self._get_sequencer_by_id(id=sequencer_id).offset_i = float(value)
        # update value in the instrument
        path = self._get_sequencer_by_id(id=sequencer_id).path_i
        sequencer = self.device.sequencers[sequencer_id]
        getattr(sequencer, f"offset_awg_path{path}")(float(value))

    @Instrument.CheckParameterValueFloatOrInt
    def _set_offset_q(self, value: float | str | bool, sequencer_id: int):
        """Set the offset of the Q channel of the given sequencer.

        Args:
            value (float | str | bool): value to update
            sequencer_id (int): sequencer to update the value

        Raises:
            ValueError: when value type is not float
        """
        # update value in qililab
        self._get_sequencer_by_id(id=sequencer_id).offset_q = float(value)
        # update value in the instrument
        path = self._get_sequencer_by_id(id=sequencer_id).path_q
        sequencer = self.device.sequencers[sequencer_id]
        getattr(sequencer, f"offset_awg_path{path}")(float(value))

    @Instrument.CheckParameterValueFloatOrInt
    def _set_out_offset(self, output: int, value: float | str | bool):
        """Set output offsets of the Qblox device.

        Args:
            output (int): output to update
            value (float | str | bool): value to update

        Raises:
            ValueError: when value type is not float or int
        """
        if output > len(self.out_offsets):
            raise IndexError(
                f"Output {output} is out of range. The runcard has only {len(self.out_offsets)} output offsets defined."
                " Please update the list of output offsets of the runcard such that it contains a value for each "
                "output of the device."
            )
        self.out_offsets[output] = value
        getattr(self.device, f"out{output}_offset")(float(value))

    @Instrument.CheckParameterValueFloatOrInt
    def _set_gain_i(self, value: float | str | bool, sequencer_id: int):
        """Set the gain of the I channel of the given sequencer.

        Args:
            value (float | str | bool): value to update
            sequencer_id (int): sequencer to update the value

        Raises:
            ValueError: when value type is not float
        """
        # update value in qililab
        self._get_sequencer_by_id(id=sequencer_id).gain_i = float(value)
        # update value in the instrument
        path = self._get_sequencer_by_id(id=sequencer_id).path_i
        sequencer = self.device.sequencers[sequencer_id]
        getattr(sequencer, f"gain_awg_path{path}")(float(value))

    @Instrument.CheckParameterValueFloatOrInt
    def _set_gain_q(self, value: float | str | bool, sequencer_id: int):
        """Set the gain of the Q channel of the given sequencer.

        Args:
            value (float | str | bool): value to update
            sequencer_id (int): sequencer to update the value

        Raises:
            ValueError: when value type is not float
        """
        # update value in qililab
        self._get_sequencer_by_id(id=sequencer_id).gain_q = float(value)
        # update value in the instrument
        path = self._get_sequencer_by_id(id=sequencer_id).path_q
        sequencer = self.device.sequencers[sequencer_id]
        getattr(sequencer, f"gain_awg_path{path}")(float(value))

    @Instrument.CheckParameterValueFloatOrInt
    def _set_gain(self, value: float | str | bool, sequencer_id: int):
        """set gain

        Args:
            value (float | str | bool): value to update
            sequencer_id (int): sequencer to update the value

        Raises:
            ValueError: when value type is not float
        """
        self._set_gain_i(value=value, sequencer_id=sequencer_id)
        self._set_gain_q(value=value, sequencer_id=sequencer_id)

    @Instrument.CheckDeviceInitialized
    def turn_off(self):
        """Stop the QBlox sequencer from sending pulses."""
        for seq_idx in range(self.num_sequencers):
            self.device.stop_sequencer(sequencer=seq_idx)

    @Instrument.CheckDeviceInitialized
    def turn_on(self):
        """Turn on an instrument."""

    def clear_cache(self):
        """Empty cache."""
        self._cache = {}
        self.sequences = {}

    @Instrument.CheckDeviceInitialized
    def reset(self):
        """Reset instrument."""
        self.clear_cache()
        self.device.reset()

    def upload(self, port: int):
        """Upload all the previously compiled programs to its corresponding sequencers.

        This method must be called after the method ``compile``."""
        if self.nshots is None or self.repetition_duration is None:
            raise ValueError("Please compile the circuit before uploading it to the device.")
        sequencers = self.get_sequencers_from_chip_port_id(chip_port_id=port)
        for sequencer in sequencers:
            if (seq_idx := sequencer.identifier) in self.sequences:
                sequence, uploaded = self.sequences[seq_idx]
                self.device.sequencers[seq_idx].sync_en(True)
                if not uploaded:
                    logger.info("Sequence program: \n %s", repr(sequence._program))  # pylint: disable=protected-access
                    self.device.sequencers[seq_idx].sequence(sequence.todict())
                    self.sequences[seq_idx] = (sequence, True)

    def _set_nco(self, sequencer_id: int):
        """Enable modulation of pulses and setup NCO frequency."""
        if self._get_sequencer_by_id(id=sequencer_id).hardware_modulation:
            self._set_hardware_modulation(
                value=self._get_sequencer_by_id(id=sequencer_id).hardware_modulation, sequencer_id=sequencer_id
            )
            self._set_frequency(
                value=self._get_sequencer_by_id(id=sequencer_id).intermediate_frequency, sequencer_id=sequencer_id
            )

    @Instrument.CheckParameterValueFloatOrInt
    def _set_gain_imbalance(self, value: float | str | bool, sequencer_id: int):
        """Set I and Q gain imbalance of sequencer.

        Args:
            value (float | str | bool): value to update
            sequencer_id (int): sequencer to update the value

        Raises:
            ValueError: when value type is not float
        """

        self._get_sequencer_by_id(id=sequencer_id).gain_imbalance = float(value)
        self.device.sequencers[sequencer_id].mixer_corr_gain_ratio(float(value))

    @Instrument.CheckParameterValueFloatOrInt
    def _set_phase_imbalance(self, value: float | str | bool, sequencer_id: int):
        """Set I and Q phase imbalance of sequencer.

         Args:
            value (float | str | bool): value to update
            sequencer_id (int): sequencer to update the value

        Raises:
            ValueError: when value type is not float
        """
        self._get_sequencer_by_id(id=sequencer_id).phase_imbalance = float(value)
        self.device.sequencers[sequencer_id].mixer_corr_phase_offset_degree(float(value))

    @Instrument.CheckParameterValueFloatOrInt
    def _set_markers(self, value: int, sequencer_id: int):
        """Set markers ON/OFF on qblox modules.

        For the RF modules, this command is also used to enable/disable:
            - The 2 outputs (for the QCM-RF).
            - The input and the output (for QRM-RF).

         Args:
            value (int): ON/OFF of the 4 markers in binary (range: 0-15 -> (0000)-(1111)). For the RF modules, the
                first 2 bits correspond to the ON/OFF value of the outputs/inputs and the last 2 bits correspond
                to the 2 markers.
            sequencer_id (int): sequencer to update the value

        Raises:
            ValueError: when value type is not int
        """
        self.device.sequencers[sequencer_id].marker_ovr_en(True)
        self.device.sequencers[sequencer_id].marker_ovr_value(value)

    def _map_outputs(self):
        """Disable all connections and map sequencer paths with output channels."""
        # Disable all connections
        for sequencer, out in itertools.product(self.device.sequencers, range(self._NUM_MAX_SEQUENCERS)):
            if hasattr(sequencer, f"channel_map_path{out % 2}_out{out}_en"):
                sequencer.set(f"channel_map_path{out % 2}_out{out}_en", False)

        for sequencer in self.awg_sequencers:
            if sequencer.output_i is not None:
                self.device.sequencers[sequencer.identifier].set(
                    f"channel_map_path{sequencer.path_i}_out{sequencer.output_i}_en", True
                )
            if sequencer.output_q is not None:
                self.device.sequencers[sequencer.identifier].set(
                    f"channel_map_path{sequencer.path_q}_out{sequencer.output_q}_en", True
                )

    def _generate_waveforms(self, pulse_bus_schedule: PulseBusSchedule, sequencer: AWGQbloxSequencer):
        """Generate I and Q waveforms from a PulseSequence object.
        Args:
            pulse_bus_schedule (PulseBusSchedule): PulseSequence object.
        Returns:
            Waveforms: Waveforms object containing the generated waveforms.
        """
        waveforms = Waveforms()

        unique_pulses: list[tuple[int, PulseShape]] = []

        for pulse_event in pulse_bus_schedule.timeline:
            if (pulse_event.duration, pulse_event.pulse.pulse_shape) not in unique_pulses:
                unique_pulses.append((pulse_event.duration, pulse_event.pulse.pulse_shape))
                amp = pulse_event.pulse.amplitude
                sign = 1 if amp >= 0 else -1
                envelope = pulse_event.envelope(amplitude=sign * 1.0)
                real = np.real(envelope)
                imag = np.imag(envelope)
                pair = (real, imag)
                if (sequencer.path_i, sequencer.path_q) == (1, 0):
                    pair = pair[::-1]  # swap paths
                waveforms.add_pair(pair=pair, name=pulse_event.pulse.label())

        return waveforms

    @property
    def final_wait_time(self) -> int:
        """QbloxPulsar 'final_wait_time' property.

        Returns:
            int: Final wait time.
        """
        return self._MIN_WAIT_TIME

    @property
    def out_offsets(self):
        """Returns the offsets of each output of the qblox module."""
        return self.settings.out_offsets

    def _get_sequencer_by_id(self, id: int):
        """Returns a sequencer with the given `id`."

        Args:
            id (int): Id of the sequencer.

        Raises:
            IndexError: There is no sequencer with the given `id`.

        Returns:
            AWGQbloxSequencer: Sequencer with the given `id`.
        """
        for sequencer in self.awg_sequencers:
            if sequencer.identifier == id:
                return sequencer
        raise IndexError(f"There is no sequencer with id={id}.")<|MERGE_RESOLUTION|>--- conflicted
+++ resolved
@@ -6,20 +6,12 @@
 from typing import Sequence, cast
 
 import numpy as np
-<<<<<<< HEAD
-from qpysequence.acquisitions import Acquisitions
-from qpysequence.library import long_wait
-from qpysequence.program import Block, Loop, Program, Register
-from qpysequence.program.instructions import Play, ResetPh, SetAwgGain, SetMrk, SetPh, Stop, UpdParam, Wait
-from qpysequence.sequence import Sequence as QpySequence
-=======
 from qpysequence import Acquisitions, Program
 from qpysequence import Sequence as QpySequence
 from qpysequence import Waveforms, Weights
 from qpysequence.library import long_wait, set_awg_gain_relative
 from qpysequence.program import Block, Loop, Register
 from qpysequence.program.instructions import Play, ResetPh, SetAwgGain, SetPh, Stop, Wait
->>>>>>> e69adfd3
 from qpysequence.utils.constants import AWG_MAX_GAIN
 
 from qililab.config import logger
