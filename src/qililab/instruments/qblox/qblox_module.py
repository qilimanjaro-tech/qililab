--- conflicted
+++ resolved
@@ -132,14 +132,6 @@
         Returns:
             List[QpySequence]: list of compiled assembly programs
         """
-<<<<<<< HEAD
-        if (pulse_bus_schedule, nshots, repetition_duration) != self._cache:
-            self._cache = (pulse_bus_schedule, nshots, repetition_duration)
-            sequence, sequencer_id, empty_sequence = self._translate_pulse_bus_schedule(
-                pulse_bus_schedule=pulse_bus_schedule, nshots=nshots, repetition_duration=repetition_duration
-            )
-            self.upload(sequence=sequence, sequencer_id=sequencer_id, empty_sequence=empty_sequence)
-=======
         if nshots != self.nshots or repetition_duration != self.repetition_duration:
             self.nshots = nshots
             self.repetition_duration = repetition_duration
@@ -166,19 +158,12 @@
         self._cache[sequencer] = pulse_bus_schedule
         self.sequences[sequencer] = (sequence, False)
         return sequence
->>>>>>> e8ed2138
 
     def run(self):
         """Run the uploaded program"""
         self.start_sequencer()
 
-<<<<<<< HEAD
-    def _translate_pulse_bus_schedule(
-        self, pulse_bus_schedule: PulseBusSchedule, nshots: int, repetition_duration: int
-    ):
-=======
     def _translate_pulse_bus_schedule(self, pulse_bus_schedule: PulseBusSchedule, sequencer: int):
->>>>>>> e8ed2138
         """Translate a pulse sequence into a Q1ASM program and a waveform dictionary.
 
         Args:
@@ -192,15 +177,7 @@
         waveforms = self._generate_waveforms(pulse_bus_schedule=pulse_bus_schedule)
         acquisitions = self._generate_acquisitions()
         program = self._generate_program(
-<<<<<<< HEAD
-            pulse_bus_schedule=pulse_bus_schedule,
-            waveforms=waveforms,
-            nshots=nshots,
-            repetition_duration=repetition_duration,
-            sequencer_id=sequencer_id,
-=======
             pulse_bus_schedule=pulse_bus_schedule, waveforms=waveforms, sequencer=sequencer
->>>>>>> e8ed2138
         )
         empty_program = self._generate_empty_program(nshots, repetition_duration)
         weights = self._generate_weights()
@@ -234,18 +211,7 @@
         logger.info("Q1ASM program: \n %s", repr(program))  # pylint: disable=protected-access
         return program
 
-<<<<<<< HEAD
-    def _generate_program(
-        self,
-        pulse_bus_schedule: PulseBusSchedule,
-        waveforms: Waveforms,
-        nshots: int,
-        repetition_duration: int,
-        sequencer_id: int,
-    ):
-=======
     def _generate_empty_program(self):
->>>>>>> e8ed2138
         """Generate Q1ASM program
 
         Args:
@@ -625,22 +591,6 @@
         self.clear_cache()
         self.device.reset()
 
-<<<<<<< HEAD
-    def upload(self, sequence: QpySequence, sequencer_id: int, empty_sequence: QpySequence):
-        """Upload sequence to sequencer.
-
-        Args:
-            sequence (Sequence): Sequence object containing the waveforms, weights, acquisitions and program of the
-                sequence.
-            sequencer_id (int): id of the sequencer to upload the program to
-        """
-        logger.info("Sequence program: \n %s", repr(sequence._program))  # pylint: disable=protected-access
-        for seq_idx in range(self.num_sequencers):
-            if seq_idx == sequencer_id:
-                self.device.sequencers[seq_idx].sequence(sequence.todict())
-            # else:
-            #     self.device.sequencers[seq_idx].sequence(empty_sequence.todict())
-=======
     def upload(self):
         """Upload all the previously compiled programs to its corresponding sequencers.
 
@@ -659,7 +609,6 @@
                 logger.info("Sequence program: \n %s", repr(sequence._program))  # pylint: disable=protected-access
                 self.device.sequencers[seq_idx].sequence(sequence.todict())
                 self.sequences[seq_idx] = (sequence, True)
->>>>>>> e8ed2138
 
     def _set_nco(self, sequencer_id: int):
         """Enable modulation of pulses and setup NCO frequency."""
