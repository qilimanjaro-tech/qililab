--- conflicted
+++ resolved
@@ -103,12 +103,8 @@
             self._set_hardware_modulation(value=sequencer.hardware_modulation, sequencer_id=sequencer_id)
             self._set_gain_imbalance(value=sequencer.gain_imbalance, sequencer_id=sequencer_id)
             self._set_phase_imbalance(value=sequencer.phase_imbalance, sequencer_id=sequencer_id)
-<<<<<<< HEAD
-            self._set_mkr(value=15, sequencer_id=sequencer_id)
-=======
             ALL_ON = 15  # 1111 in binary
             self._set_markers(value=ALL_ON, sequencer_id=sequencer_id)
->>>>>>> a3b386ab
 
         for idx, offset in enumerate(self.out_offsets):
             self._set_out_offset(output=idx, value=offset)
@@ -585,13 +581,6 @@
         self.device.sequencers[sequencer_id].mixer_corr_phase_offset_degree(float(value))
 
     @Instrument.CheckParameterValueFloatOrInt
-<<<<<<< HEAD
-    def _set_mkr(self, value: int, sequencer_id: int):
-        """Set markers ON/OFF on qxm modules.
-
-         Args:
-            value (int): ON/OFF of the 4 markers in binary (range: 0-15 -> (0000)-(1111))
-=======
     def _set_markers(self, value: int, sequencer_id: int):
         """Set markers ON/OFF on qblox modules.
 
@@ -603,7 +592,6 @@
             value (int): ON/OFF of the 4 markers in binary (range: 0-15 -> (0000)-(1111)). For the RF modules, the
                 first 2 bits correspond to the ON/OFF value of the outputs/inputs and the last 2 bits correspond
                 to the 2 markers.
->>>>>>> a3b386ab
             sequencer_id (int): sequencer to update the value
 
         Raises:
