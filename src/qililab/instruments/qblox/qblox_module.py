"""Qblox module class"""
import itertools
from abc import abstractmethod
from dataclasses import dataclass
from typing import Dict, List, Sequence, Tuple, cast

import numpy as np
from qpysequence.acquisitions import Acquisitions
from qpysequence.library import long_wait, set_awg_gain_relative
from qpysequence.program import Block, Loop, Program, Register
from qpysequence.program.instructions import Play, ResetPh, SetAwgGain, SetPh, Stop, Wait, WaitSync
from qpysequence.sequence import Sequence as QpySequence
from qpysequence.utils.constants import AWG_MAX_GAIN
from qpysequence.waveforms import Waveforms

from qililab.config import logger
from qililab.instruments.awg import AWG
from qililab.instruments.awg_settings.awg_qblox_sequencer import AWGQbloxSequencer
from qililab.instruments.awg_settings.awg_sequencer_path import AWGSequencerPathIdentifier
from qililab.instruments.instrument import Instrument, ParameterNotFound
from qililab.pulse import PulseBusSchedule, PulseShape
from qililab.typings.enums import Parameter
from qililab.typings.instruments import Pulsar, QcmQrm


class QbloxModule(AWG):
    """Qblox Module class.

    Args:
        device (Pulsar): Instance of the Qblox Pulsar class used to connect to the instrument.
        settings (QbloxPulsarSettings): Settings of the instrument.
    """

    _MAX_BINS: int = 131072
    _NUM_MAX_SEQUENCERS: int = 6
    _NUM_MAX_AWG_OUT_CHANNELS: int = 4
    _NUM_MAX_AWG_IQ_CHANNELS = int(_NUM_MAX_AWG_OUT_CHANNELS / 2)
    _MIN_WAIT_TIME: int = 4  # in ns

    @dataclass
    class QbloxModuleSettings(AWG.AWGSettings):
        """Contains the settings of a specific pulsar.

        Args:
            awg_sequencers (Sequence[AWGQbloxSequencer]): list of settings for each sequencer
            out_offsets (List[float]): list of offsets for each output of the qblox module
        """

        awg_sequencers: Sequence[AWGQbloxSequencer]
        out_offsets: List[float]

        def __post_init__(self):
            """build AWGQbloxSequencer"""
            if (
                self.num_sequencers <= 0
                or self.num_sequencers > QbloxModule._NUM_MAX_SEQUENCERS  # pylint: disable=protected-access
            ):
                raise ValueError(
                    "The number of sequencers must be greater than 0 and less or equal than "
                    + f"{QbloxModule._NUM_MAX_SEQUENCERS}. Received: {self.num_sequencers}"  # pylint: disable=protected-access
                )
            if len(self.awg_sequencers) != self.num_sequencers:
                raise ValueError(
                    f"The number of sequencers: {self.num_sequencers} does not match"
                    + f" the number of AWG Sequencers settings specified: {len(self.awg_sequencers)}"
                )

            self.awg_sequencers = [
                AWGQbloxSequencer(**sequencer)
                if isinstance(sequencer, dict)
                else sequencer  # pylint: disable=not-a-mapping
                for sequencer in self.awg_sequencers
            ]
            super().__post_init__()
            if len(self.awg_iq_channels) > QbloxModule._NUM_MAX_AWG_IQ_CHANNELS:  # pylint: disable=protected-access
                raise ValueError(
                    "The number of AWG IQ channels must be less or equal than "
                    + f"{QbloxModule._NUM_MAX_AWG_IQ_CHANNELS}. Received: {len(self.awg_iq_channels)}"  # pylint: disable=protected-access
                )

    settings: QbloxModuleSettings
    device: Pulsar | QcmQrm
    # Cache containing the last compiled pulse schedule for each sequencer
    _cache: Dict[int, PulseBusSchedule] = {}

    def __init__(self, settings: dict):
        # The sequences dictionary contains all the compiled sequences for each sequencer and a flag indicating whether
        # the sequence has been uploaded or not
        self.sequences: Dict[int, Tuple[Sequence, bool]] = {}  # {sequencer_idx: (program, True), ...}
        # TODO: Set this attribute during initialization of the instrument
        self.nshots: int | None = None
        self.repetition_duration: int | None = None
        super().__init__(settings=settings)

    @Instrument.CheckDeviceInitialized
    def initial_setup(self):
        """Initial setup"""
        self._map_outputs()
        for sequencer in self.awg_sequencers:
            sequencer_id = sequencer.identifier
            self._set_nco(sequencer_id=sequencer_id)
            self._set_gain_path0(value=sequencer.gain_path0, sequencer_id=sequencer_id)
            self._set_gain_path1(value=sequencer.gain_path1, sequencer_id=sequencer_id)
            self._set_offset_path0(value=sequencer.offset_path0, sequencer_id=sequencer_id)
            self._set_offset_path1(value=sequencer.offset_path1, sequencer_id=sequencer_id)
            self._set_hardware_modulation(value=sequencer.hardware_modulation, sequencer_id=sequencer_id)
            self._set_sync_enabled(value=cast(AWGQbloxSequencer, sequencer).sync_enabled, sequencer_id=sequencer_id)
            self._set_gain_imbalance(value=sequencer.gain_imbalance, sequencer_id=sequencer_id)
            self._set_phase_imbalance(value=sequencer.phase_imbalance, sequencer_id=sequencer_id)

        for idx, offset in enumerate(self.out_offsets):
            self._set_out_offset(output=idx, value=offset)

    @property
    def module_type(self):
        """returns the qblox module type. Options: QCM or QRM"""
        return self.device.module_type()

    def _split_schedule_for_sequencers(self, pulse_bus_schedule: PulseBusSchedule) -> List[PulseBusSchedule]:
        """Returns a list of single-frequency PulseBusSchedules for each sequencer.

        Args:
            pulse_bus_schedule (PulseBusSchedule): schedule to split.

        Raises:
            IndexError: if the number of sequencers does not match the number of AWG Sequencers

        Returns:
            List[PulseBusSchedule]: list of single-frequency PulseBusSchedules for each sequencer.
        """
        frequencies = pulse_bus_schedule.frequencies()
        if len(frequencies) > self._NUM_MAX_SEQUENCERS:
<<<<<<< HEAD
            raise IndexError(f"The number of frequencies must be less or equal than {self._NUM_MAX_SEQUENCERS}")
=======
            raise IndexError(
                f"The number of frequencies must be less or equal than the number of sequencers. Got {len(frequencies)} frequencies and {self._NUM_MAX_SEQUENCERS} sequencers."
            )
>>>>>>> 2d307001
        return [pulse_bus_schedule.with_frequency(frequency) for frequency in frequencies]

    def compile(self, pulse_bus_schedule: PulseBusSchedule, nshots: int, repetition_duration: int) -> List[QpySequence]:
        """Compiles the ``PulseBusSchedule`` into an assembly program.

        This method skips compilation if the pulse schedule is in the cache. Otherwise, the pulse schedule is
        compiled and added into the cache.

        If the number of shots or the repetition duration changes, the cache will be cleared.

        Args:
            pulse_bus_schedule (PulseBusSchedule): the list of pulses to be converted into a program
            nshots (int): number of shots / hardware average
            repetition_duration (int): repetition duration

        Returns:
            List[QpySequence]: list of compiled assembly programs
        """
        if nshots != self.nshots or repetition_duration != self.repetition_duration:
            self.nshots = nshots
            self.repetition_duration = repetition_duration
            self.clear_cache()

        sequencers_pulse_bus_schedule = self._split_schedule_for_sequencers(pulse_bus_schedule=pulse_bus_schedule)
        compiled_sequences = []
        sequencers = self.get_sequencers_from_chip_port_id(chip_port_id=pulse_bus_schedule.port)
        for sequencer, schedule in zip(sequencers, sequencers_pulse_bus_schedule):
            if sequencer not in self._cache or pulse_bus_schedule != self._cache[sequencer]:
<<<<<<< HEAD
                sequence = self._compile(sequencers_pulse_bus_schedule[sequencer], sequencer)
=======
                sequence = self._compile(schedule, sequencer)
>>>>>>> 2d307001
                compiled_sequences.append(sequence)
            else:
                compiled_sequences.append(self.sequences[sequencer][0])
        return compiled_sequences

    def _compile(self, pulse_bus_schedule: PulseBusSchedule, sequencer: int) -> QpySequence:
        """Compiles the ``PulseBusSchedule`` into an assembly program and updates the cache and the saved sequences.

        Args:
            pulse_bus_schedule (PulseBusSchedule): the list of pulses to be converted into a program
            sequencer (int): index of the sequencer to generate the program
        """
        if (n_freqs := len(pulse_bus_schedule.frequencies())) != 1:
            raise ValueError(
                f"The PulseBusSchedule of a sequencer must have exactly one frequency. This instance has {n_freqs}."
            )
        sequence = self._translate_pulse_bus_schedule(pulse_bus_schedule=pulse_bus_schedule, sequencer=sequencer)
        self._cache[sequencer] = pulse_bus_schedule
        self.sequences[sequencer] = (sequence, False)
        return sequence

    def run(self):
        """Run the uploaded program"""
        self.start_sequencer()

    def _translate_pulse_bus_schedule(self, pulse_bus_schedule: PulseBusSchedule, sequencer: int):
        """Translate a pulse sequence into a Q1ASM program and a waveform dictionary.

        Args:
            pulse_bus_schedule (PulseBusSchedule): Pulse bus schedule to translate.
            sequencer (int): index of the sequencer to generate the program

        Returns:
            Sequence: Qblox Sequence object containing the program and waveforms.
        """
        waveforms = self._generate_waveforms(pulse_bus_schedule=pulse_bus_schedule)
        acquisitions = self._generate_acquisitions()
        program = self._generate_program(
            pulse_bus_schedule=pulse_bus_schedule, waveforms=waveforms, sequencer=sequencer
        )
        weights = self._generate_weights()
        return QpySequence(program=program, waveforms=waveforms, acquisitions=acquisitions, weights=weights)

    def _generate_empty_program(self):
        """Generate Q1ASM program

        Args:
            pulse_sequence (PulseSequence): Pulse sequence.
            waveforms (Waveforms): Waveforms.

        Returns:
            Program: Q1ASM program.
        """
        # Define program's blocks
        program = Program()
        avg_loop = Loop(name="average", begin=int(self.nshots))  # type: ignore
        program.append_block(avg_loop)
        stop = Block(name="stop")
        stop.append_component(Stop())
        program.append_block(block=stop)
        wait_time = self.repetition_duration
        if wait_time > self._MIN_WAIT_TIME:
            avg_loop.append_component(long_wait(wait_time=wait_time))

        logger.info("Q1ASM program: \n %s", repr(program))  # pylint: disable=protected-access
        return program

    def _generate_program(self, pulse_bus_schedule: PulseBusSchedule, waveforms: Waveforms, sequencer: int):
        """Generate Q1ASM program

        Args:
            pulse_sequence (PulseSequence): pulse sequence
            waveforms (Waveforms): waveforms
            sequencer (int): index of the sequencer to generate the program

        Returns:
            Program: Q1ASM program.
        """
        # Define program's blocks
        program = Program()
        avg_loop = Loop(name="average", begin=int(self.nshots))  # type: ignore
        program.append_block(avg_loop)
        stop = Block(name="stop")
        stop.append_component(Stop())
        program.append_block(block=stop)
        timeline = pulse_bus_schedule.timeline
        if timeline[0].start_time != 0:  # TODO: Make sure that start time of Pulse is 0 or bigger than 4
            avg_loop.append_component(Wait(wait_time=int(timeline[0].start_time)))

        for i, pulse_event in enumerate(timeline):
            waveform_pair = waveforms.find_pair_by_name(pulse_event.pulse.label())
            wait_time = timeline[i + 1].start_time - pulse_event.start_time if (i < (len(timeline) - 1)) else 4
            avg_loop.append_component(ResetPh())
            gain = int(pulse_event.pulse.amplitude * AWG_MAX_GAIN)
            avg_loop.append_component(SetAwgGain(gain_0=gain, gain_1=gain))
            phase = int((pulse_event.pulse.phase % 360) * 1e9 / 360)
            avg_loop.append_component(SetPh(phase=phase))
            avg_loop.append_component(
                Play(
                    waveform_0=waveform_pair.waveform_i.index,
                    waveform_1=waveform_pair.waveform_q.index,
                    wait_time=int(wait_time),
                )
            )
        self._append_acquire_instruction(loop=avg_loop, register=0, sequencer_id=sequencer)
        wait_time = self.repetition_duration - avg_loop.duration_iter
        if wait_time > self._MIN_WAIT_TIME:
            avg_loop.append_component(long_wait(wait_time=wait_time))

        logger.info("Q1ASM program: \n %s", repr(program))  # pylint: disable=protected-access
        return program

    def _generate_acquisitions(self) -> Acquisitions:
        """Generate Acquisitions object, currently containing a single acquisition named "default", with num_bins = 1
        and index = 0.

        Returns:
            Acquisitions: Acquisitions object.
        """
        # FIXME: is it really necessary to generate acquisitions for a QCM??
        acquisitions = Acquisitions()
        acquisitions.add(name="default", num_bins=1, index=0)
        return acquisitions

    @abstractmethod
    def _generate_weights(self) -> dict:
        """Generate acquisition weights.

        Returns:
            dict: Acquisition weights.
        """
        return {}

    @abstractmethod
    def _append_acquire_instruction(self, loop: Loop, register: Register, sequencer_id: int):
        """Append an acquire instruction to the loop."""

    def start_sequencer(self):
        """Start sequencer and execute the uploaded instructions."""
        for sequencer in self.awg_sequencers:
            self.device.arm_sequencer(sequencer=sequencer.identifier)
            self.device.start_sequencer(sequencer=sequencer.identifier)

    @Instrument.CheckDeviceInitialized
    def setup(self, parameter: Parameter, value: float | str | bool, channel_id: int | None = None):
        """Set Qblox instrument calibration settings."""
        if channel_id is None:
            if self.num_sequencers == 1:
                channel_id = 0
            else:
                raise ValueError("channel not specified to update instrument")

        if channel_id > self.num_sequencers - 1:
            raise ValueError(
                f"the specified channel id:{channel_id} is out of range. Number of sequencers is {self.num_sequencers}"
            )
        if parameter == Parameter.GAIN:
            self._set_gain(value=value, sequencer_id=channel_id)
            return
        if parameter == Parameter.GAIN_PATH0:
            self._set_gain_path0(value=value, sequencer_id=channel_id)
            return
        if parameter == Parameter.GAIN_PATH1:
            self._set_gain_path1(value=value, sequencer_id=channel_id)
            return
        if parameter == Parameter.OFFSET_PATH0:
            self._set_offset_path0(value=value, sequencer_id=channel_id)
            return
        if parameter == Parameter.OFFSET_PATH1:
            self._set_offset_path1(value=value, sequencer_id=channel_id)
            return
        if parameter in {Parameter.OFFSET_OUT0, Parameter.OFFSET_OUT1, Parameter.OFFSET_OUT2, Parameter.OFFSET_OUT3}:
            output = int(parameter.value[-1])
            self._set_out_offset(output=output, value=value)
            return
        if parameter == Parameter.OFFSET_I:
            self._set_offset_i(value=value, sequencer_id=channel_id)
            return
        if parameter == Parameter.OFFSET_Q:
            self._set_offset_q(value=value, sequencer_id=channel_id)
            return
        if parameter == Parameter.IF:
            self._set_frequency(value=value, sequencer_id=channel_id)
            return
        if parameter == Parameter.HARDWARE_MODULATION:
            self._set_hardware_modulation(value=value, sequencer_id=channel_id)
            return
        if parameter == Parameter.SYNC_ENABLED:
            self._set_sync_enabled(value=value, sequencer_id=channel_id)
            return
        if parameter == Parameter.NUM_BINS:
            self._set_num_bins(value=value, sequencer_id=channel_id)
            return
        if parameter == Parameter.GAIN_IMBALANCE:
            self._set_gain_imbalance(value=value, sequencer_id=channel_id)
            return
        if parameter == Parameter.PHASE_IMBALANCE:
            self._set_phase_imbalance(value=value, sequencer_id=channel_id)
            return
        raise ParameterNotFound(f"Invalid Parameter: {parameter.value}")

    @Instrument.CheckParameterValueFloatOrInt
    def _set_num_bins(self, value: float | str | bool, sequencer_id: int):
        """set num_bins for the specific channel

        Args:
            value (float | str | bool): value to update
            sequencer_id (int): sequencer to update the value

        Raises:
            ValueError: when value type is not bool
        """
        if int(value) > self._MAX_BINS:
            raise ValueError(f"Value {value} greater than maximum bins: {self._MAX_BINS}")
        cast(AWGQbloxSequencer, self.awg_sequencers[sequencer_id]).num_bins = int(value)

    @Instrument.CheckParameterValueBool
    def _set_sync_enabled(self, value: float | str | bool, sequencer_id: int):
        """set sync enabled for the specific channel

        Args:
            value (float | str | bool): value to update
            sequencer_id (int): sequencer to update the value

        Raises:
            ValueError: when value type is not bool
        """
        cast(AWGQbloxSequencer, self.awg_sequencers[sequencer_id]).sync_enabled = bool(value)
        self.device.sequencers[sequencer_id].sync_en(bool(value))

    @Instrument.CheckParameterValueBool
    def _set_hardware_modulation(self, value: float | str | bool, sequencer_id: int):
        """set hardware modulation

        Args:
            value (float | str | bool): value to update
            sequencer_id (int): sequencer to update the value

        Raises:
            ValueError: when value type is not bool
        """
        self.awg_sequencers[sequencer_id].hardware_modulation = bool(value)
        self.device.sequencers[sequencer_id].mod_en_awg(bool(value))

    @Instrument.CheckParameterValueFloatOrInt
    def _set_frequency(self, value: float | str | bool, sequencer_id: int):
        """set frequency

        Args:
            value (float | str | bool): value to update
            sequencer_id (int): sequencer to update the value

        Raises:
            ValueError: when value type is not float
        """
        self.awg_sequencers[sequencer_id].intermediate_frequency = float(value)
        self.device.sequencers[sequencer_id].nco_freq(float(value))

    @Instrument.CheckParameterValueFloatOrInt
    def _set_offset_path0(self, value: float | str | bool, sequencer_id: int):
        """set offset path0

        Args:
            value (float | str | bool): value to update
            sequencer_id (int): sequencer to update the value

        Raises:
            ValueError: when value type is not float
        """
        self.awg_sequencers[sequencer_id].offset_path0 = float(value)
        self.device.sequencers[sequencer_id].offset_awg_path0(float(value))

    @Instrument.CheckParameterValueFloatOrInt
    def _set_offset_path1(self, value: float | str | bool, sequencer_id: int):
        """set offset path1

        Args:
            value (float | str | bool): value to update
            sequencer_id (int): sequencer to update the value

        Raises:
            ValueError: when value type is not float
        """
        self.awg_sequencers[sequencer_id].offset_path1 = float(value)
        self.device.sequencers[sequencer_id].offset_awg_path1(float(value))

    @Instrument.CheckParameterValueFloatOrInt
    def _set_out_offset(self, output: int, value: float | str | bool):
        """Set output offsets of the Qblox device.

        Args:
            output (int): output to update
            value (float | str | bool): value to update

        Raises:
            ValueError: when value type is not float or int
        """
        if output > len(self.out_offsets):
            raise IndexError(
                f"Output {output} is out of range. The runcard has only {len(self.out_offsets)} output offsets defined."
                " Please update the list of output offsets of the runcard such that it contains a value for each "
                "output of the device."
            )
        self.out_offsets[output] = value
        getattr(self.device, f"out{output}_offset")(float(value))

    @Instrument.CheckParameterValueFloatOrInt
    def _set_offset_i(self, value: float | str | bool, sequencer_id: int):
        """set offset I

        Args:
            value (float | str | bool): value to update
            sequencer_id (int): sequencer to update the value

        Raises:
            ValueError: when value type is not float
        """
        path_id = self.get_sequencer_path_id_mapped_to_i_channel(sequencer_id=sequencer_id)
        if path_id == AWGSequencerPathIdentifier.PATH0:
            self._set_offset_path0(value=value, sequencer_id=sequencer_id)
            return
        self._set_offset_path1(value=value, sequencer_id=sequencer_id)

    @Instrument.CheckParameterValueFloatOrInt
    def _set_offset_q(self, value: float | str | bool, sequencer_id: int):
        """set offset Q

        Args:
            value (float | str | bool): value to update
            sequencer_id (int): sequencer to update the value

        Raises:
            ValueError: when value type is not float
        """
        path_id = self.get_sequencer_path_id_mapped_to_q_channel(sequencer_id=sequencer_id)
        if path_id == AWGSequencerPathIdentifier.PATH1:
            self._set_offset_path1(value=value, sequencer_id=sequencer_id)
            return
        self._set_offset_path0(value=value, sequencer_id=sequencer_id)

    @Instrument.CheckParameterValueFloatOrInt
    def _set_gain_path0(self, value: float | str | bool, sequencer_id: int):
        """set gain path0

        Args:
            value (float | str | bool): value to update
            sequencer_id (int): sequencer to update the value

        Raises:
            ValueError: when value type is not float
        """
        self.awg_sequencers[sequencer_id].gain_path0 = float(value)
        self.device.sequencers[sequencer_id].gain_awg_path0(float(value))

    @Instrument.CheckParameterValueFloatOrInt
    def _set_gain_path1(self, value: float | str | bool, sequencer_id: int):
        """set gain path1

        Args:
            value (float | str | bool): value to update
            sequencer_id (int): sequencer to update the value

        Raises:
            ValueError: when value type is not float
        """
        self.awg_sequencers[sequencer_id].gain_path1 = float(value)
        self.device.sequencers[sequencer_id].gain_awg_path1(float(value))

    @Instrument.CheckParameterValueFloatOrInt
    def _set_gain(self, value: float | str | bool, sequencer_id: int):
        """set gain

        Args:
            value (float | str | bool): value to update
            sequencer_id (int): sequencer to update the value

        Raises:
            ValueError: when value type is not float
        """
        self._set_gain_path0(value=value, sequencer_id=sequencer_id)
        self._set_gain_path1(value=value, sequencer_id=sequencer_id)

    @Instrument.CheckDeviceInitialized
    def turn_off(self):
        """Stop the QBlox sequencer from sending pulses."""
        for seq_idx in range(self.num_sequencers):
            self.device.stop_sequencer(sequencer=seq_idx)

    @Instrument.CheckDeviceInitialized
    def turn_on(self):
        """Turn on an instrument."""

    def clear_cache(self):
        """Empty cache."""
        self._cache = {}

    @Instrument.CheckDeviceInitialized
    def reset(self):
        """Reset instrument."""
        self.clear_cache()
        self.device.reset()

    def upload(self):
        """Upload all the previously compiled programs to its corresponding sequencers.

        This method must be called after the method ``compile``."""
        if self.nshots is None or self.repetition_duration is None:
            raise ValueError("Please compile the circuit before uploading it to the device.")
        empty_program = self._generate_empty_program()
        empty_sequence = QpySequence(
            program=empty_program, waveforms=Waveforms(), acquisitions=Acquisitions(), weights={}
        )
        for seq_idx in range(self.num_sequencers):
            if seq_idx not in self.sequences:
                self.sequences[seq_idx] = (empty_sequence, False)
            sequence, uploaded = self.sequences[seq_idx]
            if not uploaded:
                logger.info("Sequence program: \n %s", repr(sequence._program))  # pylint: disable=protected-access
                self.device.sequencers[seq_idx].sequence(sequence.todict())
                self.sequences[seq_idx] = (sequence, True)

    def _set_nco(self, sequencer_id: int):
        """Enable modulation of pulses and setup NCO frequency."""
        if self.awg_sequencers[sequencer_id].hardware_modulation:
            self._set_hardware_modulation(
                value=self.awg_sequencers[sequencer_id].hardware_modulation, sequencer_id=sequencer_id
            )
            self._set_frequency(
                value=self.awg_sequencers[sequencer_id].intermediate_frequency, sequencer_id=sequencer_id
            )

    @Instrument.CheckParameterValueFloatOrInt
    def _set_gain_imbalance(self, value: float | str | bool, sequencer_id: int):
        """Set I and Q gain imbalance of sequencer.

        Args:
            value (float | str | bool): value to update
            sequencer_id (int): sequencer to update the value

        Raises:
            ValueError: when value type is not float
        """

        self.awg_sequencers[sequencer_id].gain_imbalance = float(value)
        self.device.sequencers[sequencer_id].mixer_corr_gain_ratio(float(value))

    @Instrument.CheckParameterValueFloatOrInt
    def _set_phase_imbalance(self, value: float | str | bool, sequencer_id: int):
        """Set I and Q phase imbalance of sequencer.

         Args:
            value (float | str | bool): value to update
            sequencer_id (int): sequencer to update the value

        Raises:
            ValueError: when value type is not float
        """
        self.awg_sequencers[sequencer_id].phase_imbalance = float(value)
        self.device.sequencers[sequencer_id].mixer_corr_phase_offset_degree(float(value))

    def _map_outputs(self):
        """Disable all connections and map sequencer paths with output channels."""
        # Disable all connections
        for sequencer, out in itertools.product(self.device.sequencers, range(self._NUM_MAX_SEQUENCERS)):
            if hasattr(sequencer, f"channel_map_path{out % 2}_out{out}_en"):
                sequencer.set(f"channel_map_path{out % 2}_out{out}_en", False)

        for sequencer in self.awg_sequencers:
            if sequencer.path0 is not None:
                self.device.sequencers[sequencer.identifier].set(
                    f"channel_map_path0_out{sequencer.out_id_path0}_en", True
                )
            if sequencer.path1 is not None:
                self.device.sequencers[sequencer.identifier].set(
                    f"channel_map_path1_out{sequencer.out_id_path1}_en", True
                )

    def _generate_waveforms(self, pulse_bus_schedule: PulseBusSchedule):
        """Generate I and Q waveforms from a PulseSequence object.
        Args:
            pulse_bus_schedule (PulseBusSchedule): PulseSequence object.
        Returns:
            Waveforms: Waveforms object containing the generated waveforms.
        """
        waveforms = Waveforms()

        unique_pulses: List[Tuple[int, PulseShape]] = []

        for pulse_event in pulse_bus_schedule.timeline:
            if (pulse_event.duration, pulse_event.pulse.pulse_shape) not in unique_pulses:
                unique_pulses.append((pulse_event.duration, pulse_event.pulse.pulse_shape))
                envelope = pulse_event.pulse.envelope(amplitude=1)
                real = np.real(envelope)
                imag = np.imag(envelope)
                waveforms.add_pair((real, imag), name=pulse_event.pulse.label())

        return waveforms

    @property
    def final_wait_time(self) -> int:
        """QbloxPulsar 'final_wait_time' property.

        Returns:
            int: Final wait time.
        """
        return self._MIN_WAIT_TIME

    @property
    def out_offsets(self):
        """Returns the offsets of each output of the qblox module."""
        return self.settings.out_offsets<|MERGE_RESOLUTION|>--- conflicted
+++ resolved
@@ -130,13 +130,9 @@
         """
         frequencies = pulse_bus_schedule.frequencies()
         if len(frequencies) > self._NUM_MAX_SEQUENCERS:
-<<<<<<< HEAD
-            raise IndexError(f"The number of frequencies must be less or equal than {self._NUM_MAX_SEQUENCERS}")
-=======
             raise IndexError(
                 f"The number of frequencies must be less or equal than the number of sequencers. Got {len(frequencies)} frequencies and {self._NUM_MAX_SEQUENCERS} sequencers."
             )
->>>>>>> 2d307001
         return [pulse_bus_schedule.with_frequency(frequency) for frequency in frequencies]
 
     def compile(self, pulse_bus_schedule: PulseBusSchedule, nshots: int, repetition_duration: int) -> List[QpySequence]:
@@ -165,11 +161,7 @@
         sequencers = self.get_sequencers_from_chip_port_id(chip_port_id=pulse_bus_schedule.port)
         for sequencer, schedule in zip(sequencers, sequencers_pulse_bus_schedule):
             if sequencer not in self._cache or pulse_bus_schedule != self._cache[sequencer]:
-<<<<<<< HEAD
-                sequence = self._compile(sequencers_pulse_bus_schedule[sequencer], sequencer)
-=======
                 sequence = self._compile(schedule, sequencer)
->>>>>>> 2d307001
                 compiled_sequences.append(sequence)
             else:
                 compiled_sequences.append(self.sequences[sequencer][0])
