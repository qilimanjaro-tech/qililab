"""Qblox module class"""
import itertools
from abc import abstractmethod
from dataclasses import dataclass
from typing import Dict, List, Sequence, Tuple, cast

import numpy as np
from qpysequence.acquisitions import Acquisitions
from qpysequence.library import long_wait
from qpysequence.program import Block, Loop, Program, Register
from qpysequence.program.instructions import Play, ResetPh, SetAwgGain, SetPh, Stop, Wait
from qpysequence.sequence import Sequence as QpySequence
from qpysequence.utils.constants import AWG_MAX_GAIN
from qpysequence.waveforms import Waveforms
from qpysequence.weights import Weights

from qililab.config import logger
from qililab.instruments.awg import AWG
from qililab.instruments.awg_settings.awg_qblox_sequencer import AWGQbloxSequencer
from qililab.instruments.awg_settings.awg_sequencer_path import AWGSequencerPathIdentifier
from qililab.instruments.instrument import Instrument, ParameterNotFound
from qililab.pulse import PulseBusSchedule, PulseShape
from qililab.typings.enums import Parameter
from qililab.typings.instruments import Pulsar, QcmQrm


class QbloxModule(AWG):
    """Qblox Module class.

    Args:
        device (Pulsar): Instance of the Qblox Pulsar class used to connect to the instrument.
        settings (QbloxPulsarSettings): Settings of the instrument.
    """

    _MAX_BINS: int = 131072
    _NUM_MAX_SEQUENCERS: int = 6
    _NUM_MAX_AWG_OUT_CHANNELS: int = 4
    _NUM_MAX_AWG_IQ_CHANNELS = int(_NUM_MAX_AWG_OUT_CHANNELS / 2)
    _MIN_WAIT_TIME: int = 4  # in ns

    @dataclass
    class QbloxModuleSettings(AWG.AWGSettings):
        """Contains the settings of a specific pulsar.

        Args:
            awg_sequencers (Sequence[AWGQbloxSequencer]): list of settings for each sequencer
            out_offsets (List[float]): list of offsets for each output of the qblox module
        """

        awg_sequencers: Sequence[AWGQbloxSequencer]
        out_offsets: List[float]

        def __post_init__(self):
            """build AWGQbloxSequencer"""
            if (
                self.num_sequencers <= 0
                or self.num_sequencers > QbloxModule._NUM_MAX_SEQUENCERS  # pylint: disable=protected-access
            ):
                raise ValueError(
                    "The number of sequencers must be greater than 0 and less or equal than "
                    + f"{QbloxModule._NUM_MAX_SEQUENCERS}. Received: {self.num_sequencers}"  # pylint: disable=protected-access
                )
            if len(self.awg_sequencers) != self.num_sequencers:
                raise ValueError(
                    f"The number of sequencers: {self.num_sequencers} does not match"
                    + f" the number of AWG Sequencers settings specified: {len(self.awg_sequencers)}"
                )

            self.awg_sequencers = [
                AWGQbloxSequencer(**sequencer)
                if isinstance(sequencer, dict)
                else sequencer  # pylint: disable=not-a-mapping
                for sequencer in self.awg_sequencers
            ]
            super().__post_init__()
            if len(self.awg_iq_channels) > QbloxModule._NUM_MAX_AWG_IQ_CHANNELS:  # pylint: disable=protected-access
                raise ValueError(
                    "The number of AWG IQ channels must be less or equal than "
                    + f"{QbloxModule._NUM_MAX_AWG_IQ_CHANNELS}. Received: {len(self.awg_iq_channels)}"  # pylint: disable=protected-access
                )

    settings: QbloxModuleSettings
    device: Pulsar | QcmQrm
    # Cache containing the last compiled pulse schedule for each sequencer
    _cache: Dict[int, PulseBusSchedule] = {}

    def __init__(self, settings: dict):
        # The sequences dictionary contains all the compiled sequences for each sequencer and a flag indicating whether
        # the sequence has been uploaded or not
        self.sequences: Dict[int, Tuple[Sequence, bool]] = {}  # {sequencer_idx: (program, True), ...}
        # TODO: Set this attribute during initialization of the instrument
        self.nshots: int | None = None
        self.repetition_duration: int | None = None
        super().__init__(settings=settings)

    @Instrument.CheckDeviceInitialized
    def initial_setup(self):
        """Initial setup"""
        self._map_outputs()
        for sequencer in self.awg_sequencers:
            sequencer_id = sequencer.identifier
            self._set_nco(sequencer_id=sequencer_id)
            self._set_gain_path0(value=sequencer.gain_path0, sequencer_id=sequencer_id)
            self._set_gain_path1(value=sequencer.gain_path1, sequencer_id=sequencer_id)
            self._set_offset_path0(value=sequencer.offset_path0, sequencer_id=sequencer_id)
            self._set_offset_path1(value=sequencer.offset_path1, sequencer_id=sequencer_id)
            self._set_hardware_modulation(value=sequencer.hardware_modulation, sequencer_id=sequencer_id)
            self._set_sync_enabled(value=cast(AWGQbloxSequencer, sequencer).sync_enabled, sequencer_id=sequencer_id)
            self._set_gain_imbalance(value=sequencer.gain_imbalance, sequencer_id=sequencer_id)
            self._set_phase_imbalance(value=sequencer.phase_imbalance, sequencer_id=sequencer_id)

        for idx, offset in enumerate(self.out_offsets):
            self._set_out_offset(output=idx, value=offset)

    @property
    def module_type(self):
        """returns the qblox module type. Options: QCM or QRM"""
        return self.device.module_type()

    def _split_schedule_for_sequencers(self, pulse_bus_schedule: PulseBusSchedule) -> List[PulseBusSchedule]:
        """Returns a list of single-frequency PulseBusSchedules for each sequencer.

        Args:
            pulse_bus_schedule (PulseBusSchedule): schedule to split.

        Raises:
            IndexError: if the number of sequencers does not match the number of AWG Sequencers

        Returns:
            List[PulseBusSchedule]: list of single-frequency PulseBusSchedules for each sequencer.
        """
        frequencies = pulse_bus_schedule.frequencies()
        if len(frequencies) > self._NUM_MAX_SEQUENCERS:
            raise IndexError(
                f"The number of frequencies must be less or equal than the number of sequencers. Got {len(frequencies)} frequencies and {self._NUM_MAX_SEQUENCERS} sequencers."
            )
        return [pulse_bus_schedule.with_frequency(frequency) for frequency in frequencies]

    def compile(self, pulse_bus_schedule: PulseBusSchedule, nshots: int, repetition_duration: int) -> List[QpySequence]:
        """Compiles the ``PulseBusSchedule`` into an assembly program.

        This method skips compilation if the pulse schedule is in the cache. Otherwise, the pulse schedule is
        compiled and added into the cache.

        If the number of shots or the repetition duration changes, the cache will be cleared.

        Args:
            pulse_bus_schedule (PulseBusSchedule): the list of pulses to be converted into a program
            nshots (int): number of shots / hardware average
            repetition_duration (int): repetition duration

        Returns:
            List[QpySequence]: list of compiled assembly programs
        """
        if nshots != self.nshots or repetition_duration != self.repetition_duration:
            self.nshots = nshots
            self.repetition_duration = repetition_duration
            self.clear_cache()

        sequencers_pulse_bus_schedule = self._split_schedule_for_sequencers(pulse_bus_schedule=pulse_bus_schedule)
        compiled_sequences = []
        sequencers = self.get_sequencers_from_chip_port_id(chip_port_id=pulse_bus_schedule.port)
        for sequencer, schedule in zip(sequencers, sequencers_pulse_bus_schedule):
            if sequencer not in self._cache or pulse_bus_schedule != self._cache[sequencer]:
                sequence = self._compile(schedule, sequencer)
                compiled_sequences.append(sequence)
            else:
                compiled_sequences.append(self.sequences[sequencer][0])
        return compiled_sequences

    def _compile(self, pulse_bus_schedule: PulseBusSchedule, sequencer: int) -> QpySequence:
        """Compiles the ``PulseBusSchedule`` into an assembly program and updates the cache and the saved sequences.

        Args:
            pulse_bus_schedule (PulseBusSchedule): the list of pulses to be converted into a program
            sequencer (int): index of the sequencer to generate the program
        """
        if (n_freqs := len(pulse_bus_schedule.frequencies())) != 1:
            raise ValueError(
                f"The PulseBusSchedule of a sequencer must have exactly one frequency. This instance has {n_freqs}."
            )
        sequence = self._translate_pulse_bus_schedule(pulse_bus_schedule=pulse_bus_schedule, sequencer=sequencer)
        self._cache[sequencer] = pulse_bus_schedule
        self.sequences[sequencer] = (sequence, False)
        return sequence

    def run(self):
        """Run the uploaded program"""
        self.start_sequencer()

    def _translate_pulse_bus_schedule(self, pulse_bus_schedule: PulseBusSchedule, sequencer: int):
        """Translate a pulse sequence into a Q1ASM program and a waveform dictionary.

        Args:
            pulse_bus_schedule (PulseBusSchedule): Pulse bus schedule to translate.
            sequencer (int): index of the sequencer to generate the program

        Returns:
            Sequence: Qblox Sequence object containing the program and waveforms.
        """
        waveforms = self._generate_waveforms(pulse_bus_schedule=pulse_bus_schedule)
        acquisitions = self._generate_acquisitions()
        program = self._generate_program(
            pulse_bus_schedule=pulse_bus_schedule, waveforms=waveforms, sequencer=sequencer
        )
        weights = self._generate_weights(sequencer_id=sequencer)
        return QpySequence(program=program, waveforms=waveforms, acquisitions=acquisitions, weights=weights.to_dict())

    def _generate_empty_program(self):
        """Generate Q1ASM program

        Args:
            pulse_sequence (PulseSequence): Pulse sequence.
            waveforms (Waveforms): Waveforms.

        Returns:
            Program: Q1ASM program.
        """
        # Define program's blocks
        program = Program()
        avg_loop = Loop(name="average", begin=int(self.nshots))  # type: ignore
        program.append_block(avg_loop)
        stop = Block(name="stop")
        stop.append_component(Stop())
        program.append_block(block=stop)
        wait_time = self.repetition_duration
        if wait_time > self._MIN_WAIT_TIME:
            avg_loop.append_component(long_wait(wait_time=wait_time))

        logger.info("Q1ASM program: \n %s", repr(program))  # pylint: disable=protected-access
        return program

    def _generate_program(self, pulse_bus_schedule: PulseBusSchedule, waveforms: Waveforms, sequencer: int):
        """Generate Q1ASM program

        Args:
            pulse_sequence (PulseSequence): pulse sequence
            waveforms (Waveforms): waveforms
            sequencer (int): index of the sequencer to generate the program

        Returns:
            Program: Q1ASM program.
        """
        # Define program's blocks
        program = Program()
        nshots = self.nshots or 1
        avg_loop = Loop(name="average", begin=nshots)  # type: ignore
        program.append_block(avg_loop)
        stop = Block(name="stop")
        stop.append_component(Stop())
        program.append_block(block=stop)
        timeline = pulse_bus_schedule.timeline
        if timeline[0].start_time != 0:  # TODO: Make sure that start time of Pulse is 0 or bigger than 4
            avg_loop.append_component(Wait(wait_time=int(timeline[0].start_time)))

        for i, pulse_event in enumerate(timeline):
            waveform_pair = waveforms.find_pair_by_name(pulse_event.pulse.label())
            wait_time = timeline[i + 1].start_time - pulse_event.start_time if (i < (len(timeline) - 1)) else 4
            avg_loop.append_component(ResetPh())
            gain = int(pulse_event.pulse.amplitude * AWG_MAX_GAIN)
            avg_loop.append_component(SetAwgGain(gain_0=gain, gain_1=gain))
            phase = int((pulse_event.pulse.phase % 360) * 1e9 / 360)
            avg_loop.append_component(SetPh(phase=phase))
            avg_loop.append_component(
                Play(
                    waveform_0=waveform_pair.waveform_i.index,
                    waveform_1=waveform_pair.waveform_q.index,
                    wait_time=int(wait_time),
                )
            )
<<<<<<< HEAD
        self._append_acquire_instruction(loop=avg_loop, register=0, sequencer_id=sequencer)
        if self.repetition_duration is not None:
            wait_time = self.repetition_duration - avg_loop.duration_iter
            if wait_time > self._MIN_WAIT_TIME:
                avg_loop.append_component(long_wait(wait_time=wait_time))
=======
        self._append_acquire_instruction(loop=avg_loop, bin_index=0, sequencer_id=sequencer)
        wait_time = self.repetition_duration - avg_loop.duration_iter
        if wait_time > self._MIN_WAIT_TIME:
            avg_loop.append_component(long_wait(wait_time=wait_time))
>>>>>>> de60ff25

        logger.info("Q1ASM program: \n %s", repr(program))  # pylint: disable=protected-access
        return program

    def _generate_acquisitions(self) -> Acquisitions:
        """Generate Acquisitions object, currently containing a single acquisition named "default", with num_bins = 1
        and index = 0.

        Returns:
            Acquisitions: Acquisitions object.
        """
        # FIXME: is it really necessary to generate acquisitions for a QCM??
        acquisitions = Acquisitions()
        acquisitions.add(name="default", num_bins=1, index=0)
        return acquisitions

    @abstractmethod
    def _generate_weights(self, sequencer_id: int) -> Weights:
        """Generate acquisition weights.

        Returns:
            dict: Acquisition weights.
        """

    @abstractmethod
    def _append_acquire_instruction(self, loop: Loop, bin_index: Register | int, sequencer_id: int):
        """Append an acquire instruction to the loop."""

    def start_sequencer(self):
        """Start sequencer and execute the uploaded instructions."""
        for sequencer in self.awg_sequencers:
            self.device.arm_sequencer(sequencer=sequencer.identifier)
            self.device.start_sequencer(sequencer=sequencer.identifier)

    @Instrument.CheckDeviceInitialized
    def setup(self, parameter: Parameter, value: float | str | bool, channel_id: int | None = None):
        """Set Qblox instrument calibration settings."""
        if channel_id is None:
            if self.num_sequencers == 1:
                channel_id = 0
            else:
                raise ValueError("channel not specified to update instrument")

        if channel_id > self.num_sequencers - 1:
            raise ValueError(
                f"the specified channel id:{channel_id} is out of range. Number of sequencers is {self.num_sequencers}"
            )
        if parameter == Parameter.GAIN:
            self._set_gain(value=value, sequencer_id=channel_id)
            return
        if parameter == Parameter.GAIN_PATH0:
            self._set_gain_path0(value=value, sequencer_id=channel_id)
            return
        if parameter == Parameter.GAIN_PATH1:
            self._set_gain_path1(value=value, sequencer_id=channel_id)
            return
        if parameter == Parameter.OFFSET_PATH0:
            self._set_offset_path0(value=value, sequencer_id=channel_id)
            return
        if parameter == Parameter.OFFSET_PATH1:
            self._set_offset_path1(value=value, sequencer_id=channel_id)
            return
        if parameter in {Parameter.OFFSET_OUT0, Parameter.OFFSET_OUT1, Parameter.OFFSET_OUT2, Parameter.OFFSET_OUT3}:
            output = int(parameter.value[-1])
            self._set_out_offset(output=output, value=value)
            return
        if parameter == Parameter.OFFSET_I:
            self._set_offset_i(value=value, sequencer_id=channel_id)
            return
        if parameter == Parameter.OFFSET_Q:
            self._set_offset_q(value=value, sequencer_id=channel_id)
            return
        if parameter == Parameter.IF:
            self._set_frequency(value=value, sequencer_id=channel_id)
            return
        if parameter == Parameter.HARDWARE_MODULATION:
            self._set_hardware_modulation(value=value, sequencer_id=channel_id)
            return
        if parameter == Parameter.SYNC_ENABLED:
            self._set_sync_enabled(value=value, sequencer_id=channel_id)
            return
        if parameter == Parameter.NUM_BINS:
            self._set_num_bins(value=value, sequencer_id=channel_id)
            return
        if parameter == Parameter.GAIN_IMBALANCE:
            self._set_gain_imbalance(value=value, sequencer_id=channel_id)
            return
        if parameter == Parameter.PHASE_IMBALANCE:
            self._set_phase_imbalance(value=value, sequencer_id=channel_id)
            return
        raise ParameterNotFound(f"Invalid Parameter: {parameter.value}")

    @Instrument.CheckParameterValueFloatOrInt
    def _set_num_bins(self, value: float | str | bool, sequencer_id: int):
        """set num_bins for the specific channel

        Args:
            value (float | str | bool): value to update
            sequencer_id (int): sequencer to update the value

        Raises:
            ValueError: when value type is not bool
        """
        if int(value) > self._MAX_BINS:
            raise ValueError(f"Value {value} greater than maximum bins: {self._MAX_BINS}")
        cast(AWGQbloxSequencer, self.awg_sequencers[sequencer_id]).num_bins = int(value)

    @Instrument.CheckParameterValueBool
    def _set_sync_enabled(self, value: float | str | bool, sequencer_id: int):
        """set sync enabled for the specific channel

        Args:
            value (float | str | bool): value to update
            sequencer_id (int): sequencer to update the value

        Raises:
            ValueError: when value type is not bool
        """
        cast(AWGQbloxSequencer, self.awg_sequencers[sequencer_id]).sync_enabled = bool(value)
        self.device.sequencers[sequencer_id].sync_en(bool(value))

    @Instrument.CheckParameterValueBool
    def _set_hardware_modulation(self, value: float | str | bool, sequencer_id: int):
        """set hardware modulation

        Args:
            value (float | str | bool): value to update
            sequencer_id (int): sequencer to update the value

        Raises:
            ValueError: when value type is not bool
        """
        self.awg_sequencers[sequencer_id].hardware_modulation = bool(value)
        self.device.sequencers[sequencer_id].mod_en_awg(bool(value))

    @Instrument.CheckParameterValueFloatOrInt
    def _set_frequency(self, value: float | str | bool, sequencer_id: int):
        """set frequency

        Args:
            value (float | str | bool): value to update
            sequencer_id (int): sequencer to update the value

        Raises:
            ValueError: when value type is not float
        """
        self.awg_sequencers[sequencer_id].intermediate_frequency = float(value)
        self.device.sequencers[sequencer_id].nco_freq(float(value))

    @Instrument.CheckParameterValueFloatOrInt
    def _set_offset_path0(self, value: float | str | bool, sequencer_id: int):
        """set offset path0

        Args:
            value (float | str | bool): value to update
            sequencer_id (int): sequencer to update the value

        Raises:
            ValueError: when value type is not float
        """
        self.awg_sequencers[sequencer_id].offset_path0 = float(value)
        self.device.sequencers[sequencer_id].offset_awg_path0(float(value))

    @Instrument.CheckParameterValueFloatOrInt
    def _set_offset_path1(self, value: float | str | bool, sequencer_id: int):
        """set offset path1

        Args:
            value (float | str | bool): value to update
            sequencer_id (int): sequencer to update the value

        Raises:
            ValueError: when value type is not float
        """
        self.awg_sequencers[sequencer_id].offset_path1 = float(value)
        self.device.sequencers[sequencer_id].offset_awg_path1(float(value))

    @Instrument.CheckParameterValueFloatOrInt
    def _set_out_offset(self, output: int, value: float | str | bool):
        """Set output offsets of the Qblox device.

        Args:
            output (int): output to update
            value (float | str | bool): value to update

        Raises:
            ValueError: when value type is not float or int
        """
        if output > len(self.out_offsets):
            raise IndexError(
                f"Output {output} is out of range. The runcard has only {len(self.out_offsets)} output offsets defined."
                " Please update the list of output offsets of the runcard such that it contains a value for each "
                "output of the device."
            )
        self.out_offsets[output] = value
        getattr(self.device, f"out{output}_offset")(float(value))

    @Instrument.CheckParameterValueFloatOrInt
    def _set_offset_i(self, value: float | str | bool, sequencer_id: int):
        """set offset I

        Args:
            value (float | str | bool): value to update
            sequencer_id (int): sequencer to update the value

        Raises:
            ValueError: when value type is not float
        """
        path_id = self.get_sequencer_path_id_mapped_to_i_channel(sequencer_id=sequencer_id)
        if path_id == AWGSequencerPathIdentifier.PATH0:
            self._set_offset_path0(value=value, sequencer_id=sequencer_id)
            return
        self._set_offset_path1(value=value, sequencer_id=sequencer_id)

    @Instrument.CheckParameterValueFloatOrInt
    def _set_offset_q(self, value: float | str | bool, sequencer_id: int):
        """set offset Q

        Args:
            value (float | str | bool): value to update
            sequencer_id (int): sequencer to update the value

        Raises:
            ValueError: when value type is not float
        """
        path_id = self.get_sequencer_path_id_mapped_to_q_channel(sequencer_id=sequencer_id)
        if path_id == AWGSequencerPathIdentifier.PATH1:
            self._set_offset_path1(value=value, sequencer_id=sequencer_id)
            return
        self._set_offset_path0(value=value, sequencer_id=sequencer_id)

    @Instrument.CheckParameterValueFloatOrInt
    def _set_gain_path0(self, value: float | str | bool, sequencer_id: int):
        """set gain path0

        Args:
            value (float | str | bool): value to update
            sequencer_id (int): sequencer to update the value

        Raises:
            ValueError: when value type is not float
        """
        self.awg_sequencers[sequencer_id].gain_path0 = float(value)
        self.device.sequencers[sequencer_id].gain_awg_path0(float(value))

    @Instrument.CheckParameterValueFloatOrInt
    def _set_gain_path1(self, value: float | str | bool, sequencer_id: int):
        """set gain path1

        Args:
            value (float | str | bool): value to update
            sequencer_id (int): sequencer to update the value

        Raises:
            ValueError: when value type is not float
        """
        self.awg_sequencers[sequencer_id].gain_path1 = float(value)
        self.device.sequencers[sequencer_id].gain_awg_path1(float(value))

    @Instrument.CheckParameterValueFloatOrInt
    def _set_gain(self, value: float | str | bool, sequencer_id: int):
        """set gain

        Args:
            value (float | str | bool): value to update
            sequencer_id (int): sequencer to update the value

        Raises:
            ValueError: when value type is not float
        """
        self._set_gain_path0(value=value, sequencer_id=sequencer_id)
        self._set_gain_path1(value=value, sequencer_id=sequencer_id)

    @Instrument.CheckDeviceInitialized
    def turn_off(self):
        """Stop the QBlox sequencer from sending pulses."""
        for seq_idx in range(self.num_sequencers):
            self.device.stop_sequencer(sequencer=seq_idx)

    @Instrument.CheckDeviceInitialized
    def turn_on(self):
        """Turn on an instrument."""

    def clear_cache(self):
        """Empty cache."""
        self._cache = {}

    @Instrument.CheckDeviceInitialized
    def reset(self):
        """Reset instrument."""
        self.clear_cache()
        self.device.reset()

    def upload(self):
        """Upload all the previously compiled programs to its corresponding sequencers.

        This method must be called after the method ``compile``."""
        if self.nshots is None or self.repetition_duration is None:
            raise ValueError("Please compile the circuit before uploading it to the device.")
        empty_program = self._generate_empty_program()
        empty_sequence = QpySequence(
            program=empty_program, waveforms=Waveforms(), acquisitions=Acquisitions(), weights={}
        )
        for seq_idx in range(self.num_sequencers):
            if seq_idx not in self.sequences:
                self.sequences[seq_idx] = (empty_sequence, False)
            sequence, uploaded = self.sequences[seq_idx]
            if not uploaded:
                logger.info("Sequence program: \n %s", repr(sequence._program))  # pylint: disable=protected-access
                self.device.sequencers[seq_idx].sequence(sequence.todict())
                self.sequences[seq_idx] = (sequence, True)

    def _set_nco(self, sequencer_id: int):
        """Enable modulation of pulses and setup NCO frequency."""
        if self.awg_sequencers[sequencer_id].hardware_modulation:
            self._set_hardware_modulation(
                value=self.awg_sequencers[sequencer_id].hardware_modulation, sequencer_id=sequencer_id
            )
            self._set_frequency(
                value=self.awg_sequencers[sequencer_id].intermediate_frequency, sequencer_id=sequencer_id
            )

    @Instrument.CheckParameterValueFloatOrInt
    def _set_gain_imbalance(self, value: float | str | bool, sequencer_id: int):
        """Set I and Q gain imbalance of sequencer.

        Args:
            value (float | str | bool): value to update
            sequencer_id (int): sequencer to update the value

        Raises:
            ValueError: when value type is not float
        """

        self.awg_sequencers[sequencer_id].gain_imbalance = float(value)
        self.device.sequencers[sequencer_id].mixer_corr_gain_ratio(float(value))

    @Instrument.CheckParameterValueFloatOrInt
    def _set_phase_imbalance(self, value: float | str | bool, sequencer_id: int):
        """Set I and Q phase imbalance of sequencer.

         Args:
            value (float | str | bool): value to update
            sequencer_id (int): sequencer to update the value

        Raises:
            ValueError: when value type is not float
        """
        self.awg_sequencers[sequencer_id].phase_imbalance = float(value)
        self.device.sequencers[sequencer_id].mixer_corr_phase_offset_degree(float(value))

    def _map_outputs(self):
        """Disable all connections and map sequencer paths with output channels."""
        # Disable all connections
        for sequencer, out in itertools.product(self.device.sequencers, range(self._NUM_MAX_SEQUENCERS)):
            if hasattr(sequencer, f"channel_map_path{out % 2}_out{out}_en"):
                sequencer.set(f"channel_map_path{out % 2}_out{out}_en", False)

        for sequencer in self.awg_sequencers:
            if sequencer.path0 is not None:
                self.device.sequencers[sequencer.identifier].set(
                    f"channel_map_path0_out{sequencer.out_id_path0}_en", True
                )
            if sequencer.path1 is not None:
                self.device.sequencers[sequencer.identifier].set(
                    f"channel_map_path1_out{sequencer.out_id_path1}_en", True
                )

    def _generate_waveforms(self, pulse_bus_schedule: PulseBusSchedule):
        """Generate I and Q waveforms from a PulseSequence object.
        Args:
            pulse_bus_schedule (PulseBusSchedule): PulseSequence object.
        Returns:
            Waveforms: Waveforms object containing the generated waveforms.
        """
        waveforms = Waveforms()

        unique_pulses: List[Tuple[int, PulseShape]] = []

        for pulse_event in pulse_bus_schedule.timeline:
            if (pulse_event.duration, pulse_event.pulse.pulse_shape) not in unique_pulses:
                unique_pulses.append((pulse_event.duration, pulse_event.pulse.pulse_shape))
                envelope = pulse_event.pulse.envelope(amplitude=1)
                real = np.real(envelope)
                imag = np.imag(envelope)
                waveforms.add_pair((real, imag), name=pulse_event.pulse.label())

        return waveforms

    @property
    def final_wait_time(self) -> int:
        """QbloxPulsar 'final_wait_time' property.

        Returns:
            int: Final wait time.
        """
        return self._MIN_WAIT_TIME

    @property
    def out_offsets(self):
        """Returns the offsets of each output of the qblox module."""
        return self.settings.out_offsets<|MERGE_RESOLUTION|>--- conflicted
+++ resolved
@@ -268,18 +268,11 @@
                     wait_time=int(wait_time),
                 )
             )
-<<<<<<< HEAD
         self._append_acquire_instruction(loop=avg_loop, register=0, sequencer_id=sequencer)
         if self.repetition_duration is not None:
             wait_time = self.repetition_duration - avg_loop.duration_iter
             if wait_time > self._MIN_WAIT_TIME:
                 avg_loop.append_component(long_wait(wait_time=wait_time))
-=======
-        self._append_acquire_instruction(loop=avg_loop, bin_index=0, sequencer_id=sequencer)
-        wait_time = self.repetition_duration - avg_loop.duration_iter
-        if wait_time > self._MIN_WAIT_TIME:
-            avg_loop.append_component(long_wait(wait_time=wait_time))
->>>>>>> de60ff25
 
         logger.info("Q1ASM program: \n %s", repr(program))  # pylint: disable=protected-access
         return program
