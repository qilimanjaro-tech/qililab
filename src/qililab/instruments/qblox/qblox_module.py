--- conflicted
+++ resolved
@@ -303,15 +303,7 @@
                 self.device.start_sequencer(sequencer=sequencer.identifier)
 
     def setup(  # pylint: disable=too-many-branches, too-many-return-statements
-<<<<<<< HEAD
-        self,
-        parameter: Parameter,
-        value: float | str | bool,
-        channel_id: int | None = None,
-        bus_alias: str | None = None,
-=======
         self, parameter: Parameter, value: float | str | bool, channel_id: int | None = None
->>>>>>> 097bee65
     ):
         """Set Qblox instrument calibration settings."""
         if parameter in {Parameter.OFFSET_OUT0, Parameter.OFFSET_OUT1, Parameter.OFFSET_OUT2, Parameter.OFFSET_OUT3}:
@@ -320,13 +312,7 @@
             return
 
         if channel_id is None:
-<<<<<<< HEAD
-            if bus_alias is not None:
-                channel_id = self.get_sequencers_from_bus_alias(bus_alias=bus_alias)[0].identifier
-            elif self.num_sequencers == 1:
-=======
             if self.num_sequencers == 1:
->>>>>>> 097bee65
                 channel_id = 0
             else:
                 raise ParameterNotFound(f"Cannot update parameter {parameter.value} without specifying a channel_id.")
@@ -367,11 +353,7 @@
             return
         raise ParameterNotFound(f"Invalid Parameter: {parameter.value}")
 
-<<<<<<< HEAD
-    def get(self, parameter: Parameter, channel_id: int | None = None, bus_alias: str | None = None):
-=======
     def get(self, parameter: Parameter, channel_id: int | None = None):
->>>>>>> 097bee65
         """Get instrument parameter.
 
         Args:
@@ -383,13 +365,7 @@
             return self.out_offsets[output]
 
         if channel_id is None:
-<<<<<<< HEAD
-            if bus_alias is not None:
-                channel_id = self.get_sequencers_from_bus_alias(bus_alias=bus_alias)[0].identifier
-            elif self.num_sequencers == 1:
-=======
             if self.num_sequencers == 1:
->>>>>>> 097bee65
                 channel_id = 0
             else:
                 raise ParameterNotFound(f"Cannot update parameter {parameter.value} without specifying a channel_id.")
@@ -584,25 +560,21 @@
         self.clear_cache()
         self.device.reset()
 
-<<<<<<< HEAD
-    def upload(self, bus_alias: str):
-=======
-    def upload_qpysequence(self, qpysequence: QpySequence, port: str):
+    def upload_qpysequence(self, qpysequence: QpySequence, bus_alias: str):
         """Upload the qpysequence to its corresponding sequencer.
 
         Args:
             qpysequence (QpySequence): The qpysequence to upload.
             port (str): The port of the sequencer to upload to.
         """
-        sequencers = self.get_sequencers_from_chip_port_id(chip_port_id=port)
+        sequencers = self.get_sequencers_from_bus_alias(bus_alias=bus_alias)
         for sequencer in sequencers:
             logger.info("Sequence program: \n %s", repr(qpysequence._program))  # pylint: disable=protected-access
             self.device.sequencers[sequencer.identifier].sequence(qpysequence.todict())
             self.device.sequencers[sequencer.identifier].sync_en(True)
             self.sequences[sequencer.identifier] = (qpysequence, True)
 
-    def upload(self, port: str):
->>>>>>> 097bee65
+    def upload(self, bus_alias: str):
         """Upload all the previously compiled programs to its corresponding sequencers.
 
         This method must be called after the method ``compile``."""
