--- conflicted
+++ resolved
@@ -1,9 +1,6 @@
 """__init__.py"""
-<<<<<<< HEAD
+from .constants import SCOPE_ACQ_MAX_DURATION
 from .qblox_d5a import QbloxD5a
-=======
-from .constants import SCOPE_ACQ_MAX_DURATION
->>>>>>> 60191307
 from .qblox_module import QbloxModule
 from .qblox_qcm import QbloxQCM
 from .qblox_qrm import QbloxQRM
