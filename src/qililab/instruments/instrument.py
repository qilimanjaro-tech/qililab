"""Instrument class"""
from abc import ABC, abstractmethod
from dataclasses import dataclass
from functools import partial
from typing import Callable, Type, get_type_hints

from qililab.config import logger
from qililab.constants import RUNCARD
from qililab.platform.components.bus_element import BusElement
from qililab.pulse import PulseBusSchedule
from qililab.result import Result
from qililab.settings import DDBBElement
from qililab.typings.enums import InstrumentName, Parameter
from qililab.typings.instruments.device import Device


class Instrument(BusElement, ABC):
    """Abstract base class declaring the necessary attributes
    and methods for the instruments.

    Args:
        settings (Settings): Class containing the settings of the instrument.
    """

    name: InstrumentName

    @dataclass
    class InstrumentSettings(DDBBElement):
        """Contains the settings of an instrument.

        Args:
            firmware (str): Firmware version installed on the instrument.
            channels (int | None): Number of channels supported or None otherwise.
        """

        firmware: str

    settings: InstrumentSettings  # a subtype of settings must be specified by the subclass
    device: Device

    class CheckParameterValueString:
        """Property used to check if the set parameter value is a string."""

        def __init__(self, method: Callable):
            self._method = method

        def __get__(self, obj, objtype):
            """Support instance methods."""
            return partial(self.__call__, obj)

        def __call__(self, ref: "Instrument", *args, **kwargs):
            """
            Args:
                method (Callable): Class method.

            Raises:
                ValueError: If value is neither a float or int.
            """
            if "value" not in kwargs:
                raise ValueError("'value' not specified to update instrument settings.")
            value = kwargs["value"]
            if not isinstance(value, str):
                raise ValueError(f"value must be a string. Current type: {type(value)}")
            return self._method(ref, *args, **kwargs)

    class CheckParameterValueBool:
        """Property used to check if the set parameter value is a bool."""

        def __init__(self, method: Callable):
            self._method = method

        def __get__(self, obj, objtype):
            """Support instance methods."""
            return partial(self.__call__, obj)

        def __call__(self, ref: "Instrument", *args, **kwargs):
            """
            Args:
                method (Callable): Class method.

            Raises:
                ValueError: If value is neither a float or int.
            """
            if "value" not in kwargs:
                raise ValueError("'value' not specified to update instrument settings.")
            value = kwargs["value"]
            if not isinstance(value, bool):
                raise ValueError(f"value must be a bool. Current type: {type(value)}")
            return self._method(ref, *args, **kwargs)

    class CheckParameterValueFloatOrInt:
        """Property used to check if the set parameter value is a float or int."""

        def __init__(self, method: Callable):
            self._method = method

        def __get__(self, obj, objtype):
            """Support instance methods."""
            return partial(self.__call__, obj)

        def __call__(self, ref: "Instrument", *args, **kwargs):
            """
            Args:
                method (Callable): Class method.

            Raises:
                ValueError: If value is neither a float or int.
            """
            if "value" not in kwargs:
                raise ValueError("'value' not specified to update instrument settings.")
            value = kwargs["value"]
            if not isinstance(value, float) and not isinstance(value, int):
                raise ValueError(f"value must be a float or an int. Current type: {type(value)}")
            if isinstance(value, int):
                # setting a float as type as expected
                kwargs["value"] = float(value)
            return self._method(ref, *args, **kwargs)

    class CheckDeviceInitialized:
        """Property used to check if the device has been initialized."""

        def __init__(self, method: Callable):
            self._method = method

        def __get__(self, obj, objtype):
            """Support instance methods."""
            return partial(self.__call__, obj)

        def __call__(self, ref: "Instrument", *args, **kwargs):
            """
            Args:
                method (Callable): Class method.

            Raises:
                AttributeError: If device has not been initialized.
            """
            if not hasattr(ref, "device") and (not args or not hasattr(args[0], "device")):
                raise AttributeError("Instrument Device has not been initialized")
            return self._method(ref, *args, **kwargs) if hasattr(ref, "device") else self._method(*args, **kwargs)

    def __init__(self, settings: dict):
        """Cast the settings to its corresponding class."""
        settings_class: Type[self.InstrumentSettings] = get_type_hints(self).get(RUNCARD.SETTINGS)  # type: ignore
        self.settings = settings_class(**settings)

    @CheckDeviceInitialized
    @abstractmethod
    def initial_setup(self):
        """Set initial instrument settings."""

    @CheckDeviceInitialized
    def setup(self, parameter: Parameter, value: float | str | bool, channel_id: int | None = None):
        """Set instrument settings parameter to the corresponding value

        Args:
            parameter (Parameter): settings parameter to be updated
            value (float | str | bool): new value
            channel_id (int | None): channel identifier of the parameter to update
        """
        raise ParameterNotFound(f"Could not find parameter {parameter} in instrument {self.name}")

    @CheckDeviceInitialized
    @abstractmethod
    def turn_on(self):
        """Turn on an instrument."""

    def generate_program_and_upload(
        self, pulse_bus_schedule: PulseBusSchedule, nshots: int, repetition_duration: int
    ) -> None:
        """Generate program to execute and upload it to the instrument.

        In some cases this method might do nothing."""

    def run(self) -> None:
        """Run the sequence previously uploaded to the instrument.

        In some cases this method might do nothing."""

    def acquire_result(self) -> Result | None:
        """Acquire results of the measurement.

        In some cases this method might do nothing."""

    @CheckDeviceInitialized
    @abstractmethod
    def reset(self):
        """Reset instrument settings."""

    @CheckDeviceInitialized
    @abstractmethod
    def turn_off(self):
        """Turn off an instrument."""

    @property
    def id_(self):
        """Instrument 'id' property.

        Returns:
            int: settings.id_.
        """
        return self.settings.id_

    @property
    def alias(self):
        """Instrument 'alias' property.

        Returns:
            str: settings.alias.
        """
        return self.settings.alias

    @property
    def category(self):
        """Instrument 'category' property.

        Returns:
            Category: settings.category.
        """
        return self.settings.category

    @property
    def firmware(self):
        """Instrument 'firmware' property.

        Returns:
            str: settings.firmware.
        """
        return self.settings.firmware

    def __str__(self):
        """String representation of an instrument."""
        return f"{self.alias}" if self.alias is not None else f"{self.category}_{self.id_}"

    def set_parameter(self, parameter: Parameter, value: float | str | bool, channel_id: int | None = None):
        """Sets the parameter of a specific instrument.

        Args:
            parameter (Parameter): parameter settings of the instrument to update
            value (float | str | bool): value to update
            channel_id (int | None, optional): instrument channel to update, if multiple. Defaults to None.

        Returns:
            bool: True if the parameter is set correctly, False otherwise
        """
        if not hasattr(self, "device"):
            raise ValueError(
                f"Instrument is not connected and cannot set the new value: {value} to the parameter {parameter.value}."
            )
        if channel_id is None:
            logger.debug("Setting parameter: %s to value: %f", parameter.value, value)
        if channel_id is not None:
            logger.debug("Setting parameter: %s to value: %f in channel %d", parameter.value, value, channel_id)

<<<<<<< HEAD
        return self.setup(parameter=parameter, value=value, channel_id=channel_id)
=======
        return self.setup(parameter=parameter, value=value, channel_id=channel_id)


class ParameterNotFound(Exception):
    """Error raised when a parameter in an instrument is not found."""

    def __init__(self, message):
        self.message = message
        super().__init__(self.message)

    def __str__(self):
        return f"ParameterNotFound: {self.message}"
>>>>>>> ecb0f639
<|MERGE_RESOLUTION|>--- conflicted
+++ resolved
@@ -161,8 +161,8 @@
 
     @CheckDeviceInitialized
     @abstractmethod
-    def turn_on(self):
-        """Turn on an instrument."""
+    def reset(self):
+        """Reset instrument settings."""
 
     def generate_program_and_upload(
         self, pulse_bus_schedule: PulseBusSchedule, nshots: int, repetition_duration: int
@@ -180,11 +180,6 @@
         """Acquire results of the measurement.
 
         In some cases this method might do nothing."""
-
-    @CheckDeviceInitialized
-    @abstractmethod
-    def reset(self):
-        """Reset instrument settings."""
 
     @CheckDeviceInitialized
     @abstractmethod
@@ -251,9 +246,6 @@
         if channel_id is not None:
             logger.debug("Setting parameter: %s to value: %f in channel %d", parameter.value, value, channel_id)
 
-<<<<<<< HEAD
-        return self.setup(parameter=parameter, value=value, channel_id=channel_id)
-=======
         return self.setup(parameter=parameter, value=value, channel_id=channel_id)
 
 
@@ -265,5 +257,4 @@
         super().__init__(self.message)
 
     def __str__(self):
-        return f"ParameterNotFound: {self.message}"
->>>>>>> ecb0f639
+        return f"ParameterNotFound: {self.message}"