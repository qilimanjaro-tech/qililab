--- conflicted
+++ resolved
@@ -3,18 +3,10 @@
 from dataclasses import dataclass
 from typing import Type, get_type_hints
 
-<<<<<<< HEAD
-from qililab.constants import YAML
-from qililab.platform import BusElement
-from qililab.settings import Settings
-from qililab.typings import InstrumentName, Parameter
-=======
-from qililab.config import logger
 from qililab.constants import RUNCARD
 from qililab.platform import BusElement
 from qililab.settings import DDBBElement
-from qililab.typings import Device, InstrumentName, Parameter
->>>>>>> 5954f568
+from qililab.typings import InstrumentName, Parameter
 
 
 class Instrument(BusElement, ABC):
@@ -47,16 +39,8 @@
 
     def set_parameter(self, parameter: Parameter, value: float | str | bool):
         """Redirect __setattr__ magic method."""
-<<<<<<< HEAD
-        if isinstance(parameter, Parameter):
-            parameter = parameter.value
-        self.settings.set_parameter(name=parameter, value=value)
+        self.settings.set_parameter(parameter=parameter, value=value)
         self.setup()
-=======
-        self.settings.set_parameter(parameter=parameter, value=value)
-        if self._connected:
-            self.setup()
->>>>>>> 5954f568
 
     @abstractmethod
     def setup(self):
