--- conflicted
+++ resolved
@@ -7,11 +7,7 @@
 from qililab.config import logger
 from qililab.platform import BusElement
 from qililab.settings import Settings
-<<<<<<< HEAD
 from qililab.typings import Device, InstrumentName, Parameter
-=======
-from qililab.typings import BusElementName, Device, Parameter
->>>>>>> 90bf9a86
 
 
 class Instrument(ABC):
