--- conflicted
+++ resolved
@@ -151,16 +151,11 @@
                 raise AttributeError("Instrument Device has not been initialized")
             return self._method(ref, *args, **kwargs) if hasattr(ref, "device") else self._method(*args, **kwargs)
 
-<<<<<<< HEAD
-    def is_device_initialized(self) -> bool:
-        """Function to use on instrument childs, to check wether or not the device has been initialized.
-=======
     def is_device_active(self) -> bool:
         """Check wether or not the device is currently active, for instrument childs.
 
         Contrary to ``CheckDeviceInitialized``, we also check if the device is not None, since a ``disconnect()`` after
         initialization would set it to None.
->>>>>>> 5abf85de
 
         Returns:
             bool: Wether or not the device has been initialized.
