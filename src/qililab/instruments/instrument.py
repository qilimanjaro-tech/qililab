--- conflicted
+++ resolved
@@ -63,11 +63,6 @@
         settings_class: Type[self.InstrumentSettings] = get_type_hints(self).get(RUNCARD.SETTINGS)  # type: ignore
         self.settings = settings_class(**settings)
 
-<<<<<<< HEAD
-    def set_parameter(self, parameter: Parameter, value: float | str | bool, parameter_index: int | None = None):
-        """Redirect __setattr__ magic method."""
-        self.settings.set_parameter(parameter=parameter, value=value, parameter_index=parameter_index)
-=======
     def set_parameter(self, parameter: Parameter, value: float | str | bool, channel_id: int | None = None):
         """set parameter for an instrument
 
@@ -81,7 +76,6 @@
             logger.info("Setting parameter: %s to value: %f", parameter.value, value)
         if channel_id is not None:
             logger.info("Setting parameter: %s to value: %f in channel %d", parameter.value, value, channel_id)
->>>>>>> eba268ac
         if hasattr(self, "device"):
             self.setup(parameter=parameter, value=value, channel_id=channel_id)
 
