--- conflicted
+++ resolved
@@ -58,11 +58,7 @@
     def source_mode(self, value: SourceMode):
         """Set the Yokogawa GS200 source mode."""
         self.settings.source_mode = value
-<<<<<<< HEAD
-        if self.is_device_initialized():
-=======
-        if self.is_device_active():
->>>>>>> 5abf85de
+    if self.is_device_active():
             qcodes_str = self.__source_mode_to_qcodes_str(value)
             self.device.source_mode(qcodes_str)
 
@@ -107,11 +103,7 @@
     def current(self, value: float):
         """Set Yokogawa GS200 `current` property. If `ramping_enabled` is set to True, the current will transition linearly according to `ramping_rate`. Else, it will be set instantly."""
         self.settings.current[0] = value
-<<<<<<< HEAD
-        if self.is_device_initialized():
-=======
-        if self.is_device_active():
->>>>>>> 5abf85de
+    if self.is_device_active():
             if self.ramping_enabled:
                 self.device.ramp_current(value, self.ramping_rate * 0.001, 0.001)
             else:
@@ -142,11 +134,7 @@
             - 200mA
         """
         self.settings.span[0] = value
-<<<<<<< HEAD
-        if self.is_device_initialized():
-=======
-        if self.is_device_active():
->>>>>>> 5abf85de
+    if self.is_device_active():
             if self.source_mode == SourceMode.CURRENT:
                 qcodes_int = self.__current_span_to_qcodes_float(value)
                 self.device.current_range(qcodes_int)
@@ -167,11 +155,7 @@
     def voltage(self, value: float):
         """Set Yokogawa GS200 `voltage` property. If `ramping_enabled` is set to True, the voltage will transition linearly according to `ramping_rate`. Else, it will be set instantly."""
         self.settings.voltage[0] = value
-<<<<<<< HEAD
-        if self.is_device_initialized():
-=======
-        if self.is_device_active():
->>>>>>> 5abf85de
+    if self.is_device_active():
             if self.ramping_enabled:
                 self.device.ramp_voltage(value, self.ramping_rate * 0.001, 0.001)
             else:
