--- conflicted
+++ resolved
@@ -77,11 +77,7 @@
     def power(self, value: float, channel=1, port=1):
         """sets the power in dBm"""
         self.settings.power = value
-<<<<<<< HEAD
-        if self.is_device_initialized():
-=======
-        if self.is_device_active():
->>>>>>> 5abf85de
+    if self.is_device_active():
             power = f"{self.settings.power:.1f}"
             self.send_command(f"SOUR{channel}:POW{port}", power)
 
@@ -89,11 +85,7 @@
     def if_bandwidth(self, value: float, channel=1):
         """sets the if bandwidth in Hz"""
         self.settings.if_bandwidth = value
-<<<<<<< HEAD
-        if self.is_device_initialized():
-=======
-        if self.is_device_active():
->>>>>>> 5abf85de
+    if self.is_device_active():
             bandwidth = str(self.settings.if_bandwidth)
             self.send_command(f"SENS{channel}:BWID", bandwidth)
 
@@ -106,11 +98,7 @@
             value (str) : Electrical delay in ns
         """
         self.settings.electrical_delay = value
-<<<<<<< HEAD
-        if self.is_device_initialized():
-=======
-        if self.is_device_active():
->>>>>>> 5abf85de
+    if self.is_device_active():
             etime = f"{self.settings.electrical_delay:.12f}"
             self.send_command("SENS1:CORR:EXT:PORT1:TIME", etime)
 
@@ -132,11 +120,7 @@
             mode (str) : Sweep mode: 'hold', 'cont', single' and 'group'
         """
         self.settings.sweep_mode = VNASweepModes(value)
-<<<<<<< HEAD
-        if self.is_device_initialized():
-=======
-        if self.is_device_active():
->>>>>>> 5abf85de
+    if self.is_device_active():
             mode = self.settings.sweep_mode.name
             self.send_command(f"SENS{channel}:SWE:MODE", mode)
 
