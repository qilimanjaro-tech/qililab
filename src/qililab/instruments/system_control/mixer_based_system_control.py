"""MixerBasedSystemControl class."""
from dataclasses import dataclass
from pathlib import Path
from typing import Generator, List, Tuple

<<<<<<< HEAD
=======
import numpy as np

>>>>>>> 10889580
from qililab.constants import RUNCARD
from qililab.instruments.awg import AWG
from qililab.instruments.instruments import Instruments
from qililab.instruments.qubit_readout import QubitReadout
from qililab.instruments.signal_generator import SignalGenerator
from qililab.instruments.system_control.system_control import SystemControl
from qililab.pulse import PulseSequence
from qililab.typings import Category, SystemControlSubcategory
from qililab.utils import Factory


@Factory.register
class MixerBasedSystemControl(SystemControl):
    """MixerBasedSystemControl class."""

    name = SystemControlSubcategory.MIXER_BASED_SYSTEM_CONTROL

    @dataclass(kw_only=True)
    class MixerBasedSystemControlSettings(SystemControl.SystemControlSettings):
        """MixerBasedSystemControlSettings class."""

        awg: AWG
        signal_generator: SignalGenerator

        def __iter__(
            self,
        ) -> Generator[Tuple[str, SignalGenerator | AWG | int], None, None]:
            """Iterate over Bus elements.

            Yields:
                Tuple[str, ]: _description_
            """
            for name, value in self.__dict__.items():
                if name in [Category.AWG.value, Category.SIGNAL_GENERATOR.value]:
                    yield name, value

    settings: MixerBasedSystemControlSettings

    def __init__(self, settings: dict, instruments: Instruments):
        super().__init__(settings=settings)
        self._replace_settings_dicts_with_instrument_objects(instruments=instruments)

<<<<<<< HEAD
    def setup(self, target_freqs: List[float]):
        """Setup instruments."""
        self.signal_generator.frequency = (
            target_freqs[0] + self.awg.frequency
        )  # FIXME: Now we only take the first frequency. Fix for multiple readout frequencies.
=======
    def setup(self, frequencies: List[float]):
        """Setup instruments."""
        mean_freq = np.mean(frequencies)
        self.signal_generator.frequency = mean_freq + self.awg.frequency
        self.awg.multiplexing_frequencies = list(self.signal_generator.frequency - np.array(frequencies))
>>>>>>> 10889580
        self.awg.setup()
        self.signal_generator.setup()

    def start(self):
        """Start/Turn on the instruments."""
        self.signal_generator.start()

    def run(self, pulse_sequence: PulseSequence, nshots: int, repetition_duration: int, path: Path):
        """Change the SignalGenerator frequency if needed and run the given pulse sequence."""
        if pulse_sequence.frequency is not None and pulse_sequence.frequency != self.frequency:
            self.signal_generator.frequency = pulse_sequence.frequency + self.awg.frequency
        return self.awg.run(
            pulse_sequence=pulse_sequence, nshots=nshots, repetition_duration=repetition_duration, path=path
        )

    @property
    def awg_frequency(self):
        """SystemControl 'awg_frequency' property."""
        return self.awg.frequency

    @property
    def frequency(self):
        """SystemControl 'frequency' property."""
        return (
            self.signal_generator.frequency - self.awg.frequency
            if self.signal_generator.frequency is not None
            else None
        )

    @frequency.setter
    def frequency(self, target_freqs: List[float]):
        """SystemControl 'frequency' property setter."""
        self.signal_generator.frequency = target_freqs[0] + self.awg.frequency
        self.signal_generator.setup()

    @property
    def signal_generator(self):
        """Bus 'signal_generator' property.
        Returns:
            SignalGenerator: settings.signal_generator.
        """
        return self.settings.signal_generator

    @property
    def awg(self):
        """Bus 'awg' property.
        Returns:
            (QubitControl | None): settings.qubit_control.
        """
        return self.settings.awg

    @property
    def acquisition_delay_time(self) -> int:
        """SystemControl 'acquisition_delay_time' property.
        Delay (in ns) between the readout pulse and the acquisition."""
        if isinstance(self.awg, QubitReadout):
            return self.awg.acquisition_delay_time
        raise ValueError("AWG is not a QubitReadout instance.")

    def __iter__(self):
        """Redirect __iter__ magic method."""
        return self.settings.__iter__()

    def to_dict(self):
        """Return a dict representation of the MixerBasedSystemControl class."""
        return {
            RUNCARD.ID: self.id_,
            RUNCARD.CATEGORY: self.settings.category.value,
            RUNCARD.SUBCATEGORY: self.settings.subcategory.value,
        } | {key: value.alias for key, value in self}

    def _replace_settings_dicts_with_instrument_objects(self, instruments: Instruments):
        """Replace dictionaries from settings into its respective instrument classes."""
        for name, value in self.settings:
            if isinstance(value, str):
                instrument_object = instruments.get_instrument(alias=value)
                setattr(self.settings, name, instrument_object)

    def __str__(self):
        """String representation of the MixerBasedSystemControl class."""
        return f"{self.awg}|----|{self.signal_generator}"<|MERGE_RESOLUTION|>--- conflicted
+++ resolved
@@ -3,11 +3,8 @@
 from pathlib import Path
 from typing import Generator, List, Tuple
 
-<<<<<<< HEAD
-=======
 import numpy as np
 
->>>>>>> 10889580
 from qililab.constants import RUNCARD
 from qililab.instruments.awg import AWG
 from qililab.instruments.instruments import Instruments
@@ -50,19 +47,11 @@
         super().__init__(settings=settings)
         self._replace_settings_dicts_with_instrument_objects(instruments=instruments)
 
-<<<<<<< HEAD
-    def setup(self, target_freqs: List[float]):
-        """Setup instruments."""
-        self.signal_generator.frequency = (
-            target_freqs[0] + self.awg.frequency
-        )  # FIXME: Now we only take the first frequency. Fix for multiple readout frequencies.
-=======
     def setup(self, frequencies: List[float]):
         """Setup instruments."""
         mean_freq = np.mean(frequencies)
         self.signal_generator.frequency = mean_freq + self.awg.frequency
         self.awg.multiplexing_frequencies = list(self.signal_generator.frequency - np.array(frequencies))
->>>>>>> 10889580
         self.awg.setup()
         self.signal_generator.setup()
 
