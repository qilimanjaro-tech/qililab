"""SystemControl class."""
from abc import ABC, abstractmethod
from dataclasses import dataclass
from pathlib import Path
from typing import List, Type, get_type_hints

from qililab.platform.components import BusElement
from qililab.pulse import PulseSequence
from qililab.result import Result
from qililab.settings import DDBBElement
from qililab.typings import SystemControlSubcategory


class SystemControl(BusElement, ABC):
    """SystemControl class."""

    @dataclass
    class SystemControlSettings(DDBBElement):
        """SystemControlSettings class."""

        subcategory: SystemControlSubcategory

    settings: SystemControlSettings

    def __init__(self, settings: dict):
        settings_class: Type[self.SystemControlSettings] = get_type_hints(self).get("settings")  # type: ignore
        self.settings = settings_class(**settings)

    @abstractmethod
    def start(self):
        """Start instrument."""

    @abstractmethod
<<<<<<< HEAD
    def setup(self, target_freqs: List[float]):
=======
    def setup(self, frequencies: List[float]):
>>>>>>> 10889580
        """Set instrument settings."""

    @abstractmethod
    def run(
        self, pulse_sequence: PulseSequence, nshots: int, repetition_duration: int, path: Path
    ) -> List[Result] | None:
        """Run the given pulse sequence."""

    @property
    def id_(self):
        """SystemControl 'id' property.

        Returns:
            int: settings.id_.
        """
        return self.settings.id_

    @property
    def category(self):
        """SystemControl 'category' property.

        Returns:
            str: settings.category.
        """
        return self.settings.category

    @property
    def subcategory(self):
        """SystemControl 'subcategory' property.

        Returns:
            str: settings.subcategory.
        """
        return self.settings.subcategory

    @property
    @abstractmethod
    def awg_frequency(self) -> float:
        """SystemControl 'awg_frequency' property."""

    @property
    @abstractmethod
    def frequency(self) -> float:
        """SystemControl 'frequency' property."""

    @property
    @abstractmethod
    def acquisition_delay_time(self) -> int:
        """SystemControl 'acquisition_delay_time' property.

        Returns:
            int: Delay (in ns) between the readout pulse and the acquisition.
        """<|MERGE_RESOLUTION|>--- conflicted
+++ resolved
@@ -31,11 +31,7 @@
         """Start instrument."""
 
     @abstractmethod
-<<<<<<< HEAD
-    def setup(self, target_freqs: List[float]):
-=======
     def setup(self, frequencies: List[float]):
->>>>>>> 10889580
         """Set instrument settings."""
 
     @abstractmethod
