--- conflicted
+++ resolved
@@ -37,11 +37,7 @@
 
     @abstractmethod
     def run(
-<<<<<<< HEAD
-        self, pulse_sequence: PulseSequence | None, nshots: int, repetition_duration: int, path: Path
-=======
         self, pulse_bus_schedule: PulseBusSchedule, nshots: int, repetition_duration: int, path: Path
->>>>>>> 8bbaf51e
     ) -> List[Result] | None:
         """Run the given pulse sequence."""
 
