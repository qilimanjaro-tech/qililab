"""HeterodyneSystemControl class."""
from abc import ABC, abstractmethod
import json
from dataclasses import dataclass
from pathlib import Path
from typing import Generator, List, Tuple

import numpy as np
import scipy.integrate as integ

from qililab.constants import RUNCARD
from qililab.instruments.awg import AWG
from qililab.instruments.instruments import Instruments
from qililab.instruments.qubit_readout import QubitReadout
from qililab.instruments.signal_generator import SignalGenerator
from qililab.instruments.system_control.system_control import SystemControl
from qililab.pulse import PulseSequence
from qililab.result.heterodyne_result import HeterodyneResult
from qililab.typings import Category, SystemControlSubcategory
from qililab.utils import Factory
from qililab.typings.enums import Parameter


@Factory.register
class HeterodyneSystemControl(SystemControl):
    """HeterodyneSystemControl class."""

    name = SystemControlSubcategory.HETERODYNE_SYSTEM_CONTROL

    @dataclass(kw_only=True)
    class HeterodyneSystemControlSettings(SystemControl.SystemControlSettings):
        """HeterodyneSystemControlSettings class."""

        awg: AWG
        signal_generator: SignalGenerator
        pulse_length: int = 6000
        IF: float = 0.01
<<<<<<< HEAD
        # LO: float
        gain: float = None
=======
>>>>>>> 35d91723
        shots: int = 1000

        def __iter__(
            self,
        ) -> Generator[Tuple[str, SignalGenerator | AWG | int], None, None]:
            """Iterate over Bus elements.

            Yields:
                Tuple[str, ]: _description_
            """
            for name, value in self.__dict__.items():
                if name in [Category.AWG.value, Category.SIGNAL_GENERATOR.value]:
                    yield name, value

    settings: HeterodyneSystemControlSettings

    def __init__(self, settings: dict, instruments: Instruments):
        super().__init__(settings=settings)
        self._replace_settings_dicts_with_instrument_objects(instruments=instruments)

    def heterodyne_mixing(self,I, Q, fLO, dt):
        # This function should probably go to utilities. I also need a better name for it
        N = I.shape[0]

        time = np.linspace(0, N * dt,N)  

        cos = np.cos(2 * np.pi * fLO * time)
        sin = np.sin(2 * np.pi * fLO * time)

        modI = cos*I + sin*Q
        modQ = -sin*I + cos*Q

        return modI, modQ


    def setup(self):
        # TODO: Find a way of managing the tone, LO and IF frequencies

        """ Write the description of this function """
        
        # Clean the memory of the awg
        self.awg.reset()

        # New code : 
        dt = 1 # one nanosecond for GS/s resolution

        I = np.ones(self.settings.pulse_length)  # + scipy.signal.gaussian(waveform_length, std=0.12 * waveform_length)
        Q = np.zeros(self.settings.pulse_length)

        modI, modQ = self.heterodyne_mixing(I, Q, self.settings.IF, dt)

        waveforms = {
            "modI": {
                "data": list(modI),
                "index": 0,
            },
            "modQ": {
                "data": list(modQ),
                "index": 1,
            },
        }

        # ## 1.2. Set LO
        # set LO power in dBm (Marki mixer requires 13dBm + 3dBm from the splitter)
        self.signal_generator.device.power(16)
        self.signal_generator.device.on()

        # ## 1.2 Acquisition
        # Acquisitions
        acquisitions = {
            "single": {"num_bins": 1, "index": 0},
            "multiple_0": {"num_bins": 1, "index": 1},
            "multiple_1": {"num_bins": 1, "index": 2},
            "multiple_2": {"num_bins": 1, "index": 3},
            "avg": {"num_bins": 1, "index": 4},
        }

        seq_prog = f"""
        move    {self.settings.shots},R0   #Loop iterator.
        loop:
        play    0,1,4     #Play waveforms and wait 4ns.
        acquire 0,0,20000 #Acquire waveforms and wait remaining duration of scope acquisition.
        wait    100
        loop    R0,@loop  #Run until number of iterations is done.
        stop              #Stop.orms and wait remaining duration of scope acquisition.
        stop              #Stop.
        """

        # ## 1.4 Upload all
        # Add sequence to single dictionary and write to JSON file.
        sequence = {
            "waveforms": waveforms,
            "weights": {},
            "acquisitions": acquisitions,
            "program": seq_prog,
        }
        with open("sequence.json", "w", encoding="utf-8") as file:
            json.dump(sequence, file, indent=4)
            file.close()
        self.awg.device.sequencer0.sequence("sequence.json")

        # ## 1.5 Configurations
        # Configure the sequencer to trigger the scope acquisition.
        self.awg.device.scope_acq_sequencer_select(0)
        self.awg.device.scope_acq_trigger_mode_path0("sequencer")
        self.awg.device.scope_acq_trigger_mode_path1("sequencer")

        # Map sequencer to specific outputs (but first disable all sequencer connections)
        for sequencer in self.awg.device.sequencers:
            for out in range(0, 2):
                sequencer.set("channel_map_path{}_out{}_en".format(out % 2, out), False)
        self.awg.device.sequencer0.channel_map_path0_out0_en(True)
        self.awg.device.sequencer0.channel_map_path1_out1_en(True)
        self.awg.device.sequencer0.mod_en_awg(False)

        # enable hardware average
        self.awg.device.scope_acq_avg_mode_en_path0(True)
        self.awg.device.scope_acq_avg_mode_en_path1(True)
<<<<<<< HEAD
        
        # set gain
        if self.settings.gain is not None:
            self.awg.device.sequencer0.gain_awg_path0(self.settings.gain)
            self.awg.device.sequencer0.gain_awg_path1(self.settings.gain)
            print(f"Heterodyne bus set gain to {self.settings.gain}")

        else: 
            print("Gain is not set by Heterodyne bus")

        print(f"Actual gain: {self.awg.device.sequencer0.gain_awg_path0()}")
=======
>>>>>>> 35d91723

    def start(self):
        """Start/Turn on the instruments.
        self.signal_generator.device.start()"""

    def run(self, pulse_sequence: PulseSequence, nshots: int, repetition_duration: int, path: Path):
        """Change the SignalGenerator frequency if needed and run the given pulse sequence.
        if pulse_sequence.frequency is not None and pulse_sequence.frequency != self.frequency:
            self.signal_generator.device.frequency = pulse_sequence.frequency + self.awg.frequency
            self.signal_generator.device.setup()
        return self.awg.run(
            pulse_sequence=pulse_sequence,
            nshots=nshots,
            repetition_duration=repetition_duration,
            path=path,
        )"""

        

        # print('[Heterodyne SysCtrl] Entered run')
        # # 2. Running the Bus
        # ## 2.1 Arm & Run
        # Arm and start sequencer.
        self.awg.device.arm_sequencer(0)
        self.awg.device.start_sequencer()

        # print(f"Path 0: {self.awg.device.sequencer0.gain_awg_path0()}")
        # print(f"Path 1: {self.awg.device.sequencer0.gain_awg_path1()}")
        
        # self.signal_generator.device.off()
        # Print status of sequencer.
        # print(f"Sequencer State: {self.awg.device.get_sequencer_state(0)}")
        # ## 2.2 Query data and plotting
        # Wait for the acquisition to finish with a timeout period of one minute.
        # print(f"Acquisition state: {self.awg.device.get_acquisition_state(0, 1)}")
        # Move acquisition data from temporary memory to acquisition list.
        self.awg.device.store_scope_acquisition(0, "single")
        # Get acquisition list from instrument.
        single_acq = self.awg.device.get_acquisitions(0)

        # print(single_acq.keys())

        # ## 2.3 should be outside!
        output_I = np.array(single_acq["single"]["acquisition"]["scope"]["path0"]["data"][:6100])
        output_Q = np.array(single_acq["single"]["acquisition"]["scope"]["path1"]["data"][:6100])

        # print(f'output: {output_I}')
        time_vector_demod = np.linspace(0, len(output_I), len(output_I))
        cosalpha = np.cos(2 * np.pi * self.settings.IF * time_vector_demod)
        sinalpha = np.sin(2 * np.pi * self.settings.IF * time_vector_demod)
        demod_matrix = 2 * np.array([[cosalpha, -sinalpha], [sinalpha, cosalpha]])
        result = []
        for it, t, ii, qq in zip(np.arange(output_I.shape[0]), time_vector_demod, output_I, output_Q):
            result.append(demod_matrix[:, :, it] @ np.array([ii, qq]))
        demodulated_signal = np.array(result)

        demodulated_I = demodulated_signal[:, 0]
        demodulated_Q = demodulated_signal[:, 1]
        # ## 2.4 Integrate
        integrated_I = integ.trapz(demodulated_I, dx=1) / len(demodulated_I)  # dx is the spacing between points, in our case 1ns
        integrated_Q = integ.trapz(demodulated_Q, dx=1) / len(demodulated_Q)
<<<<<<< HEAD

        print(f"Actual gain in run: {self.awg.device.sequencer0.gain_awg_path0()}")
        # print(integrated_I,integrated_Q)
=======
>>>>>>> 35d91723
        return HeterodyneResult(integrated_i=integrated_I, integrated_q=integrated_Q)

    @property
    def awg_frequency(self):
        """SystemControl 'awg_frequency' property."""
        return self.awg.frequency

    @property
    def frequency(self):
        """SystemControl 'frequency' property."""
        return (
            self.signal_generator.frequency - self.awg.frequency
            if self.signal_generator.frequency is not None
            else None
        )

    @frequency.setter
    def frequency(self, target_freqs: List[float]):
        """SystemControl 'frequency' property setter."""
        self.signal_generator.frequency = target_freqs[0] + self.awg.frequency
        self.signal_generator.setup()

    @property
    def signal_generator(self):
        """Bus 'signal_generator' property.
        Returns:
            SignalGenerator: settings.signal_generator.
        """
        return self.settings.signal_generator

    @property
    def awg(self):
        """Bus 'awg' property.
        Returns:
            (QubitControl | None): settings.qubit_control.
        """
        return self.settings.awg

    @property
    def acquisition_delay_time(self) -> int:
        """SystemControl 'acquisition_delay_time' property.
        Delay (in ns) between the readout pulse and the acquisition."""
        if isinstance(self.awg, QubitReadout):
            return self.awg.acquisition_delay_time
        raise ValueError("AWG is not a QubitReadout instance.")

    def __iter__(self):
        """Redirect __iter__ magic method."""
        return self.settings.__iter__()

    def to_dict(self):
        """Return a dict representation of the HeterodyneSystemControl class."""
        return {
            RUNCARD.ID: self.id_,
            RUNCARD.CATEGORY: self.settings.category.value,
            RUNCARD.SUBCATEGORY: self.settings.subcategory.value,
        } | {key: value.alias for key, value in self}

    def _replace_settings_dicts_with_instrument_objects(self, instruments: Instruments):
        """Replace dictionaries from settings into its respective instrument classes."""
        for name, value in self.settings:
            if isinstance(value, str):
                instrument_object = instruments.get_instrument(alias=value)
                setattr(self.settings, name, instrument_object)

    def __str__(self):
        """String representation of the HeterodyneSystemControl class."""
        return f"{self.awg}|----|{self.signal_generator}"

    
    def set_parameter(self, parameter: Parameter, value: float | str | bool, channel_id: int | None = None):
        """_summary_

        Args:
            parameter (Parameter): parameter settings of the instrument to update
            value (float | str | bool): value to update
            channel_id (int | None, optional): instrument channel to update, if multiple. Defaults to None.
        """
        if parameter.value == Parameter.POWER.value:
            self.signal_generator.set_parameter(parameter=parameter, value=value, channel_id=channel_id)
            return
        if parameter.value == Parameter.FREQUENCY.value:
            if not isinstance(value, float):
                raise ValueError(f"value must be a float. Current type: {type(value)}")
            self._update_frequency(frequency=value, channel_id=channel_id)
            return
        # the rest of parameters are assigned to the AWG
        if parameter.value == Parameter.GAIN.value:
            self.settings.gain = value
            return
        self.awg.set_parameter(parameter=parameter, value=value, channel_id=channel_id)<|MERGE_RESOLUTION|>--- conflicted
+++ resolved
@@ -35,11 +35,8 @@
         signal_generator: SignalGenerator
         pulse_length: int = 6000
         IF: float = 0.01
-<<<<<<< HEAD
         # LO: float
         gain: float = None
-=======
->>>>>>> 35d91723
         shots: int = 1000
 
         def __iter__(
@@ -158,7 +155,6 @@
         # enable hardware average
         self.awg.device.scope_acq_avg_mode_en_path0(True)
         self.awg.device.scope_acq_avg_mode_en_path1(True)
-<<<<<<< HEAD
         
         # set gain
         if self.settings.gain is not None:
@@ -170,8 +166,6 @@
             print("Gain is not set by Heterodyne bus")
 
         print(f"Actual gain: {self.awg.device.sequencer0.gain_awg_path0()}")
-=======
->>>>>>> 35d91723
 
     def start(self):
         """Start/Turn on the instruments.
@@ -233,12 +227,9 @@
         # ## 2.4 Integrate
         integrated_I = integ.trapz(demodulated_I, dx=1) / len(demodulated_I)  # dx is the spacing between points, in our case 1ns
         integrated_Q = integ.trapz(demodulated_Q, dx=1) / len(demodulated_Q)
-<<<<<<< HEAD
 
         print(f"Actual gain in run: {self.awg.device.sequencer0.gain_awg_path0()}")
         # print(integrated_I,integrated_Q)
-=======
->>>>>>> 35d91723
         return HeterodyneResult(integrated_i=integrated_I, integrated_q=integrated_Q)
 
     @property
