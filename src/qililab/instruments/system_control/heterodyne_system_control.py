--- conflicted
+++ resolved
@@ -113,15 +113,9 @@
         # stop              #Stop.orms and wait remaining duration of scope acquisition.
         # stop              #Stop.
         # """
-<<<<<<< HEAD
-        seq_prog = """ 
-        move    2000,R0   #Loop iterator.
-        loop: 
-=======
         seq_prog = """
         move    1000,R0   #Loop iterator.
         loop:
->>>>>>> 6ad2b2f4
         play    0,1,4     #Play waveforms and wait 4ns.
         acquire 0,0,20000 #Acquire waveforms and wait remaining duration of scope acquisition.
         wait    100
@@ -158,13 +152,8 @@
         self.awg.device.scope_acq_avg_mode_en_path0(True)
         self.awg.device.scope_acq_avg_mode_en_path1(True)
         # set gain
-<<<<<<< HEAD
         self.awg.device.sequencer0.gain_awg_path0(0.05)
         self.awg.device.sequencer0.gain_awg_path1(0.05)
-=======
-        self.awg.device.sequencer0.gain_awg_path0(1.0)
-        self.awg.device.sequencer0.gain_awg_path1(1.0)
->>>>>>> 6ad2b2f4
 
     def start(self):
         """Start/Turn on the instruments.
@@ -219,16 +208,8 @@
         )  # dx is the spacing between points, in our case 1ns
         integrated_Q = integ.trapz(demodulated_Q, dx=1) / len(demodulated_Q)
         # print(integrated_I,integrated_Q)
-<<<<<<< HEAD
-        
-        
-
-        return Results(results=[integrated_I,integrated_Q],software_average=1,num_sequences=1)
-    
-=======
         return HeterodyneResult(integrated_i=integrated_I, integrated_q=integrated_Q)
 
->>>>>>> 6ad2b2f4
     @property
     def awg_frequency(self):
         """SystemControl 'awg_frequency' property."""
