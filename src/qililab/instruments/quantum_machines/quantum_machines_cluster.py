# Copyright 2023 Qilimanjaro Quantum Tech
#
# Licensed under the Apache License, Version 2.0 (the "License");
# you may not use this file except in compliance with the License.
# You may obtain a copy of the License at
#
#     http://www.apache.org/licenses/LICENSE-2.0
#
# Unless required by applicable law or agreed to in writing, software
# distributed under the License is distributed on an "AS IS" BASIS,
# WITHOUT WARRANTIES OR CONDITIONS OF ANY KIND, either express or implied.
# See the License for the specific language governing permissions and
# limitations under the License.

"""Quantum Machines Manager class."""
import os
from dataclasses import dataclass
from typing import Any, cast

import numpy as np
from qm import DictQuaConfig, QuantumMachine, QuantumMachinesManager, SimulationConfig
from qm.jobs.running_qm_job import RunningQmJob
from qm.octave import QmOctaveConfig
from qm.program import Program

from qililab.instruments.instrument import Instrument, ParameterNotFound
from qililab.instruments.utils import InstrumentFactory
from qililab.typings import InstrumentName, Parameter, QMMDriver
from qililab.utils import hash_qua_program, merge_dictionaries


@InstrumentFactory.register
class QuantumMachinesCluster(Instrument):
    """Class defining the Qililab Quantum Machines Cluster instrument in Qililab.

    This class allows Qililab control and communication with an instance of the
    Quantum Machines Manager, which is the central class to interact with Quantum Machines instruments.
    The manager is responsible, through the use of QUA sequences, of setting the Quantum Machines instruments
    in the right manner for Quantum Control.

    Args:
        name (InstrumentName): Name of the Instrument.
        device (QMMDriver): Instance of the Quantum Machines Manager Driver class.
        settings (QMMSettings): Settings of the instrument.
    """

    name = InstrumentName.QUANTUM_MACHINES_CLUSTER

    @dataclass
    class QuantumMachinesClusterSettings(Instrument.InstrumentSettings):
        """Settings for Quantum Machines Cluster instrument.

        Args:
            address (str): IP address to connect to the Quantum Machines instruments.
            cluster (str): Name of the cluster to connect to.
            run_octave_calibration (bool): Flag to indicate if octave calibration should be run on connecting to Quantum Machines.
            octaves (list[dict[str, Any]]): List of octaves the quantum machines stack has.
            controllers (list[dict[str, Any]]): List of controllers (instruments) the quantum machines stack has.
            elements (list[dict[str, Any]]): List of elements (buses) the quantum machines stack has.
        """

        address: str
        cluster: str
        run_octave_calibration: bool
        octaves: list[dict[str, Any]]
        controllers: list[dict[str, Any]]
        elements: list[dict[str, Any]]

        def to_qua_config(self) -> DictQuaConfig:
            """Creates the Quantum Machines QUA config dictionary.

            Creates, an instance of a dictionary in the format that QuantumMachines expects the config dictionary to be.

            The values of following keys of the dictionary are parsed from QMMSettings:
                - controllers (OPX+ instruments)
                - octaves (Octave instruments)
                - mixers (up/down conversion settings if not using octaves)
                - elements (buses)

            The values of the rest keys are empty, meant to be updated in runtime.

            Returns:
                config: DictQuaConfig
            """
            elements, mixers = self._get_elements_and_mixers_config()
            controllers = self._get_controllers_config()
            octaves = self._get_octaves_config()

            return {
                "version": 1,
                "controllers": controllers,
                "elements": elements,
                "mixers": mixers,
                "waveforms": {},
                "integration_weights": {},
                "pulses": {},
                "digital_waveforms": {},
                "octaves": octaves,
            }

        def _get_controllers_config(self) -> dict[str, Any]:
            """Returns the controllers config dictionary.

            Returns:
                controllers: Dict[str, Any]
            """
            controllers: dict = {}
            for controller in self.controllers:
                controller_type = controller["type"] if "type" in controller else "opx1"
                if controller_type == "opx1":
                    controllers[controller["name"]] = {
                        "analog_outputs": {
                            output["port"]: {
                                "offset": output["offset"] if "offset" in output else 0.0,
                                "delay": output["delay"] if "delay" in output else 0.0,
                            }
                            for output in controller.get("analog_outputs", [])
                        },
                        "analog_inputs": {
                            input["port"]: {
                                "offset": input["offset"] if "offset" in input else 0.0,
                                "gain_db": input["gain"] if "gain" in input else 0.0,
                            }
                            for input in controller.get("analog_inputs", [])
                        },
                        "digital_outputs": {output["port"]: {} for output in controller.get("digital_outputs", [])},
                    }
                elif controller_type == "opx1000":
                    controllers[controller["name"]] = {
                        "fems": {
                            fem["fem"]: {
                                "type": fem["type"] if "type" in fem else "LF",
                                "analog_outputs": {
                                    output["port"]: {
                                        "offset": output["offset"] if "offset" in output else 0.0,
                                        "delay": output["delay"] if "delay" in output else 0.0,
                                        "output_mode": output["output_mode"] if "output_mode" in output else "direct",
                                        "sampling_rate": output["sampling_rate"] if "sampling_rate" in output else 1e9,
                                        "upsampling_mode": output["upsampling_mode"]
                                        if "upsampling_mode" in output
                                        else "mw",
                                    }
                                    for output in fem.get("analog_outputs", [])
                                },
                                "analog_inputs": {
                                    input["port"]: {
                                        "offset": input["offset"] if "offset" in input else 0.0,
                                        "gain_db": input["gain"] if "gain" in input else 0.0,
                                        "sampling_rate": input["sampling_rate"] if "sampling_rate" in input else 1e9,
                                    }
                                    for input in fem.get("analog_inputs", [])
                                },
                                "digital_outputs": {output["port"]: {} for output in fem.get("digital_outputs", [])},
                            }
                            for fem in controller["fems"]
                        }
                    }
            return controllers

        def _get_octaves_config(self) -> dict[str, Any]:
            """Returns the octaves config dictionary.

            Returns:
                octaves: Dict[str, Any]
            """
            octaves: dict = {}
            for octave in self.octaves:
                octaves[octave["name"]] = {}
                octaves[octave["name"]]["RF_outputs"] = {}
                octaves[octave["name"]]["RF_inputs"] = {}
                for rf_output in octave.get("rf_outputs", []):
                    octaves[octave["name"]]["RF_outputs"][rf_output["port"]] = {
                        "LO_frequency": rf_output["lo_frequency"],  # Should be between 2 and 18 GHz.
                        "LO_source": "internal",
                        "gain": rf_output["gain"] if "gain" in rf_output else 0.0,
                        "output_mode": "always_on",
                        "input_attenuators": "OFF",  # can be: "OFF" / "ON". Default is "OFF".
                    }
                    if "i_connection" in rf_output:
                        octaves[octave["name"]]["RF_outputs"][rf_output["port"]]["I_connection"] = (
                            (
                                rf_output["i_connection"]["controller"],
                                rf_output["i_connection"]["fem"],
                                rf_output["i_connection"]["port"],
                            )
                            if "fem" in rf_output["i_connection"]
                            else (rf_output["i_connection"]["controller"], rf_output["i_connection"]["port"])
                        )
                    if "q_connection" in rf_output:
                        octaves[octave["name"]]["RF_outputs"][rf_output["port"]]["Q_connection"] = (
                            (
                                rf_output["q_connection"]["controller"],
                                rf_output["q_connection"]["fem"],
                                rf_output["q_connection"]["port"],
                            )
                            if "fem" in rf_output["q_connection"]
                            else (rf_output["q_connection"]["controller"], rf_output["q_connection"]["port"])
                        )
                for rf_input in octave.get("rf_inputs", []):
                    octaves[octave["name"]]["RF_inputs"][rf_input["port"]] = {
                        "RF_source": "RF_in",
                        "LO_frequency": rf_input["lo_frequency"],
                        "LO_source": "internal",  # can be: "internal" / "external". Default is "internal".
                        "IF_mode_I": "direct",  # can be: "direct" / "mixer" / "envelope" / "off". Default is "direct".
                        "IF_mode_Q": "direct",
                    }
                if "connectivity" in octave:
                    octaves[octave["name"]]["connectivity"] = (
                        (octave["connectivity"]["controller"], octave["connectivity"]["fem"])
                        if "fem" in octave
                        else octave["connectivity"]["controller"]
                    )
                else:
                    octaves[octave["name"]]["IF_outputs"] = {
                        "IF_out1": {
                            "port": (
                                octave["if_outputs"][0]["controller"],
                                octave["if_outputs"][0]["fem"],
                                octave["if_outputs"][0]["port"],
                            )
                            if "fem" in octave["if_outputs"][0]
                            else (octave["if_outputs"][0]["controller"], octave["if_outputs"][0]["port"]),
                            "name": "out1",
                        },
                        "IF_out2": {
                            "port": (
                                octave["if_outputs"][1]["controller"],
                                octave["if_outputs"][1]["fem"],
                                octave["if_outputs"][1]["port"],
                            )
                            if "fem" in octave["if_outputs"][1]
                            else (octave["if_outputs"][1]["controller"], octave["if_outputs"][1]["port"]),
                            "name": "out2",
                        },
                    }
            return octaves

        def _get_elements_and_mixers_config(self) -> tuple:
            """Returns the elements config dictionary.

            Returns:
                elements: Dict[str, Any]
            """
            elements = {}
            mixers = {}

            for element in self.elements:
                bus_name = element["bus"]
                element_dict: dict = {"operations": {}}

                # Flux bus
                if "single_input" in element:
                    element_dict["singleInput"] = {
                        "port": (
                            element["single_input"]["controller"],
                            element["single_input"]["fem"],
                            element["single_input"]["port"],
                        )
                        if "fem" in element["single_input"]
                        else (element["single_input"]["controller"], element["single_input"]["port"]),
                    }
                # IQ bus
                elif "mix_inputs" in element:
                    mixer_name = f"mixer_{bus_name}"
                    lo_frequency = int(element["mix_inputs"]["lo_frequency"])
                    intermediate_frequency = int(element["intermediate_frequency"])
                    mixer_correction = (
                        element["mix_inputs"]["mixer_correction"]
                        if "mixer_correction" in element["mix_inputs"]
                        else [1.0, 0.0, 0.0, 1.0]
                    )
                    mixers[mixer_name] = [
                        {
                            "intermediate_frequency": intermediate_frequency,
                            "lo_frequency": lo_frequency,
                            "correction": mixer_correction,
                        }
                    ]
                    element_dict["mixInputs"] = {
                        key: (
                            element["mix_inputs"][key]["controller"],
                            element["mix_inputs"][key]["fem"],
                            element["mix_inputs"][key]["port"],
                        )
                        if "fem" in element["mix_inputs"][key]
                        else (element["mix_inputs"][key]["controller"], element["mix_inputs"][key]["port"])
                        for key in ["I", "Q"]
                    } | {"lo_frequency": lo_frequency, "mixer": mixer_name}
                    element_dict["intermediate_frequency"] = intermediate_frequency

                    # readout bus
                    if "outputs" in element:
                        element_dict["outputs"] = {
                            key: (
                                element["outputs"][key]["controller"],
                                element["outputs"][key]["fem"],
                                element["outputs"][key]["port"],
                            )
                            if "fem" in element["outputs"][key]
                            else (element["outputs"][key]["controller"], element["outputs"][key]["port"])
                            for key in ["out1", "out2"]
                        }
                        element_dict["time_of_flight"] = element["time_of_flight"]
                        element_dict["smearing"] = element["smearing"]
                # RF with Octave
                elif "rf_inputs" in element:
                    element_dict["RF_inputs"] = {"port": (element["rf_inputs"]["octave"], element["rf_inputs"]["port"])}
                    element_dict["intermediate_frequency"] = int(element["intermediate_frequency"])

                    # readout bus
                    if "rf_outputs" in element:
                        element_dict["RF_outputs"] = {
                            "port": (element["rf_outputs"]["octave"], element["rf_outputs"]["port"]),
                        }
                        element_dict["time_of_flight"] = element["time_of_flight"]
                        element_dict["smearing"] = element["smearing"]

                # other settings
                if "digital_inputs" in element:
                    element_dict["digitalInputs"] = {
                        "switch": {
                            "port": (
                                element["digital_inputs"]["controller"],
                                element["digital_inputs"]["fem"],
                                element["digital_inputs"]["port"],
                            )
                            if "fem" in element["digital_inputs"]
                            else (element["digital_inputs"]["controller"], element["digital_inputs"]["port"]),
                            "delay": element["digital_inputs"]["delay"],
                            "buffer": element["digital_inputs"]["buffer"],
                        }
                    }
                if "digital_outputs" in element:
                    element_dict["digitalOutputs"] = {
                        "port": (
                            element["digital_outputs"]["controller"],
                            element["digital_outputs"]["fem"],
                            element["digital_outputs"]["port"],
                        )
                        if "fem" in element["digital_outputs"]
                        else (element["digital_outputs"]["controller"], element["digital_outputs"]["port"]),
                    }

                elements[bus_name] = element_dict

            return elements, mixers

    settings: QuantumMachinesClusterSettings
    device: QMMDriver
    _qmm: QuantumMachinesManager
    _qm: QuantumMachine  # TODO: Change private QM API to public when implemented.
    _config: DictQuaConfig
    _octave_config: QmOctaveConfig | None = None
    _is_connected_to_qm: bool = False
    _intermediate_frequency: dict[str, float] = {}
    _config_created: bool = False
    _compiled_program_cache: dict[str, str] = {}

    @property
    def config(self) -> DictQuaConfig:
        """Get the QUA config dictionary."""
        return self._config

    @Instrument.CheckDeviceInitialized
    def initial_setup(self):
        """Sets initial instrument settings.

        Creates an instance of the Qililab Quantum Machines Manager, and sets the configuration dictionary.
        """
        if self.settings.octaves:
            self._octave_config = QmOctaveConfig()
            self._octave_config.set_calibration_db(os.getcwd())
            for octave in self.settings.octaves:
                self._octave_config.add_device_info(octave["name"], self.settings.address, octave["port"])

        self._qmm = QuantumMachinesManager(
            host=self.settings.address, cluster_name=self.settings.cluster, octave=self._octave_config
        )
        self._config = self.settings.to_qua_config()
        self._config_created = True

    @Instrument.CheckDeviceInitialized
    def turn_on(self):
        """Turns on the instrument."""
        if not self._is_connected_to_qm:
            self._qm = self._qmm.open_qm(config=self._config, close_other_machines=True)
            self._compiled_program_cache = {}
            self._is_connected_to_qm = True

            if self.settings.run_octave_calibration:
                self.run_octave_calibration()

    @Instrument.CheckDeviceInitialized
    def reset(self):
        """Resets instrument settings."""

    @Instrument.CheckDeviceInitialized
    def turn_off(self):
        """Turns off an instrument."""
        if self._is_connected_to_qm:
            self._qm.close()
            self._is_connected_to_qm = False

    def append_configuration(self, configuration: dict):
        """Update the `_config` dictionary by appending the configuration generated by compilation.

        Args:
            configuration (dict): Configuration dictionary to append to the existing configuration.

        Raises:
            ValueError: Raised if the `_config` dictionary does not exist.
        """
        if not self._config_created:
            raise ValueError("The QM `config` dictionary does not exist. Please run `initial_setup()` first.")

        merged_configuration = merge_dictionaries(dict(self._config), configuration)
        if self._config != merged_configuration:
            self._config = cast(DictQuaConfig, merged_configuration)
            # If we are already connected, reopen the connection with the new configuration
            if self._is_connected_to_qm:
                self._qm = self._qmm.open_qm(config=self._config, close_other_machines=True)  # type: ignore[assignment]
                self._compiled_program_cache = {}

    def run_octave_calibration(self):
        """Run calibration procedure for the buses with octaves, if any."""
        elements = [element for element in self._config["elements"] if "RF_inputs" in self._config["elements"][element]]
        for element in elements:
            self._qm.calibrate_element(element)

    def set_parameter_of_bus(self, bus: str, parameter: Parameter, value: float | str | bool) -> None:
        """Sets the parameter of the instrument into the cache (runtime dataclasses).

        And if connection to instruments is established, then to the instruments as well.

        Args:
            bus (str): The assossiated bus to change parameter.
            parameter (Parameter): The parameter to update.
            value (float | str | bool): The new value of the parameter.

        Raises:
            ValueError: Raised when passed bus is not found, or rf_inputs is not connected to an octave.
            ParameterNotFound: Raised if parameter does not exist.
        """
        element = next((element for element in self.settings.elements if element["bus"] == bus), None)
        if element is None:
            raise ValueError(f"Bus {bus} was not found in {self.name} settings.")

        if parameter in [Parameter.LO_FREQUENCY, Parameter.GAIN]:
            if "rf_inputs" not in element:
                raise ValueError(
                    f"Trying to change parameter {parameter.name} in {self.name}, however bus {bus} is not connected to an octave."
                )
            octave_name = element["rf_inputs"]["octave"]
            out_port = element["rf_inputs"]["port"]
            in_port = element["rf_outputs"]["port"] if "rf_outputs" in element else None
            settings_octave = next(octave for octave in self.settings.octaves if octave["name"] == octave_name)
            settings_octave_rf_output = next(
                rf_output for rf_output in settings_octave["rf_outputs"] if rf_output["port"] == out_port
            )

        # Now we will set the parameter in 3 places:
        # 1) In the settings runtime dataclass (always).
        # 2) If created: In the `_config`` dictionary.
        # 3) If connected: In the instrument itself.
        if parameter == Parameter.LO_FREQUENCY:
            lo_frequency = float(value)
            settings_octave_rf_output["lo_frequency"] = lo_frequency
            if self._config_created:
                self._config["octaves"][octave_name]["RF_outputs"][out_port]["LO_frequency"] = lo_frequency
            if self._is_connected_to_qm:
                self._qm.octave.set_lo_frequency(element=bus, lo_frequency=lo_frequency)
                self._qm.calibrate_element(bus)
            if in_port is not None:
                settings_octave_rf_input = next(
                    rf_input for rf_input in settings_octave["rf_inputs"] if rf_input["port"] == in_port
                )
                settings_octave_rf_input["lo_frequency"] = lo_frequency
                if self._config_created:
                    self._config["octaves"][octave_name]["RF_inputs"][in_port]["LO_frequency"] = lo_frequency
            return

        if parameter == Parameter.GAIN:
            gain_in_db = float(value)
            settings_octave_rf_output["gain"] = gain_in_db
            if self._config_created:
                self._config["octaves"][octave_name]["RF_outputs"][out_port]["gain"] = gain_in_db
            if self._is_connected_to_qm:
                self._qm.octave.set_rf_output_gain(element=bus, gain_in_db=gain_in_db)
            return

        if parameter == Parameter.IF:
            intermediate_frequency = float(value)
            element["intermediate_frequency"] = intermediate_frequency
            if self._config_created:
                self._config["elements"][bus]["intermediate_frequency"] = intermediate_frequency
                if f"mixer_{bus}" in self._config["mixers"]:
                    self._config["mixers"][f"mixer_{bus}"][0]["intermediate_frequency"] = intermediate_frequency
            if self._is_connected_to_qm:
                self._intermediate_frequency[bus] = intermediate_frequency
            return
        if parameter == Parameter.THRESHOLD_ROTATION:
            threshold_rotation = float(value)
            element["threshold_rotation"] = threshold_rotation
            return
        raise ParameterNotFound(f"Could not find parameter {parameter} in instrument {self.name}.")

    def get_parameter_of_bus(self, bus: str, parameter: Parameter) -> float | str | bool | tuple:
        """Gets the value of a parameter.

        Args:
            bus (str): The associated bus of the parameter.
            parameter (Parameter): The parameter to get value.

        Returns:
            float | int | bool | tuple: The value of the parameter.

        Raises:
            ParameterNotFound: Raised if parameter does not exist.
        """
        # Just in case, read from the `settings`, even though in theory the config should always be synch:
        settings_config_dict = self.settings.to_qua_config()
        config_keys = settings_config_dict["elements"][bus]

        if parameter == Parameter.LO_FREQUENCY:
            if "mixInputs" in config_keys:
                return settings_config_dict["elements"][bus]["mixInputs"]["lo_frequency"]
            if "RF_inputs" in config_keys:
                port = settings_config_dict["elements"][bus]["RF_inputs"]["port"]
                return settings_config_dict["octaves"][port[0]]["RF_outputs"][port[1]]["LO_frequency"]

        if parameter == Parameter.IF:
            if "intermediate_frequency" in config_keys:
                return settings_config_dict["elements"][bus]["intermediate_frequency"]

        if parameter == Parameter.GAIN:
            if "mixInputs" in config_keys and "outputs" in config_keys:
                port_i = settings_config_dict["elements"][bus]["outputs"]["out1"]
                port_q = settings_config_dict["elements"][bus]["outputs"]["out2"]
                return (
                    settings_config_dict["controllers"][port_i[0]]["analog_inputs"][port_i[1]]["gain_db"],  # type: ignore[typeddict-item]
                    settings_config_dict["controllers"][port_q[0]]["analog_inputs"][port_q[1]]["gain_db"],  # type: ignore[typeddict-item]
                )
            if "RF_inputs" in config_keys:
                port = settings_config_dict["elements"][bus]["RF_inputs"]["port"]
                return settings_config_dict["octaves"][port[0]]["RF_outputs"][port[1]]["gain"]

        if parameter == Parameter.TIME_OF_FLIGHT:
            if "time_of_flight" in config_keys:
                return settings_config_dict["elements"][bus]["time_of_flight"]

        if parameter == Parameter.SMEARING:
            if "smearing" in config_keys:
                return settings_config_dict["elements"][bus]["smearing"]

        if parameter == Parameter.THRESHOLD_ROTATION:
            element = next((element for element in self.settings.elements if element["bus"] == bus), None)
            return element.get("threshold_rotation", None)  # type: ignore
        raise ParameterNotFound(f"Could not find parameter {parameter} in instrument {self.name}")

    def compile(self, program: Program) -> str:
        """Compiles and stores a given QUA program on the Quantum Machines instance,
        and returns a unique identifier associated with the compiled program.

        The method first generates a hash for the input QUA program. If this hash is not already present in
        the cache, it proceeds to compile the program using QM's compile method and stores the result in the cache
        indexed by the generated hash. This caching mechanism prevents recompiling the same program multiple times,
        thus optimizing performance.

        Args:
            program (Program): The QUA program to be compiled.

        Returns:
            str: A unique identifier (hash) for the compiled QUA program. This identifier can be used to retrieve the compiled program from the cache, or run it  with `run_compiled_program` method.
        """
        qua_program_hash = hash_qua_program(program=program)
        if qua_program_hash not in self._compiled_program_cache:
            self._compiled_program_cache[qua_program_hash] = self._qm.compile(program=program)
        return self._compiled_program_cache[qua_program_hash]

    def run_compiled_program(self, compiled_program_id: str) -> RunningQmJob:
        """Executes a previously compiled QUA program identified by its unique compiled program ID.

        This method submits the compiled program to the Quantum Machines (QM) execution queue and waits for
        its execution to complete. The execution of the program is managed by the QM's queuing system,
        which schedules and runs the job on the quantum hardware or simulator as per availability and queue status.

        Args:
            compiled_program_id (str): The unique identifier of the compiled QUA program to be executed. This ID should correspond to a program that has already been compiled and is present in the program cache.

        Returns:
            RunningQmJob: An object representing the running job. This object provides methods and properties to check the status of the job, retrieve results upon completion, and manage or investigate the job's execution.
        """
        # TODO: qm.queue.add_compiled() -> qm.add_compiled()
        self.pending_job = self._qm.queue.add_compiled(  # pylint: disable=attribute-defined-outside-init
            compiled_program_id
        )

        # TODO: job.wait_for_execution() is deprecated and will be removed in the future. Please use job.wait_until("Running") instead.
        job = self.pending_job.wait_for_execution() # type: ignore[return-value]
        if self._intermediate_frequency:
            for bus, intermediate_frequency in self._intermediate_frequency.items():
<<<<<<< HEAD
                job.set_intermediate_frequency(element=bus, freq=intermediate_frequency)
=======
                self.pending_job.set_intermediate_frequency(element=bus, freq=intermediate_frequency)  # type: ignore[union-attr]
>>>>>>> bb4bb366
                self._qm.calibrate_element(bus)

        return job

    def run(self, program: Program) -> RunningQmJob:
        """Runs the QUA Program.

        Creates, for every execution, an instance of a QuantumMachine class and executes the QUA program on it.
        After execution, the job generated by the Quantum Machines Manager is returned.

        Args:
            program (Program): QUA Program to be run on Quantum Machines instruments.

        Returns:
            job: Quantum Machines job.
        """

        return self._qm.execute(program)

    def get_acquisitions(self, job: RunningQmJob) -> dict[str, np.ndarray]:
        """Fetches the results from the execution of a QUA Program.

        Once the results have been fetched, they are returned wrapped in a QuantumMachinesResult instance.

        Args:
            job (QmJob): Job that provides the result handles.

        Returns:
            QuantumMachinesResult: Quantum Machines result instance.
        """
        result_handles_fetchers = job.result_handles
        result_handles_fetchers.wait_for_all_values()
        results = {
            name: handle.fetch_all(flat_struct=True) for name, handle in job.result_handles if handle is not None
        }
        return {name: data for name, data in results.items() if data is not None}

    def simulate(self, program: Program) -> RunningQmJob:
        """Simulates the QUA Program.

        Creates, for every simulation, an instance of a QuantumMachine class and executes the QUA program on it.
        It returns the running job instance.

        Args:
            program (Program): QUA Program to be simulated on Quantum Machines instruments.

        Returns:
            job: Quantum Machines job.
        """
        return self._qm.simulate(program, SimulationConfig(40_000))<|MERGE_RESOLUTION|>--- conflicted
+++ resolved
@@ -599,11 +599,7 @@
         job = self.pending_job.wait_for_execution() # type: ignore[return-value]
         if self._intermediate_frequency:
             for bus, intermediate_frequency in self._intermediate_frequency.items():
-<<<<<<< HEAD
                 job.set_intermediate_frequency(element=bus, freq=intermediate_frequency)
-=======
-                self.pending_job.set_intermediate_frequency(element=bus, freq=intermediate_frequency)  # type: ignore[union-attr]
->>>>>>> bb4bb366
                 self._qm.calibrate_element(bus)
 
         return job
