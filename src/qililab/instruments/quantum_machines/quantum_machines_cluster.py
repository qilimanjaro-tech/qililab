# Copyright 2023 Qilimanjaro Quantum Tech
#
# Licensed under the Apache License, Version 2.0 (the "License");
# you may not use this file except in compliance with the License.
# You may obtain a copy of the License at
#
#     http://www.apache.org/licenses/LICENSE-2.0
#
# Unless required by applicable law or agreed to in writing, software
# distributed under the License is distributed on an "AS IS" BASIS,
# WITHOUT WARRANTIES OR CONDITIONS OF ANY KIND, either express or implied.
# See the License for the specific language governing permissions and
# limitations under the License.

"""Quantum Machines Manager class."""

import os
from dataclasses import dataclass
from typing import Any, cast

import numpy as np
from qm import DictQuaConfig, QmJob, QuantumMachine, QuantumMachinesManager, SimulationConfig
from qm.api.v2.job_api import JobApi
from qm.jobs.running_qm_job import RunningQmJob
from qm.octave import QmOctaveConfig
from qm.program import Program

from qililab.instruments.decorators import check_device_initialized, log_set_parameter
from qililab.instruments.instrument import Instrument, ParameterNotFound
from qililab.instruments.utils import InstrumentFactory
from qililab.typings import ChannelID, InstrumentName, Parameter, ParameterValue, QMMDriver
from qililab.utils import hash_qua_program, merge_dictionaries


@InstrumentFactory.register
class QuantumMachinesCluster(Instrument):
    """Class defining the Qililab Quantum Machines Cluster instrument in Qililab.

    This class allows Qililab control and communication with an instance of the
    Quantum Machines Manager, which is the central class to interact with Quantum Machines instruments.
    The manager is responsible, through the use of QUA sequences, of setting the Quantum Machines instruments
    in the right manner for Quantum Control.

    Args:
        name (InstrumentName): Name of the Instrument.
        device (QMMDriver): Instance of the Quantum Machines Manager Driver class.
        settings (QMMSettings): Settings of the instrument.
    """

    name = InstrumentName.QUANTUM_MACHINES_CLUSTER

    @dataclass
    class QuantumMachinesClusterSettings(Instrument.InstrumentSettings):
        """Settings for Quantum Machines Cluster instrument.

        Args:
            address (str): IP address to connect to the Quantum Machines instruments.
            cluster (str): Name of the cluster to connect to.
            run_octave_calibration (bool): Flag to indicate if octave calibration should be run on connecting to Quantum Machines.
            octaves (list[dict[str, Any]]): List of octaves the quantum machines stack has.
            controllers (list[dict[str, Any]]): List of controllers (instruments) the quantum machines stack has.
            elements (list[dict[str, Any]]): List of elements (buses) the quantum machines stack has.
        """

        address: str
        cluster: str
        run_octave_calibration: bool
        octaves: list[dict[str, Any]]
        controllers: list[dict[str, Any]]
        elements: list[dict[str, Any]]
        timeout: int | None = None

        def to_qua_config(self) -> DictQuaConfig:
            """Creates the Quantum Machines QUA config dictionary.

            Creates, an instance of a dictionary in the format that QuantumMachines expects the config dictionary to be.

            The values of following keys of the dictionary are parsed from QMMSettings:
                - controllers (OPX+ instruments)
                - octaves (Octave instruments)
                - mixers (up/down conversion settings if not using octaves)
                - elements (buses)

            The values of the rest keys are empty, meant to be updated in runtime.

            Returns:
                config: DictQuaConfig
            """
            elements, mixers = self._get_elements_and_mixers_config()
            controllers = self._get_controllers_config()
            octaves = self._get_octaves_config()

            return {
                "version": 1,
                "controllers": controllers,
                "elements": elements,
                "mixers": mixers,
                "waveforms": {},
                "integration_weights": {},
                "pulses": {},
                "digital_waveforms": {},
                "octaves": octaves,
            }

        def _get_controllers_config(self) -> dict[str, Any]:
            """Returns the controllers config dictionary.

            Returns:
                controllers: Dict[str, Any]
            """
            controllers: dict = {}
            for controller in self.controllers:
                controller_type = controller["type"] if "type" in controller else "opx1"
                if controller_type == "opx1":
                    controllers[controller["name"]] = {
                        "analog_outputs": {
                            output["port"]: {
                                "offset": output["offset"] if "offset" in output else 0.0,
                                "delay": output["delay"] if "delay" in output else 0.0,
                                "filter": (
                                    {
                                        "feedforward": (
                                            output["filter"]["feedforward"] if "feedforward" in output["filter"] else []
                                        ),
                                        "feedback": (
                                            output["filter"]["feedback"] if "feedback" in output["filter"] else []
                                        ),
                                    }
                                    if "filter" in output
                                    else {"feedforward": [], "feedback": []}
                                ),
                                "shareable": output["shareable"] if "shareable" in output else False,
                            }
                            for output in controller.get("analog_outputs", [])
                        },
                        "analog_inputs": {
                            input["port"]: {
                                "offset": input["offset"] if "offset" in input else 0.0,
                                "gain_db": input["gain"] if "gain" in input else 0.0,
                                "shareable": input["shareable"] if "shareable" in input else False,
                            }
                            for input in controller.get("analog_inputs", [])
                        },
                        "digital_outputs": {output["port"]: {} for output in controller.get("digital_outputs", [])},
                    }
                elif controller_type == "opx1000":
                    controllers[controller["name"]] = {
                        "fems": {
                            fem["fem"]: {
                                "type": fem["type"] if "type" in fem else "LF",
                                "analog_outputs": {
                                    output["port"]: {
                                        "offset": output["offset"] if "offset" in output else 0.0,
                                        "delay": output["delay"] if "delay" in output else 0.0,
                                        "output_mode": output["output_mode"] if "output_mode" in output else "direct",
                                        "sampling_rate": output["sampling_rate"] if "sampling_rate" in output else 1e9,
                                        "upsampling_mode": (
                                            output["upsampling_mode"]
                                            if "upsampling_mode" in output
                                            else (
                                                "pulse"
                                                if "output_mode" in output and output["output_mode"] == "amplified"
                                                else "mw"
                                            )
                                        ),
                                        "filter": (
                                            {
                                                "feedforward": (
                                                    output["filter"]["feedforward"]
                                                    if "feedforward" in output["filter"]
                                                    else []
                                                ),
                                                "feedback": (
                                                    output["filter"]["feedback"]
                                                    if "feedback" in output["filter"]
                                                    else []
                                                ),
                                            }
                                            if "filter" in output
                                            else {"feedforward": [], "feedback": []}
                                        ),
                                        "shareable": fem["shareable"] if "shareable" in fem else False,
                                    }
                                    for output in fem.get("analog_outputs", [])
                                },
                                "analog_inputs": {
                                    input["port"]: {
                                        "offset": input["offset"] if "offset" in input else 0.0,
                                        "gain_db": input["gain"] if "gain" in input else 0.0,
                                        "sampling_rate": input["sampling_rate"] if "sampling_rate" in input else 1e9,
                                        "shareable": fem["shareable"] if "shareable" in fem else False,
                                    }
                                    for input in fem.get("analog_inputs", [])
                                },
                                "digital_outputs": {output["port"]: {} for output in fem.get("digital_outputs", [])},
                            }
                            for fem in controller["fems"]
                        }
                    }
            return controllers

        def _get_octaves_config(self) -> dict[str, Any]:
            """Returns the octaves config dictionary.

            Returns:
                octaves: Dict[str, Any]
            """
            octaves: dict = {}
            for octave in self.octaves:
                octaves[octave["name"]] = {}
                octaves[octave["name"]]["RF_outputs"] = {}
                octaves[octave["name"]]["RF_inputs"] = {}
                for rf_output in octave.get("rf_outputs", []):
                    octaves[octave["name"]]["RF_outputs"][rf_output["port"]] = {
                        "LO_frequency": rf_output["lo_frequency"],  # Should be between 2 and 18 GHz.
                        "LO_source": "internal",
                        "gain": rf_output["gain"] if "gain" in rf_output else 0.0,
                        "output_mode": "always_on",
                        "input_attenuators": "OFF",  # can be: "OFF" / "ON". Default is "OFF".
                    }
                    if "i_connection" in rf_output:
                        octaves[octave["name"]]["RF_outputs"][rf_output["port"]]["I_connection"] = (
                            (
                                rf_output["i_connection"]["controller"],
                                rf_output["i_connection"]["fem"],
                                rf_output["i_connection"]["port"],
                            )
                            if "fem" in rf_output["i_connection"]
                            else (rf_output["i_connection"]["controller"], rf_output["i_connection"]["port"])
                        )
                    if "q_connection" in rf_output:
                        octaves[octave["name"]]["RF_outputs"][rf_output["port"]]["Q_connection"] = (
                            (
                                rf_output["q_connection"]["controller"],
                                rf_output["q_connection"]["fem"],
                                rf_output["q_connection"]["port"],
                            )
                            if "fem" in rf_output["q_connection"]
                            else (rf_output["q_connection"]["controller"], rf_output["q_connection"]["port"])
                        )
                for rf_input in octave.get("rf_inputs", []):
                    octaves[octave["name"]]["RF_inputs"][rf_input["port"]] = {
                        "RF_source": "RF_in",
                        "LO_frequency": rf_input["lo_frequency"],
                        "LO_source": "internal",  # can be: "internal" / "external". Default is "internal".
                        "IF_mode_I": "direct",  # can be: "direct" / "mixer" / "envelope" / "off". Default is "direct".
                        "IF_mode_Q": "direct",
                    }
                if "loopbacks" in octave:
                    octaves[octave["name"]]["loopbacks"] = [
                        (
                            (octave["name"], octave["loopbacks"]["Synth"]),
                            octave["loopbacks"]["Dmd"],
                        )
                    ]
                if "connectivity" in octave:
                    octaves[octave["name"]]["connectivity"] = (
                        (octave["connectivity"]["controller"], octave["connectivity"]["fem"])
                        if "fem" in octave
                        else octave["connectivity"]["controller"]
                    )
                else:
                    octaves[octave["name"]]["IF_outputs"] = {
                        "IF_out1": {
                            "port": (
                                (
                                    octave["if_outputs"][0]["controller"],
                                    octave["if_outputs"][0]["fem"],
                                    octave["if_outputs"][0]["port"],
                                )
                                if "fem" in octave["if_outputs"][0]
                                else (octave["if_outputs"][0]["controller"], octave["if_outputs"][0]["port"])
                            ),
                            "name": "out1",
                        },
                        "IF_out2": {
                            "port": (
                                (
                                    octave["if_outputs"][1]["controller"],
                                    octave["if_outputs"][1]["fem"],
                                    octave["if_outputs"][1]["port"],
                                )
                                if "fem" in octave["if_outputs"][1]
                                else (octave["if_outputs"][1]["controller"], octave["if_outputs"][1]["port"])
                            ),
                            "name": "out2",
                        },
                    }
            return octaves

        def _get_elements_and_mixers_config(self) -> tuple:
            """Returns the elements config dictionary.

            Returns:
                elements: Dict[str, Any]
            """
            elements = {}
            mixers = {}

            for element in self.elements:
                bus_name = str(element["identifier"])
                element_dict: dict = {"operations": {}}

                # Flux bus
                if "single_input" in element:
                    intermediate_frequency = (
                        int(element["intermediate_frequency"]) if "intermediate_frequency" in element else 0
                    )
                    element_dict["singleInput"] = {
                        "port": (
                            (
                                element["single_input"]["controller"],
                                element["single_input"]["fem"],
                                element["single_input"]["port"],
                            )
                            if "fem" in element["single_input"]
                            else (element["single_input"]["controller"], element["single_input"]["port"])
                        ),
                    }
                    element_dict["intermediate_frequency"] = intermediate_frequency
                # IQ bus
                elif "mix_inputs" in element:
                    mixer_name = f"mixer_{bus_name}"
                    lo_frequency = int(element["mix_inputs"]["lo_frequency"])
                    intermediate_frequency = int(element["intermediate_frequency"])
                    mixer_correction = (
                        element["mix_inputs"]["mixer_correction"]
                        if "mixer_correction" in element["mix_inputs"]
                        else [1.0, 0.0, 0.0, 1.0]
                    )
                    mixers[mixer_name] = [
                        {
                            "intermediate_frequency": intermediate_frequency,
                            "lo_frequency": lo_frequency,
                            "correction": mixer_correction,
                        }
                    ]
                    element_dict["mixInputs"] = {
                        key: (
                            (
                                element["mix_inputs"][key]["controller"],
                                element["mix_inputs"][key]["fem"],
                                element["mix_inputs"][key]["port"],
                            )
                            if "fem" in element["mix_inputs"][key]
                            else (element["mix_inputs"][key]["controller"], element["mix_inputs"][key]["port"])
                        )
                        for key in ["I", "Q"]
                    } | {"lo_frequency": lo_frequency, "mixer": mixer_name}
                    element_dict["intermediate_frequency"] = intermediate_frequency

                    # readout bus
                    if "outputs" in element:
                        element_dict["outputs"] = {
                            key: (
                                (
                                    element["outputs"][key]["controller"],
                                    element["outputs"][key]["fem"],
                                    element["outputs"][key]["port"],
                                )
                                if "fem" in element["outputs"][key]
                                else (element["outputs"][key]["controller"], element["outputs"][key]["port"])
                            )
                            for key in ["out1", "out2"]
                        }
                        element_dict["time_of_flight"] = element["time_of_flight"]
                        element_dict["smearing"] = element["smearing"]
                # RF with Octave
                elif "rf_inputs" in element:
                    element_dict["RF_inputs"] = {"port": (element["rf_inputs"]["octave"], element["rf_inputs"]["port"])}
                    element_dict["intermediate_frequency"] = int(element["intermediate_frequency"])

                    # readout bus
                    if "rf_outputs" in element:
                        element_dict["RF_outputs"] = {
                            "port": (element["rf_outputs"]["octave"], element["rf_outputs"]["port"]),
                        }
                        element_dict["time_of_flight"] = element["time_of_flight"]
                        element_dict["smearing"] = element["smearing"]

                # other settings
                if "digital_inputs" in element:
                    element_dict["digitalInputs"] = {
                        "switch": {
                            "port": (
                                (
                                    element["digital_inputs"]["controller"],
                                    element["digital_inputs"]["fem"],
                                    element["digital_inputs"]["port"],
                                )
                                if "fem" in element["digital_inputs"]
                                else (element["digital_inputs"]["controller"], element["digital_inputs"]["port"])
                            ),
                            "delay": element["digital_inputs"]["delay"],
                            "buffer": element["digital_inputs"]["buffer"],
                        }
                    }
                if "digital_outputs" in element:
                    element_dict["digitalOutputs"] = {
                        "port": (
                            (
                                element["digital_outputs"]["controller"],
                                element["digital_outputs"]["fem"],
                                element["digital_outputs"]["port"],
                            )
                            if "fem" in element["digital_outputs"]
                            else (element["digital_outputs"]["controller"], element["digital_outputs"]["port"])
                        ),
                    }

                elements[bus_name] = element_dict

            return elements, mixers

    settings: QuantumMachinesClusterSettings
    device: QMMDriver
    _qmm: QuantumMachinesManager
    _qm: QuantumMachine  # TODO: Change private QM API to public when implemented.
    _config: DictQuaConfig
    _octave_config: QmOctaveConfig | None = None
    _is_connected_to_qm: bool = False
    _config_created: bool = False
    _pending_set_intermediate_frequency: dict[str, float] = {}  # noqa: RUF012
    _compiled_program_cache: dict[str, str] = {}  # noqa: RUF012

    @property
    def config(self) -> DictQuaConfig:
        """Get the QUA config dictionary."""
        return self._config

    def is_awg(self) -> bool:
        """Returns True if instrument is an AWG."""
        return True

    def is_adc(self) -> bool:
        """Returns True if instrument is an ADC."""
        return True

    @check_device_initialized
    def initial_setup(self):
        """Sets initial instrument settings.

        Creates an instance of the Qililab Quantum Machines Manager, and sets the configuration dictionary.
        """
        if self.settings.octaves:
            self._octave_config = QmOctaveConfig()
            self._octave_config.set_calibration_db(os.getcwd())
<<<<<<< HEAD
            for octave in self.settings.octaves:
                if "address" not in octave:
                    self._octave_config.add_device_info(octave["name"], self.settings.address, octave["port"])
                else:
                    self._octave_config.add_device_info(octave["name"], octave["address"], octave["port"])
=======
>>>>>>> 7226edfd

        self._qmm = (
            QuantumMachinesManager(
                host=self.settings.address,
                cluster_name=self.settings.cluster,
                octave_calibration_db_path=self._octave_config._calibration_db_path,
            )
            if self._octave_config is not None
            else QuantumMachinesManager(
                host=self.settings.address,
                cluster_name=self.settings.cluster,
            )
        )
        self._config = self.settings.to_qua_config()
        self._config_created = True

    @check_device_initialized
    def turn_on(self):
        """Turns on the instrument."""
        if not self._is_connected_to_qm:
            self._qm = self._qmm.open_qm(config=self._config, close_other_machines=True)
            self._compiled_program_cache = {}
            self._is_connected_to_qm = True

            if self.settings.run_octave_calibration:
                self.run_octave_calibration()

    @check_device_initialized
    def reset(self):
        """Resets instrument settings."""

    @check_device_initialized
    def turn_off(self):
        """Turns off an instrument."""
        if self._is_connected_to_qm:
            self._qm.close()
            self._is_connected_to_qm = False

    def append_configuration(self, configuration: dict):
        """Update the `_config` dictionary by appending the configuration generated by compilation.

        Args:
            configuration (dict): Configuration dictionary to append to the existing configuration.

        Raises:
            ValueError: Raised if the `_config` dictionary does not exist.
        """
        if not self._config_created:
            raise ValueError("The QM `config` dictionary does not exist. Please run `initial_setup()` first.")

        merged_configuration = merge_dictionaries(dict(self._config), configuration)
        if self._config != merged_configuration:
            self._config = cast("DictQuaConfig", merged_configuration)
            # If we are already connected, reopen the connection with the new configuration
            if self._is_connected_to_qm:
                self._qm.close()
                self._qm = self._qmm.open_qm(config=self._config, close_other_machines=True)  # type: ignore[assignment]
                self._compiled_program_cache = {}

    def run_octave_calibration(self):
        """Run calibration procedure for the buses with octaves, if any."""
        elements = [element for element in self._config["elements"] if "RF_inputs" in self._config["elements"][element]]
        for element in elements:
            self._qm.calibrate_element(element)

    def get_controller_type_from_bus(self, bus: str) -> str | None:
        """Gets the OPX controller name of the bus used

        Args:
            bus (str): Alias of the bus

        Raises:
            AttributeError: Raised when given bus does not exist

        Returns:
            str | None: Alias of the controller, either opx1 or opx1000.
        """

        if "RF_inputs" in self._config["elements"][bus]:
            octave = self._config["elements"][bus]["RF_inputs"]["port"][0]
            controller_name = self._config["octaves"][octave]["connectivity"]
        elif "mixInputs" in self._config["elements"][bus]:
            controller_name = self._config["elements"][bus]["mixInputs"]["I"][0]
        elif "singleInput" in self._config["elements"][bus]:
            controller_name = self._config["elements"][bus]["singleInput"]["port"][0]

        for controller in self.settings.controllers:
            if controller["name"] == controller_name:
                return controller["type"] if "type" in controller else "opx1"
        raise AttributeError(f"Controller with bus {bus} does not exist")

    def get_controller_from_element(self, element: dict, key: str | None) -> tuple[str, int, int | None]:
        """Get controller name, port and FEM (if applicable) from element

        Args:
            element (dict): element of a bus
            key (str | None): Key for mix inputs, it can be I or Q.

        Returns:
            list: controller coordinates
        """
        if ("rf_inputs" in element or "mix_inputs" in element) and key not in ["I", "Q"]:
            raise ValueError(f"key value must be I or Q, {key} given")
        if "rf_inputs" in element:
            octave_name = element["rf_inputs"]["octave"]
            out_oct_port = element["rf_inputs"]["port"]

            octave = next((octave for octave in self.settings.octaves if octave["name"] == octave_name), None)
            octave_port = (
                next(
                    (octave_port for octave_port in octave["rf_outputs"] if octave_port["port"] == out_oct_port),
                    None,
                )
                if octave
                else None
            )

            connection = "i_connection" if key == "I" else "q_connection"
            if connection in octave_port:  # type: ignore[operator]
                con_name = octave_port[connection]["controller"]  # type: ignore[index]
                con_port = octave_port[connection]["port"]  # type: ignore[index]
                con_fem = octave_port[connection]["fem"] if "fem" in octave_port[connection] else None  # type: ignore[index]
            else:
                con_name = octave["connectivity"]["controller"]  # type: ignore[index]
                con_port = octave_port["port"] * 2 - 1 if key == "I" else octave_port["port"] * 2  # type: ignore[index]
                con_fem = None

        elif "mix_inputs" in element:
            con_name = element["mix_inputs"][key]["controller"]
            con_port = element["mix_inputs"][key]["port"]
            con_fem = element["mix_inputs"][key]["fem"] if "fem" in element["mix_inputs"][key] else None

        elif "single_input" in element:
            con_name = element["single_input"]["controller"]
            con_port = element["single_input"]["port"]
            con_fem = element["single_input"]["fem"] if "fem" in element["single_input"] else None

        return (con_name, con_port, con_fem)

    @log_set_parameter
    def set_parameter(self, parameter: Parameter, value: ParameterValue, channel_id: ChannelID | None = None) -> None:
        """Sets the parameter of the instrument into the cache (runtime dataclasses).

        And if connection to instruments is established, then to the instruments as well.

        Args:
            bus (str): The assossiated bus to change parameter.
            parameter (Parameter): The parameter to update.
            value (float | str | bool): The new value of the parameter.

        Raises:
            ValueError: Raised when passed bus is not found, or rf_inputs is not connected to an octave.
            ParameterNotFound: Raised if parameter does not exist.
        """
        bus = str(channel_id)
        element = next((element for element in self.settings.elements if element["identifier"] == bus), None)
        if element is None:
            raise ValueError(f"Bus {bus} was not found in {self.name} settings.")

        if parameter in [Parameter.LO_FREQUENCY, Parameter.GAIN]:
            if "rf_inputs" not in element:
                raise ValueError(
                    f"Trying to change parameter {parameter.name} in {self.name}, however bus {bus} is not connected to an octave."
                )
            octave_name = element["rf_inputs"]["octave"]
            out_port = element["rf_inputs"]["port"]
            in_port = element["rf_outputs"]["port"] if "rf_outputs" in element else None
            settings_octave = next(octave for octave in self.settings.octaves if octave["name"] == octave_name)
            settings_octave_rf_output = next(
                rf_output for rf_output in settings_octave["rf_outputs"] if rf_output["port"] == out_port
            )

        # Now we will set the parameter in 3 places:
        # 1) In the settings runtime dataclass (always).
        # 2) If created: In the `_config`` dictionary.
        # 3) If connected: In the instrument itself.
        if parameter == Parameter.LO_FREQUENCY:
            lo_frequency = float(value)
            settings_octave_rf_output["lo_frequency"] = lo_frequency
            if self._config_created:
                self._config["octaves"][octave_name]["RF_outputs"][out_port]["LO_frequency"] = lo_frequency
            if self._is_connected_to_qm:
                self._qm.octave.set_lo_frequency(element=bus, lo_frequency=lo_frequency)
                self._qm.calibrate_element(bus)
            if in_port is not None:
                settings_octave_rf_input = next(
                    rf_input for rf_input in settings_octave["rf_inputs"] if rf_input["port"] == in_port
                )
                settings_octave_rf_input["lo_frequency"] = lo_frequency
                if self._config_created:
                    self._config["octaves"][octave_name]["RF_inputs"][in_port]["LO_frequency"] = lo_frequency
            return

        if parameter == Parameter.GAIN:
            gain_in_db = float(value)
            settings_octave_rf_output["gain"] = gain_in_db
            if self._config_created:
                self._config["octaves"][octave_name]["RF_outputs"][out_port]["gain"] = gain_in_db
            if self._is_connected_to_qm:
                self._qm.octave.set_rf_output_gain(element=bus, gain_in_db=gain_in_db)
            return

        if parameter == Parameter.IF:
            intermediate_frequency = float(value)
            element["intermediate_frequency"] = intermediate_frequency
            if self._config_created:
                self._config["elements"][bus]["intermediate_frequency"] = intermediate_frequency
                if f"mixer_{bus}" in self._config["mixers"]:
                    self._config["mixers"][f"mixer_{bus}"][0]["intermediate_frequency"] = intermediate_frequency
            if self._is_connected_to_qm:
                controller_type = self.get_controller_type_from_bus(bus)
                if controller_type == "opx1":
                    self._qm.set_intermediate_frequency(element=bus, freq=intermediate_frequency)
                if controller_type == "opx1000":
                    self._pending_set_intermediate_frequency[bus] = intermediate_frequency
            return

        if parameter == Parameter.THRESHOLD_ROTATION:
            threshold_rotation = float(value)
            element["threshold_rotation"] = threshold_rotation
            return

        if parameter == Parameter.THRESHOLD:
            threshold = float(value)
            element["threshold"] = threshold
            return

        if parameter == Parameter.DC_OFFSET:
            con_name, con_port, con_fem = self.get_controller_from_element(element=element, key=None)
            dc_offset = float(value)
            settings_controllers = next(
                controller for controller in self.settings.controllers if controller["name"] == con_name
            )
            if con_fem is None:
                settings_offset = next(
                    analog_output
                    for analog_output in settings_controllers["analog_outputs"]
                    if analog_output["port"] == con_port
                )
            else:
                settings_fem = next(fem for fem in settings_controllers["fems"] if fem["fem"] == con_fem)
                settings_offset = next(
                    analog_output
                    for analog_output in settings_fem["analog_outputs"]
                    if analog_output["port"] == con_port
                )
            settings_offset["offset"] = dc_offset
            if self._config_created:
                if con_fem is None:
                    self._config["controllers"][con_name]["analog_outputs"][con_port]["offset"] = dc_offset  # type: ignore[typeddict-item]
                else:
                    self._config["controllers"][con_name]["fems"][con_fem]["analog_outputs"][con_port][  # type: ignore[typeddict-item, index]
                        "offset"  # type: ignore[typeddict-unknown-key]
                    ] = dc_offset
            if self._is_connected_to_qm:
                self._qm.set_output_dc_offset_by_element(element=bus, input="single", offset=dc_offset)
            return

        if parameter in [Parameter.OFFSET_I, Parameter.OFFSET_Q]:
            key = "I" if parameter == Parameter.OFFSET_I else "Q"
            con_name, con_port, con_fem = self.get_controller_from_element(element=element, key=key)
            input_offset = float(value)
            settings_controllers = next(
                controller for controller in self.settings.controllers if controller["name"] == con_name
            )
            if con_fem is None:
                settings_offset = next(
                    analog_output
                    for analog_output in settings_controllers["analog_outputs"]
                    if analog_output["port"] == con_port
                )
            else:
                settings_fem = next(fem for fem in settings_controllers["fems"] if fem["fem"] == con_fem)
                settings_offset = next(
                    analog_output
                    for analog_output in settings_fem["analog_outputs"]
                    if analog_output["port"] == con_port
                )
            settings_offset["offset"] = input_offset
            if self._config_created:
                if con_fem is None:
                    self._config["controllers"][con_name]["analog_outputs"][con_port]["offset"] = input_offset  # type: ignore[typeddict-item]
                else:
                    self._config["controllers"][con_name]["fems"][con_fem]["analog_outputs"][con_port][  # type: ignore[typeddict-item, index]
                        "offset"  # type: ignore[typeddict-unknown-key]
                    ] = input_offset
            if self._is_connected_to_qm:
                self._qm.set_output_dc_offset_by_element(element=bus, input=key, offset=input_offset)
            return

        if parameter in [Parameter.OFFSET_OUT1, Parameter.OFFSET_OUT2]:
            output = "out1" if parameter == Parameter.OFFSET_OUT1 else "out2"
            out_value = 1 if output == "out1" else 2
            con_name, _, con_fem = self.get_controller_from_element(element=element, key="I")
            output_offset = float(value)
            settings_controllers = next(
                controller for controller in self.settings.controllers if controller["name"] == con_name
            )
            if con_fem is None:
                settings_offset = next(
                    analog_output
                    for analog_output in settings_controllers["analog_inputs"]
                    if analog_output["port"] == out_value
                )
            else:
                settings_fem = next(fem for fem in settings_controllers["fems"] if fem["fem"] == con_fem)
                settings_offset = next(
                    analog_output
                    for analog_output in settings_fem["analog_inputs"]
                    if analog_output["port"] == out_value
                )
            settings_offset["offset"] = output_offset
            if self._config_created:
                if con_fem is None:
                    self._config["controllers"][con_name]["analog_inputs"][out_value]["offset"] = output_offset  # type: ignore[typeddict-item]
                else:
                    self._config["controllers"][con_name]["fems"][con_fem]["analog_inputs"][out_value][  # type: ignore[typeddict-item, index]
                        "offset"  # type: ignore[typeddict-unknown-key]
                    ] = output_offset
            if self._is_connected_to_qm:
                self._qm.set_input_dc_offset_by_element(element=bus, output=output, offset=output_offset)
            return

        raise ParameterNotFound(self, parameter)

    def get_parameter(self, parameter: Parameter, channel_id: ChannelID | None = None) -> ParameterValue:
        """Gets the value of a parameter.

        Args:
            bus (str): The associated bus of the parameter.
            parameter (Parameter): The parameter to get value.

        Returns:
            float | int | bool | tuple: The value of the parameter.

        Raises:
            ParameterNotFound: Raised if parameter does not exist.
        """
        # Just in case, read from the `settings`, even though in theory the config should always be synch:
        bus = str(channel_id)
        settings_config_dict = self.settings.to_qua_config()
        config_keys = settings_config_dict["elements"][bus]
        element = next((element for element in self.settings.elements if element["identifier"] == bus), None)

        if parameter == Parameter.LO_FREQUENCY:
            if "mixInputs" in config_keys:
                return settings_config_dict["elements"][bus]["mixInputs"]["lo_frequency"]
            if "RF_inputs" in config_keys:
                port = settings_config_dict["elements"][bus]["RF_inputs"]["port"]
                return settings_config_dict["octaves"][port[0]]["RF_outputs"][port[1]]["LO_frequency"]

        if parameter == Parameter.IF:
            if "intermediate_frequency" in config_keys:
                return settings_config_dict["elements"][bus]["intermediate_frequency"]

        if parameter == Parameter.GAIN:
            if "mixInputs" in config_keys and "outputs" in config_keys:
                port_i = settings_config_dict["elements"][bus]["outputs"]["out1"]
                # port_q = settings_config_dict["elements"][bus]["outputs"]["out2"]
                return settings_config_dict["controllers"][port_i[0]]["analog_inputs"][port_i[1]]["gain_db"]  # type: ignore[typeddict-item]
                # return (
                #     settings_config_dict["controllers"][port_i[0]]["analog_inputs"][port_i[1]]["gain_db"],  # type: ignore[typeddict-item]
                #     settings_config_dict["controllers"][port_q[0]]["analog_inputs"][port_q[1]]["gain_db"],  # type: ignore[typeddict-item]
                # )
            if "RF_inputs" in config_keys:
                port = settings_config_dict["elements"][bus]["RF_inputs"]["port"]
                return settings_config_dict["octaves"][port[0]]["RF_outputs"][port[1]]["gain"]

        if parameter == Parameter.TIME_OF_FLIGHT:
            if "time_of_flight" in config_keys:
                return settings_config_dict["elements"][bus]["time_of_flight"]

        if parameter == Parameter.SMEARING:
            if "smearing" in config_keys:
                return settings_config_dict["elements"][bus]["smearing"]

        if parameter in [Parameter.THRESHOLD_ROTATION, Parameter.THRESHOLD]:
            element = next((element for element in self.settings.elements if element["identifier"] == bus), None)
            if parameter == Parameter.THRESHOLD_ROTATION:
                return element.get("threshold_rotation", None)  # type: ignore
            if parameter == Parameter.THRESHOLD:
                return element.get("threshold", None)  # type: ignore

        if parameter == Parameter.DC_OFFSET:
            con_name, con_port, con_fem = self.get_controller_from_element(element=element, key=None)  # type: ignore[arg-type]
            if con_fem is None:
                return settings_config_dict["controllers"][con_name]["analog_outputs"][con_port]["offset"]  # type: ignore[typeddict-item]
            return settings_config_dict["controllers"][con_name]["fems"][con_fem]["analog_outputs"][con_port]["offset"]  # type: ignore[typeddict-item, index]

        if parameter in [Parameter.OFFSET_I, Parameter.OFFSET_Q]:
            key = "I" if parameter in Parameter.OFFSET_I else "Q"
            con_name, con_port, con_fem = self.get_controller_from_element(element=element, key=key)  # type: ignore[arg-type]
            if con_fem is None:
                return settings_config_dict["controllers"][con_name]["analog_outputs"][con_port]["offset"]  # type: ignore[typeddict-item]
            return settings_config_dict["controllers"][con_name]["fems"][con_fem]["analog_outputs"][con_port]["offset"]  # type: ignore[typeddict-item, index]

        if parameter in [Parameter.OFFSET_OUT1, Parameter.OFFSET_OUT2]:
            output = "out1" if parameter in Parameter.OFFSET_OUT1 else "out2"
            out_value = 1 if output == "out1" else 2
            con_name, _, con_fem = self.get_controller_from_element(element=element, key="I")  # type: ignore[arg-type]
            if con_fem is None:
                return settings_config_dict["controllers"][con_name]["analog_inputs"][out_value]["offset"]  # type: ignore[typeddict-item]
            return settings_config_dict["controllers"][con_name]["fems"][con_fem]["analog_inputs"][out_value]["offset"]  # type: ignore[typeddict-item, index]

        raise ParameterNotFound(self, parameter)

    def compile(self, program: Program) -> str:
        """Compiles and stores a given QUA program on the Quantum Machines instance,
        and returns a unique identifier associated with the compiled program.

        The method first generates a hash for the input QUA program. If this hash is not already present in
        the cache, it proceeds to compile the program using QM's compile method and stores the result in the cache
        indexed by the generated hash. This caching mechanism prevents recompiling the same program multiple times,
        thus optimizing performance.

        Args:
            program (Program): The QUA program to be compiled.

        Returns:
            str: A unique identifier (hash) for the compiled QUA program. This identifier can be used to retrieve the compiled program from the cache, or run it  with `run_compiled_program` method.
        """
        qua_program_hash = hash_qua_program(program=program)
        if qua_program_hash not in self._compiled_program_cache:
            self._compiled_program_cache[qua_program_hash] = self._qm.compile(program=program)
        return self._compiled_program_cache[qua_program_hash]

    def run_compiled_program(self, compiled_program_id: str) -> QmJob | JobApi:
        """Executes a previously compiled QUA program identified by its unique compiled program ID.

        This method submits the compiled program to the Quantum Machines (QM) execution queue and waits for
        its execution to complete. The execution of the program is managed by the QM's queuing system,
        which schedules and runs the job on the quantum hardware or simulator as per availability and queue status.

        Args:
            compiled_program_id (str): The unique identifier of the compiled QUA program to be executed. This ID should correspond to a program that has already been compiled and is present in the program cache.

        Returns:
            RunningQmJob: An object representing the running job. This object provides methods and properties to check the status of the job, retrieve results upon completion, and manage or investigate the job's execution.
        """
        # TODO: qm.queue.add_compiled() -> qm.add_compiled()
        pending_job = self._qm.queue.add_compiled(compiled_program_id)

        # TODO: job.wait_for_execution() is deprecated and will be removed in the future. Please use job.wait_until("Running") instead.
        job = pending_job.wait_for_execution()  # type: ignore[return-value, union-attr]
        if self._pending_set_intermediate_frequency:
            for bus, intermediate_frequency in self._pending_set_intermediate_frequency.items():
                job.set_intermediate_frequency(element=bus, freq=intermediate_frequency)  # type: ignore[union-attr]
                self._qm.calibrate_element(bus)
            self._pending_set_intermediate_frequency = {}

        return job

    def run(self, program: Program) -> RunningQmJob:
        """Runs the QUA Program.

        Creates, for every execution, an instance of a QuantumMachine class and executes the QUA program on it.
        After execution, the job generated by the Quantum Machines Manager is returned.

        Args:
            program (Program): QUA Program to be run on Quantum Machines instruments.

        Returns:
            job: Quantum Machines job.
        """

        return self._qm.execute(program)

    def get_acquisitions(self, job: QmJob | JobApi) -> dict[str, np.ndarray]:
        """Fetches the results from the execution of a QUA Program.

        Once the results have been fetched, they are returned wrapped in a QuantumMachinesResult instance.

        Args:
            job (QmJob): Job that provides the result handles.

        Returns:
            QuantumMachinesResult: Quantum Machines result instance.
        """
        result_handles_fetchers = job.result_handles
        result_handles_fetchers.wait_for_all_values(timeout=self.settings.timeout)
        results = {
            name: handle.fetch_all(flat_struct=True) for name, handle in job.result_handles if handle is not None
        }
        return {name: data for name, data in results.items() if data is not None}

    def simulate(self, program: Program) -> RunningQmJob:
        """Simulates the QUA Program.

        Creates, for every simulation, an instance of a QuantumMachine class and executes the QUA program on it.
        It returns the running job instance.

        Args:
            program (Program): QUA Program to be simulated on Quantum Machines instruments.

        Returns:
            job: Quantum Machines job.
        """
        return self._qm.simulate(program, SimulationConfig(40_000))<|MERGE_RESOLUTION|>--- conflicted
+++ resolved
@@ -445,14 +445,11 @@
         if self.settings.octaves:
             self._octave_config = QmOctaveConfig()
             self._octave_config.set_calibration_db(os.getcwd())
-<<<<<<< HEAD
             for octave in self.settings.octaves:
                 if "address" not in octave:
                     self._octave_config.add_device_info(octave["name"], self.settings.address, octave["port"])
                 else:
                     self._octave_config.add_device_info(octave["name"], octave["address"], octave["port"])
-=======
->>>>>>> 7226edfd
 
         self._qmm = (
             QuantumMachinesManager(
