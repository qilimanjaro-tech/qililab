--- conflicted
+++ resolved
@@ -350,44 +350,6 @@
                 rf_output for rf_output in settings_octave["rf_outputs"] if rf_output["port"] == out_port
             )
 
-<<<<<<< HEAD
-            if parameter == Parameter.LO_FREQUENCY:
-                lo_frequency = float(value)
-                # 1) Change settings and config:
-                settings_octave_rf_output["lo_frequency"] = lo_frequency
-                self._config["octaves"][octave_name]["RF_outputs"][out_port]["LO_frequency"] = lo_frequency
-                # 2) Change instrument if connected:
-                if self._is_connected_to_qm:
-                    self._qm.octave.set_lo_frequency(element=bus, lo_frequency=lo_frequency)
-
-                if in_port is not None:
-                    settings_octave_rf_input = next(
-                        rf_input for rf_input in settings_octave["rf_inputs"] if rf_input["port"] == in_port
-                    )
-                    # 1) Change settings and config:
-                    settings_octave_rf_input["lo_frequency"] = lo_frequency
-                    self._config["octaves"][octave_name]["RF_inputs"][in_port]["LO_frequency"] = lo_frequency
-                return
-
-            if parameter == Parameter.GAIN:
-                gain_in_db = float(value)
-                # 1) Change settings and config:
-                settings_octave_rf_output["gain"] = gain_in_db
-                self._config["octaves"][octave_name]["RF_outputs"][out_port]["gain"] = gain_in_db
-                # 2) Change instrument if connected:
-                if self._is_connected_to_qm:
-                    self._qm.octave.set_rf_output_gain(element=bus, gain_in_db=gain_in_db)
-                return
-
-        if parameter == Parameter.IF:
-            intermediate_frequency = float(value)
-            # 1) Change settings and config:
-            element["intermediate_frequency"] = intermediate_frequency
-            self._config["elements"][bus]["intermediate_frequency"] = intermediate_frequency
-            if f"mixer_{bus}" in self._config["mixers"]:
-                self._config["mixers"][f"mixer_{bus}"][0]["intermediate_frequency"] = intermediate_frequency
-            # 2) Change instrument if connected:
-=======
         # Now we will set the parameter in 3 places:
         # 1) In the settings runtime dataclass (always).
         # 2) If created: In the `_config`` dictionary.
@@ -395,8 +357,7 @@
         if parameter == Parameter.LO_FREQUENCY:
             lo_frequency = float(value)
             settings_octave_rf_output["lo_frequency"] = lo_frequency
-            if self._config_created:
-                self._config["octaves"][octave_name]["RF_outputs"][out_port]["LO_frequency"] = lo_frequency
+            self._config["octaves"][octave_name]["RF_outputs"][out_port]["LO_frequency"] = lo_frequency
             if self._is_connected_to_qm:
                 self._qm.octave.set_lo_frequency(element=bus, lo_frequency=lo_frequency)
             if in_port is not None:
@@ -404,15 +365,13 @@
                     rf_input for rf_input in settings_octave["rf_inputs"] if rf_input["port"] == in_port
                 )
                 settings_octave_rf_input["lo_frequency"] = lo_frequency
-                if self._config_created:
-                    self._config["octaves"][octave_name]["RF_inputs"][in_port]["LO_frequency"] = lo_frequency
+                self._config["octaves"][octave_name]["RF_inputs"][in_port]["LO_frequency"] = lo_frequency
             return
 
         if parameter == Parameter.GAIN:
             gain_in_db = float(value)
             settings_octave_rf_output["gain"] = gain_in_db
-            if self._config_created:
-                self._config["octaves"][octave_name]["RF_outputs"][out_port]["gain"] = gain_in_db
+            self._config["octaves"][octave_name]["RF_outputs"][out_port]["gain"] = gain_in_db
             if self._is_connected_to_qm:
                 self._qm.octave.set_rf_output_gain(element=bus, gain_in_db=gain_in_db)
             return
@@ -420,11 +379,9 @@
         if parameter == Parameter.IF:
             intermediate_frequency = float(value)
             element["intermediate_frequency"] = intermediate_frequency
-            if self._config_created:
-                self._config["elements"][bus]["intermediate_frequency"] = intermediate_frequency
-                if f"mixer_{bus}" in self._config["mixers"]:
-                    self._config["mixers"][f"mixer_{bus}"][0]["intermediate_frequency"] = intermediate_frequency
->>>>>>> 57f958da
+            self._config["elements"][bus]["intermediate_frequency"] = intermediate_frequency
+            if f"mixer_{bus}" in self._config["mixers"]:
+                self._config["mixers"][f"mixer_{bus}"][0]["intermediate_frequency"] = intermediate_frequency
             if self._is_connected_to_qm:
                 self._qm.set_intermediate_frequency(element=bus, freq=intermediate_frequency)
             return
