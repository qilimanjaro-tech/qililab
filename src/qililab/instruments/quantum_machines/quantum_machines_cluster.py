--- conflicted
+++ resolved
@@ -382,7 +382,7 @@
     def turn_on(self):
         """Turns on the instrument."""
         if not self._is_connected_to_qm:
-            self._qm = self._qmm.open_qm(config=self._config, close_other_machines=False)
+            self._qm = self._qmm.open_qm(config=self._config, close_other_machines=True)
             self._compiled_program_cache = {}
             self._is_connected_to_qm = True
 
@@ -417,11 +417,7 @@
             self._config = cast(DictQuaConfig, merged_configuration)
             # If we are already connected, reopen the connection with the new configuration
             if self._is_connected_to_qm:
-<<<<<<< HEAD
-                self._qm = self._qmm.open_qm(config=self._config, close_other_machines=False)  # type: ignore[assignment]
-=======
                 self._qm = self._qmm.open_qm(config=self._config, close_other_machines=True)  # type: ignore[assignment]
->>>>>>> 321d4379
                 self._compiled_program_cache = {}
 
     def run_octave_calibration(self):
@@ -499,14 +495,11 @@
                     self._config["mixers"][f"mixer_{bus}"][0]["intermediate_frequency"] = intermediate_frequency
             if self._is_connected_to_qm:
                 self._qm.set_intermediate_frequency(element=bus, freq=intermediate_frequency)
-
             return
         if parameter == Parameter.THRESHOLD_ROTATION:
             threshold_rotation = float(value)
             element["threshold_rotation"] = threshold_rotation
-
             return
-
         raise ParameterNotFound(f"Could not find parameter {parameter} in instrument {self.name}.")
 
     def get_parameter_of_bus(self, bus: str, parameter: Parameter) -> float | str | bool | tuple:
@@ -542,13 +535,8 @@
                 port_i = settings_config_dict["elements"][bus]["outputs"]["out1"]
                 port_q = settings_config_dict["elements"][bus]["outputs"]["out2"]
                 return (
-<<<<<<< HEAD
-                    settings_config_dict["controllers"][port_i[0]]["analog_inputs"][port_i[1]]["gain_db"],  # type: ignore
-                    settings_config_dict["controllers"][port_q[0]]["analog_inputs"][port_q[1]]["gain_db"],  # type: ignore
-=======
                     settings_config_dict["controllers"][port_i[0]]["analog_inputs"][port_i[1]]["gain_db"],  # type: ignore[typeddict-item]
                     settings_config_dict["controllers"][port_q[0]]["analog_inputs"][port_q[1]]["gain_db"],  # type: ignore[typeddict-item]
->>>>>>> 321d4379
                 )
             if "RF_inputs" in config_keys:
                 port = settings_config_dict["elements"][bus]["RF_inputs"]["port"]
@@ -565,7 +553,6 @@
         if parameter == Parameter.THRESHOLD_ROTATION:
             element = next((element for element in self.settings.elements if element["bus"] == bus), None)
             return element.get("threshold_rotation", None)  # type: ignore
-
         raise ParameterNotFound(f"Could not find parameter {parameter} in instrument {self.name}")
 
     def compile(self, program: Program) -> str:
