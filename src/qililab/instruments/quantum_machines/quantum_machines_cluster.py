--- conflicted
+++ resolved
@@ -366,11 +366,8 @@
     _config: DictQuaConfig
     _octave_config: QmOctaveConfig | None = None
     _is_connected_to_qm: bool = False
-<<<<<<< HEAD
     _intermediate_frequency: dict[str, float] = {}
-=======
     _config_created: bool = False
->>>>>>> fe6bab68
     _compiled_program_cache: dict[str, str] = {}
 
     @property
@@ -506,18 +503,13 @@
 
         if parameter == Parameter.IF:
             intermediate_frequency = float(value)
-<<<<<<< HEAD
-            self._intermediate_frequency[bus] = intermediate_frequency
-
-=======
->>>>>>> fe6bab68
             element["intermediate_frequency"] = intermediate_frequency
             if self._config_created:
                 self._config["elements"][bus]["intermediate_frequency"] = intermediate_frequency
                 if f"mixer_{bus}" in self._config["mixers"]:
                     self._config["mixers"][f"mixer_{bus}"][0]["intermediate_frequency"] = intermediate_frequency
             if self._is_connected_to_qm:
-                self._qm.set_intermediate_frequency(element=bus, freq=intermediate_frequency)
+                self._intermediate_frequency[bus] = intermediate_frequency
             return
 
         raise ParameterNotFound(f"Could not find parameter {parameter} in instrument {self.name}.")
