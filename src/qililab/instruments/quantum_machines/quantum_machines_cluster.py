--- conflicted
+++ resolved
@@ -104,31 +104,6 @@
             Returns:
                 controllers: Dict[str, Any]
             """
-<<<<<<< HEAD
-            return {
-                controller["name"]: {
-                    "analog_outputs": {
-                        output["port"]: {
-                            "offset": output["offset"] if "offset" in output else 0.0,
-                            "delay": output["delay"] if "delay" in output else 0.0,
-                            "filter": (
-                                {
-                                    "feedforward": (
-                                        output["filter"]["feedforward"] if "feedforward" in output["filter"] else []
-                                    ),
-                                    "feedback": output["filter"]["feedback"] if "feedback" in output["filter"] else [],
-                                }
-                                if "filter" in output
-                                else {"feedforward": [], "feedback": []}
-                            ),
-                        }
-                        for output in controller.get("analog_outputs", [])
-                    },
-                    "analog_inputs": {
-                        input["port"]: {
-                            "offset": input["offset"] if "offset" in input else 0.0,
-                            "gain_db": input["gain"] if "gain" in input else 0.0,
-=======
             controllers: dict = {}
             for controller in self.controllers:
                 controller_type = controller["type"] if "type" in controller else "opx1"
@@ -138,6 +113,16 @@
                             output["port"]: {
                                 "offset": output["offset"] if "offset" in output else 0.0,
                                 "delay": output["delay"] if "delay" in output else 0.0,
+                                "filter": (
+                                    {
+                                        "feedforward": (
+                                            output["filter"]["feedforward"] if "feedforward" in output["filter"] else []
+                                        ),
+                                        "feedback": output["filter"]["feedback"] if "feedback" in output["filter"] else [],
+                                    }
+                                    if "filter" in output
+                                    else {"feedforward": [], "feedback": []}
+                            ),
                             }
                             for output in controller.get("analog_outputs", [])
                         },
@@ -178,7 +163,6 @@
                                 "digital_outputs": {output["port"]: {} for output in fem.get("digital_outputs", [])},
                             }
                             for fem in controller["fems"]
->>>>>>> 321d4379
                         }
                     }
             return controllers
