# Copyright 2023 Qilimanjaro Quantum Tech
#
# Licensed under the Apache License, Version 2.0 (the "License");
# you may not use this file except in compliance with the License.
# You may obtain a copy of the License at
#
#     http://www.apache.org/licenses/LICENSE-2.0
#
# Unless required by applicable law or agreed to in writing, software
# distributed under the License is distributed on an "AS IS" BASIS,
# WITHOUT WARRANTIES OR CONDITIONS OF ANY KIND, either express or implied.
# See the License for the specific language governing permissions and
# limitations under the License.

"""
Class to interface with the local oscillator RohdeSchwarz SGS100A
"""
from dataclasses import dataclass

from qililab.instruments.instrument import Instrument, ParameterNotFound
from qililab.instruments.signal_generator import SignalGenerator
from qililab.instruments.utils import InstrumentFactory
from qililab.typings import InstrumentName, RohdeSchwarzSGS100A
from qililab.typings.enums import Parameter


@InstrumentFactory.register
class SGS100A(SignalGenerator):
    """Rohde & Schwarz SGS100A class

    Args:
        name (InstrumentName): name of the instrument
        device (RohdeSchwarz_SGS100A): Instance of the qcodes SGS100A class.
        settings (SGS100ASettings): Settings of the instrument.
    """

    name = InstrumentName.ROHDE_SCHWARZ

    @dataclass
    class SGS100ASettings(SignalGenerator.SignalGeneratorSettings):
        """Contains the settings of a specific signal generator."""

    settings: SGS100ASettings
    device: RohdeSchwarzSGS100A

    def setup(self, parameter: Parameter, value: float | str | bool, channel_id: int | None = None):
        """Set R&S dbm power and frequency. Value ranges are:
        - power: (-120, 25).
        - frequency (1e6, 20e9).
        """
        if parameter == Parameter.POWER:
            self.settings.power = float(value)
<<<<<<< HEAD
            if self.is_device_initialized():
=======
            if self.is_device_active():
>>>>>>> 5abf85de
                self.device.power(self.power)
            return
        if parameter == Parameter.LO_FREQUENCY:
            self.settings.frequency = float(value)
<<<<<<< HEAD
            if self.is_device_initialized():
=======
            if self.is_device_active():
>>>>>>> 5abf85de
                self.device.frequency(self.frequency)
            return
        if parameter == Parameter.RF_ON:
            value = bool(value)
<<<<<<< HEAD
            if self.is_device_initialized():
=======
            if self.is_device_active():
>>>>>>> 5abf85de
                if value:
                    self.turn_on()
                else:
                    self.turn_off()
            return
        raise ParameterNotFound(f"Invalid Parameter: {parameter.value}")

    @Instrument.CheckDeviceInitialized
    def initial_setup(self):
        """performs an initial setup"""
        self.device.power(self.power)
        self.device.frequency(self.frequency)
        if self.rf_on:
            self.device.on()
        else:
            self.device.off()

    @Instrument.CheckDeviceInitialized
    def turn_on(self):
        """Start generating microwaves."""
        self.settings.rf_on = True
        self.device.on()

    @Instrument.CheckDeviceInitialized
    def turn_off(self):
        """Stop generating microwaves."""
        self.settings.rf_on = False
        self.device.off()

    @Instrument.CheckDeviceInitialized
    def reset(self):
        """Reset instrument."""<|MERGE_RESOLUTION|>--- conflicted
+++ resolved
@@ -50,29 +50,17 @@
         """
         if parameter == Parameter.POWER:
             self.settings.power = float(value)
-<<<<<<< HEAD
-            if self.is_device_initialized():
-=======
-            if self.is_device_active():
->>>>>>> 5abf85de
+    if self.is_device_active():
                 self.device.power(self.power)
             return
         if parameter == Parameter.LO_FREQUENCY:
             self.settings.frequency = float(value)
-<<<<<<< HEAD
-            if self.is_device_initialized():
-=======
-            if self.is_device_active():
->>>>>>> 5abf85de
+    if self.is_device_active():
                 self.device.frequency(self.frequency)
             return
         if parameter == Parameter.RF_ON:
             value = bool(value)
-<<<<<<< HEAD
-            if self.is_device_initialized():
-=======
-            if self.is_device_active():
->>>>>>> 5abf85de
+    if self.is_device_active():
                 if value:
                     self.turn_on()
                 else:
