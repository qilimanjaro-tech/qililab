--- conflicted
+++ resolved
@@ -47,12 +47,9 @@
 
         power: float
         frequency: float
-<<<<<<< HEAD
-        rf_on: bool
+        rf_on: bool = True
         iq_modulation: bool
-=======
-        rf_on: bool = True
->>>>>>> 2665ea0c
+        
 
     settings: SGS100ASettings
     device: RohdeSchwarzSGS100A
