--- conflicted
+++ resolved
@@ -201,7 +201,6 @@
     def initial_setup(self):
         """performs an initial setup"""
         self.device_initialized = True
-
         device_mixer = self.get_rs_options().split(",")[-1]
         if device_mixer == "SGS-B112" or device_mixer == "SGS-B112V":
             self.freq_top_limit = 12.75e9
@@ -217,11 +216,6 @@
             self.device.write(":SOUR:POW:ALC:STAT ONT")
         else:
             self.device.write(":SOUR:POW:ALC:STAT OFF")
-<<<<<<< HEAD
-=======
-
-        device_mixer = self.get_rs_options().split(",")[-1]
->>>>>>> c079e131
         if device_mixer == "SGS-B112V" and self.iq_modulation:
             self.device.IQ_state(self.iq_modulation)
             if self.iq_wideband:
