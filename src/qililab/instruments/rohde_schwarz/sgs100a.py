# Copyright 2023 Qilimanjaro Quantum Tech
#
# Licensed under the Apache License, Version 2.0 (the "License");
# you may not use this file except in compliance with the License.
# You may obtain a copy of the License at
#
#     http://www.apache.org/licenses/LICENSE-2.0
#
# Unless required by applicable law or agreed to in writing, software
# distributed under the License is distributed on an "AS IS" BASIS,
# WITHOUT WARRANTIES OR CONDITIONS OF ANY KIND, either express or implied.
# See the License for the specific language governing permissions and
# limitations under the License.

"""
Class to interface with the local oscillator RohdeSchwarz SGS100A
"""

import warnings
from dataclasses import dataclass

from qililab.instruments.decorators import check_device_initialized, log_set_parameter
from qililab.instruments.instrument import Instrument, ParameterNotFound
from qililab.instruments.utils import InstrumentFactory
from qililab.typings import ChannelID, InstrumentName, Parameter, ParameterValue, RohdeSchwarzSGS100A


@InstrumentFactory.register
class SGS100A(Instrument):
    """Rohde & Schwarz SGS100A class

    Args:
        name (InstrumentName): name of the instrument
        device (RohdeSchwarz_SGS100A): Instance of the qcodes SGS100A class.
        settings (SGS100ASettings): Settings of the instrument.
    """

    name = InstrumentName.ROHDE_SCHWARZ

    @dataclass
    class SGS100ASettings(Instrument.InstrumentSettings):
        """Contains the settings of a specific signal generator.

        Args:
            power (float): Power of the instrument. Value range is (-120, 25).
            frequency (float): Frequency of the instrument. Value range is (1e6, 20e9).
        """

        power: float
        frequency: float
<<<<<<< HEAD
        rf_on: bool
        alc: bool = True
        iq_modulation: bool = False
        iq_wideband: bool = True
=======
        rf_on: bool = True
>>>>>>> 2ab06786

    settings: SGS100ASettings
    device: RohdeSchwarzSGS100A

    @property
    def power(self):
        """SignalGenerator 'power' property.

        Returns:
            float: settings.power.
        """
        return self.settings.power

    @property
    def frequency(self):
        """SignalGenerator 'frequency' property.

        Returns:
            float: settings.frequency.
        """
        return self.settings.frequency

    @property
    def rf_on(self):
        """SignalGenerator 'rf_on' property.
        Returns:
            bool: settings.rf_on.
        """
        return self.settings.rf_on

    @property
    def alc(self):
        """SignalGenerator "Automatic Level Control" property.
        Returns:
            bool: settings.alc.
        """
        return self.settings.alc

    @property
    def iq_modulation(self):
        """SignalGenerator 'IQ state' property.
        Returns:
            bool: settings.iq_modulation.
        """
        return self.settings.iq_modulation

    @property
    def iq_wideband(self):
        """SignalGenerator "I/Q wideband" property.
        Returns:
            bool: settings.iq_wideband.
        """
        return self.settings.iq_wideband

    def to_dict(self):
        """Return a dict representation of the SignalGenerator class."""
        return dict(super().to_dict().items())

    @log_set_parameter
    def set_parameter(self, parameter: Parameter, value: ParameterValue, channel_id: ChannelID | None = None):
        """Set R&S dbm power and frequency. Value ranges are:
        - power: (-120, 25).
        - frequency (1e6, 20e9).
        """
        if parameter == Parameter.POWER:
            self.settings.power = float(value)
            if self.is_device_active():
                self.device.power(self.power)
            return
        if parameter == Parameter.LO_FREQUENCY:
            self.settings.frequency = float(value)
            if self.is_device_active():
                self.device.frequency(self.frequency)
            return
        if parameter == Parameter.RF_ON:
            value = bool(value)
            if self.is_device_active():
                if value:
                    self.turn_on()
                else:
                    self.turn_off()
            return
        if parameter == Parameter.ALC:
            self.settings.alc = bool(value)
            if self.is_device_active():
                status = "ONT"
                if not value:
                    status = "OFF"
                self.device.write(f":SOUR:POW:ALC:STAT {status}")
            return
        if parameter == Parameter.IQ_WIDEBAND:
            self.settings.iq_wideband = bool(value)
            if self.is_device_active():
                status = 1
                if not value:
                    status = 0
                self.device.write(f"SOUR:IQ:WBST {status}")
            return
        if parameter == Parameter.IQ_MODULATION:
            value = bool(value)
            self.settings.iq_modulation = value
            if self.is_device_active():
                self.device.IQ_state(value)
            return
        raise ParameterNotFound(self, parameter)

    def get_parameter(self, parameter: Parameter, channel_id: ChannelID | None = None) -> ParameterValue:
        if parameter == Parameter.POWER:
            return self.settings.power
        if parameter == Parameter.LO_FREQUENCY:
            return self.settings.frequency
        if parameter == Parameter.RF_ON:
            return self.settings.rf_on
        if parameter == Parameter.ALC:
            return self.settings.alc
        if parameter == Parameter.IQ_WIDEBAND:
            return self.settings.iq_wideband
        if parameter == Parameter.IQ_MODULATION:
            return self.settings.iq_modulation
        raise ParameterNotFound(self, parameter)

    @check_device_initialized
    def get_rs_options(self):
        """Returns the options of the R&S
        Returns:
            str: The query returns a list of options. The options are returned at fixed positions in a comma-separated string. A zero is returned for options that are not installed.
        """
        return self.device.ask("*OPT?")

    @check_device_initialized
    def initial_setup(self):
        """performs an initial setup"""
        self.device.power(self.power)
        self.device.frequency(self.frequency)
        if not self.alc:
            self.device.write(":SOUR:POW:ALC:STAT OFF")

        device_mixer = self.get_rs_options().split(",")[-1]
        if device_mixer == "SGS-B112V" and self.iq_modulation:
            self.device.IQ_state(self.iq_modulation)
            if self.iq_wideband:
                if self.frequency < 2.5e9:
                    warnings.warn(
                        f"LO frequency bellow 2.5GHz only allows for IF sweeps of ±{self.frequency*0.2:,.2e}Hz",
                        ResourceWarning,
                    )
            else:
                if self.frequency < 1e9:
                    freq = self.frequency * 0.05
                    warnings.warn(
                        f"Deactivated wideband & LO frequency bellow 1GHz allows for IF sweeps of ±{freq:,.2e}Hz",
                        ResourceWarning,
                    )
                else:
                    warnings.warn(f"Deactivated wideband allows for IF sweeps of ±50Hz", ResourceWarning)
                self.device.write("SOUR:IQ:WBST 0")
        if self.rf_on:
            self.device.on()
        else:
            self.device.off()

    @check_device_initialized
    def turn_on(self):
        """Start generating microwaves."""
        if not self.settings.rf_on:
            self.device.off()
        else:
            self.device.on()

    @check_device_initialized
    def turn_off(self):
        """Stop generating microwaves."""
        self.settings.rf_on = False
        self.device.off()

    @check_device_initialized
    def reset(self):
        """Reset instrument."""<|MERGE_RESOLUTION|>--- conflicted
+++ resolved
@@ -48,14 +48,10 @@
 
         power: float
         frequency: float
-<<<<<<< HEAD
         rf_on: bool
         alc: bool = True
         iq_modulation: bool = False
         iq_wideband: bool = True
-=======
-        rf_on: bool = True
->>>>>>> 2ab06786
 
     settings: SGS100ASettings
     device: RohdeSchwarzSGS100A
