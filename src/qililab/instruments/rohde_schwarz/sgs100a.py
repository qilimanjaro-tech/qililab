# Copyright 2023 Qilimanjaro Quantum Tech
#
# Licensed under the Apache License, Version 2.0 (the "License");
# you may not use this file except in compliance with the License.
# You may obtain a copy of the License at
#
#     http://www.apache.org/licenses/LICENSE-2.0
#
# Unless required by applicable law or agreed to in writing, software
# distributed under the License is distributed on an "AS IS" BASIS,
# WITHOUT WARRANTIES OR CONDITIONS OF ANY KIND, either express or implied.
# See the License for the specific language governing permissions and
# limitations under the License.

"""
Class to interface with the local oscillator RohdeSchwarz SGS100A
"""

from dataclasses import dataclass

from qililab.instruments.decorators import check_device_initialized, log_set_parameter
from qililab.instruments.instrument import Instrument, ParameterNotFound
from qililab.instruments.utils import InstrumentFactory
from qililab.typings import ChannelID, InstrumentName, Parameter, ParameterValue, RohdeSchwarzSGS100A


@InstrumentFactory.register
class SGS100A(Instrument):
    """Rohde & Schwarz SGS100A class

    Args:
        name (InstrumentName): name of the instrument
        device (RohdeSchwarz_SGS100A): Instance of the qcodes SGS100A class.
        settings (SGS100ASettings): Settings of the instrument.
    """

    name = InstrumentName.ROHDE_SCHWARZ

    @dataclass
    class SGS100ASettings(Instrument.InstrumentSettings):
        """Contains the settings of a specific signal generator.

        Args:
            power (float): Power of the instrument. Value range is (-120, 25).
            frequency (float): Frequency of the instrument. Value range is (1e6, 20e9).
        """
        power: float
        frequency: float
<<<<<<< HEAD
        iq_modulation: bool
        rf_on: bool
        
=======
        rf_on: bool = True
        iq_modulation: bool
        

>>>>>>> 759d0d6a
    settings: SGS100ASettings
    device: RohdeSchwarzSGS100A

    @property
    def power(self):
        """SignalGenerator 'power' property.

        Returns:
            float: settings.power.
        """
        return self.settings.power

    @property
    def frequency(self):
        """SignalGenerator 'frequency' property.

        Returns:
            float: settings.frequency.
        """
        return self.settings.frequency

    @property
    def rf_on(self):
        """SignalGenerator 'rf_on' property.
        Returns:
            bool: settings.rf_on.
        """
        return self.settings.rf_on

    @property
    def iq_modulation(self):
        """SignalGenerator 'IQ state' property.

        Returns:
            bool: settings.iq_modulation.
        """
        return self.settings.iq_modulation

    def to_dict(self):
        """Return a dict representation of the SignalGenerator class."""
        return dict(super().to_dict().items())

    @log_set_parameter
    def set_parameter(self, parameter: Parameter, value: ParameterValue, channel_id: ChannelID | None = None):
        """Set R&S dbm power and frequency. Value ranges are:
        - power: (-120, 25).
        - frequency (1e6, 20e9).
        """
        if parameter == Parameter.POWER:
            self.settings.power = float(value)
            if self.is_device_active():
                self.device.power(self.power)
            return
        if parameter == Parameter.LO_FREQUENCY:
            self.settings.frequency = float(value)
            if self.is_device_active():
                self.device.frequency(self.frequency)
            return
        if parameter == Parameter.RF_ON:
            value = bool(value)
            if self.is_device_active():
                if value:
                    self.turn_on()
                else:
                    self.turn_off()
            return
        if parameter == Parameter.IQ_MODULATION:
            value = bool(value)
            self.settings.iq_modulation = value
            if self.is_device_active():
                self.device.IQ_state(value)
            return
        raise ParameterNotFound(self, parameter)

    def get_parameter(self, parameter: Parameter, channel_id: ChannelID | None = None) -> ParameterValue:
        if parameter == Parameter.POWER:
            return self.settings.power
        if parameter == Parameter.LO_FREQUENCY:
            return self.settings.frequency
        if parameter == Parameter.RF_ON:
            return self.settings.rf_on
        if parameter == Parameter.IQ_MODULATION:
            return self.settings.iq_modulation
        raise ParameterNotFound(self, parameter)

    @check_device_initialized
    def initial_setup(self):
        """performs an initial setup"""
        self.device.power(self.power)
        self.device.frequency(self.frequency)
        self.device.IQ_state(self.iq_modulation)
        if self.rf_on:
            self.device.on()
        else:
            self.device.off()

    @check_device_initialized
    def turn_on(self):
        """Start generating microwaves."""
        if not self.settings.rf_on:
            self.device.off()
        else:
            self.device.on()

    @check_device_initialized
    def turn_off(self):
        """Stop generating microwaves."""
        self.settings.rf_on = False
        self.device.off()

    @check_device_initialized
    def reset(self):
        """Reset instrument."""<|MERGE_RESOLUTION|>--- conflicted
+++ resolved
@@ -46,16 +46,9 @@
         """
         power: float
         frequency: float
-<<<<<<< HEAD
         iq_modulation: bool
-        rf_on: bool
+        rf_on: bool = True
         
-=======
-        rf_on: bool = True
-        iq_modulation: bool
-        
-
->>>>>>> 759d0d6a
     settings: SGS100ASettings
     device: RohdeSchwarzSGS100A
 
