"""VectorNetworkAnalyzer class."""
from dataclasses import dataclass

from qililab.instruments.instrument import Instrument, ParameterNotFound
from qililab.result.vna_result import VNAResult
<<<<<<< HEAD
from qililab.typings.instruments.vector_network_analyzer import VectorNetworkAnalyzerDriver
=======
from qililab.typings.enums import Parameter, VNAScatteringParameters, VNATriggerModes
from qililab.typings.instruments.vector_network_analyzer import VectorNetworkAnalyzerDriver

DEFAULT_NUMBER_POINTS = 1000
>>>>>>> 3ae69134


class VectorNetworkAnalyzer(Instrument):
    """Abstract base class defining all vector network analyzers"""

    @dataclass
    class VectorNetworkAnalyzerSettings(Instrument.InstrumentSettings):
        """Contains the settings of a specific signal generator."""

    settings: VectorNetworkAnalyzerSettings
    device: VectorNetworkAnalyzerDriver

<<<<<<< HEAD
=======
    @Instrument.CheckDeviceInitialized
    def setup(self, parameter: Parameter, value: float | str | bool, channel_id: int | None = None):
        """Set instrument settings parameter to the corresponding value

        Args:
            parameter (Parameter): settings parameter to be updated
            value (float | str | bool): new value
            channel_id (int | None): channel identifier of the parameter to update
        """
        if isinstance(value, str):
            self._set_parameter_str(parameter=parameter, value=value)
            return
        if isinstance(value, bool):
            self._set_parameter_bool(parameter=parameter, value=value)
            return
        if isinstance(value, float):
            self._set_parameter_float(parameter=parameter, value=value)
            return
        if isinstance(value, int):
            self._set_parameter_int(parameter=parameter, value=value)
            return
        raise ParameterNotFound(f"Invalid Parameter: {parameter} with type {type(parameter)}")

    def _set_parameter_str(self, parameter: Parameter, value: str):
        """Set instrument settings parameter to the corresponding value

        Args:
            parameter (Parameter): settings parameter to be updated
            value (str): new value
        """
        if parameter == Parameter.SCATTERING_PARAMETER:
            self.scattering_parameter = value
            return
        if parameter == Parameter.TRIGGER_MODE:
            self.settings.trigger_mode = VNATriggerModes(value)
            return

        raise ParameterNotFound(f"Invalid Parameter: {parameter}")

    def _set_parameter_bool(self, parameter: Parameter, value: bool):
        """Set instrument settings parameter to the corresponding value

        Args:
            parameter (Parameter): settings parameter to be updated
            value (bool): new value
        """
        if parameter == Parameter.AVERAGING_ENABLED:
            self.averaging_enabled = value
            return

        raise ParameterNotFound(f"Invalid Parameter: {parameter}")

    def _set_parameter_float(
        self,
        parameter: Parameter,
        value: float,
    ):
        """Set instrument settings parameter to the corresponding value

        Args:
            parameter (Parameter): settings parameter to be updated
            value (float): new value
        """

        if parameter == Parameter.POWER:
            self.power = value
            return
        if parameter == Parameter.FREQUENCY_SPAN:
            self.frequency_span = value
            return
        if parameter == Parameter.FREQUENCY_CENTER:
            self.frequency_center = value
            return
        if parameter == Parameter.FREQUENCY_START:
            self.frequency_start = value
            return
        if parameter == Parameter.FREQUENCY_STOP:
            self.frequency_stop = value
            return
        if parameter == Parameter.IF_BANDWIDTH:
            self.if_bandwidth = value
            return

        raise ParameterNotFound(f"Invalid Parameter: {parameter}")

    def _set_parameter_int(self, parameter: Parameter, value: int):
        """Set instrument settings parameter to the corresponding value

        Args:
            parameter (Parameter): settings parameter to be updated
            value (int): new value
        """

        if parameter == Parameter.NUMBER_AVERAGES:
            self.number_averages = value
            return

        if parameter == Parameter.NUMBER_POINTS:
            self.number_points = value
            return

        raise ParameterNotFound(f"Invalid Parameter: {parameter}")

    @property
    def power(self):
        """VectorNetworkAnalyzer 'power' property.

        Returns:
            float: settings.power.
        """
        return self.settings.power

    @power.setter
    def power(self, value: float):
        """sets the power"""
        self.settings.power = value
        self.device.power(power=str(self.settings.power))

    @property
    def scattering_parameter(self):
        """VectorNetworkAnalyzer 'scattering_parameter' property.

        Returns:
            float: settings.scattering_parameter.
        """
        return self.settings.scattering_parameter

    @scattering_parameter.setter
    def scattering_parameter(self, value: str):
        """sets the scattering parameter"""
        self.settings.scattering_parameter = VNAScatteringParameters(value)
        self.device.scattering_parameter(par=self.settings.scattering_parameter.value)

    @property
    def frequency_span(self):
        """VectorNetworkAnalyzer 'frequency_span' property.

        Returns:
            float: settings.frequency_span.
        """
        return self.settings.frequency_span

    @frequency_span.setter
    def frequency_span(self, value: float):
        """sets the frequency span"""
        self.settings.frequency_span = value
        self.device.freq_span(freq=str(self.settings.frequency_span))

    @property
    def frequency_center(self):
        """VectorNetworkAnalyzer 'frequency_center' property.

        Returns:
            float: settings.frequency_center.
        """
        return self.settings.frequency_center

    @frequency_center.setter
    def frequency_center(self, value: float):
        """sets the frequency center"""
        self.settings.frequency_center = value
        self.device.freq_center(freq=str(self.settings.frequency_center))

    @property
    def frequency_start(self):
        """VectorNetworkAnalyzer 'frequency_start' property.

        Returns:
            float: settings.frequency_start.
        """
        return self.settings.frequency_start

    @frequency_start.setter
    def frequency_start(self, value: float):
        """sets the frequency start"""
        self.settings.frequency_start = value
        self.device.freq_start(freq=str(self.settings.frequency_start))

    @property
    def frequency_stop(self):
        """VectorNetworkAnalyzer 'frequency_stop' property.

        Returns:
            float: settings.frequency_stop.
        """
        return self.settings.frequency_stop

    @frequency_stop.setter
    def frequency_stop(self, value: float):
        """sets the frequency stop"""
        self.settings.frequency_stop = value
        self.device.freq_stop(freq=str(self.settings.frequency_stop))

    @property
    def if_bandwidth(self):
        """VectorNetworkAnalyzer 'if_bandwidth' property.

        Returns:
            float: settings.if_bandwidth.
        """
        return self.settings.if_bandwidth

    @if_bandwidth.setter
    def if_bandwidth(self, value: float):
        """sets the if bandwidth"""
        self.settings.if_bandwidth = value
        self.device.if_bandwidth(bandwidth=str(self.settings.if_bandwidth))

    @property
    def averaging_enabled(self):
        """VectorNetworkAnalyzer 'averaging_enabled' property.

        Returns:
            float: settings.averaging_enabled.
        """
        return self.settings.averaging_enabled

    @averaging_enabled.setter
    def averaging_enabled(self, value: bool):
        """sets the averaging enabled"""
        self.settings.averaging_enabled = value
        # TODO: verify the exact driver method to call
        # self.device.average_state(state=str(self.settings.averaging_enabled))

    @property
    def number_averages(self):
        """VectorNetworkAnalyzer 'number_averages' property.

        Returns:
            float: settings.number_averages.
        """
        return self.settings.number_averages

    @number_averages.setter
    def number_averages(self, value: int):
        """sets the number averages"""
        self.settings.number_averages = value
        self.device.average_count(count=str(self.settings.number_averages))

    @property
    def trigger_mode(self):
        """VectorNetworkAnalyzer 'trigger_mode' property.

        Returns:
            float: settings.trigger_mode.
        """
        return self.settings.trigger_mode

    @property
    def number_points(self):
        """VectorNetworkAnalyzer 'number_points' property.

        Returns:
            float: settings.number_points.
        """
        return self.settings.number_points

    @number_points.setter
    def number_points(self, value: int):
        """sets the number of points"""
        self.settings.number_points = value
        self.device.freq_npoints(points=str(self.settings.number_points))

>>>>>>> 3ae69134
    def to_dict(self):
        """Return a dict representation of the VectorNetworkAnalyzer class."""
        return dict(super().to_dict().items())

    @Instrument.CheckDeviceInitialized
    def initial_setup(self):
        """Set initial instrument settings."""
        self.device.initial_setup()

    @Instrument.CheckDeviceInitialized
    def reset(self):
        """Reset instrument settings."""
        self.device.reset()

    @Instrument.CheckDeviceInitialized
    def turn_on(self):
        """Start an instrument."""
        self.device.start()

    @Instrument.CheckDeviceInitialized
    def turn_off(self):
        """Stop an instrument."""
        self.device.stop()

    def send_command(self, command: str) -> str:
        """Send a command directly to the device."""
        return self.device.send_command(command=command, arg="")

    def output(self, arg: str | int) -> str:
        """Turns RF output power on/off
        Give no argument to query current status.
        Parameters
        -----------
        arg : int, str
            Set state to 'ON', 'OFF', 1, 0
        """
        if isinstance(arg, (str, int)) and arg in ["ON", "OFF", 1, 0]:
            return self.device.output(arg=arg)
        raise ValueError("valid argument type must be either str or int and only valid values are ON, OFF, 1, 0")

    def read_tracedata(self):
        """Get data from device."""
        return self.device.read_tracedata()

    def acquire_result(self):
        """Convert the data received from the device to a Result object."""
        return VNAResult(data=self.device.read_tracedata())<|MERGE_RESOLUTION|>--- conflicted
+++ resolved
@@ -3,14 +3,10 @@
 
 from qililab.instruments.instrument import Instrument, ParameterNotFound
 from qililab.result.vna_result import VNAResult
-<<<<<<< HEAD
-from qililab.typings.instruments.vector_network_analyzer import VectorNetworkAnalyzerDriver
-=======
 from qililab.typings.enums import Parameter, VNAScatteringParameters, VNATriggerModes
 from qililab.typings.instruments.vector_network_analyzer import VectorNetworkAnalyzerDriver
 
 DEFAULT_NUMBER_POINTS = 1000
->>>>>>> 3ae69134
 
 
 class VectorNetworkAnalyzer(Instrument):
@@ -23,272 +19,6 @@
     settings: VectorNetworkAnalyzerSettings
     device: VectorNetworkAnalyzerDriver
 
-<<<<<<< HEAD
-=======
-    @Instrument.CheckDeviceInitialized
-    def setup(self, parameter: Parameter, value: float | str | bool, channel_id: int | None = None):
-        """Set instrument settings parameter to the corresponding value
-
-        Args:
-            parameter (Parameter): settings parameter to be updated
-            value (float | str | bool): new value
-            channel_id (int | None): channel identifier of the parameter to update
-        """
-        if isinstance(value, str):
-            self._set_parameter_str(parameter=parameter, value=value)
-            return
-        if isinstance(value, bool):
-            self._set_parameter_bool(parameter=parameter, value=value)
-            return
-        if isinstance(value, float):
-            self._set_parameter_float(parameter=parameter, value=value)
-            return
-        if isinstance(value, int):
-            self._set_parameter_int(parameter=parameter, value=value)
-            return
-        raise ParameterNotFound(f"Invalid Parameter: {parameter} with type {type(parameter)}")
-
-    def _set_parameter_str(self, parameter: Parameter, value: str):
-        """Set instrument settings parameter to the corresponding value
-
-        Args:
-            parameter (Parameter): settings parameter to be updated
-            value (str): new value
-        """
-        if parameter == Parameter.SCATTERING_PARAMETER:
-            self.scattering_parameter = value
-            return
-        if parameter == Parameter.TRIGGER_MODE:
-            self.settings.trigger_mode = VNATriggerModes(value)
-            return
-
-        raise ParameterNotFound(f"Invalid Parameter: {parameter}")
-
-    def _set_parameter_bool(self, parameter: Parameter, value: bool):
-        """Set instrument settings parameter to the corresponding value
-
-        Args:
-            parameter (Parameter): settings parameter to be updated
-            value (bool): new value
-        """
-        if parameter == Parameter.AVERAGING_ENABLED:
-            self.averaging_enabled = value
-            return
-
-        raise ParameterNotFound(f"Invalid Parameter: {parameter}")
-
-    def _set_parameter_float(
-        self,
-        parameter: Parameter,
-        value: float,
-    ):
-        """Set instrument settings parameter to the corresponding value
-
-        Args:
-            parameter (Parameter): settings parameter to be updated
-            value (float): new value
-        """
-
-        if parameter == Parameter.POWER:
-            self.power = value
-            return
-        if parameter == Parameter.FREQUENCY_SPAN:
-            self.frequency_span = value
-            return
-        if parameter == Parameter.FREQUENCY_CENTER:
-            self.frequency_center = value
-            return
-        if parameter == Parameter.FREQUENCY_START:
-            self.frequency_start = value
-            return
-        if parameter == Parameter.FREQUENCY_STOP:
-            self.frequency_stop = value
-            return
-        if parameter == Parameter.IF_BANDWIDTH:
-            self.if_bandwidth = value
-            return
-
-        raise ParameterNotFound(f"Invalid Parameter: {parameter}")
-
-    def _set_parameter_int(self, parameter: Parameter, value: int):
-        """Set instrument settings parameter to the corresponding value
-
-        Args:
-            parameter (Parameter): settings parameter to be updated
-            value (int): new value
-        """
-
-        if parameter == Parameter.NUMBER_AVERAGES:
-            self.number_averages = value
-            return
-
-        if parameter == Parameter.NUMBER_POINTS:
-            self.number_points = value
-            return
-
-        raise ParameterNotFound(f"Invalid Parameter: {parameter}")
-
-    @property
-    def power(self):
-        """VectorNetworkAnalyzer 'power' property.
-
-        Returns:
-            float: settings.power.
-        """
-        return self.settings.power
-
-    @power.setter
-    def power(self, value: float):
-        """sets the power"""
-        self.settings.power = value
-        self.device.power(power=str(self.settings.power))
-
-    @property
-    def scattering_parameter(self):
-        """VectorNetworkAnalyzer 'scattering_parameter' property.
-
-        Returns:
-            float: settings.scattering_parameter.
-        """
-        return self.settings.scattering_parameter
-
-    @scattering_parameter.setter
-    def scattering_parameter(self, value: str):
-        """sets the scattering parameter"""
-        self.settings.scattering_parameter = VNAScatteringParameters(value)
-        self.device.scattering_parameter(par=self.settings.scattering_parameter.value)
-
-    @property
-    def frequency_span(self):
-        """VectorNetworkAnalyzer 'frequency_span' property.
-
-        Returns:
-            float: settings.frequency_span.
-        """
-        return self.settings.frequency_span
-
-    @frequency_span.setter
-    def frequency_span(self, value: float):
-        """sets the frequency span"""
-        self.settings.frequency_span = value
-        self.device.freq_span(freq=str(self.settings.frequency_span))
-
-    @property
-    def frequency_center(self):
-        """VectorNetworkAnalyzer 'frequency_center' property.
-
-        Returns:
-            float: settings.frequency_center.
-        """
-        return self.settings.frequency_center
-
-    @frequency_center.setter
-    def frequency_center(self, value: float):
-        """sets the frequency center"""
-        self.settings.frequency_center = value
-        self.device.freq_center(freq=str(self.settings.frequency_center))
-
-    @property
-    def frequency_start(self):
-        """VectorNetworkAnalyzer 'frequency_start' property.
-
-        Returns:
-            float: settings.frequency_start.
-        """
-        return self.settings.frequency_start
-
-    @frequency_start.setter
-    def frequency_start(self, value: float):
-        """sets the frequency start"""
-        self.settings.frequency_start = value
-        self.device.freq_start(freq=str(self.settings.frequency_start))
-
-    @property
-    def frequency_stop(self):
-        """VectorNetworkAnalyzer 'frequency_stop' property.
-
-        Returns:
-            float: settings.frequency_stop.
-        """
-        return self.settings.frequency_stop
-
-    @frequency_stop.setter
-    def frequency_stop(self, value: float):
-        """sets the frequency stop"""
-        self.settings.frequency_stop = value
-        self.device.freq_stop(freq=str(self.settings.frequency_stop))
-
-    @property
-    def if_bandwidth(self):
-        """VectorNetworkAnalyzer 'if_bandwidth' property.
-
-        Returns:
-            float: settings.if_bandwidth.
-        """
-        return self.settings.if_bandwidth
-
-    @if_bandwidth.setter
-    def if_bandwidth(self, value: float):
-        """sets the if bandwidth"""
-        self.settings.if_bandwidth = value
-        self.device.if_bandwidth(bandwidth=str(self.settings.if_bandwidth))
-
-    @property
-    def averaging_enabled(self):
-        """VectorNetworkAnalyzer 'averaging_enabled' property.
-
-        Returns:
-            float: settings.averaging_enabled.
-        """
-        return self.settings.averaging_enabled
-
-    @averaging_enabled.setter
-    def averaging_enabled(self, value: bool):
-        """sets the averaging enabled"""
-        self.settings.averaging_enabled = value
-        # TODO: verify the exact driver method to call
-        # self.device.average_state(state=str(self.settings.averaging_enabled))
-
-    @property
-    def number_averages(self):
-        """VectorNetworkAnalyzer 'number_averages' property.
-
-        Returns:
-            float: settings.number_averages.
-        """
-        return self.settings.number_averages
-
-    @number_averages.setter
-    def number_averages(self, value: int):
-        """sets the number averages"""
-        self.settings.number_averages = value
-        self.device.average_count(count=str(self.settings.number_averages))
-
-    @property
-    def trigger_mode(self):
-        """VectorNetworkAnalyzer 'trigger_mode' property.
-
-        Returns:
-            float: settings.trigger_mode.
-        """
-        return self.settings.trigger_mode
-
-    @property
-    def number_points(self):
-        """VectorNetworkAnalyzer 'number_points' property.
-
-        Returns:
-            float: settings.number_points.
-        """
-        return self.settings.number_points
-
-    @number_points.setter
-    def number_points(self, value: int):
-        """sets the number of points"""
-        self.settings.number_points = value
-        self.device.freq_npoints(points=str(self.settings.number_points))
-
->>>>>>> 3ae69134
     def to_dict(self):
         """Return a dict representation of the VectorNetworkAnalyzer class."""
         return dict(super().to_dict().items())
