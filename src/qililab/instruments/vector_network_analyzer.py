# Copyright 2023 Qilimanjaro Quantum Tech
#
# Licensed under the Apache License, Version 2.0 (the "License");
# you may not use this file except in compliance with the License.
# You may obtain a copy of the License at
#
#     http://www.apache.org/licenses/LICENSE-2.0
#
# Unless required by applicable law or agreed to in writing, software
# distributed under the License is distributed on an "AS IS" BASIS,
# WITHOUT WARRANTIES OR CONDITIONS OF ANY KIND, either express or implied.
# See the License for the specific language governing permissions and
# limitations under the License.

"""VectorNetworkAnalyzer class."""
from abc import ABC, abstractmethod
from dataclasses import dataclass

from qililab.instruments.instrument import Instrument, ParameterNotFound
from qililab.typings.enums import Parameter, VNAScatteringParameters, VNATriggerModes
from qililab.typings.instruments.vector_network_analyzer import VectorNetworkAnalyzerDriver

DEFAULT_NUMBER_POINTS = 1000


class VectorNetworkAnalyzer(Instrument, ABC):  # pylint: disable=too-many-instance-attributes, too-many-public-methods
    """Abstract base class defining all vector network analyzers"""

    @dataclass
    class VectorNetworkAnalyzerSettings(Instrument.InstrumentSettings):  # pylint: disable=too-many-instance-attributes
        """Contains the settings of a specific signal generator.

        Args:
            power (float): Power of the instrument in dBm
            scatering_parameter (str): Scatering parameter of the instrument
            frequency_span (float): Frequency span of the instrument in KHz
            frequency_center (float): Frequency center of the instrument in Hz
            frequency_start (float): Frequency start of the instrument in Hz
            frequency_stop (float): Frequency stop of the instrument in Hz
            if_bandwidth (float): Bandwidth of the instrument in Hz
            averaging_enabled (bool): Whether averaging is enabled or not in the instrument
            trigger_mode (str): Trigger mode of the instrument
            number_points (int): Number of points for sweep
            device_timeout (float): Timeout of the instrument in ms
            electrical_delay (float): Electrical delay of the instrument in s
        """

        power: float
        scattering_parameter: VNAScatteringParameters = VNAScatteringParameters.S11
        frequency_span: float | None = None
        frequency_center: float | None = None
        frequency_start: float | None = None
        frequency_stop: float | None = None
        if_bandwidth: float | None = None
        averaging_enabled: bool = False
        number_averages: int = 1
        trigger_mode: VNATriggerModes = VNATriggerModes.INT
        number_points: int = DEFAULT_NUMBER_POINTS
        electrical_delay: float = 0.0

    settings: VectorNetworkAnalyzerSettings
    device: VectorNetworkAnalyzerDriver

    def setup(self, parameter: Parameter, value: float | str | bool | int, channel_id: int | None = None):
        """Set instrument settings parameter to the corresponding value

        Args:
            parameter (Parameter): settings parameter to be updated
            value (float | str | bool | int): new value
            channel_id (int | None): channel identifier of the parameter to update
        """
        if isinstance(value, str):
            self._set_parameter_str(parameter=parameter, value=value)
            return
        if isinstance(value, bool):
            self._set_parameter_bool(parameter=parameter, value=value)
            return
        if isinstance(value, float):
            self._set_parameter_float(parameter=parameter, value=value)
            return
        if isinstance(value, int):
            self._set_parameter_int(parameter=parameter, value=value)
            return
        raise ParameterNotFound(f"Invalid Parameter: {parameter} with type {type(parameter)}")

    def _set_parameter_str(self, parameter: Parameter, value: str):
        """Set instrument settings parameter to the corresponding value

        Args:
            parameter (Parameter): settings parameter to be updated
            value (str): new value
        """
        if parameter == Parameter.SCATTERING_PARAMETER:
            self.scattering_parameter = VNAScatteringParameters(value)
            return
        if parameter == Parameter.TRIGGER_MODE:
            self.settings.trigger_mode = VNATriggerModes(value)
            return

        raise ParameterNotFound(f"Invalid Parameter: {parameter}")

    def _set_parameter_bool(self, parameter: Parameter, value: bool):
        """Set instrument settings parameter to the corresponding value

        Args:
            parameter (Parameter): settings parameter to be updated
            value (bool): new value
        """
        if parameter == Parameter.AVERAGING_ENABLED:
            self.averaging_enabled = value
            return

        raise ParameterNotFound(f"Invalid Parameter: {parameter}")

    def _set_parameter_float(  # pylint: disable=too-many-branches, too-many-return-statements
        self, parameter: Parameter, value: float
    ):
        """Set instrument settings parameter to the corresponding value

        Args:
            parameter (Parameter): settings parameter to be updated
            value (float): new value
        """

        if parameter == Parameter.POWER:
            self.power = value
            return
        if parameter == Parameter.FREQUENCY_SPAN:
            self.frequency_span = value
            return
        if parameter == Parameter.FREQUENCY_CENTER:
            self.frequency_center = value
            return
        if parameter == Parameter.FREQUENCY_START:
            self.frequency_start = value
            return
        if parameter == Parameter.FREQUENCY_STOP:
            self.frequency_stop = value
            return
        if parameter == Parameter.IF_BANDWIDTH:
            self.if_bandwidth = value
            return
        if parameter == Parameter.ELECTRICAL_DELAY:
            self.electrical_delay = value
            return

        raise ParameterNotFound(f"Invalid Parameter: {parameter}")

    def _set_parameter_int(self, parameter: Parameter, value: int):
        """Set instrument settings parameter to the corresponding value

        Args:
            parameter (Parameter): settings parameter to be updated
            value (int): new value
        """

        if parameter == Parameter.NUMBER_AVERAGES:
            self.number_averages = value
            return

        if parameter == Parameter.NUMBER_POINTS:
            self.number_points = value
            return

        raise ParameterNotFound(f"Invalid Parameter: {parameter}")

    @property
    def power(self):
        """VectorNetworkAnalyzer 'power' property.

        Returns:
            float: settings.power
        """
        return self.settings.power

    @power.setter
    @abstractmethod
    def power(self, value: float, channel=1, port=1):
        """sets the power in dBm"""

    @property
    def scattering_parameter(self):
        """VectorNetworkAnalyzer 'scattering_parameter' property.

        Returns:
            str: settings.scattering_parameter.
        """
        return self.settings.scattering_parameter

    @scattering_parameter.setter
    def scattering_parameter(self, value: str, channel=1):
        """sets the scattering parameter"""
        self.settings.scattering_parameter = VNAScatteringParameters(value)

<<<<<<< HEAD
        if self.is_device_initialized():
=======
        if self.is_device_active():
>>>>>>> 5abf85de
            scat_par = self.settings.scattering_parameter.value
            self.send_command(f"CALC1:MEAS{channel}:PAR", scat_par)

    @property
    def frequency_span(self):
        """VectorNetworkAnalyzer 'frequency_span' property.

        Returns:
            float: settings.frequency_span.
        """
        return self.settings.frequency_span

    @frequency_span.setter
    def frequency_span(self, value: float, channel=1):
        """sets the frequency span in kHz"""
        self.settings.frequency_span = value

<<<<<<< HEAD
        if self.is_device_initialized():
=======
        if self.is_device_active():
>>>>>>> 5abf85de
            freq = str(self.settings.frequency_span)
            self.send_command(f"SENS{channel}:FREQ:SPAN", freq)

    @property
    def frequency_center(self):
        """VectorNetworkAnalyzer 'frequency_center' property.

        Returns:
            float: settings.frequency_center.
        """
        return self.settings.frequency_center

    @frequency_center.setter
    def frequency_center(self, value: float, channel=1):
        """sets the frequency center in Hz"""
        self.settings.frequency_center = value

<<<<<<< HEAD
        if self.is_device_initialized():
=======
        if self.is_device_active():
>>>>>>> 5abf85de
            freq = str(self.settings.frequency_center)
            self.send_command(f"SENS{channel}:FREQ:CENT", freq)

    @property
    def frequency_start(self):
        """VectorNetworkAnalyzer 'frequency_start' property.

        Returns:
            float: settings.frequency_start.
        """
        return self.settings.frequency_start

    @frequency_start.setter
    def frequency_start(self, value: float, channel=1):
        """sets the frequency start in Hz"""
        self.settings.frequency_start = value

<<<<<<< HEAD
        if self.is_device_initialized():
=======
        if self.is_device_active():
>>>>>>> 5abf85de
            freq = str(self.settings.frequency_start)
            self.send_command(f"SENS{channel}:FREQ:STAR", freq)

    @property
    def frequency_stop(self):
        """VectorNetworkAnalyzer 'frequency_stop' property.

        Returns:
            float: settings.frequency_stop.
        """
        return self.settings.frequency_stop

    @frequency_stop.setter
    def frequency_stop(self, value: float, channel=1):
        """sets the frequency stop in Hz"""
        self.settings.frequency_stop = value

<<<<<<< HEAD
        if self.is_device_initialized():
=======
        if self.is_device_active():
>>>>>>> 5abf85de
            freq = str(self.settings.frequency_stop)
            self.send_command(f"SENS{channel}:FREQ:STOP", freq)

    @property
    def if_bandwidth(self):
        """VectorNetworkAnalyzer 'if_bandwidth' property.

        Returns:
            float: settings.if_bandwidth.
        """
        return self.settings.if_bandwidth

    @if_bandwidth.setter
    @abstractmethod
    def if_bandwidth(self, value: float, channel=1):
        """sets the if bandwidth in Hz"""

    @property
    def averaging_enabled(self):
        """VectorNetworkAnalyzer 'averaging_enabled' property.

        Returns:
            bool: settings.averaging_enabled.
        """
        return self.settings.averaging_enabled

    @averaging_enabled.setter
    def averaging_enabled(self, value: bool):
        """sets the averaging enabled"""
        self.settings.averaging_enabled = value

<<<<<<< HEAD
        if self.is_device_initialized():
=======
        if self.is_device_active():
>>>>>>> 5abf85de
            self._average_state(state=self.settings.averaging_enabled)

    @property
    def number_averages(self):
        """VectorNetworkAnalyzer 'number_averages' property.

        Returns:
            int: settings.number_averages.
        """
        return self.settings.number_averages

    @number_averages.setter
    def number_averages(self, value: int, channel=1):
        """sets the number averages"""
        self.settings.number_averages = value

<<<<<<< HEAD
        if self.is_device_initialized():
=======
        if self.is_device_active():
>>>>>>> 5abf85de
            self._average_count(count=str(self.settings.number_averages), channel=channel)

    @property
    def trigger_mode(self):
        """VectorNetworkAnalyzer 'trigger_mode' property.

        Returns:
            str: settings.trigger_mode.
        """
        return self.settings.trigger_mode

    @property
    def number_points(self):
        """VectorNetworkAnalyzer 'number_points' property.

        Returns:
            int: settings.number_points.
        """
        return self.settings.number_points

    @number_points.setter
    def number_points(self, value: int, channel=1):
        """sets the number of points for sweep"""
        self.settings.number_points = value

<<<<<<< HEAD
        if self.is_device_initialized():
=======
        if self.is_device_active():
>>>>>>> 5abf85de
            points = str(self.settings.number_points)
            self.send_command(f":SENS{channel}:SWE:POIN", points)

    @property
    def electrical_delay(self):
        """VectorNetworkAnalyzer 'electrical_delay' property.

        Returns:
            float: settings.electrical_delay.
        """
        return self.settings.electrical_delay

    @electrical_delay.setter
    @abstractmethod
    def electrical_delay(self, value: float):
        """
        Set electrical delay in channel 1

        Input:
            value (str) : Electrical delay in ns
                example: value = '100E-9' for 100ns
        """

    def _average_state(self, state, channel=1):
        """Set status of Average."""
        if state:
            self.send_command(f"SENS{channel}:AVER:STAT", "ON")
        else:
            self.send_command(f"SENS{channel}:AVER:STAT", "OFF")

    def _average_count(self, count, channel):
        """Set the average count"""
        self.send_command(f"SENS{channel}:AVER:COUN", count)
        self.send_command(command=f":SENS{channel}:AVER:CLE", arg="")

    def to_dict(self):
        """Return a dict representation of the VectorNetworkAnalyzer class."""
        return dict(super().to_dict().items())

    @Instrument.CheckDeviceInitialized
    def initial_setup(self):
        """Set initial instrument settings."""
        self.device.initial_setup()

    @Instrument.CheckDeviceInitialized
    def reset(self):
        """Reset instrument settings."""
        self.device.reset()

    @Instrument.CheckDeviceInitialized
    def turn_on(self):
        """Start an instrument."""
        return self.send_command(command=":OUTP", arg="ON")

    @Instrument.CheckDeviceInitialized
    def turn_off(self):
        """Stop an instrument."""
        return self.send_command(command=":OUTP", arg="OFF")

    def send_command(self, command: str, arg: str = "?") -> str:
        """Send a command directly to the device.

        Args:
            command(str): Command to send the device
            arg(str): Argument to send the command with. Default empty string

        Example:
            >>> send_command(command=":OUTP",arg="ON") -> ":OUTP ON"
        """
        return self.device.send_command(command=command, arg=arg)

    def send_query(self, query: str):
        """
        Send a query directly to the device.

        Input:
            query(str): Query to send the device
        """
        return self.device.send_query(query)

    def send_binary_query(self, query: str):
        """
        Send a binary query directly to the device.

        Input:
            query(str): Query to send the device
        """
        return self.device.send_binary_query(query)

    def autoscale(self):
        """Autoscale"""
        self.send_command(command="DISP:WIND:TRAC:Y:AUTO", arg="")

    def read(self) -> str:
        """Read directly from the device"""
        return self.device.read()

    def read_raw(self) -> str:
        """Read raw data directly from the device"""
        return self.device.read_raw()

    def set_timeout(self, value: float):
        """Set timeout in mili seconds"""
        self.device.set_timeout(value)<|MERGE_RESOLUTION|>--- conflicted
+++ resolved
@@ -192,11 +192,7 @@
         """sets the scattering parameter"""
         self.settings.scattering_parameter = VNAScatteringParameters(value)
 
-<<<<<<< HEAD
-        if self.is_device_initialized():
-=======
-        if self.is_device_active():
->>>>>>> 5abf85de
+    if self.is_device_active():
             scat_par = self.settings.scattering_parameter.value
             self.send_command(f"CALC1:MEAS{channel}:PAR", scat_par)
 
@@ -214,11 +210,7 @@
         """sets the frequency span in kHz"""
         self.settings.frequency_span = value
 
-<<<<<<< HEAD
-        if self.is_device_initialized():
-=======
-        if self.is_device_active():
->>>>>>> 5abf85de
+    if self.is_device_active():
             freq = str(self.settings.frequency_span)
             self.send_command(f"SENS{channel}:FREQ:SPAN", freq)
 
@@ -236,11 +228,7 @@
         """sets the frequency center in Hz"""
         self.settings.frequency_center = value
 
-<<<<<<< HEAD
-        if self.is_device_initialized():
-=======
-        if self.is_device_active():
->>>>>>> 5abf85de
+    if self.is_device_active():
             freq = str(self.settings.frequency_center)
             self.send_command(f"SENS{channel}:FREQ:CENT", freq)
 
@@ -258,11 +246,7 @@
         """sets the frequency start in Hz"""
         self.settings.frequency_start = value
 
-<<<<<<< HEAD
-        if self.is_device_initialized():
-=======
-        if self.is_device_active():
->>>>>>> 5abf85de
+    if self.is_device_active():
             freq = str(self.settings.frequency_start)
             self.send_command(f"SENS{channel}:FREQ:STAR", freq)
 
@@ -280,11 +264,7 @@
         """sets the frequency stop in Hz"""
         self.settings.frequency_stop = value
 
-<<<<<<< HEAD
-        if self.is_device_initialized():
-=======
-        if self.is_device_active():
->>>>>>> 5abf85de
+    if self.is_device_active():
             freq = str(self.settings.frequency_stop)
             self.send_command(f"SENS{channel}:FREQ:STOP", freq)
 
@@ -316,11 +296,7 @@
         """sets the averaging enabled"""
         self.settings.averaging_enabled = value
 
-<<<<<<< HEAD
-        if self.is_device_initialized():
-=======
-        if self.is_device_active():
->>>>>>> 5abf85de
+    if self.is_device_active():
             self._average_state(state=self.settings.averaging_enabled)
 
     @property
@@ -337,11 +313,7 @@
         """sets the number averages"""
         self.settings.number_averages = value
 
-<<<<<<< HEAD
-        if self.is_device_initialized():
-=======
-        if self.is_device_active():
->>>>>>> 5abf85de
+    if self.is_device_active():
             self._average_count(count=str(self.settings.number_averages), channel=channel)
 
     @property
@@ -367,11 +339,7 @@
         """sets the number of points for sweep"""
         self.settings.number_points = value
 
-<<<<<<< HEAD
-        if self.is_device_initialized():
-=======
-        if self.is_device_active():
->>>>>>> 5abf85de
+    if self.is_device_active():
             points = str(self.settings.number_points)
             self.send_command(f":SENS{channel}:SWE:POIN", points)
 
