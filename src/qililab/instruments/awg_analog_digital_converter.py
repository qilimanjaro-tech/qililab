""" AWG with Digital To Analog Conversion (DAC) capabilities."""
from abc import abstractmethod
from dataclasses import dataclass
from typing import Sequence, cast

from qililab.instruments.awg import AWG
from qililab.instruments.awg_settings.awg_adc_sequencer import AWGADCSequencer
from qililab.instruments.instrument import Instrument, ParameterNotFound
from qililab.result.result import Result
from qililab.typings.enums import AcquireTriggerMode, IntegrationMode, Parameter


class AWGAnalogDigitalConverter(AWG):
    """AWG with Digital To Analog Conversion (ADC) capabilities."""

    @dataclass
    class AWGAnalogDigitalConverterSettings(AWG.AWGSettings):
        """Contains the settings of a specific pulsar.

        Args:
            acquisition_delay_time (str): Time specified before starting the acquisition
            awg_sequencers (Sequence[AWGADCSequencer]): Properties of each AWG ADC sequencer
        """

        acquisition_delay_time: int  # ns
        awg_sequencers: Sequence[AWGADCSequencer]

    settings: AWGAnalogDigitalConverterSettings

    @abstractmethod
    def acquire_result(self) -> Result:
        """Read the result from the AWG instrument

        Returns:
            Result: Acquired result
        """

    @Instrument.CheckDeviceInitialized
    def setup(self, parameter: Parameter, value: float | str | bool, channel_id: int | None = None):
        """set a specific parameter to the instrument"""
<<<<<<< HEAD
        if channel_id is None and self.num_sequencers == 1:
            channel_id = 0
        if channel_id is None:
            raise ValueError("channel not specified to update instrument")
=======
        if channel_id is None:
            if self.num_sequencers == 1:
                channel_id = 0
            else:
                raise ValueError("channel not specified to update instrument")
>>>>>>> ecb0f639
        if parameter == Parameter.ACQUISITION_DELAY_TIME:
            self._set_acquisition_delay_time(value=value)
            return
        if parameter == Parameter.SCOPE_HARDWARE_AVERAGING:
            self._set_scope_hardware_averaging(value=value, sequencer_id=channel_id)
            return
        if parameter == Parameter.HARDWARE_DEMODULATION:
            self._set_hardware_demodulation(value=value, sequencer_id=channel_id)
            return
        if parameter == Parameter.SCOPE_ACQUIRE_TRIGGER_MODE:
            self._set_acquisition_mode(value=value, sequencer_id=channel_id)
            return
        if parameter == Parameter.INTEGRATION_LENGTH:
            self._set_integration_length(value=value, sequencer_id=channel_id)
            return
        if parameter == Parameter.SAMPLING_RATE:
            self._set_sampling_rate(value=value, sequencer_id=channel_id)
            return
        if parameter == Parameter.INTEGRATION_MODE:
            self._set_integration_mode(value=value, sequencer_id=channel_id)
            return
        if parameter == Parameter.SEQUENCE_TIMEOUT:
            self._set_sequence_timeout(value=value, sequencer_id=channel_id)
            return
        if parameter == Parameter.ACQUISITION_TIMEOUT:
            self._set_acquisition_timeout(value=value, sequencer_id=channel_id)
            return
        if parameter == Parameter.SCOPE_STORE_ENABLED:
            self._set_scope_store_enabled(value=value, sequencer_id=channel_id)
            return

        raise ParameterNotFound(f"Invalid Parameter: {parameter.value}")

    @abstractmethod
    def _set_device_scope_hardware_averaging(self, value: bool, sequencer_id: int):
        """set scope_hardware_averaging for the specific channel

        Args:
            value (bool): value to update
            sequencer_id (int): sequencer to update the value

        Raises:
            ValueError: when value type is not bool
        """

    @abstractmethod
    def _set_device_hardware_demodulation(self, value: bool, sequencer_id: int):
        """set hardware demodulation

        Args:
            value (bool): value to update
            sequencer_id (int): sequencer to update the value
        """

    @abstractmethod
    def _set_device_acquisition_mode(self, mode: AcquireTriggerMode, sequencer_id: int):
        """set acquisition_mode for the specific channel

        Args:
            mode (AcquireTriggerMode): value to update
            sequencer_id (int): sequencer to update the value

        Raises:
            ValueError: when value type is not string
        """

    @abstractmethod
    def _set_device_integration_length(self, value: int, sequencer_id: int):
        """set integration_length for the specific channel

        Args:
            value (int): value to update
            sequencer_id (int): sequencer to update the value

        Raises:
            ValueError: when value type is not float
        """

    @Instrument.CheckParameterValueBool
    def _set_scope_hardware_averaging(self, value: float | str | bool, sequencer_id: int):
        """set scope_hardware_averaging for the specific channel

        Args:
            value (float | str | bool): value to update
            sequencer_id (int): sequencer to update the value

        Raises:
            ValueError: when value type is not bool
        """
        cast(AWGADCSequencer, self.get_sequencer(sequencer_id)).scope_hardware_averaging = bool(value)
        self._set_device_scope_hardware_averaging(value=bool(value), sequencer_id=sequencer_id)

    @Instrument.CheckParameterValueBool
    def _set_hardware_demodulation(self, value: float | str | bool, sequencer_id: int):
        """set hardware demodulation

        Args:
            value (float | str | bool): value to update
            sequencer_id (int): sequencer to update the value

        Raises:
            ValueError: when value type is not bool
        """
        cast(AWGADCSequencer, self.get_sequencer(sequencer_id)).hardware_demodulation = bool(value)
        self._set_device_hardware_demodulation(value=bool(value), sequencer_id=sequencer_id)

    def _set_acquisition_mode(self, value: float | str | bool | AcquireTriggerMode, sequencer_id: int):
        """set acquisition_mode for the specific channel

        Args:
            value (float | str | bool): value to update
            sequencer_id (int): sequencer to update the value

        Raises:
            ValueError: when value type is not string
        """
        if not isinstance(value, AcquireTriggerMode) and not isinstance(value, str):
            raise ValueError(f"value must be a string or AcquireTriggerMode. Current type: {type(value)}")
        cast(AWGADCSequencer, self.get_sequencer(sequencer_id)).scope_acquire_trigger_mode = AcquireTriggerMode(value)
        self._set_device_acquisition_mode(mode=AcquireTriggerMode(value), sequencer_id=sequencer_id)

    @Instrument.CheckParameterValueFloatOrInt
    def _set_integration_length(self, value: int | float | str | bool, sequencer_id: int):
        """set integration_length for the specific channel

        Args:
            value (float | str | bool): value to update
            sequencer_id (int): sequencer to update the value

        Raises:
            ValueError: when value type is not float
        """
        cast(AWGADCSequencer, self.get_sequencer(sequencer_id)).integration_length = int(value)
        self._set_device_integration_length(value=int(value), sequencer_id=sequencer_id)

    @Instrument.CheckParameterValueFloatOrInt
    def _set_sampling_rate(self, value: int | float | str | bool, sequencer_id: int):
        """set sampling_rate for the specific channel

        Args:
            value (float | str | bool): value to update
            sequencer_id (int): sequencer to update the value

        Raises:
            ValueError: when value type is not float
        """
        cast(AWGADCSequencer, self.get_sequencer(sequencer_id)).sampling_rate = float(value)

    def _set_integration_mode(self, value: float | str | bool | IntegrationMode, sequencer_id: int):
        """set integration_mode for the specific channel

        Args:
            value (float | str | bool): value to update
            sequencer_id (int): sequencer to update the value

        Raises:
            ValueError: when value type is not string
        """
        if isinstance(value, (IntegrationMode, str)):
            cast(AWGADCSequencer, self.get_sequencer(sequencer_id)).integration_mode = IntegrationMode(value)
        else:
            raise ValueError(f"value must be a string or IntegrationMode. Current type: {type(value)}")

    @Instrument.CheckParameterValueFloatOrInt
    def _set_sequence_timeout(self, value: int | float | str | bool, sequencer_id: int):
        """set sequence_timeout for the specific channel

        Args:
            value (float | str | bool): value to update
            sequencer_id (int): sequencer to update the value

        Raises:
            ValueError: when value type is not float or int
        """
        cast(AWGADCSequencer, self.get_sequencer(sequencer_id)).sequence_timeout = int(value)

    @Instrument.CheckParameterValueFloatOrInt
    def _set_acquisition_timeout(self, value: int | float | str | bool, sequencer_id: int):
        """set acquisition_timeout for the specific channel

        Args:
            value (float | str | bool): value to update
            sequencer_id (int): sequencer to update the value

        Raises:
            ValueError: when value type is not float or int
        """
        cast(AWGADCSequencer, self.get_sequencer(sequencer_id)).acquisition_timeout = int(value)

    @Instrument.CheckParameterValueFloatOrInt
    def _set_acquisition_delay_time(self, value: int | float | str | bool):
        """set acquisition_delaty_time for the specific channel

        Args:
            value (float | str | bool): value to update

        Raises:
            ValueError: when value type is not float or int
        """
        self.settings.acquisition_delay_time = int(value)

    @Instrument.CheckParameterValueBool
    def _set_scope_store_enabled(self, value: float | str | bool, sequencer_id: int):
        """set scope_store_enable

        Args:
            value (float | str | bool): value to update
            sequencer_id (int): sequencer to update the value

        Raises:
            ValueError: when value type is not bool
        """
        cast(AWGADCSequencer, self.get_sequencer(sequencer_id)).scope_store_enabled = bool(value)

    @property
    def acquisition_delay_time(self):
        """AWG 'delay_before_readout' property.
        Returns:
            int: settings.delay_before_readout.
        """
        return self.settings.acquisition_delay_time<|MERGE_RESOLUTION|>--- conflicted
+++ resolved
@@ -38,18 +38,11 @@
     @Instrument.CheckDeviceInitialized
     def setup(self, parameter: Parameter, value: float | str | bool, channel_id: int | None = None):
         """set a specific parameter to the instrument"""
-<<<<<<< HEAD
-        if channel_id is None and self.num_sequencers == 1:
-            channel_id = 0
-        if channel_id is None:
-            raise ValueError("channel not specified to update instrument")
-=======
         if channel_id is None:
             if self.num_sequencers == 1:
                 channel_id = 0
             else:
                 raise ValueError("channel not specified to update instrument")
->>>>>>> ecb0f639
         if parameter == Parameter.ACQUISITION_DELAY_TIME:
             self._set_acquisition_delay_time(value=value)
             return
