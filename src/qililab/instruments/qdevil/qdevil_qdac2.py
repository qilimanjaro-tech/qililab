--- conflicted
+++ resolved
@@ -16,22 +16,14 @@
 
 from dataclasses import dataclass
 
-<<<<<<< HEAD
+import numpy as np
+
 from qililab.instruments.decorators import check_device_initialized, log_set_parameter
 from qililab.instruments.instrument import ParameterNotFound
 from qililab.instruments.utils import InstrumentFactory
 from qililab.instruments.voltage_source import VoltageSource
-from qililab.typings import ChannelID, InstrumentName, Parameter, ParameterValue
-from qililab.typings import QDevilQDAC2Device as QDevilQDac2Driver
-=======
-import numpy as np
-
-from qililab.instruments import InstrumentFactory, ParameterNotFound, check_device_initialized, log_set_parameter
-from qililab.instruments.voltage_source import VoltageSource
-from qililab.typings import ChannelID, InstrumentName, Parameter, ParameterValue
-from qililab.typings import QDevilQDac2 as QDevilQDac2Driver
+from qililab.typings import ChannelID, InstrumentName, Parameter, ParameterValue, QDevilQDAC2Device
 from qililab.waveforms import Waveform
->>>>>>> 6a4eaba3
 
 
 @InstrumentFactory.register
@@ -54,7 +46,7 @@
         mode: str = "offset"
 
     settings: QDevilQDac2Settings
-    device: QDevilQDac2Driver
+    device: QDevilQDAC2Device
     _cache: dict[int | str, bool] = {}  # noqa: RUF012
 
     @property
