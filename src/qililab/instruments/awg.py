--- conflicted
+++ resolved
@@ -1,10 +1,6 @@
 """QubitControl class."""
 from abc import abstractmethod
-<<<<<<< HEAD
-from dataclasses import dataclass
-=======
 from dataclasses import asdict, dataclass
->>>>>>> affc8670
 from pathlib import Path
 from typing import Sequence
 
@@ -29,26 +25,6 @@
 
         Args:
             num_sequencers (int): Number of sequencers (physical I/Q pairs)
-<<<<<<< HEAD
-            intermediate_frequencies (List[float]): Frequency for each sequencer
-            gain (List[float]): Gain step used by the sequencer.
-            gain_imbalance (float): Amplitude added to the Q channel.
-            phase_imbalance (float): Dephasing.
-            delta (List[float]): Dephasing.
-            offset_i (List[float]): I offset (unitless). amplitude + offset should be in range [0 to 1].
-            offset_q (List[float]): Q offset (unitless). amplitude + offset should be in range [0 to 1].
-            hardware_modulation (List[bool]): Flag to determine if the modulation of a specific channel is performed by the device
-        """
-
-        num_sequencers: int
-        intermediate_frequencies: List[float]
-        gain: List[float]
-        gain_imbalance: List[float]
-        phase_imbalance: List[float]
-        offset_i: List[float]
-        offset_q: List[float]
-        hardware_modulation: List[bool]
-=======
             awg_sequencers (Sequence[AWGSequencer]): Properties of each AWG sequencer
             awg_iq_channels (list[AWGIQChannel]): Properties of each AWG IQ channel
         """
@@ -88,7 +64,6 @@
                 AWGTypes.AWG_SEQUENCERS.value: [sequencer.to_dict() for sequencer in self.awg_sequencers],
                 AWGTypes.AWG_IQ_CHANNELS.value: [iq_channel.to_dict() for iq_channel in self.awg_iq_channels],
             }
->>>>>>> affc8670
 
     settings: AWGSettings
 
@@ -108,19 +83,6 @@
     @abstractmethod
     def run(self):
         """Run the uploaded program"""
-<<<<<<< HEAD
-
-    @property
-    def frequency(self):
-        """QbloxPulsar 'frequency' property.
-
-        Returns:
-            float: settings.frequency.
-        """
-        # FIXME: this must be deleted, as an AWG has a frequency for each channel.
-        # Returning the first frequency for now.
-        return self.settings.intermediate_frequencies[0]
-=======
 
     def frequency(self, sequencer_id: int | None = None, port_id: int | None = None):
         """AWG 'frequency' property."""
@@ -131,7 +93,6 @@
         if sequencer_id is None:
             raise ValueError("'sequencer_id' must be defined.")
         return self.get_sequencer(sequencer_id=sequencer_id).intermediate_frequency
->>>>>>> affc8670
 
     @property
     def num_sequencers(self):
@@ -214,34 +175,6 @@
             "More than one I Channel mapped to the sequencer with id: ",
         )
 
-<<<<<<< HEAD
-    @property
-    def gain_imbalance(self):
-        """QbloxPulsar 'gain_imbalance' property.
-
-        Returns:
-            float: settings.gain_imbalance.
-        """
-        return self.settings.gain_imbalance
-
-    @property
-    def phase_imbalance(self):
-        """QbloxPulsar 'phase_imbalance' property.
-
-        Returns:
-            float: settings.phase_imbalance.
-        """
-        return self.settings.phase_imbalance
-
-    @property
-    def intermediate_frequencies(self):
-        """QbloxPulsar 'intermediate_frequencies' property.
-
-        Returns:
-            float: settings.intermediate_frequencies.
-        """
-        return self.settings.intermediate_frequencies
-=======
     def get_sequencer_path_id_mapped_to_q_channel(self, sequencer_id: int) -> AWGSequencerPathIdentifier:
         """get sequencer path id mapped to q channel of sequencer Id
 
@@ -330,5 +263,4 @@
             raise ValueError(f"{error_text_no_element}{value}")
         if len(elements) > 1:
             raise ValueError(f"{error_text_more_elements}{value}")
-        return elements[0]
->>>>>>> affc8670
+        return elements[0]