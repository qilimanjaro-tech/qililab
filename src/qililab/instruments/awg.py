--- conflicted
+++ resolved
@@ -1,11 +1,7 @@
 """QubitControl class."""
 from abc import abstractmethod
 from dataclasses import asdict, dataclass
-<<<<<<< HEAD
-from typing import Sequence
-=======
 from typing import List, Sequence
->>>>>>> e8ed2138
 
 from qililab.constants import RUNCARD
 from qililab.instruments.awg_settings.awg_iq_channel import AWGIQChannel
