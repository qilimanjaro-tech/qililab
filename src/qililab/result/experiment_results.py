# Copyright 2023 Qilimanjaro Quantum Tech
#
# Licensed under the Apache License, Version 2.0 (the "License");
# you may not use this file except in compliance with the License.
# You may obtain a copy of the License at
#
#     http://www.apache.org/licenses/LICENSE-2.0
#
# Unless required by applicable law or agreed to in writing, software
# distributed under the License is distributed on an "AS IS" BASIS,
# WITHOUT WARRANTIES OR CONDITIONS OF ANY KIND, either express or implied.
# See the License for the specific language governing permissions and
# limitations under the License.
# mypy: disable-error-code="attr-defined"
import os
from dataclasses import dataclass
from datetime import datetime
from typing import Any

import h5py
import matplotlib.pyplot as plt
import numpy as np


@dataclass
class DimensionInfo:
    """Dataclass to store information of a Variable"""

    labels: list[str]
    values: list[np.ndarray]


class ExperimentResults:
    """Provides methods to access the experiment results stored in an HDF5 file."""

    QPROGRAMS_PATH = "qprograms"
    MEASUREMENTS_PATH = "measurements"
    RESULTS_PATH = "results"
    VARIABLES_PATH = "variables"
    EXPERIMENT_PATH = "experiment"
    PLATFORM_PATH = "platform"
    EXECUTED_AT_PATH = "executed_at"
    EXECUTION_TIME_PATH = "execution_time"

    S21_PLOT_NAME = "S21.png"

    def __init__(self, path: str):
        """Initializes the ExperimentResults instance.

        Args:
            path (str): The file path to the HDF5 results file.
            slurm_execution (bool): Flag that defines if the liveplot will be held through Dash or a notebook cell. Defaults to True.
        """
        self.path = path
<<<<<<< HEAD

        self.data: dict[tuple[str, str], Any] = {}
        self.dimensions: dict[tuple[str, str], Any] = {}
=======
        self.data: dict[tuple[str, str], Any] = {}  # To hold links to the data of the results for in-memory access
        self.dimensions: dict[tuple[str, str], Any] = (
            {}
        )  # To hold links to dimensions of the results for in-memory access
>>>>>>> eca50d94
        self._file: h5py.File

    def __enter__(self):
        """Opens the HDF5 file for reading.

        Returns:
            ExperimentResults: The ExperimentResults instance.
        """
        self._file = h5py.File(self.path, mode="r", libver="latest")

        # Prepare access to each results dataset and its dimensions
        for qprogram_name in self._file[ExperimentResults.QPROGRAMS_PATH]:
            qprogram_data = self._file[f"{ExperimentResults.QPROGRAMS_PATH}/{qprogram_name}"]
            for measurement_name in qprogram_data[ExperimentResults.MEASUREMENTS_PATH]:
                self.data[qprogram_name, measurement_name] = qprogram_data[
                    f"{ExperimentResults.MEASUREMENTS_PATH}/{measurement_name}/results"
                ]
                # Store the dimensions
                self.dimensions[qprogram_name, measurement_name] = qprogram_data[
                    f"{ExperimentResults.MEASUREMENTS_PATH}/{measurement_name}/results"
                ].dims

        return self

    def __exit__(self, *_):
        """Exit the context manager and close the HDF5 file."""
        if self._file is not None:
            self._file.close()

    def get(self, qprogram: int | str = 0, measurement: int | str = 0) -> tuple[np.ndarray, list[DimensionInfo]]:
        """Retrieves data and dimensions for a specified quantum program and measurement.

        Args:
            qprogram (int | str, optional): The index or name of the quantum program. Defaults to 0.
            measurement (int | str, optional): The index or name of the measurement. Defaults to 0.

        Returns:
            tuple[np.ndarray, list[dict]]: A tuple containing the data array and a list of dimension dictionaries.
        """
        if isinstance(qprogram, int):
            qprogram = f"QProgram_{qprogram}"
        if isinstance(measurement, int):
            measurement = f"Measurement_{measurement}"

        data = self.data[qprogram, measurement][()]
        dims = [
            DimensionInfo(labels=dim.label.split(","), values=[values[()] for values in dim.values()])
            for dim in self.dimensions[qprogram, measurement]
        ]

        return data, dims

    def __getitem__(self, key: tuple):
        """Get an item from the results dataset.

        Args:
            key (tuple): A tuple of (qprogram_name, measurement_name, *indices).

        Returns:
            float: The value stored in the results dataset at the given indices.
        """
        qprogram_name, measurement_name, *indices = key
        if isinstance(qprogram_name, int):
            qprogram_name = f"QProgram_{qprogram_name}"
        if isinstance(measurement_name, int):
            measurement_name = f"Measurement_{measurement_name}"
        return self.data[qprogram_name, measurement_name][tuple(indices)]

    def __len__(self):
        """Gets the total number of results datasets.

        Returns:
            int: The number of results datasets.
        """
        return len(self.data)

    def __iter__(self):
        """Gets an iterator over the results datasets.

        Returns:
            Iterator: An iterator over the results datasets.
        """
        return iter(self.data.items())

    @property
    def experiment(self) -> str:
        """Gets the YAML representation of the executed experiment.

        Returns:
            str: The YAML string of the executed experiment.
        """
        return self._file[ExperimentResults.EXPERIMENT_PATH][()].decode("utf-8")  # type: ignore[index]

    @property
    def platform(self) -> str:
        """Gets the YAML representation of the platform.

        Returns:
            str: The YAML string of the platform.
        """
        return self._file[ExperimentResults.PLATFORM_PATH][()].decode("utf-8")

    @property
    def executed_at(self) -> datetime:
        """Gets the timestamp when execution of the experiment started.

        Returns:
            datetime: The timestamp of when the experiment started.
        """
        return datetime.strptime(
            self._file[ExperimentResults.EXECUTED_AT_PATH][()].decode("utf-8"), "%Y-%m-%d %H:%M:%S"
        )

    @property
    def execution_time(self) -> float:
        """Gets the execution time in seconds.

        Returns:
            float: The execution time in seconds.
        """
        return float(self._file[ExperimentResults.EXECUTION_TIME_PATH][()].decode("utf-8"))

    # pylint: disable=too-many-statements
    def plot_S21(self, qprogram: int | str = 0, measurement: int | str = 0, save_plot: bool = True):
        """Plots the S21 parameter from the experiment results.

        Args:
            qprogram (int | str, optional): The index or name of the quantum program. Defaults to 0.
            measurement (int | str, optional): The index or name of the measurement. Defaults to 0.

        Raises:
            NotImplementedError: If the data has more than 2 dimensions.
        """

        def decibels(s21: np.ndarray):
            """Convert result values from s21 into dB"""
            return 20 * np.log10(np.abs(s21))

        def plot_1d(s21: np.ndarray, dims: list[DimensionInfo]):
            """Plot 1d"""
            x_labels, x_values = dims[0].labels, dims[0].values

            fig, ax1 = plt.subplots()
            ax1.set_title(self.path)
            ax1.set_xlabel(x_labels[0])
            ax1.set_ylabel(r"$|S_{21}|$")
            ax1.plot(x_values[0], s21, ".")

            if len(x_labels) > 1:
                # Create secondary x-axis
                ax2 = ax1.twiny()

                # Set labels
                ax2.set_xlabel(x_labels[1])
                ax2.set_xlim(min(x_values[1]), max(x_values[1]))

                # Set tick locations
                ax2_ticks = np.linspace(min(x_values[1]), max(x_values[1]), num=6)
                ax2.set_xticks(ax2_ticks)

                # Force scientific notation
                ax2.ticklabel_format(axis="x", style="sci", scilimits=(-3, 3))

            if save_plot:
                folder = os.path.dirname(self.path)
                path = os.path.join(folder, ExperimentResults.S21_PLOT_NAME)
                fig.savefig(path)

            plt.show()

        # pylint: disable=too-many-locals
        def plot_2d(s21: np.ndarray, dims):
            """Plot 2d"""
            x_labels, x_values = dims[0].labels, dims[0].values
            y_labels, y_values = dims[1].labels, dims[1].values

            # Create x and y edge arrays by extrapolating the edges
            x_edges = np.linspace(x_values[0].min(), x_values[0].max(), len(x_values[0]) + 1)
            y_edges = np.linspace(y_values[0].min(), y_values[0].max(), len(y_values[0]) + 1)

            fig, ax1 = plt.subplots()
            ax1.set_title(self.path)
            ax1.set_xlabel(x_labels[0])
            ax1.set_ylabel(y_labels[0])

            # Force scientific notation
            ax1.ticklabel_format(axis="both", style="sci", scilimits=(-3, 3))

            mesh = ax1.pcolormesh(x_edges, y_edges, s21.T, cmap="viridis", shading="auto")
            fig.colorbar(mesh, ax=ax1)

            if len(x_labels) > 1:
                # Create secondary x-axis
                ax2 = ax1.twiny()

                # Set labels
                ax2.set_xlabel(x_labels[1])
                ax2.set_xlim(min(x_values[1]), max(x_values[1]))

                # Set tick locations
                ax2_ticks = np.linspace(min(x_values[1]), max(x_values[1]), num=6)
                ax2.set_xticks(ax2_ticks)

                # Force scientific notation
                ax2.ticklabel_format(axis="x", style="sci", scilimits=(-3, 3))
            if len(y_labels) > 1:
                ax3 = ax1.twinx()
                ax3.set_ylabel(y_labels[1])
                ax3.set_ylim(min(y_values[1]), max(y_values[1]))

                # Set tick locations
                ax3_ticks = np.linspace(min(y_values[1]), max(y_values[1]), num=6)
                ax3.set_xticks(ax3_ticks)

                # Force scientific notation
                ax3.ticklabel_format(axis="y", style="sci", scilimits=(-3, 3))

            if save_plot:
                folder = os.path.dirname(self.path)
                path = os.path.join(folder, "S21.png")
                fig.savefig(path)

            plt.tight_layout()
            plt.show()

        data, dims = self.get(qprogram=qprogram, measurement=measurement)

        # Calculate S21
        s21 = data[..., 0] + 1j * data[..., 1]
        s21 = decibels(s21)

        n_dimensions = len(s21.shape)
        if n_dimensions == 1:
            plot_1d(s21, dims)
        elif n_dimensions == 2:
            plot_2d(s21, dims)
        else:
            raise NotImplementedError("3D and higher dimension plots are not supported yet.")<|MERGE_RESOLUTION|>--- conflicted
+++ resolved
@@ -52,16 +52,10 @@
             slurm_execution (bool): Flag that defines if the liveplot will be held through Dash or a notebook cell. Defaults to True.
         """
         self.path = path
-<<<<<<< HEAD
-
-        self.data: dict[tuple[str, str], Any] = {}
-        self.dimensions: dict[tuple[str, str], Any] = {}
-=======
         self.data: dict[tuple[str, str], Any] = {}  # To hold links to the data of the results for in-memory access
         self.dimensions: dict[tuple[str, str], Any] = (
             {}
         )  # To hold links to dimensions of the results for in-memory access
->>>>>>> eca50d94
         self._file: h5py.File
 
     def __enter__(self):
