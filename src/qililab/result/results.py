"""Results class."""
from dataclasses import dataclass, field
from types import NoneType
from typing import List

import numpy as np

from qililab.constants import YAML
from qililab.result.qblox_result import QbloxResult
from qililab.result.result import Result
from qililab.utils import Factory, Loop


@dataclass
class Results:
    """Results class."""

    software_average: int
    num_sequences: int
    loop: Loop | None = None
    shape: List[int] = field(default_factory=list)
<<<<<<< HEAD
    num_sequences: int = 1
    results: List[Result] = field(default_factory=list)
=======
    results: List[Result | None] = field(default_factory=list)
>>>>>>> 90bf9a86

    def __post_init__(self):
        """Add num_sequences to shape."""
        if not self.shape:
            self.shape = self.loop.shape if self.loop is not None else []
            if self.num_sequences > 1:
                self.shape.append(self.num_sequences)
            if self.software_average > 1:
                self.shape.append(self.software_average)
        if self.results and isinstance(self.results[0], dict):
            self.results = [Factory.get(result.pop(YAML.NAME))(**result) for result in self.results]
        if isinstance(self.loop, dict):
            self.loop = Loop(**self.loop)

    def add(self, result: List[Result]):
        """Append an ExecutionResults object.

        Args:
            execution_results (ExecutionResults): ExecutionResults object.
        """
        self.results += result

    def probabilities(self, mean: bool = True) -> np.ndarray:
        """Probabilities of being in the ground and excited state of all the nested Results classes.

        Returns:
            np.ndarray: List of probabilities of each executed loop and sequence.
        """
        self._fill_missing_values()
        probs = [result.probabilities() if result is not None else (np.nan, np.nan) for result in self.results]
        array = np.reshape(a=probs, newshape=self.shape + [2])
        flipped_array = np.moveaxis(a=array, source=array.ndim - 1, destination=0)
        if mean and self.software_average > 1:
            flipped_array = np.mean(a=flipped_array, axis=-1)
        return flipped_array

    def acquisitions(self, mean: bool = False) -> np.ndarray:
        """QbloxResult acquisitions of all the nested Results classes.

        Returns:
            np.ndarray: Acquisition values.
        """
        self._fill_missing_values()
        results = []
        for result in self.results:
            if not isinstance(result, (QbloxResult, NoneType)):
                raise ValueError(f"{type(result).__name__} class doesn't have an acquisitions method.")
            results.append(result.acquisitions() if result is not None else (np.nan, np.nan, np.nan, np.nan))
        array = np.reshape(a=results, newshape=self.shape + [4])
        flipped_array = np.moveaxis(a=array, source=array.ndim - 1, destination=0)
        if mean and self.software_average > 1:
            flipped_array = np.mean(a=flipped_array, axis=-1)
        return flipped_array

    def _fill_missing_values(self):
        """Fill with None the missing values."""
        self.results += [None] * int(np.prod(self.shape) - len(self.results))

    @property
    def ranges(self) -> np.ndarray:
        """Results 'ranges' property.

        Returns:
            list: Values of the loops.
        """
        if self.loop is None:
            raise ValueError("Loop must not be None.")
        ranges = []
        loop: Loop | None = self.loop
        while loop is not None:
            ranges.append(loop.range)
            loop = loop.loop
        return np.array(ranges, dtype=object)<|MERGE_RESOLUTION|>--- conflicted
+++ resolved
@@ -19,12 +19,7 @@
     num_sequences: int
     loop: Loop | None = None
     shape: List[int] = field(default_factory=list)
-<<<<<<< HEAD
-    num_sequences: int = 1
     results: List[Result] = field(default_factory=list)
-=======
-    results: List[Result | None] = field(default_factory=list)
->>>>>>> 90bf9a86
 
     def __post_init__(self):
         """Add num_sequences to shape."""
