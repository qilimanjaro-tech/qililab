# Copyright 2023 Qilimanjaro Quantum Tech
#
# Licensed under the Apache License, Version 2.0 (the "License");
# you may not use this file except in compliance with the License.
# You may obtain a copy of the License at
#
#     http://www.apache.org/licenses/LICENSE-2.0
#
# Unless required by applicable law or agreed to in writing, software
# distributed under the License is distributed on an "AS IS" BASIS,
# WITHOUT WARRANTIES OR CONDITIONS OF ANY KIND, either express or implied.
# See the License for the specific language governing permissions and
# limitations under the License.
from __future__ import annotations

from typing import TYPE_CHECKING, Any

import h5py
import numpy as np

from qililab.instruments.qblox.qblox_module import QbloxModule
from qililab.qprogram.qblox_compiler import QbloxCompiler
from qililab.utils.serialization import serialize

if TYPE_CHECKING:
    from qililab.platform import Platform
    from qililab.qprogram.qprogram import Calibration, QProgram
<<<<<<< HEAD
    from qililab.result.database import Autocal_Measurement, DatabaseManager, Measurement
=======
    from qililab.result.database import DatabaseManager, Measurement
>>>>>>> 072f28fe


class StreamArray:
    """Constructs a StreamArray instance.

    This methods serves as a constructor for user interface of the StreamArray class.
    This class allows to save the experiment inside the database as the Software loop progresses
    This ensures that in the event of a runtime failure, you can still access results up to the point of failure
    from a resulting file.

    Args:
        shape (list | tuple): Shape of the results array.
        loops (dict[str, np.ndarray] | dict[str, dict[str, Any]]): dictionary of loops with the name of the loop and the array.
        platform (Platform): platform where the experiment was executed
        experiment_name (str): Name of the experiment.
        db_manager (DatabaseManager): database manager loaded from the database after setting the db parameters.
        qprogram (QProgram | None, optional): Qprogram of the experiment, if there is no Qprogram related to the results it is not mandatory. Defaults to None.
        optional_identifier (str | None, optional): String containing a description or any rellevant information about the experiment. Defaults to None.
    """

    path: str
    _dataset: h5py.Dataset
    measurement: Measurement | Autocal_Measurement | None = None
    _file: h5py.File | None = None

    def __init__(
        self,
        shape: list | tuple,
        loops: dict[str, np.ndarray] | dict[str, dict[str, Any]],
        experiment_name: str,
        db_manager: DatabaseManager,
        platform: Platform | None = None,
        qprogram: QProgram | None = None,
        calibration: Calibration | None = None,
        optional_identifier: str | None = None,
        autocalibration: bool = False,
        qubit_idx: int | None = None,
    ):
        self.results: np.ndarray
        self.shape = [shape] if isinstance(shape, int) else shape
        self.loops = loops
        self.experiment_name = experiment_name
        self.db_manager = db_manager
        self.optional_identifier = optional_identifier
        self.platform = platform
        self.qprogram = qprogram
        self.calibration = calibration
<<<<<<< HEAD
        self.autocalibration = autocalibration
        self.qubit_idx = qubit_idx
=======
>>>>>>> 072f28fe
        self._first_value = True

    def __enter__(self):
        """The execution while the with StreamArray is created.

        Returns:
            StreamArray: StreamArray class created
        """
<<<<<<< HEAD
        if self.autocalibration:
            if not self.calibration:
                raise ValueError("For autocalibration a Calibration file is mandatory.")
            self.measurement = self.db_manager.add_autocal_measurement(
                experiment_name=self.experiment_name,
                qubit_idx=self.qubit_idx,
                platform=self.platform.to_dict() if self.platform else None,
                qprogram=serialize(self.qprogram) if self.qprogram else None,
                calibration=self.calibration,
                parameters=self.loops,
                data_shape=self.shape,
            )
        else:
            self.measurement = self.db_manager.add_measurement(
                experiment_name=self.experiment_name,
                experiment_completed=False,
                optional_identifier=self.optional_identifier,
                platform=self.platform.to_dict() if self.platform else None,
                qprogram=serialize(self.qprogram) if self.qprogram else None,
                calibration=serialize(self.calibration) if self.calibration else None,
            )
=======
        self.measurement = self.db_manager.add_measurement(
            experiment_name=self.experiment_name,
            experiment_completed=False,
            optional_identifier=self.optional_identifier,
            platform=self.platform.to_dict() if self.platform else None,
            qprogram=serialize(self.qprogram) if self.qprogram else None,
            calibration=serialize(self.calibration) if self.calibration else None,
            debug_file=self._get_debug() if self.platform and self.qprogram else None,
        )
>>>>>>> 072f28fe
        self.path = self.measurement.result_path

        # Save loops
        self._file = h5py.File(name=self.path, mode="w", libver="latest")
        self._file.swmr_mode = True

        g = self._file.create_group(name="loops", track_order=True)
        for loop_name, array in self.loops.items():
            if isinstance(array, dict):
                g_dataset = g.create_dataset(name=loop_name, data=array["array"])
                g_dataset.attrs["bus"] = array["bus"]
                g_dataset.attrs["parameter"] = array["parameter"]
                g_dataset.attrs["units"] = array["units"]
            else:
                g.create_dataset(name=loop_name, data=array)

        # Create results dataset only once
        if len(self.shape) == len(self.loops.keys()):
            self.results = np.zeros(shape=self.shape, dtype=np.complex128)
            if self._file:
                self._dataset = self._file.create_dataset("results", data=self.results, dtype=np.complex128)
        else:
            self.results = np.zeros(shape=self.shape)
            if self._file:
                self._dataset = self._file.create_dataset("results", data=self.results)
        self._file.flush()

        return self

    def __setitem__(
        self, key: tuple, value: np.ndarray[Any, np.dtype[np.floating]] | np.ndarray[Any, np.dtype[np.complexfloating]]
    ):
        """Sets and item by key and value in the dataset.

        Args:
            key (tuple): key for the item to save.
            value (float | np.complexfloating): value to save.
        """
        if self._file is not None and self._dataset is not None:
            self._dataset[key] = value
            self._file.flush()
        self.results[key] = value

    def __exit__(self, exc_type, exc_value, traceback):
        """Exits the context manager."""
        if self._file is not None:
            self._file.__exit__()
            self._file = None

        self.measurement = self.measurement.end_experiment(self.db_manager.Session, traceback)

    def __getitem__(self, index: int):
        """Gets item by index.

        Args:
            index (int): item's index.
        """
        return self.results[index]

    def __len__(self):
        """Gets length of results."""
        return len(self.results)

    def __iter__(self):
        """Gets iterator of results."""
        return iter(self.results)

    def __str__(self):
        """Gets string representation of results."""
        return str(self.results)

    def __repr__(self):
        """Gets string representation of results."""
        return repr(self.results)

    def __contains__(self, item: dict[str, Any]):
        """Returns if an item is contained in results.

        Args:
            item (dict): item

        Returns:
            bool: True if an item is contained in results.
        """
        return item in self.results

    def _get_debug(self):
        if any(
            isinstance(instrument, QbloxModule)
            for bus in self.platform.buses.elements
            for instrument in bus.instruments
        ):
            qblox_compiler = QbloxCompiler()
            compiled = qblox_compiler.compile(qprogram=self.qprogram, calibration=self.calibration)
            sequences = compiled.sequences

            lines = []
            for bus_alias, seq in sequences.items():
                lines.append(f"Bus {bus_alias}:")
                lines.append(str(seq._program))
                lines.append("")

            return "\n".join(lines)
        debug_exception = "Non Qblox machine."
        return debug_exception


def stream_results(shape: tuple, path: str, loops: dict[str, np.ndarray]):
    """Constructs a StreamArray instance.

    This methods serves as a constructor for user interface of the StreamArray class.

    Args:
        shape (tuple): results array shape.
        path (str): path to save results.
        loops (dict[str, np.ndarray]): dictionary with each loop name in the experiment as key and numpy array as values.

    Examples:

        You have the option to save your results in real-time using this feature.
        This ensures that in the event of a runtime failure, you can still access results up to the point of failure
        from a resulting file. You have to specify the desired shape of the results, the loops to include,
        and the path to the resulting file. Then you can start saving results in real-time by doing:


        .. code-block:: python

            import numpy as np
            import qililab as ql

            LOOP_VALUES = np.linspace(0, 1, 5)
            stream_array = ql.stream_results(shape=(5, 2), loops={"loop_name": LOOP_VALUES}, path="results.h5")

            with stream_array:
                for i, value in enumerate(LOOP_VALUES):
                    stream_array[(i, 0)] = value

        >>> stream_array
        [[0.   0.  ]
         [0.25 0.  ]
         [0.5  0.  ]
         [0.75 0.  ]
         [1.   0.  ]]

        >>> ql.load_results("results.h5")
        (array([[0., 0.],
               [0.25, 0.],
               [0.5, 0.],
               [0.75, 0.],
               [1., 0.]]), {'loop_name': array([0.  , 0.25, 0.5 , 0.75, 1.  ])})

    .. note::

        The output of `stream_results` is not picklable, thus it cannot be returned in a SLURM job. In this scenario we suggest copying the array with the data into a different variable and returning that variable instead:

        .. code-block:: python

            %%submit_job -o results -d galadriel
            LOOP_VALUES = np.linspace(0, 1, 5)
            stream_array = ql.stream_results(shape=(5, 2), loops={"loop_name": LOOP_VALUES}, path="results.h5")
            with stream_array:
                for i, value in enumerate(LOOP_VALUES):
                    # Here you can execute any algorithm you want
                    stream_array[(i, 0)] = value

            results = stream_array.results

        >>> results.result()
        (array([[0.   0.  ]
                [0.25 0.  ]
                [0.5  0.  ]
                [0.75 0.  ]
                [1.   0.  ]]))
    """
    return RawStreamArray(shape=shape, path=path, loops=loops)


class RawStreamArray:
    """
    Allows for real time saving of results from an experiment.
    This class wraps a numpy array and adds a context manager to save results on real time while they are acquired by
    the instruments.
    Args:
        shape (tuple): results array shape.
        path (str): path to save results.
        loops (dict[str, np.ndarray]): dictionary with each loop name in the experiment as key and numpy array as values.
    """

    def __init__(self, shape: tuple, path: str, loops: dict[str, np.ndarray]):
        self.results: np.ndarray
        self.shape = shape
        self.path = path
        self.loops = loops
        self._file: h5py.File | None = None
        self._dataset = None
        self._first_value = True

    def __setitem__(
        self, key: tuple, value: np.ndarray[Any, np.dtype[np.floating]] | np.ndarray[Any, np.dtype[np.complexfloating]]
    ):
        """Sets and item by key and value in the dataset.
        Args:
            key (tuple): key for the item to save.
            value (float | np.complexfloating): value to save.
        """
        # Create results dataset only once
        if self._first_value:
            if isinstance(value[0], np.complexfloating):
                self.results = np.zeros(shape=self.shape, dtype=np.complex128)
                if self._file:
                    self._dataset = self._file.create_dataset("results", data=self.results, dtype=np.complex128)
            else:
                self.results = np.zeros(shape=self.shape)
                if self._file:
                    self._dataset = self._file.create_dataset("results", data=self.results)
            self._first_value = False

        if self._file is not None and self._dataset is not None:
            self._dataset[key] = value
        self.results[key] = value

    def __enter__(self):
        self._file = h5py.File(name=self.path, mode="w")
        # Save loops
        g = self._file.create_group(name="loops")
        for loop_name, array in self.loops.items():
            g.create_dataset(name=loop_name, data=array)

        self._first_value = True

        return self

    def __exit__(self, *args):
        """Exits the context manager."""
        if self._file is not None:
            self._file.__exit__()
            self._file = None

    def __getitem__(self, index: int):
        """Gets item by index.
        Args:
            index (int): item's index.
        """
        return self.results[index]

    def __len__(self):
        """Gets length of results."""
        return len(self.results)

    def __iter__(self):
        """Gets iterator of results."""
        return iter(self.results)

    def __str__(self):
        """Gets string representation of results."""
        return str(self.results)

    def __repr__(self):
        """Gets string representation of results."""
        return repr(self.results)<|MERGE_RESOLUTION|>--- conflicted
+++ resolved
@@ -25,11 +25,7 @@
 if TYPE_CHECKING:
     from qililab.platform import Platform
     from qililab.qprogram.qprogram import Calibration, QProgram
-<<<<<<< HEAD
     from qililab.result.database import Autocal_Measurement, DatabaseManager, Measurement
-=======
-    from qililab.result.database import DatabaseManager, Measurement
->>>>>>> 072f28fe
 
 
 class StreamArray:
@@ -77,11 +73,8 @@
         self.platform = platform
         self.qprogram = qprogram
         self.calibration = calibration
-<<<<<<< HEAD
         self.autocalibration = autocalibration
         self.qubit_idx = qubit_idx
-=======
->>>>>>> 072f28fe
         self._first_value = True
 
     def __enter__(self):
@@ -90,7 +83,6 @@
         Returns:
             StreamArray: StreamArray class created
         """
-<<<<<<< HEAD
         if self.autocalibration:
             if not self.calibration:
                 raise ValueError("For autocalibration a Calibration file is mandatory.")
@@ -111,18 +103,8 @@
                 platform=self.platform.to_dict() if self.platform else None,
                 qprogram=serialize(self.qprogram) if self.qprogram else None,
                 calibration=serialize(self.calibration) if self.calibration else None,
+                debug_file=self._get_debug() if self.platform and self.qprogram else None,
             )
-=======
-        self.measurement = self.db_manager.add_measurement(
-            experiment_name=self.experiment_name,
-            experiment_completed=False,
-            optional_identifier=self.optional_identifier,
-            platform=self.platform.to_dict() if self.platform else None,
-            qprogram=serialize(self.qprogram) if self.qprogram else None,
-            calibration=serialize(self.calibration) if self.calibration else None,
-            debug_file=self._get_debug() if self.platform and self.qprogram else None,
-        )
->>>>>>> 072f28fe
         self.path = self.measurement.result_path
 
         # Save loops
