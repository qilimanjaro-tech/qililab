# Copyright 2023 Qilimanjaro Quantum Tech
#
# Licensed under the Apache License, Version 2.0 (the "License");
# you may not use this file except in compliance with the License.
# You may obtain a copy of the License at
#
#     http://www.apache.org/licenses/LICENSE-2.0
#
# Unless required by applicable law or agreed to in writing, software
# distributed under the License is distributed on an "AS IS" BASIS,
# WITHOUT WARRANTIES OR CONDITIONS OF ANY KIND, either express or implied.
# See the License for the specific language governing permissions and
# limitations under the License.
from typing import TYPE_CHECKING, Any

import h5py
import numpy as np

from qililab.qprogram.qprogram import QProgram
from qililab.result.database import DatabaseManager, Measurement
from qililab.utils.serialization import serialize

if TYPE_CHECKING:
    from qililab.platform import Platform


class StreamArray:
    """Constructs a StreamArray instance.

    This methods serves as a constructor for user interface of the StreamArray class.
    This class allows to save the experiment inside the database as the Software loop progresses
    This ensures that in the event of a runtime failure, you can still access results up to the point of failure
    from a resulting file.

    Args:
        shape (list | tuple): Shape of the results array.
        loops (dict[str, np.ndarray] | dict[str, dict[str, Any]]): dictionary of loops with the name of the loop and the array.
        platform (Platform): platform where the experiment was executed
        experiment_name (str): Name of the experiment.
        db_manager (DatabaseManager): database manager loaded from the database after setting the db parameters.
        qprogram (QProgram | None, optional): Qprogram of the experiment, if there is no Qprogram related to the results it is not mandatory. Defaults to None.
        optional_identifier (str | None, optional): String containing a description or any rellevant information about the experiment. Defaults to None.
    """

    path: str
    _dataset: h5py.Dataset
    measurement: Measurement | None = None
    _file: h5py.File | None = None

    def __init__(
        self,
        shape: list | tuple,
        loops: dict[str, np.ndarray] | dict[str, dict[str, Any]],
        platform: "Platform",
        experiment_name: str,
        db_manager: DatabaseManager,
        qprogram: QProgram | None = None,
        optional_identifier: str | None = None,
    ):
        self.results: np.ndarray
        self.shape = shape
        self.loops = loops
        self.experiment_name = experiment_name
        self.db_manager = db_manager
        self.optional_identifier = optional_identifier
        self.platform = platform
        self.qprogram = qprogram
        self._first_value = True

    def __enter__(self):
        """The execution while the with StreamArray is created.

        Returns:
            StreamArray: StreamArray class created
        """
        self.measurement = self.db_manager.add_measurement(
            experiment_name=self.experiment_name,
            experiment_completed=False,
            optional_identifier=self.optional_identifier,
            platform=self.platform.to_dict(),
            qprogram=serialize(self.qprogram),
        )
        self.path = self.measurement.result_path

        # Save loops
        self._file = h5py.File(name=self.path, mode="w", libver="latest")
<<<<<<< HEAD
        self._file.swmr_mode = True #NOTE changed here

=======
        self._file.swmr_mode = True
>>>>>>> 88483c4f

        g = self._file.create_group(name="loops", track_order=True)
        for loop_name, array in self.loops.items():
            if isinstance(array, dict):
                g_dataset = g.create_dataset(name=loop_name, data=array["array"])
                g_dataset.attrs["bus"] = array["bus"]
                g_dataset.attrs["parameter"] = array["parameter"]
                g_dataset.attrs["units"] = array["units"]
            else:
                g.create_dataset(name=loop_name, data=array)

<<<<<<< HEAD
        
        

        
        
=======
        # Create results dataset only once
>>>>>>> 88483c4f
        if len(self.shape) == len(self.loops.keys()):
            self.results = np.zeros(shape=self.shape, dtype=np.complex128)
            if self._file:
                self._dataset = self._file.create_dataset("results", data=self.results, dtype=np.complex128)
        else:
            self.results = np.zeros(shape=self.shape)
            if self._file:
                self._dataset = self._file.create_dataset("results", data=self.results)
<<<<<<< HEAD
        
        self._file.flush()
=======
        self._file.flush()

>>>>>>> 88483c4f
        return self

    def __setitem__(
        self, key: tuple, value: np.ndarray[Any, np.dtype[np.floating]] | np.ndarray[Any, np.dtype[np.complexfloating]]
    ):
        """Sets and item by key and value in the dataset.

        Args:
            key (tuple): key for the item to save.
            value (float | np.complexfloating): value to save.
        """
<<<<<<< HEAD
        # Create results dataset only once
        # if self._first_value:
        #     if isinstance(value[0], np.complexfloating):
        #         self.results = np.zeros(shape=self.shape, dtype=np.complex128)
        #         if self._file:
        #             self._dataset = self._file.create_dataset("results", data=self.results, dtype=np.complex128)
        #     else:
        #         self.results = np.zeros(shape=self.shape)
        #         if self._file:
        #             self._dataset = self._file.create_dataset("results", data=self.results)
        #     self._first_value = False

=======
>>>>>>> 88483c4f
        if self._file is not None and self._dataset is not None:
            self._dataset[key] = value
            self._file.flush()
        self.results[key] = value

    def __exit__(self, *args):
        """Exits the context manager."""
        if self._file is not None:
            self._file.__exit__()
            self._file = None

        self.measurement = self.measurement.end_experiment(self.db_manager.Session)

    def __getitem__(self, index: int):
        """Gets item by index.

        Args:
            index (int): item's index.
        """
        return self.results[index]

    def __len__(self):
        """Gets length of results."""
        return len(self.results)

    def __iter__(self):
        """Gets iterator of results."""
        return iter(self.results)

    def __str__(self):
        """Gets string representation of results."""
        return str(self.results)

    def __repr__(self):
        """Gets string representation of results."""
        return repr(self.results)

    def __contains__(self, item: dict[str, Any]):
        """Returns if an item is contained in results.

        Args:
            item (dict): item

        Returns:
            bool: True if an item is contained in results.
        """
        return item in self.results


def stream_results(shape: tuple, path: str, loops: dict[str, np.ndarray]):
    """Constructs a StreamArray instance.

    This methods serves as a constructor for user interface of the StreamArray class.

    Args:
        shape (tuple): results array shape.
        path (str): path to save results.
        loops (dict[str, np.ndarray]): dictionary with each loop name in the experiment as key and numpy array as values.

    Examples:

        You have the option to save your results in real-time using this feature.
        This ensures that in the event of a runtime failure, you can still access results up to the point of failure
        from a resulting file. You have to specify the desired shape of the results, the loops to include,
        and the path to the resulting file. Then you can start saving results in real-time by doing:


        .. code-block:: python

            import numpy as np
            import qililab as ql

            LOOP_VALUES = np.linspace(0, 1, 5)
            stream_array = ql.stream_results(shape=(5, 2), loops={"loop_name": LOOP_VALUES}, path="results.h5")

            with stream_array:
                for i, value in enumerate(LOOP_VALUES):
                    stream_array[(i, 0)] = value

        >>> stream_array
        [[0.   0.  ]
         [0.25 0.  ]
         [0.5  0.  ]
         [0.75 0.  ]
         [1.   0.  ]]

        >>> ql.load_results("results.h5")
        (array([[0., 0.],
               [0.25, 0.],
               [0.5, 0.],
               [0.75, 0.],
               [1., 0.]]), {'loop_name': array([0.  , 0.25, 0.5 , 0.75, 1.  ])})

    .. note::

        The output of `stream_results` is not picklable, thus it cannot be returned in a SLURM job. In this scenario we suggest copying the array with the data into a different variable and returning that variable instead:

        .. code-block:: python

            %%submit_job -o results -d galadriel
            LOOP_VALUES = np.linspace(0, 1, 5)
            stream_array = ql.stream_results(shape=(5, 2), loops={"loop_name": LOOP_VALUES}, path="results.h5")
            with stream_array:
                for i, value in enumerate(LOOP_VALUES):
                    # Here you can execute any algorithm you want
                    stream_array[(i, 0)] = value

            results = stream_array.results

        >>> results.result()
        (array([[0.   0.  ]
                [0.25 0.  ]
                [0.5  0.  ]
                [0.75 0.  ]
                [1.   0.  ]]))
    """
    return RawStreamArray(shape=shape, path=path, loops=loops)


class RawStreamArray:
    """
    Allows for real time saving of results from an experiment.
    This class wraps a numpy array and adds a context manager to save results on real time while they are acquired by
    the instruments.
    Args:
        shape (tuple): results array shape.
        path (str): path to save results.
        loops (dict[str, np.ndarray]): dictionary with each loop name in the experiment as key and numpy array as values.
    """

    def __init__(self, shape: tuple, path: str, loops: dict[str, np.ndarray]):
        self.results: np.ndarray
        self.shape = shape
        self.path = path
        self.loops = loops
        self._file: h5py.File | None = None
        self._dataset = None
        self._first_value = True

    def __setitem__(
        self, key: tuple, value: np.ndarray[Any, np.dtype[np.floating]] | np.ndarray[Any, np.dtype[np.complexfloating]]
    ):
        """Sets and item by key and value in the dataset.
        Args:
            key (tuple): key for the item to save.
            value (float | np.complexfloating): value to save.
        """
        # Create results dataset only once
        if self._first_value:
            if isinstance(value[0], np.complexfloating):
                self.results = np.zeros(shape=self.shape, dtype=np.complex128)
                if self._file:
                    self._dataset = self._file.create_dataset("results", data=self.results, dtype=np.complex128)
            else:
                self.results = np.zeros(shape=self.shape)
                if self._file:
                    self._dataset = self._file.create_dataset("results", data=self.results)
            self._first_value = False

        if self._file is not None and self._dataset is not None:
            self._dataset[key] = value
        self.results[key] = value

    def __enter__(self):
        self._file = h5py.File(name=self.path, mode="w")
        # Save loops
        g = self._file.create_group(name="loops")
        for loop_name, array in self.loops.items():
            g.create_dataset(name=loop_name, data=array)

        self._first_value = True

        return self

    def __exit__(self, *args):
        """Exits the context manager."""
        if self._file is not None:
            self._file.__exit__()
            self._file = None

    def __getitem__(self, index: int):
        """Gets item by index.
        Args:
            index (int): item's index.
        """
        return self.results[index]

    def __len__(self):
        """Gets length of results."""
        return len(self.results)

    def __iter__(self):
        """Gets iterator of results."""
        return iter(self.results)

    def __str__(self):
        """Gets string representation of results."""
        return str(self.results)

    def __repr__(self):
        """Gets string representation of results."""
        return repr(self.results)<|MERGE_RESOLUTION|>--- conflicted
+++ resolved
@@ -84,12 +84,7 @@
 
         # Save loops
         self._file = h5py.File(name=self.path, mode="w", libver="latest")
-<<<<<<< HEAD
-        self._file.swmr_mode = True #NOTE changed here
-
-=======
         self._file.swmr_mode = True
->>>>>>> 88483c4f
 
         g = self._file.create_group(name="loops", track_order=True)
         for loop_name, array in self.loops.items():
@@ -101,15 +96,7 @@
             else:
                 g.create_dataset(name=loop_name, data=array)
 
-<<<<<<< HEAD
-        
-        
-
-        
-        
-=======
         # Create results dataset only once
->>>>>>> 88483c4f
         if len(self.shape) == len(self.loops.keys()):
             self.results = np.zeros(shape=self.shape, dtype=np.complex128)
             if self._file:
@@ -118,13 +105,8 @@
             self.results = np.zeros(shape=self.shape)
             if self._file:
                 self._dataset = self._file.create_dataset("results", data=self.results)
-<<<<<<< HEAD
-        
         self._file.flush()
-=======
-        self._file.flush()
-
->>>>>>> 88483c4f
+
         return self
 
     def __setitem__(
@@ -136,21 +118,6 @@
             key (tuple): key for the item to save.
             value (float | np.complexfloating): value to save.
         """
-<<<<<<< HEAD
-        # Create results dataset only once
-        # if self._first_value:
-        #     if isinstance(value[0], np.complexfloating):
-        #         self.results = np.zeros(shape=self.shape, dtype=np.complex128)
-        #         if self._file:
-        #             self._dataset = self._file.create_dataset("results", data=self.results, dtype=np.complex128)
-        #     else:
-        #         self.results = np.zeros(shape=self.shape)
-        #         if self._file:
-        #             self._dataset = self._file.create_dataset("results", data=self.results)
-        #     self._first_value = False
-
-=======
->>>>>>> 88483c4f
         if self._file is not None and self._dataset is not None:
             self._dataset[key] = value
             self._file.flush()
