# Copyright 2023 Qilimanjaro Quantum Tech
#
# Licensed under the Apache License, Version 2.0 (the "License");
# you may not use this file except in compliance with the License.
# You may obtain a copy of the License at
#
#     http://www.apache.org/licenses/LICENSE-2.0
#
# Unless required by applicable law or agreed to in writing, software
# distributed under the License is distributed on an "AS IS" BASIS,
# WITHOUT WARRANTIES OR CONDITIONS OF ANY KIND, either express or implied.
# See the License for the specific language governing permissions and
# limitations under the License.
from typing import TYPE_CHECKING, Any

import h5py
import numpy as np

from qililab.qprogram import QProgram
from qililab.result.database import DatabaseManager, Measurement
from qililab.utils.serialization import serialize
<<<<<<< HEAD
=======

if TYPE_CHECKING:
    from qililab.platform import Platform


class StreamArray:
    """Constructs a StreamArray instance.

    This methods serves as a constructor for user interface of the StreamArray class.
    This class allows to save the experiment inside the database as the Software loop progresses
    This ensures that in the event of a runtime failure, you can still access results up to the point of failure
    from a resulting file.

    Args:
        shape (list | tuple): Shape of the results array.
        loops (dict[str, np.ndarray]): dictionary of loops with the name of the loop and the array.
        platform (Platform): platform where the experiment was executed
        experiment_name (str): Name of the experiment.
        db_manager (DatabaseManager): database manager loaded from the database after setting the db parameters.
        base_path (str): base path for the results data folder structure.
        qprogram (QProgram | None, optional): Qprogram of the experiment, if there is no Qprogram related to the results it is not mandatory. Defaults to None.
        optional_identifier (str | None, optional): String containing a description or any rellevant information about the experiment. Defaults to None.
    """

    path: str
    _dataset: h5py.Dataset
    measurement: Measurement | None = None
    _file: h5py.File | None = None

    def __init__(
        self,
        shape: list | tuple,
        loops: dict[str, np.ndarray] | dict[str, dict[str, Any]],
        platform: "Platform",
        experiment_name: str,
        db_manager: DatabaseManager,
        base_path: str,
        qprogram: QProgram | None = None,
        optional_identifier: str | None = None,
    ):
        self.results = np.zeros(shape=shape)
        self.loops = loops
        self.experiment_name = experiment_name
        self.db_manager = db_manager
        self.optional_identifier = optional_identifier
        self.platform = platform
        self.qprogram = qprogram
        self.base_path = base_path

    def __enter__(self):
        """The execution while the with StreamArray is created.

        Returns:
            StreamArray: StreamArray class created
        """
        self.measurement = self.db_manager.add_measurement(
            experiment_name=self.experiment_name,
            experiment_completed=False,
            base_path=self.base_path,
            optional_identifier=self.optional_identifier,
            platform=self.platform.to_dict(),
            qprogram=serialize(self.qprogram),
        )
        self.path = self.measurement.result_path

        # Save loops
        self._file = h5py.File(name=self.path, mode="w")

        g = self._file.create_group(name="loops")
        for loop_name, array in self.loops.items():
            if isinstance(array, dict):
                g_dataset = g.create_dataset(name=loop_name, data=array["array"])
                g_dataset["bus"] = array["bus"]
                g_dataset["parameter"] = array["parameter"]
                g_dataset["units"] = array["units"]
            else:
                g.create_dataset(name=loop_name, data=array)

        self._dataset = self._file.create_dataset("results", data=self.results)

        return self

    def __setitem__(self, key: tuple, value: float):
        """Sets and item by key and value in the dataset.

        Args:
            key (tuple): key for the item to save.
            value (float): value to save.
        """
        if self._file is not None and self._dataset is not None:
            self._dataset[key] = value
        self.results[key] = value

    def __exit__(self, *args):
        """Exits the context manager."""
        if self._file is not None:
            self._file.__exit__()
            self._file = None

        self.measurement = self.measurement.end_experiment(self.db_manager.Session)

    def __getitem__(self, index: int):
        """Gets item by index.

        Args:
            index (int): item's index.
        """
        return self.results[index]

    def __len__(self):
        """Gets length of results."""
        return len(self.results)

    def __iter__(self):
        """Gets iterator of results."""
        return iter(self.results)

    def __str__(self):
        """Gets string representation of results."""
        return str(self.results)

    def __repr__(self):
        """Gets string representation of results."""
        return repr(self.results)

    def __contains__(self, item: dict[str, Any]):
        """Returns if an item is contained in results.

        Args:
            item (dict): item

        Returns:
            bool: True if an item is contained in results.
        """
        return item in self.results

>>>>>>> 86fe31d0

if TYPE_CHECKING:
    from qililab.platform import Platform


class StreamArray:
    """Constructs a StreamArray instance.

    This methods serves as a constructor for user interface of the StreamArray class.

    Args:
        shape (tuple): results array shape.
        path (str): path to save results.
        loops (dict[str, np.ndarray]): dictionary with each loop name in the experiment as key and numpy array as values.

    Examples:

        You have the option to save your results in real-time using this feature.
        This ensures that in the event of a runtime failure, you can still access results up to the point of failure
        from a resulting file. You have to specify the desired shape of the results, the loops to include,
        and the path to the resulting file. Then you can start saving results in real-time by doing:


        .. code-block:: python

            import numpy as np
            import qililab as ql

            LOOP_VALUES = np.linspace(0, 1, 5)
            stream_array = ql.stream_results(shape=(5, 2), loops={"loop_name": LOOP_VALUES}, path="results.h5")

            with stream_array:
                for i, value in enumerate(LOOP_VALUES):
                    stream_array[(i, 0)] = value

        >>> stream_array
        [[0.   0.  ]
         [0.25 0.  ]
         [0.5  0.  ]
         [0.75 0.  ]
         [1.   0.  ]]

        >>> ql.load_results("results.h5")
        (array([[0., 0.],
               [0.25, 0.],
               [0.5, 0.],
               [0.75, 0.],
               [1., 0.]]), {'loop_name': array([0.  , 0.25, 0.5 , 0.75, 1.  ])})

    .. note::

        The output of `stream_results` is not picklable, thus it cannot be returned in a SLURM job. In this scenario we suggest copying the array with the data into a different variable and returning that variable instead:

        .. code-block:: python

            %%submit_job -o results -d galadriel
            LOOP_VALUES = np.linspace(0, 1, 5)
            stream_array = ql.stream_results(shape=(5, 2), loops={"loop_name": LOOP_VALUES}, path="results.h5")
            with stream_array:
                for i, value in enumerate(LOOP_VALUES):
                    # Here you can execute any algorithm you want
                    stream_array[(i, 0)] = value

            results = stream_array.results

        >>> results.result()
        (array([[0.   0.  ]
                [0.25 0.  ]
                [0.5  0.  ]
                [0.75 0.  ]
                [1.   0.  ]]))
    """
<<<<<<< HEAD
=======
    return RawStreamArray(shape=shape, path=path, loops=loops)
>>>>>>> 86fe31d0

    path: str
    _dataset: h5py.Dataset
    measurement: Measurement | None = None
    _file: h5py.File | None = None

    def __init__(
        self,
        shape: list | tuple,
        loops: dict[str, np.ndarray],
        platform: "Platform",
        experiment_name: str,
        db_manager: DatabaseManager,
        qprogram: QProgram | None = None,
        optional_identifier: str | None = None,
    ):
        self.results = np.zeros(shape=shape)
        self.loops = loops
        self.experiment_name = experiment_name
        self.db_manager = db_manager
        self.optional_identifier = optional_identifier
        self.platform = platform
        self.qprogram = qprogram

<<<<<<< HEAD
    def __enter__(self):
        self.measurement = self.db_manager.add_measurement(
            experiment_name=self.experiment_name,
            experiment_completed=False,
            optional_identifier=self.optional_identifier,
            platform=self.platform.to_dict(),
            qprogram=serialize(self.qprogram),
        )
        self.path = self.measurement.result_path

        # Save loops
        self._file = h5py.File(name=self.path, mode="w")

        g = self._file.create_group(name="loops")
        for loop_name, array in self.loops.items():
            g.create_dataset(name=loop_name, data=array)

        self._dataset = self._file.create_dataset("results", data=self.results)

        return self

    def __setitem__(self, key: tuple, value: float):
        """Sets and item by key and value in the dataset.

        Args:
            key (tuple): key for the item to save.
            value (float): value to save.
        """
        if self._file is not None and self._dataset is not None:
            self._dataset[key] = value
        self.results[key] = value

    def __exit__(self, *args):
        """Exits the context manager."""
        if self._file is not None:
            self._file.__exit__()
            self._file = None

        self.measurement = self.measurement.end_experiment(self.db_manager.Session)

    def __getitem__(self, index: int):
        """Gets item by index.

        Args:
            index (int): item's index.
        """
        return self.results[index]

    def __len__(self):
        """Gets length of results."""
        return len(self.results)

    def __iter__(self):
        """Gets iterator of results."""
        return iter(self.results)

    def __str__(self):
        """Gets string representation of results."""
        return str(self.results)

    def __repr__(self):
        """Gets string representation of results."""
        return repr(self.results)

    def __contains__(self, item: dict[str, Any]):
        """Returns if an item is contained in results.

        Args:
            item (dict): item

        Returns:
            bool: True if an item is contained in results.
        """
        return item in self.results


def stream_results(shape: tuple, path: str, loops: dict[str, np.ndarray]):
    """Constructs a StreamArray instance.
    This methods serves as a constructor for user interface of the StreamArray class.
    Args:
        shape (tuple): results array shape.
        path (str): path to save results.
        loops (dict[str, np.ndarray]): dictionary with each loop name in the experiment as key and numpy array as values.
    Examples:
        You have the option to save your results in real-time using this feature.
        This ensures that in the event of a runtime failure, you can still access results up to the point of failure
        from a resulting file. You have to specify the desired shape of the results, the loops to include,
        and the path to the resulting file. Then you can start saving results in real-time by doing:
        .. code-block:: python
            import numpy as np
            import qililab as ql
            LOOP_VALUES = np.linspace(0, 1, 5)
            stream_array = ql.stream_results(shape=(5, 2), loops={"loop_name": LOOP_VALUES}, path="results.h5")
            with stream_array:
                for i, value in enumerate(LOOP_VALUES):
                    stream_array[(i, 0)] = value
        >>> stream_array
        [[0.   0.  ]
         [0.25 0.  ]
         [0.5  0.  ]
         [0.75 0.  ]
         [1.   0.  ]]
        >>> ql.load_results("results.h5")
        (array([[0., 0.],
               [0.25, 0.],
               [0.5, 0.],
               [0.75, 0.],
               [1., 0.]]), {'loop_name': array([0.  , 0.25, 0.5 , 0.75, 1.  ])})
    .. note::
        The output of `stream_results` is not picklable, thus it cannot be returned in a SLURM job. In this scenario we suggest copying the array with the data into a different variable and returning that variable instead:
        .. code-block:: python
            %%submit_job -o results -d galadriel
            LOOP_VALUES = np.linspace(0, 1, 5)
            stream_array = ql.stream_results(shape=(5, 2), loops={"loop_name": LOOP_VALUES}, path="results.h5")
            with stream_array:
                for i, value in enumerate(LOOP_VALUES):
                    # Here you can execute any algorithm you want
                    stream_array[(i, 0)] = value
            results = stream_array.results
        >>> results.result()
        (array([[0.   0.  ]
                [0.25 0.  ]
                [0.5  0.  ]
                [0.75 0.  ]
                [1.   0.  ]])
    """
    return RawStreamArray(shape=shape, path=path, loops=loops)


=======
>>>>>>> 86fe31d0
class RawStreamArray:
    """
    Allows for real time saving of results from an experiment.
    This class wraps a numpy array and adds a context manager to save results on real time while they are acquired by
    the instruments.
    Args:
        shape (tuple): results array shape.
        path (str): path to save results.
        loops (dict[str, np.ndarray]): dictionary with each loop name in the experiment as key and numpy array as values.
    """

    def __init__(self, shape: tuple, path: str, loops: dict[str, np.ndarray]):
        self.results = np.zeros(shape=shape)
        self.path = path
        self.loops = loops
        self._file: h5py.File | None = None
        self._dataset = None

    def __setitem__(self, key: tuple, value: float):
        """Sets and item by key and value in the dataset.
        Args:
            key (tuple): key for the item to save.
            value (float): value to save.
        """
        if self._file is not None and self._dataset is not None:
            self._dataset[key] = value
        self.results[key] = value

    def __enter__(self):
        self._file = h5py.File(name=self.path, mode="w")
        # Save loops
        g = self._file.create_group(name="loops")
        for loop_name, array in self.loops.items():
            g.create_dataset(name=loop_name, data=array)
        # Save results
        self._dataset = self._file.create_dataset("results", data=self.results)

        return self

    def __exit__(self, *args):
        """Exits the context manager."""
        if self._file is not None:
            self._file.__exit__()
            self._file = None

    def __getitem__(self, index: int):
        """Gets item by index.
        Args:
            index (int): item's index.
        """
        return self.results[index]

    def __len__(self):
        """Gets length of results."""
        return len(self.results)

    def __iter__(self):
        """Gets iterator of results."""
        return iter(self.results)

    def __str__(self):
        """Gets string representation of results."""
        return str(self.results)

    def __repr__(self):
        """Gets string representation of results."""
        return repr(self.results)<|MERGE_RESOLUTION|>--- conflicted
+++ resolved
@@ -19,8 +19,6 @@
 from qililab.qprogram import QProgram
 from qililab.result.database import DatabaseManager, Measurement
 from qililab.utils.serialization import serialize
-<<<<<<< HEAD
-=======
 
 if TYPE_CHECKING:
     from qililab.platform import Platform
@@ -157,13 +155,8 @@
         """
         return item in self.results
 
->>>>>>> 86fe31d0
-
-if TYPE_CHECKING:
-    from qililab.platform import Platform
-
-
-class StreamArray:
+
+def stream_results(shape: tuple, path: str, loops: dict[str, np.ndarray]):
     """Constructs a StreamArray instance.
 
     This methods serves as a constructor for user interface of the StreamArray class.
@@ -230,166 +223,9 @@
                 [0.75 0.  ]
                 [1.   0.  ]]))
     """
-<<<<<<< HEAD
-=======
     return RawStreamArray(shape=shape, path=path, loops=loops)
->>>>>>> 86fe31d0
-
-    path: str
-    _dataset: h5py.Dataset
-    measurement: Measurement | None = None
-    _file: h5py.File | None = None
-
-    def __init__(
-        self,
-        shape: list | tuple,
-        loops: dict[str, np.ndarray],
-        platform: "Platform",
-        experiment_name: str,
-        db_manager: DatabaseManager,
-        qprogram: QProgram | None = None,
-        optional_identifier: str | None = None,
-    ):
-        self.results = np.zeros(shape=shape)
-        self.loops = loops
-        self.experiment_name = experiment_name
-        self.db_manager = db_manager
-        self.optional_identifier = optional_identifier
-        self.platform = platform
-        self.qprogram = qprogram
-
-<<<<<<< HEAD
-    def __enter__(self):
-        self.measurement = self.db_manager.add_measurement(
-            experiment_name=self.experiment_name,
-            experiment_completed=False,
-            optional_identifier=self.optional_identifier,
-            platform=self.platform.to_dict(),
-            qprogram=serialize(self.qprogram),
-        )
-        self.path = self.measurement.result_path
-
-        # Save loops
-        self._file = h5py.File(name=self.path, mode="w")
-
-        g = self._file.create_group(name="loops")
-        for loop_name, array in self.loops.items():
-            g.create_dataset(name=loop_name, data=array)
-
-        self._dataset = self._file.create_dataset("results", data=self.results)
-
-        return self
-
-    def __setitem__(self, key: tuple, value: float):
-        """Sets and item by key and value in the dataset.
-
-        Args:
-            key (tuple): key for the item to save.
-            value (float): value to save.
-        """
-        if self._file is not None and self._dataset is not None:
-            self._dataset[key] = value
-        self.results[key] = value
-
-    def __exit__(self, *args):
-        """Exits the context manager."""
-        if self._file is not None:
-            self._file.__exit__()
-            self._file = None
-
-        self.measurement = self.measurement.end_experiment(self.db_manager.Session)
-
-    def __getitem__(self, index: int):
-        """Gets item by index.
-
-        Args:
-            index (int): item's index.
-        """
-        return self.results[index]
-
-    def __len__(self):
-        """Gets length of results."""
-        return len(self.results)
-
-    def __iter__(self):
-        """Gets iterator of results."""
-        return iter(self.results)
-
-    def __str__(self):
-        """Gets string representation of results."""
-        return str(self.results)
-
-    def __repr__(self):
-        """Gets string representation of results."""
-        return repr(self.results)
-
-    def __contains__(self, item: dict[str, Any]):
-        """Returns if an item is contained in results.
-
-        Args:
-            item (dict): item
-
-        Returns:
-            bool: True if an item is contained in results.
-        """
-        return item in self.results
-
-
-def stream_results(shape: tuple, path: str, loops: dict[str, np.ndarray]):
-    """Constructs a StreamArray instance.
-    This methods serves as a constructor for user interface of the StreamArray class.
-    Args:
-        shape (tuple): results array shape.
-        path (str): path to save results.
-        loops (dict[str, np.ndarray]): dictionary with each loop name in the experiment as key and numpy array as values.
-    Examples:
-        You have the option to save your results in real-time using this feature.
-        This ensures that in the event of a runtime failure, you can still access results up to the point of failure
-        from a resulting file. You have to specify the desired shape of the results, the loops to include,
-        and the path to the resulting file. Then you can start saving results in real-time by doing:
-        .. code-block:: python
-            import numpy as np
-            import qililab as ql
-            LOOP_VALUES = np.linspace(0, 1, 5)
-            stream_array = ql.stream_results(shape=(5, 2), loops={"loop_name": LOOP_VALUES}, path="results.h5")
-            with stream_array:
-                for i, value in enumerate(LOOP_VALUES):
-                    stream_array[(i, 0)] = value
-        >>> stream_array
-        [[0.   0.  ]
-         [0.25 0.  ]
-         [0.5  0.  ]
-         [0.75 0.  ]
-         [1.   0.  ]]
-        >>> ql.load_results("results.h5")
-        (array([[0., 0.],
-               [0.25, 0.],
-               [0.5, 0.],
-               [0.75, 0.],
-               [1., 0.]]), {'loop_name': array([0.  , 0.25, 0.5 , 0.75, 1.  ])})
-    .. note::
-        The output of `stream_results` is not picklable, thus it cannot be returned in a SLURM job. In this scenario we suggest copying the array with the data into a different variable and returning that variable instead:
-        .. code-block:: python
-            %%submit_job -o results -d galadriel
-            LOOP_VALUES = np.linspace(0, 1, 5)
-            stream_array = ql.stream_results(shape=(5, 2), loops={"loop_name": LOOP_VALUES}, path="results.h5")
-            with stream_array:
-                for i, value in enumerate(LOOP_VALUES):
-                    # Here you can execute any algorithm you want
-                    stream_array[(i, 0)] = value
-            results = stream_array.results
-        >>> results.result()
-        (array([[0.   0.  ]
-                [0.25 0.  ]
-                [0.5  0.  ]
-                [0.75 0.  ]
-                [1.   0.  ]])
-    """
-    return RawStreamArray(shape=shape, path=path, loops=loops)
-
-
-=======
->>>>>>> 86fe31d0
+
+
 class RawStreamArray:
     """
     Allows for real time saving of results from an experiment.
