# Copyright 2023 Qilimanjaro Quantum Tech
#
# Licensed under the Apache License, Version 2.0 (the "License");
# you may not use this file except in compliance with the License.
# You may obtain a copy of the License at
#
#     http://www.apache.org/licenses/LICENSE-2.0
#
# Unless required by applicable law or agreed to in writing, software
# distributed under the License is distributed on an "AS IS" BASIS,
# WITHOUT WARRANTIES OR CONDITIONS OF ANY KIND, either express or implied.
# See the License for the specific language governing permissions and
# limitations under the License.
from __future__ import annotations

from typing import TYPE_CHECKING, Any

import h5py
import numpy as np

<<<<<<< HEAD
from qililab.instruments.qblox.qblox_module import QbloxModule
from qililab.qprogram.qblox_compiler import QbloxCompiler
from qililab.qprogram.qprogram import Calibration, QProgram
from qililab.result.database import DatabaseManager, Measurement
=======
>>>>>>> 88be6bfd
from qililab.utils.serialization import serialize

if TYPE_CHECKING:
    from qililab.platform import Platform
    from qililab.qprogram.qprogram import QProgram
    from qililab.result.database import DatabaseManager, Measurement


class StreamArray:
    """Constructs a StreamArray instance.

    This methods serves as a constructor for user interface of the StreamArray class.
    This class allows to save the experiment inside the database as the Software loop progresses
    This ensures that in the event of a runtime failure, you can still access results up to the point of failure
    from a resulting file.

    Args:
        shape (list | tuple): Shape of the results array.
        loops (dict[str, np.ndarray] | dict[str, dict[str, Any]]): dictionary of loops with the name of the loop and the array.
        platform (Platform): platform where the experiment was executed
        experiment_name (str): Name of the experiment.
        db_manager (DatabaseManager): database manager loaded from the database after setting the db parameters.
        qprogram (QProgram | None, optional): Qprogram of the experiment, if there is no Qprogram related to the results it is not mandatory. Defaults to None.
        optional_identifier (str | None, optional): String containing a description or any rellevant information about the experiment. Defaults to None.
    """

    path: str
    _dataset: h5py.Dataset
    measurement: Measurement | None = None
    _file: h5py.File | None = None

    def __init__(
        self,
        shape: list | tuple,
        loops: dict[str, np.ndarray] | dict[str, dict[str, Any]],
        experiment_name: str,
        db_manager: DatabaseManager,
        platform: Platform | None = None,
        qprogram: QProgram | None = None,
        calibration: Calibration | None = None,
        optional_identifier: str | None = None,
    ):
        self.results: np.ndarray
        self.shape = [shape] if isinstance(shape, int) else shape
        self.loops = loops
        self.experiment_name = experiment_name
        self.db_manager = db_manager
        self.optional_identifier = optional_identifier
        self.platform = platform
        self.qprogram = qprogram
        self.calibration = calibration
        self._first_value = True

    def __enter__(self):
        """The execution while the with StreamArray is created.

        Returns:
            StreamArray: StreamArray class created
        """
        self.measurement = self.db_manager.add_measurement(
            experiment_name=self.experiment_name,
            experiment_completed=False,
            optional_identifier=self.optional_identifier,
            platform=self.platform.to_dict() if self.platform else None,
<<<<<<< HEAD
            qprogram=serialize(self.qprogram) if self.qprogram else None,
            calibration=serialize(self.calibration) if self.calibration else None,
            debug_file=self._get_debug() if self.platform and self.qprogram else None,
=======
            qprogram=serialize(self.qprogram),
>>>>>>> 88be6bfd
        )
        self.path = self.measurement.result_path

        # Save loops
        self._file = h5py.File(name=self.path, mode="w", libver="latest")
        self._file.swmr_mode = True

        g = self._file.create_group(name="loops", track_order=True)
        for loop_name, array in self.loops.items():
            if isinstance(array, dict):
                g_dataset = g.create_dataset(name=loop_name, data=array["array"])
                g_dataset.attrs["bus"] = array["bus"]
                g_dataset.attrs["parameter"] = array["parameter"]
                g_dataset.attrs["units"] = array["units"]
            else:
                g.create_dataset(name=loop_name, data=array)

        # Create results dataset only once
        if len(self.shape) == len(self.loops.keys()):
            self.results = np.zeros(shape=self.shape, dtype=np.complex128)
            if self._file:
                self._dataset = self._file.create_dataset("results", data=self.results, dtype=np.complex128)
        else:
            self.results = np.zeros(shape=self.shape)
            if self._file:
                self._dataset = self._file.create_dataset("results", data=self.results)
        self._file.flush()

        return self

    def __setitem__(
        self, key: tuple, value: np.ndarray[Any, np.dtype[np.floating]] | np.ndarray[Any, np.dtype[np.complexfloating]]
    ):
        """Sets and item by key and value in the dataset.

        Args:
            key (tuple): key for the item to save.
            value (float | np.complexfloating): value to save.
        """
        if self._file is not None and self._dataset is not None:
            self._dataset[key] = value
            self._file.flush()
        self.results[key] = value

    def __exit__(self, exc_type, exc_value, traceback):
        """Exits the context manager."""
        if self._file is not None:
            self._file.__exit__()
            self._file = None

        self.measurement = self.measurement.end_experiment(self.db_manager.Session, traceback)

    def __getitem__(self, index: int):
        """Gets item by index.

        Args:
            index (int): item's index.
        """
        return self.results[index]

    def __len__(self):
        """Gets length of results."""
        return len(self.results)

    def __iter__(self):
        """Gets iterator of results."""
        return iter(self.results)

    def __str__(self):
        """Gets string representation of results."""
        return str(self.results)

    def __repr__(self):
        """Gets string representation of results."""
        return repr(self.results)

    def __contains__(self, item: dict[str, Any]):
        """Returns if an item is contained in results.

        Args:
            item (dict): item

        Returns:
            bool: True if an item is contained in results.
        """
        return item in self.results

    def _get_debug(self):
        if any(
            isinstance(instrument, QbloxModule)
            for bus in self.platform.buses.elements
            for instrument in bus.instruments
        ):
            qblox_compiler = QbloxCompiler()
            compiled = qblox_compiler.compile(qprogram=self.qprogram, calibration=self.calibration)
            sequences = compiled.sequences

            lines = []
            for bus_alias, seq in sequences.items():
                lines.append(f"Bus {bus_alias}:")
                lines.append(str(seq._program))
                lines.append("")

            return "\n".join(lines)
        debug_exception = "Non Qblox machine."
        return debug_exception


def stream_results(shape: tuple, path: str, loops: dict[str, np.ndarray]):
    """Constructs a StreamArray instance.

    This methods serves as a constructor for user interface of the StreamArray class.

    Args:
        shape (tuple): results array shape.
        path (str): path to save results.
        loops (dict[str, np.ndarray]): dictionary with each loop name in the experiment as key and numpy array as values.

    Examples:

        You have the option to save your results in real-time using this feature.
        This ensures that in the event of a runtime failure, you can still access results up to the point of failure
        from a resulting file. You have to specify the desired shape of the results, the loops to include,
        and the path to the resulting file. Then you can start saving results in real-time by doing:


        .. code-block:: python

            import numpy as np
            import qililab as ql

            LOOP_VALUES = np.linspace(0, 1, 5)
            stream_array = ql.stream_results(shape=(5, 2), loops={"loop_name": LOOP_VALUES}, path="results.h5")

            with stream_array:
                for i, value in enumerate(LOOP_VALUES):
                    stream_array[(i, 0)] = value

        >>> stream_array
        [[0.   0.  ]
         [0.25 0.  ]
         [0.5  0.  ]
         [0.75 0.  ]
         [1.   0.  ]]

        >>> ql.load_results("results.h5")
        (array([[0., 0.],
               [0.25, 0.],
               [0.5, 0.],
               [0.75, 0.],
               [1., 0.]]), {'loop_name': array([0.  , 0.25, 0.5 , 0.75, 1.  ])})

    .. note::

        The output of `stream_results` is not picklable, thus it cannot be returned in a SLURM job. In this scenario we suggest copying the array with the data into a different variable and returning that variable instead:

        .. code-block:: python

            %%submit_job -o results -d galadriel
            LOOP_VALUES = np.linspace(0, 1, 5)
            stream_array = ql.stream_results(shape=(5, 2), loops={"loop_name": LOOP_VALUES}, path="results.h5")
            with stream_array:
                for i, value in enumerate(LOOP_VALUES):
                    # Here you can execute any algorithm you want
                    stream_array[(i, 0)] = value

            results = stream_array.results

        >>> results.result()
        (array([[0.   0.  ]
                [0.25 0.  ]
                [0.5  0.  ]
                [0.75 0.  ]
                [1.   0.  ]]))
    """
    return RawStreamArray(shape=shape, path=path, loops=loops)


class RawStreamArray:
    """
    Allows for real time saving of results from an experiment.
    This class wraps a numpy array and adds a context manager to save results on real time while they are acquired by
    the instruments.
    Args:
        shape (tuple): results array shape.
        path (str): path to save results.
        loops (dict[str, np.ndarray]): dictionary with each loop name in the experiment as key and numpy array as values.
    """

    def __init__(self, shape: tuple, path: str, loops: dict[str, np.ndarray]):
        self.results: np.ndarray
        self.shape = shape
        self.path = path
        self.loops = loops
        self._file: h5py.File | None = None
        self._dataset = None
        self._first_value = True

    def __setitem__(
        self, key: tuple, value: np.ndarray[Any, np.dtype[np.floating]] | np.ndarray[Any, np.dtype[np.complexfloating]]
    ):
        """Sets and item by key and value in the dataset.
        Args:
            key (tuple): key for the item to save.
            value (float | np.complexfloating): value to save.
        """
        # Create results dataset only once
        if self._first_value:
            if isinstance(value[0], np.complexfloating):
                self.results = np.zeros(shape=self.shape, dtype=np.complex128)
                if self._file:
                    self._dataset = self._file.create_dataset("results", data=self.results, dtype=np.complex128)
            else:
                self.results = np.zeros(shape=self.shape)
                if self._file:
                    self._dataset = self._file.create_dataset("results", data=self.results)
            self._first_value = False

        if self._file is not None and self._dataset is not None:
            self._dataset[key] = value
        self.results[key] = value

    def __enter__(self):
        self._file = h5py.File(name=self.path, mode="w")
        # Save loops
        g = self._file.create_group(name="loops")
        for loop_name, array in self.loops.items():
            g.create_dataset(name=loop_name, data=array)

        self._first_value = True

        return self

    def __exit__(self, *args):
        """Exits the context manager."""
        if self._file is not None:
            self._file.__exit__()
            self._file = None

    def __getitem__(self, index: int):
        """Gets item by index.
        Args:
            index (int): item's index.
        """
        return self.results[index]

    def __len__(self):
        """Gets length of results."""
        return len(self.results)

    def __iter__(self):
        """Gets iterator of results."""
        return iter(self.results)

    def __str__(self):
        """Gets string representation of results."""
        return str(self.results)

    def __repr__(self):
        """Gets string representation of results."""
        return repr(self.results)<|MERGE_RESOLUTION|>--- conflicted
+++ resolved
@@ -18,13 +18,10 @@
 import h5py
 import numpy as np
 
-<<<<<<< HEAD
 from qililab.instruments.qblox.qblox_module import QbloxModule
 from qililab.qprogram.qblox_compiler import QbloxCompiler
 from qililab.qprogram.qprogram import Calibration, QProgram
 from qililab.result.database import DatabaseManager, Measurement
-=======
->>>>>>> 88be6bfd
 from qililab.utils.serialization import serialize
 
 if TYPE_CHECKING:
@@ -89,13 +86,9 @@
             experiment_completed=False,
             optional_identifier=self.optional_identifier,
             platform=self.platform.to_dict() if self.platform else None,
-<<<<<<< HEAD
             qprogram=serialize(self.qprogram) if self.qprogram else None,
             calibration=serialize(self.calibration) if self.calibration else None,
             debug_file=self._get_debug() if self.platform and self.qprogram else None,
-=======
-            qprogram=serialize(self.qprogram),
->>>>>>> 88be6bfd
         )
         self.path = self.measurement.result_path
 
