--- conflicted
+++ resolved
@@ -19,8 +19,6 @@
 from qililab.qprogram import QProgram
 from qililab.result.database import DatabaseManager, Measurement
 from qililab.utils.serialization import serialize
-<<<<<<< HEAD
-=======
 
 if TYPE_CHECKING:
     from qililab.platform import Platform
@@ -154,7 +152,6 @@
         """
         return item in self.results
 
->>>>>>> 7c0b0128
 
 if TYPE_CHECKING:
     from qililab.platform import Platform
@@ -227,10 +224,7 @@
                 [0.75 0.  ]
                 [1.   0.  ]])
     """
-<<<<<<< HEAD
-=======
     return RawStreamArray(shape=shape, path=path, loops=loops)
->>>>>>> 7c0b0128
 
     path: str
     _dataset: h5py.Dataset
@@ -257,25 +251,6 @@
         self.qprogram = qprogram
         self.base_path = base_path
 
-<<<<<<< HEAD
-    def __enter__(self):
-        self.measurement = self.db_manager.add_measurement(
-            experiment_name=self.experiment_name,
-            experiment_completed=False,
-            base_path=self.base_path,
-            optional_identifier=self.optional_identifier,
-            platform=self.platform.to_dict(),
-            qprogram=serialize(self.qprogram),
-        )
-        self.path = self.measurement.result_path
-
-        # Save loops
-        self._file = h5py.File(name=self.path, mode="w")
-
-        g = self._file.create_group(name="loops")
-        for loop_name, array in self.loops.items():
-            g.create_dataset(name=loop_name, data=array)
-=======
 class RawStreamArray:
     """
     Allows for real time saving of results from an experiment.
@@ -286,7 +261,6 @@
         path (str): path to save results.
         loops (dict[str, np.ndarray]): dictionary with each loop name in the experiment as key and numpy array as values.
     """
->>>>>>> 7c0b0128
 
         self._dataset = self._file.create_dataset("results", data=self.results)
 
