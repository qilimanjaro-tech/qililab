--- conflicted
+++ resolved
@@ -179,17 +179,9 @@
             isinstance(instrument, QbloxModule)
             for bus in self.platform.buses.elements
             for instrument in bus.instruments
-<<<<<<< HEAD
-            if isinstance(instrument, QbloxModule)
-        }
-        if instruments and all(isinstance(instrument, QbloxModule) for instrument in instruments):
-            compiled = self.platform.compile_qprogram(self.qprogram, self.calibration)[0]
-
-=======
         ):
             qblox_compiler = QbloxCompiler()
             compiled = qblox_compiler.compile(qprogram=self.qprogram, calibration=self.calibration)
->>>>>>> 072f28fe
             sequences = compiled.sequences
 
             lines = []
