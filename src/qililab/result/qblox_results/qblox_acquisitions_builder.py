""" Qblox Acquisitions Builder """
<<<<<<< HEAD
from qililab.result.qblox_results.bin_data import BinData
=======


from typing import List

from qililab.result.qblox_results.bins_data import BinsData
>>>>>>> c2107e67
from qililab.result.qblox_results.qblox_bins_acquisitions import QbloxBinsAcquisitions
from qililab.result.qblox_results.qblox_scope_acquisitions import QbloxScopeAcquisitions
from qililab.result.qblox_results.scope_data import ScopeData


class QbloxAcquisitionsBuilder:
    """Qblox Acquisitions Results Builder"""

    @classmethod
    def get_scope(cls, integration_lengths: list[int], qblox_raw_results: dict) -> QbloxScopeAcquisitions | None:
        """Cast dictionaries to their corresponding class."""
        sequencer_scope = cls._get_sequencer_with_scope_data_available(qblox_raw_results)
        if sequencer_scope is not None:
            scope_data = qblox_raw_results[sequencer_scope]["scope"]
            return QbloxScopeAcquisitions(
                pulse_length=integration_lengths[sequencer_scope], scope=ScopeData(**scope_data)
            )
        return None

    @classmethod
<<<<<<< HEAD
    def get_bins(cls, pulse_length: int, qblox_raw_results: list[dict]) -> QbloxBinsAcquisitions:
=======
    def get_bins(cls, integration_lengths: list[int], qblox_raw_results: List[dict]) -> QbloxBinsAcquisitions:
>>>>>>> c2107e67
        """Cast dictionaries to their corresponding class."""
        bins_data = [sequencer_acq["bins"] for sequencer_acq in qblox_raw_results]
        return QbloxBinsAcquisitions(
            integration_lengths=integration_lengths,
            bins=[BinsData(**sequencer_bins_data) for sequencer_bins_data in bins_data],
        )

    @classmethod
    def _get_sequencer_with_scope_data_available(cls, qblox_raw_results: dict) -> int | None:
        """Returns the sequencer with scope data available.

        Returns:
            int | None: Number of the sequencer with scope data. None if there is no scope data available in any sequencer.
        """
        for sequencer, acquitision in enumerate(qblox_raw_results):
            if any(acquitision["scope"]["path0"]["data"]):
                return sequencer
        return None<|MERGE_RESOLUTION|>--- conflicted
+++ resolved
@@ -1,13 +1,5 @@
 """ Qblox Acquisitions Builder """
-<<<<<<< HEAD
-from qililab.result.qblox_results.bin_data import BinData
-=======
-
-
-from typing import List
-
 from qililab.result.qblox_results.bins_data import BinsData
->>>>>>> c2107e67
 from qililab.result.qblox_results.qblox_bins_acquisitions import QbloxBinsAcquisitions
 from qililab.result.qblox_results.qblox_scope_acquisitions import QbloxScopeAcquisitions
 from qililab.result.qblox_results.scope_data import ScopeData
@@ -28,11 +20,7 @@
         return None
 
     @classmethod
-<<<<<<< HEAD
-    def get_bins(cls, pulse_length: int, qblox_raw_results: list[dict]) -> QbloxBinsAcquisitions:
-=======
-    def get_bins(cls, integration_lengths: list[int], qblox_raw_results: List[dict]) -> QbloxBinsAcquisitions:
->>>>>>> c2107e67
+    def get_bins(cls, integration_lengths: list[int], qblox_raw_results: list[dict]) -> QbloxBinsAcquisitions:
         """Cast dictionaries to their corresponding class."""
         bins_data = [sequencer_acq["bins"] for sequencer_acq in qblox_raw_results]
         return QbloxBinsAcquisitions(
