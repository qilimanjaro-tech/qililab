--- conflicted
+++ resolved
@@ -1,17 +1,8 @@
 """ Qblox Bins Acquisitions Result """
-
-from collections import Counter
 from dataclasses import dataclass
-<<<<<<< HEAD
-=======
-from typing import Counter as TCounter
-from typing import List, Tuple
->>>>>>> c2107e67
 
 import numpy as np
-import pandas as pd
 
-from qililab.constants import RESULTSDATAFRAME
 from qililab.result.acquisitions import Acquisitions
 from qililab.result.counts import Counts
 from qililab.result.qblox_results.bins_data import BinsData
@@ -22,21 +13,12 @@
 class QbloxBinsAcquisitions(Acquisitions):
     """Qblox Bins Acquisitions Results
     Args:
-<<<<<<< HEAD
-        bins: list[BinData]
-        pulse_length (int): Duration (in ns) of the pulse
-    """
-
-    bins: list[BinData]
-    pulse_length: int
-=======
         bins (list[BinsData]): List containing a BinsData for each sequencer.
         integration_lengths (list[int]): List of integration lengths for each sequencer.
     """
 
-    bins: List[BinsData]
+    bins: list[BinsData]
     integration_lengths: list[int]
->>>>>>> c2107e67
 
     def __post_init__(self):
         """Create acquisitions"""
@@ -56,11 +38,7 @@
         """Return the counts of measurements in each state.
 
         Returns:
-<<<<<<< HEAD
-            tuple[float, float]: Probabilities of being in the ground and excited state.
-=======
             Counts: Counts object with the number of measurements in that state.
->>>>>>> c2107e67
         """
         # Check that all sequencers have the same number of bins.
         if any(len(seq_bins) != (num_bins := len(self.bins[0])) for seq_bins in self.bins):
