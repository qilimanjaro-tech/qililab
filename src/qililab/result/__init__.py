--- conflicted
+++ resolved
@@ -35,8 +35,8 @@
     ~save_results
 """
 
-<<<<<<< HEAD
 # isort: skip_file
+from .experiment_live_plot import ExperimentLivePlot
 from .experiment_results import ExperimentResults
 from .result import Result
 from .result_management import load_results, save_results
@@ -48,6 +48,7 @@
 __all__ = [
     "Cooldown",
     "DatabaseManager",
+    "ExperimentLivePlot",
     "ExperimentResults",
     "Measurement",
     "Result",
@@ -57,12 +58,4 @@
     "load_results",
     "save_results",
     "stream_results",
-]
-=======
-from .experiment_live_plot import ExperimentLivePlot
-from .experiment_results import ExperimentResults
-from .result import Result
-from .stream_results import stream_results
-
-__all__ = ["ExperimentLivePlot", "ExperimentResults", "Result", "stream_results"]
->>>>>>> d07c2d2b
+]