# Copyright 2023 Qilimanjaro Quantum Tech
#
# Licensed under the Apache License, Version 2.0 (the "License");
# you may not use this file except in compliance with the License.
# You may obtain a copy of the License at
#
#     http://www.apache.org/licenses/LICENSE-2.0
#
# Unless required by applicable law or agreed to in writing, software
# distributed under the License is distributed on an "AS IS" BASIS,
# WITHOUT WARRANTIES OR CONDITIONS OF ANY KIND, either express or implied.
# See the License for the specific language governing permissions and
# limitations under the License.

"""This module contains the classes used to return the results of the execution of a program.

.. currentmodule:: qililab

Classes
~~~~~~~~~~~~~~~~

.. autosummary::
    :toctree: api

    ~ExperimentResults
    ~Results
    ~result.Result

Functions
~~~~~~~~~~~~~~~~

.. autosummary::
    :toctree: api

    ~stream_results
"""
<<<<<<< HEAD
=======

>>>>>>> 3b8657f1
from .experiment_results import ExperimentResults
from .result import Result
from .results import Results
from .stream_results import stream_results

__all__ = ["ExperimentResults", "Result", "Results", "stream_results"]<|MERGE_RESOLUTION|>--- conflicted
+++ resolved
@@ -34,10 +34,7 @@
 
     ~stream_results
 """
-<<<<<<< HEAD
-=======
 
->>>>>>> 3b8657f1
 from .experiment_results import ExperimentResults
 from .result import Result
 from .results import Results
