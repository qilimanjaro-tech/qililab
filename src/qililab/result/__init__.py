--- conflicted
+++ resolved
@@ -1,10 +1,2 @@
 """__init__.py"""
-<<<<<<< HEAD
-from .qblox_results.qblox_result import QbloxResult
-from .result import Result
-from .results import Results
-from .simulator_result import SimulatorResult
-from .vna_result import VNAResult
-=======
-from .result import Result
->>>>>>> affc8670
+from .result import Result