# Copyright 2023 Qilimanjaro Quantum Tech
#
# Licensed under the Apache License, Version 2.0 (the "License");
# you may not use this file except in compliance with the License.
# You may obtain a copy of the License at
#
#     http://www.apache.org/licenses/LICENSE-2.0
#
# Unless required by applicable law or agreed to in writing, software
# distributed under the License is distributed on an "AS IS" BASIS,
# WITHOUT WARRANTIES OR CONDITIONS OF ANY KIND, either express or implied.
# See the License for the specific language governing permissions and
# limitations under the License.

"""This module contains the classes used to return the results of the execution of a program.

.. currentmodule:: qililab

Classes
~~~~~~~~~~~~~~~~

.. autosummary::
    :toctree: api

    ~ExperimentResults
    ~result.Result

Functions
~~~~~~~~~~~~~~~~

.. autosummary::
    :toctree: api

    ~load_results
    ~save_results
"""
<<<<<<< HEAD
# isort: skip_file
=======

# isort: skip_file
from .experiment_live_plot import ExperimentLivePlot
>>>>>>> 7c0b0128
from .experiment_results import ExperimentResults
from .result import Result
from .result_management import load_results, save_results

# Moving database here to avoid circular imports
from .database import Cooldown, DatabaseManager, Sample, get_db_manager, Measurement
<<<<<<< HEAD
from .stream_results import StreamArray
=======
from .stream_results import StreamArray, stream_results
>>>>>>> 7c0b0128

__all__ = [
    "Cooldown",
    "DatabaseManager",
<<<<<<< HEAD
=======
    "ExperimentLivePlot",
>>>>>>> 7c0b0128
    "ExperimentResults",
    "Measurement",
    "Result",
    "Sample",
    "StreamArray",
    "get_db_manager",
    "load_results",
    "save_results",
<<<<<<< HEAD
=======
    "stream_results",
>>>>>>> 7c0b0128
]<|MERGE_RESOLUTION|>--- conflicted
+++ resolved
@@ -34,32 +34,21 @@
     ~load_results
     ~save_results
 """
-<<<<<<< HEAD
-# isort: skip_file
-=======
 
 # isort: skip_file
 from .experiment_live_plot import ExperimentLivePlot
->>>>>>> 7c0b0128
 from .experiment_results import ExperimentResults
 from .result import Result
 from .result_management import load_results, save_results
 
 # Moving database here to avoid circular imports
 from .database import Cooldown, DatabaseManager, Sample, get_db_manager, Measurement
-<<<<<<< HEAD
-from .stream_results import StreamArray
-=======
 from .stream_results import StreamArray, stream_results
->>>>>>> 7c0b0128
 
 __all__ = [
     "Cooldown",
     "DatabaseManager",
-<<<<<<< HEAD
-=======
     "ExperimentLivePlot",
->>>>>>> 7c0b0128
     "ExperimentResults",
     "Measurement",
     "Result",
@@ -68,8 +57,5 @@
     "get_db_manager",
     "load_results",
     "save_results",
-<<<<<<< HEAD
-=======
     "stream_results",
->>>>>>> 7c0b0128
 ]