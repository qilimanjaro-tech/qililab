# Copyright 2023 Qilimanjaro Quantum Tech
#
# Licensed under the Apache License, Version 2.0 (the "License");
# you may not use this file except in compliance with the License.
# You may obtain a copy of the License at
#
#     http://www.apache.org/licenses/LICENSE-2.0
#
# Unless required by applicable law or agreed to in writing, software
# distributed under the License is distributed on an "AS IS" BASIS,
# WITHOUT WARRANTIES OR CONDITIONS OF ANY KIND, either express or implied.
# See the License for the specific language governing permissions and
# limitations under the License.

"""This module contains the classes used to return the results of the execution of a program.

.. currentmodule:: qililab

Classes
~~~~~~~~~~~~~~~~

.. autosummary::
    :toctree: api

    ~Results
    ~result.Result

Functions
~~~~~~~~~~~~~~~~

.. autosummary::
    :toctree: api

    ~stream_results
"""
<<<<<<< HEAD

=======
from .experiment_results import ExperimentResults
>>>>>>> 7ae0d05b
from .result import Result
from .results import Results
from .stream_results import stream_results

__all__ = ["Result", "Results", "stream_results"]<|MERGE_RESOLUTION|>--- conflicted
+++ resolved
@@ -22,6 +22,7 @@
 .. autosummary::
     :toctree: api
 
+    ~ExperimentResults
     ~Results
     ~result.Result
 
@@ -33,13 +34,10 @@
 
     ~stream_results
 """
-<<<<<<< HEAD
 
-=======
 from .experiment_results import ExperimentResults
->>>>>>> 7ae0d05b
 from .result import Result
 from .results import Results
 from .stream_results import stream_results
 
-__all__ = ["Result", "Results", "stream_results"]+__all__ = ["ExperimentResults", "Result", "Results", "stream_results"]