--- conflicted
+++ resolved
@@ -37,13 +37,6 @@
         self.amplitude_values = self._amplitudes(i_normalized=self.i_values, q_normalized=self.q_values)
         self.phase_values = self._phases(i_normalized=self.i_values, q_normalized=self.q_values)
         self.acquisition = self._create_acquisition()
-<<<<<<< HEAD
-
-    def _create_acquisition(self) -> npt.NDArray[np.float32]:
-        """Transposes each of the acquired results arrays so that we have for each value a structure with i, q,
-        amplitude, phase.
-        For multiple values you may need to redefine this method.
-=======
         self.data_dataframe_indices = {
             RESULTSDATAFRAME.I,
             RESULTSDATAFRAME.Q,
@@ -52,10 +45,9 @@
         }
 
     def _create_acquisition(self) -> pd.DataFrame:
-        """transposes each of the acquired results arrays so that we have for each value
-        a structure with i, q, amplitude, phase.
-        For multiple values you may need to redefine this method
->>>>>>> 9220857f
+        """Transposes each of the acquired results arrays so that we have for each value a structure with i, q,
+        amplitude, phase.
+        For multiple values you may need to redefine this method.
         """
 
         return pd.DataFrame(
