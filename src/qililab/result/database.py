# Copyright 2023 Qilimanjaro Quantum Tech
#
# Licensed under the Apache License, Version 2.0 (the "License");
# you may not use this file except in compliance with the License.
# You may obtain a copy of the License at
#
#     http://www.apache.org/licenses/LICENSE-2.0
#
# Unless required by applicable law or agreed to in writing, software
# distributed under the License is distributed on an "AS IS" BASIS,
# WITHOUT WARRANTIES OR CONDITIONS OF ANY KIND, either express or implied.
# See the License for the specific language governing permissions and
# limitations under the License.

import datetime
import os
import warnings
from configparser import ConfigParser
from typing import TYPE_CHECKING

import h5py
import numpy as np
from pandas import read_hdf, read_sql
from sqlalchemy import (
    ARRAY,
    Boolean,
    Column,
    Date,
    DateTime,
    ForeignKey,
    Integer,
    Interval,
    String,
    Text,
    create_engine,
    exists,
    text,
)
from sqlalchemy.dialects.postgresql import JSONB
from sqlalchemy.ext.declarative import declarative_base
from sqlalchemy.orm import sessionmaker
from xarray import DataArray

from qililab.result.experiment_results import ExperimentResults
from qililab.result.result_management import load_results

if TYPE_CHECKING:
    from qililab.platform.platform import Platform
    from qililab.qprogram.calibration import Calibration
    from qililab.qprogram.experiment import Experiment
    from qililab.qprogram.qprogram import QProgram

base = declarative_base()


class Cooldown(base):  # type: ignore
    """Creates and manipulates CoolDown metadata database"""

    __tablename__ = "cooldowns"

    cooldown: Column = Column("cooldown", String, primary_key=True)
    date: Column = Column("date", Date)
    fridge: Column = Column("fridge", String)
    active: Column = Column("active", Boolean, server_default=text("true"))

    def __init__(self, cooldown, date, fridge):
        self.cooldown = cooldown
        self.date = date
        self.fridge = fridge

    def __repr__(self):
        return f"{self.cooldown} {self.date} {self.fridge} {self.active}"


class Sample(base):  # type: ignore
    """Creates and manipulates Sample metadata database"""

    __tablename__ = "samples"

    sample_name: Column = Column("sample_name", String, primary_key=True)
    manufacturer: Column = Column("manufacturer", String)
    wafer: Column = Column("wafer", String)
    fab_run: Column = Column("fab_run", String)
    sample: Column = Column("sample", String)
    device_design: Column = Column("device_design", String)
    n_qubits_per_device: Column = Column("n_qubits_per_device", ARRAY(Integer))
    additional_info: Column = Column("additional_info", String)

    def __init__(
        self,
        sample_name,
        fab_run,
        wafer,
        sample,
        device_design,
        n_qubits_per_device,
        additional_info,
        manufacturer,
    ):
        self.sample_name = sample_name
        self.fab_run = fab_run
        self.wafer = wafer
        self.sample = sample
        self.device_design = device_design
        self.n_qubits_per_device = n_qubits_per_device
        self.additional_info = additional_info
        self.manufacturer = manufacturer

    def __repr__(self):
        return f"{self.sample_name} {self.manufacturer} {self.additional_info}"


class Measurement(base):  # type: ignore
    """Creates and manipulates Measurement metadata database"""

    __tablename__ = "measurements"

    measurement_id: Column = Column("measurement_id", Integer, primary_key=True)
    experiment_name: Column = Column("experiment_name", String, nullable=False)
    optional_identifier: Column = Column("optional_identifier", String)
    start_time: Column = Column("start_time", DateTime, nullable=False)
    end_time: Column = Column("end_time", DateTime)
    run_length: Column = Column("run_length", Interval)
    experiment_completed: Column = Column("experiment_completed", Boolean, nullable=False)
    # TODO: add temperature = Column("temperature", ARRAY(Integer)) when available
    cooldown: Column = Column("cooldown", ForeignKey(Cooldown.cooldown), index=True)
    sample_name: Column = Column("sample_name", ForeignKey(Sample.sample_name), nullable=False)
    result_path: Column = Column("result_path", String, unique=True, nullable=False)
    platform: Column = Column("platform", JSONB)
    experiment: Column = Column("experiment", JSONB)
    qprogram: Column = Column("qprogram", JSONB)
    calibration: Column = Column("calibration", JSONB)
    parameters: Column = Column("parameters", JSONB)
    data_shape: Column = Column("data_shape", ARRAY(Integer))
    debug_file = Column("debug_file", Text)
    created_by = Column("created_by", String, server_default=text("current_user"))

    def end_experiment(self, Session):
        """Function to end measurement of the experiment. The function sets inside the database information
        about the end of the experiment: the finishing time, completeness status and experiment length."""

        with Session() as session:
            # Merge the detached instance into the current session
            persistent_instance = session.merge(self)
            persistent_instance.end_time = datetime.datetime.now()
            persistent_instance.experiment_completed = True
            persistent_instance.run_length = persistent_instance.end_time - persistent_instance.start_time
            try:
                session.commit()
                return persistent_instance
            except Exception as e:
                session.rollback()
                raise e

    def read_experiment(self):
        """Reads current experiment."""

        with ExperimentResults(self.result_path) as results:
            data, dims = results.get()
        return data, dims

    def read_experiment_xarray(self):
        """Rewads current experiment in Xarray format."""

        with ExperimentResults(self.result_path) as results:
            data, dims = results.get()

        d = {}
        labels = []
        for i in range(len(dims)):
            if dims[i].values != []:
                d.update({dims[i].labels[0]: dims[i].values[0]})
            labels.append(dims[i].labels[0])

        IQ_axis = labels.index("I/Q")
        labels.remove("I/Q")
        complex_data = data.take(indices=0, axis=IQ_axis) + 1j * data.take(indices=1, axis=IQ_axis)

        data_xr = DataArray(complex_data, coords=d, dims=labels)
        return data_xr

    def load_old_h5(self):
        """Load old experiment data from h5 files."""
        return load_results(self.result_path)

    def load_df(self):
        """Loads experiments data from hdf files."""
        return read_hdf(self.result_path)

    def load_xarray(self):
        """Loads experiments data from hdf files into Xarray format."""
        df = read_hdf(self.result_path)
        return df.to_xarray().to_dataarray()

    def read_numpy(self):
        """Loads experiments data from hdf files into numpy array format."""
        df = read_hdf(self.result_path)
        da = df.to_xarray().to_dataarray()
        arr = da.to_numpy()[0,]
        axis_labels = {dim: da.coords[dim].values for dim in da.dims[1:]}
        return arr, axis_labels

    def __init__(
        self,
        experiment_name,
        sample_name,
        result_path,
        experiment_completed,
        start_time,
        cooldown=None,
        optional_identifier=None,
        end_time=None,
        run_length=None,
        platform=None,
        experiment=None,
        qprogram=None,
        calibration=None,
        parameters=None,
        data_shape=None,
        debug_file=None,
    ):
        # Required fields
        self.experiment_name = experiment_name
        self.sample_name = sample_name
        self.result_path = result_path
        self.experiment_completed = experiment_completed
        self.start_time = start_time

        # Optional fields
        self.cooldown = cooldown
        self.optional_identifier = optional_identifier
        self.end_time = end_time
        self.run_length = run_length
        self.platform = platform
        self.experiment = experiment
        self.qprogram = qprogram
        self.calibration = calibration
        self.parameters = parameters
        self.data_shape = data_shape
        self.debug_file = debug_file

        # self.result_array = result_array

    def __repr__(self):
        return f"{self.measurement_id} {self.experiment_name} {self.start_time} {self.end_time} {self.run_length} {self.sample_name} {self.cooldown}"


class DatabaseManager:
    """Database manager for measurements results and metadata"""

    def __init__(self, user: str, passwd: str, host: str, port: str, database: str):
        """
        Args:
            user (str): SQLalchemy user
            passwd (str): Personal password
            host (str): Host name
            port (str): Host port
            database (str): Database name
        """
        self.engine = get_engine(user, passwd, host, port, database)
        self.Session = sessionmaker(bind=self.engine, expire_on_commit=False)
        self.current_cd: str | None = None
        self.current_sample: str | None = None

    def set_sample_and_cooldown(self, sample: str, cooldown: str | None = None):
        """Set sample and cooldown of the database

        Args:
            sample (str): Sample name, mandatory parameter as allways needed unlike cooldown
            cooldown (str | None, optional): Cooldown name, contains multiple sample instances. Defaults to None.
        """
        with self.Session() as session:
            sample_exists = session.query(exists().where(Sample.sample_name == sample)).scalar()
            if sample_exists:
                self.current_sample = sample
            else:
                raise Exception(f"Sample entry '{sample}' does not exist. Add it with add_sample()")

            # Setting CD is optional, if you are doing a measurement which is not tied to a CD
            if cooldown:
                cd_object = session.query(Cooldown).filter(Cooldown.cooldown == cooldown).one_or_none()
                if cd_object:
                    self.current_cd = cooldown
                    if not cd_object.active:
                        warnings.warn(
                            f"Cooldown '{cooldown}' is not active. Make sure you have set the right cooldown."
                        )
                        # TODO: limit data addition to active cooldowns
                else:
                    raise Exception(f"CD entry '{cooldown}' does not exist. Add it with add_cooldown()")
                warnings.warn(f"Set current sample to {sample} and cooldown to {cooldown}")
                return
            warnings.warn(f"Set current sample to {sample}")

    def add_cooldown(self, cooldown: str, fridge: str, date: datetime.date = datetime.date.today()):
        """Add cooldown to metadata

        Args:
            cooldown (str): Cooldown reference.
            fridge (str): Cooldown fridge.
            date (datetime.date, optional): Date of cooldown. Defaults to datetime.date.today().
        """
        cooldown_obj = Cooldown(cooldown=cooldown, date=date, fridge=fridge)
        with self.Session() as session:
            session.add(cooldown_obj)
            try:
                session.commit()
            except Exception as e:
                session.rollback()
                raise e

    def add_sample(
        self,
        sample_name: str,
        manufacturer: str,
        wafer: str,
        sample: str,
        fab_run: str,
        device_design: str,
        n_qubits_per_device: list[int],
        additional_info: str | None = None,
    ):
        """Add sample metadata

        Args:
            sample_name (str): Sample id.
            manufacturer (str): Sample manufacturer.
            wafer (str): Wafer id.
            sample (str): Sample id.
            fab_run (str): Fabrication information.
            device_design (str): Design information.
            n_qubits_per_device (list[int]): Number of Qbits inside the sample.
            additional_info (str | None, optional): Optional additional information. Defaults to None.
        """
        sample_obj = Sample(
            sample_name=sample_name,
            manufacturer=manufacturer,
            wafer=wafer,
            sample=sample,
            fab_run=fab_run,
            device_design=device_design,
            n_qubits_per_device=n_qubits_per_device,
            additional_info=additional_info,
        )
        with self.Session() as session:
            session.add(sample_obj)
            try:
                session.commit()
            except Exception as e:
                session.rollback()
                raise e

    def load_by_id(self, id):
        """Load measurement by its measurement_id."""
        return self.Session().query(Measurement).where(Measurement.measurement_id == id).one_or_none()

    def tail(
        self,
        exp_name: str | None = None,
        current_sample: bool = True,
        order_limit: int | None = 5,
        pandas_output: bool = False,
    ):
        """Add an index at the end of the database.

        Args:
            exp_name (str | None, optional): Experiment name. Defaults to None.
            current_sample (bool, optional): Conditional to define if the sample is currently on use. Defaults to True.
            order_limit (int | None, optional): Limit of the order by query. Defaults to 5.
            pandas_output (bool, optional): If True, read database table into a DataFrame. Defaults to False.
        """
        with self.engine.connect() as con:
            query = self.Session().query(Measurement)

            if current_sample and self.current_sample:
                query = query.filter(Measurement.sample_name == self.current_sample)

            if exp_name is not None:
                query = query.filter(Measurement.experiment_name == exp_name)

            if order_limit is not None:
                query = query.order_by(Measurement.measurement_id.desc()).limit(order_limit)
            else:
                query = query.order_by(Measurement.measurement_id.desc())

            if pandas_output:
                return read_sql(query.statement, con=con)
            return query.all()

    def head(
        self,
        exp_name: str | None = None,
        current_sample: bool = True,
        order_limit: int | None = 5,
        pandas_output: bool = False,
    ):
        """Add an index at the beginning of the database.

        Args:
            exp_name (str | None, optional): Experiment name. Defaults to None.
            current_sample (bool, optional): Conditional to define if the sample is currently on use. Defaults to True.
            order_limit (int | None, optional): Limit of the order by query. Defaults to 5.
            pandas_output (bool, optional): If True, read database table into a DataFrame. Defaults to False.
        """
        with self.engine.connect() as con:
            query = self.Session().query(Measurement)

            if current_sample and self.current_sample:
                query = query.filter(Measurement.sample_name == self.current_sample)

            if exp_name is not None:
                query = query.filter(Measurement.experiment_name == exp_name)

            if order_limit is not None:
                query = query.order_by(Measurement.measurement_id).limit(order_limit)
            else:
                query = query.order_by(Measurement.measurement_id)

            if pandas_output:
                return read_sql(query.statement, con=con)
            return query.all()

    def add_measurement(
        self,
        experiment_name: str,
        experiment_completed: bool,
        base_path: str,
        cooldown: str | None = None,
        sample_name: str | None = None,
        optional_identifier: str | None = None,
        end_time: datetime.datetime | None = None,
        run_length: float | None = None,
        platform: "Platform" = None,  # type: ignore
        experiment: "Experiment" = None,  # type: ignore
        qprogram: "QProgram" = None,  # type: ignore
        calibration: "Calibration" = None,  # type: ignore
        parameters: list[str] | None = None,
        data_shape: np.ndarray | None = None,
    ):
        """Add measurement metadata and data path

        Args:
            experiment_name (str): Experiment name.
            experiment_completed (bool): Status of the experiment.
            base_path (str): Base path for data location.
            cooldown (str | None, optional): Cooldown id. Defaults to None.
            sample_name (str | None, optional): Sample id. Defaults to None.
            optional_identifier (str | None, optional): Optional additional information. Defaults to None.
            end_time (datetime.datetime | None, optional): Finishing time of the experiment. Defaults to None.
            run_length (float | None, optional): Time length of the experiment. Defaults to None.
            platform (Platform, optional): Platform used on the experiment. Defaults to None.
            experiment (Experiment | None, optional): Experiment class used on the experiment. Defaults to None.
            qprogram (QProgram | None, optional): Qprogram used on the experiment. Defaults to None.
            calibration (Calibration | None, optional): Calibration used on the experiment. Defaults to None.
            parameters (list[str] | None, optional): Parameters used on the experiment. Defaults to None.
            data_shape (np.ndarray | None, optional): Shape of the results array. Defaults to None.
        """
        if sample_name is None:
            if self.current_sample:
                sample_name = self.current_sample
            else:
                raise Exception("Please set at least a sample using set_sample_and_cooldown(...)")
        if cooldown is None:
            cooldown = self.current_cd

        start_time = datetime.datetime.now()
        formatted_time = start_time.strftime("%Y-%m-%d/%H_%M_%S")
<<<<<<< HEAD
        dir_path = f"{base_path}/{self.current_sample}/{self.current_cd}/{formatted_time}"
=======
        dir_path = (
            f"{base_path}{self.current_sample}/{self.current_cd}/{formatted_time}"
            if base_path[-1] == "/"
            else f"{base_path}/{self.current_sample}/{self.current_cd}/{formatted_time}"
        )
>>>>>>> 6f960af2
        result_path = f"{dir_path}/{experiment_name}.h5"

        folder = dir_path
        if not os.path.isdir(folder):
            os.makedirs(folder)
            warnings.warn(f"Data folder did not exist. Created one at {folder}")

        measurement = Measurement(
            experiment_name=experiment_name,
            sample_name=sample_name,
            result_path=result_path,
            experiment_completed=experiment_completed,
            start_time=start_time,
            cooldown=cooldown,
            optional_identifier=optional_identifier,
            end_time=end_time,
            run_length=run_length,
            platform=platform,
            experiment=experiment,
            qprogram=qprogram,
            calibration=calibration,
            parameters=parameters,
            data_shape=data_shape,
        )
        with self.Session() as session:
            session.add(measurement)
            try:
                session.commit()
                return measurement
            except Exception as e:
                session.rollback()
                raise e

    def add_results(
        self,
        experiment_name: str,
        results: np.ndarray,
        loops: dict[str, np.ndarray],
        base_path: str,
        cooldown: str | None = None,
        sample_name: str | None = None,
        optional_identifier: str | None = None,
        platform: "Platform" = None,  # type: ignore
        experiment: "Experiment" = None,  # type: ignore
        qprogram: "QProgram" = None,  # type: ignore
        calibration: "Calibration" = None,  # type: ignore
        parameters: list[str] | None = None,
    ):
        """Add measurement metadata, data path and results from a finished experiment.

        Args:
            experiment_name (str): Experiment name.
            results (np.ndarray): Results array of a completed measurement.
            loops (dict[str, np.ndarray]): Dictionary of loops used in the experiment.
            cooldown (str | None, optional): Cooldown id. Defaults to None.
            sample_name (str | None, optional): Sample id. Defaults to None.
            optional_identifier (str | None, optional): Optional additional information. Defaults to None.
            platform (Platform, optional): Platform used on the experiment. Defaults to None.
            experiment (Experiment | None, optional): Experiment class used on the experiment. Defaults to None.
            qprogram (QProgram | None, optional): Qprogram used on the experiment. Defaults to None.
            calibration (Calibration | None, optional): Calibration used on the experiment. Defaults to None.
            parameters (list[str] | None, optional): Parameters used on the experiment. Defaults to None.
        """
        if sample_name is None:
            if self.current_sample:
                sample_name = self.current_sample
            else:
                raise Exception("Please set at least a sample using set_sample_and_cooldown(...)")
        if cooldown is None:
            cooldown = self.current_cd

        start_time = datetime.datetime.now()
        formatted_time = start_time.strftime("%Y-%m-%d/%H_%M_%S")
        dir_path = f"{base_path}/{self.current_sample}/{self.current_cd}/{formatted_time}"
        result_path = f"{dir_path}/{experiment_name}.h5"

        folder = dir_path
        if not os.path.isdir(folder):
            os.makedirs(folder)
            warnings.warn(f"Data folder did not exist. Created one at {folder}")

        # Save results
        _file = h5py.File(name=result_path, mode="w")
        g = _file.create_group(name="loops")
        for loop_name, array in loops.items():
            g.create_dataset(name=loop_name, data=array)

        _file.create_dataset("results", data=results)
        _file.__exit__()

        measurement = Measurement(
            experiment_name=experiment_name,
            sample_name=sample_name,
            result_path=result_path,
            experiment_completed=True,
            start_time=start_time,
            cooldown=cooldown,
            optional_identifier=optional_identifier,
            end_time=datetime.datetime.now(),
            platform=platform,
            experiment=experiment,
            qprogram=qprogram,
            calibration=calibration,
            parameters=parameters,
            data_shape=results.shape,
        )
        with self.Session() as session:
            session.add(measurement)
            try:
                session.commit()
                return measurement
            except Exception as e:
                session.rollback()
                raise e


def _load_config(filename, section="postgresql"):
    """Load database configuration based on postrgreSQL"""
    parser = ConfigParser()
    parser.read(filename)

    # Get section, default to postgresql
    config = {}
    if parser.has_section(section):
        params = parser.items(section)
        for param in params:
            config[param[0]] = param[1]
        return config
    raise ReferenceError("Section {0} not found in the {1} file".format(section, filename))


def get_db_manager(path: str = "~/database.ini"):
    """Automatic DatabaseManager generator based on default load_config"""
    filename = os.path.expanduser(path)
    return DatabaseManager(**_load_config(filename))


def get_engine(user: str, passwd: str, host: str, port: str, database: str):
    """Returns SQLalchemy engine based on user information

    Args:
        user (str): SQLalchemy user
        passwd (str): Personal password
        host (str): Host name
        port (str): Host port
        database (str): Database name
    """
    url = f"postgresql://{user}:{passwd}@{host}:{port}/{database}"
    return create_engine(url)<|MERGE_RESOLUTION|>--- conflicted
+++ resolved
@@ -465,15 +465,11 @@
 
         start_time = datetime.datetime.now()
         formatted_time = start_time.strftime("%Y-%m-%d/%H_%M_%S")
-<<<<<<< HEAD
-        dir_path = f"{base_path}/{self.current_sample}/{self.current_cd}/{formatted_time}"
-=======
         dir_path = (
             f"{base_path}{self.current_sample}/{self.current_cd}/{formatted_time}"
             if base_path[-1] == "/"
             else f"{base_path}/{self.current_sample}/{self.current_cd}/{formatted_time}"
         )
->>>>>>> 6f960af2
         result_path = f"{dir_path}/{experiment_name}.h5"
 
         folder = dir_path
