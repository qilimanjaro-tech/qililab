# Copyright 2023 Qilimanjaro Quantum Tech
#
# Licensed under the Apache License, Version 2.0 (the "License");
# you may not use this file except in compliance with the License.
# You may obtain a copy of the License at
#
#     http://www.apache.org/licenses/LICENSE-2.0
#
# Unless required by applicable law or agreed to in writing, software
# distributed under the License is distributed on an "AS IS" BASIS,
# WITHOUT WARRANTIES OR CONDITIONS OF ANY KIND, either express or implied.
# See the License for the specific language governing permissions and
# limitations under the License.

import datetime
import os
import warnings
from configparser import ConfigParser
from typing import TYPE_CHECKING

import h5py
import numpy as np
from pandas import read_hdf, read_sql
from sqlalchemy import (
    ARRAY,
    Boolean,
    Column,
    Date,
    DateTime,
    ForeignKey,
    Integer,
    Interval,
    String,
    Text,
    create_engine,
    exists,
    text,
)
from sqlalchemy.dialects.postgresql import JSONB
from sqlalchemy.ext.declarative import declarative_base
from sqlalchemy.orm import sessionmaker
from xarray import DataArray

from qililab.result.experiment_results import ExperimentResults
from qililab.result.result_management import load_results

if TYPE_CHECKING:
    from qililab.platform.platform import Platform
    from qililab.qprogram.calibration import Calibration
    from qililab.qprogram.experiment import Experiment
    from qililab.qprogram.qprogram import QProgram

base = declarative_base()


class Cooldown(base):  # type: ignore
    """Creates and manipulates CoolDown metadata database"""

    __tablename__ = "cooldowns"

    cooldown: Column = Column("cooldown", String, primary_key=True)
    date: Column = Column("date", Date)
    fridge: Column = Column("fridge", String)
    active: Column = Column("active", Boolean, server_default=text("true"))

    def __init__(self, cooldown, date, fridge):
        self.cooldown = cooldown
        self.date = date
        self.fridge = fridge

    def __repr__(self):
        return f"{self.cooldown} {self.date} {self.fridge} {self.active}"


class Sample(base):  # type: ignore
    """Creates and manipulates Sample metadata database"""

    __tablename__ = "samples"

    sample_name: Column = Column("sample_name", String, primary_key=True)
    manufacturer: Column = Column("manufacturer", String)
    wafer: Column = Column("wafer", String)
    fab_run: Column = Column("fab_run", String)
    sample: Column = Column("sample", String)
    device_design: Column = Column("device_design", String)
    n_qubits_per_device: Column = Column("n_qubits_per_device", ARRAY(Integer))
    additional_info: Column = Column("additional_info", String)

    def __init__(
        self,
        sample_name,
        fab_run,
        wafer,
        sample,
        device_design,
        n_qubits_per_device,
        additional_info,
        manufacturer,
    ):
        self.sample_name = sample_name
        self.fab_run = fab_run
        self.wafer = wafer
        self.sample = sample
        self.device_design = device_design
        self.n_qubits_per_device = n_qubits_per_device
        self.additional_info = additional_info
        self.manufacturer = manufacturer

    def __repr__(self):
        return f"{self.sample_name} {self.manufacturer} {self.additional_info}"


class Measurement(base):  # type: ignore
    """Creates and manipulates Measurement metadata database"""

    __tablename__ = "measurements"

    measurement_id: Column = Column("measurement_id", Integer, primary_key=True)
    experiment_name: Column = Column("experiment_name", String, nullable=False)
    optional_identifier: Column = Column("optional_identifier", String)
    start_time: Column = Column("start_time", DateTime, nullable=False)
    end_time: Column = Column("end_time", DateTime)
    run_length: Column = Column("run_length", Interval)
    experiment_completed: Column = Column("experiment_completed", Boolean, nullable=False)
    # TODO: add temperature = Column("temperature", ARRAY(Integer)) when available
    cooldown: Column = Column("cooldown", ForeignKey(Cooldown.cooldown), index=True)
    sample_name: Column = Column("sample_name", ForeignKey(Sample.sample_name), nullable=False)
    result_path: Column = Column("result_path", String, unique=True, nullable=False)
    platform: Column = Column("platform", JSONB)
    experiment: Column = Column("experiment", JSONB)
    qprogram: Column = Column("qprogram", JSONB)
    calibration: Column = Column("calibration", JSONB)
    parameters: Column = Column("parameters", JSONB)
    data_shape: Column = Column("data_shape", ARRAY(Integer))
    debug_file = Column("debug_file", Text)
    created_by = Column("created_by", String, server_default=text("current_user"))
    # TODO: add error_report = Column("error_report", String, nullable=True)

    def end_experiment(self, Session):
        """Function to end measurement of the experiment. The function sets inside the database information
        about the end of the experiment: the finishing time, completeness status and experiment length."""

        with Session() as session:
            # Merge the detached instance into the current session
            persistent_instance = session.merge(self)
            persistent_instance.end_time = datetime.datetime.now()
            persistent_instance.run_length = persistent_instance.end_time - persistent_instance.start_time
            try:
                session.commit()
                persistent_instance.experiment_completed = True
                return persistent_instance
            except Exception as e:
                session.rollback()
                # TODO: add persistent_instance.error_report = e.__str__()
                raise e

    def read_experiment(self):
        """Reads current experiment."""

        with ExperimentResults(self.result_path) as results:
            data, dims = results.get()
        return data, dims

    def read_experiment_xarray(self):
        """Rewads current experiment in Xarray format."""

        with ExperimentResults(self.result_path) as results:
            data, dims = results.get()

        d = {}
        labels = []
        for i in range(len(dims)):
            if dims[i].values != []:
                d.update({dims[i].labels[0]: dims[i].values[0]})
            labels.append(dims[i].labels[0])

        IQ_axis = labels.index("I/Q")
        labels.remove("I/Q")
        complex_data = data.take(indices=0, axis=IQ_axis) + 1j * data.take(indices=1, axis=IQ_axis)

        data_xr = DataArray(complex_data, coords=d, dims=labels)
        return data_xr

    def load_old_h5(self):
        """Load old experiment data from h5 files."""
        return load_results(self.result_path)

    def load_df(self):
        """Loads experiments data from hdf files."""
        return read_hdf(self.result_path)

    def load_xarray(self):
        """Loads experiments data from hdf files into Xarray format."""
        df = read_hdf(self.result_path)
        return df.to_xarray().to_dataarray()

    def read_numpy(self):
        """Loads experiments data from hdf files into numpy array format."""
        df = read_hdf(self.result_path)
        da = df.to_xarray().to_dataarray()
        arr = da.to_numpy()[0,]
        axis_labels = {dim: da.coords[dim].values for dim in da.dims[1:]}
        return arr, axis_labels

    def __init__(
        self,
        experiment_name,
        sample_name,
        result_path,
        experiment_completed,
        start_time,
        cooldown=None,
        optional_identifier=None,
        end_time=None,
        run_length=None,
        platform=None,
        experiment=None,
        qprogram=None,
        calibration=None,
        parameters=None,
        data_shape=None,
        debug_file=None,
    ):
        # Required fields
        self.experiment_name = experiment_name
        self.sample_name = sample_name
        self.result_path = result_path
        self.experiment_completed = experiment_completed
        self.start_time = start_time

        # Optional fields
        self.cooldown = cooldown
        self.optional_identifier = optional_identifier
        self.end_time = end_time
        self.run_length = run_length
        self.platform = platform
        self.experiment = experiment
        self.qprogram = qprogram
        self.calibration = calibration
        self.parameters = parameters
        self.data_shape = data_shape
        self.debug_file = debug_file

        # self.result_array = result_array

    def __repr__(self):
        return f"{self.measurement_id} {self.experiment_name} {self.start_time} {self.end_time} {self.run_length} {self.sample_name} {self.cooldown}"


class DatabaseManager:
    """Database manager for measurements results and metadata"""

    def __init__(
        self,
        user: str,
        passwd: str,
        host: str,
        port: str,
        database: str,
        base_path_local: str,
        base_path_shared: str,
        data_write_folder: str,
    ):
        """
        Args:
            user (str): SQLalchemy user.
            passwd (str): Personal password.
            host (str): Host name.
            port (str): Host port.
            database (str): Database name.
            base_path_local (str): Local base path.
            base_path_shared  (str): Shared base path.
            data_write_folder (str): Folder name for data path.
        """
        self.engine = get_engine(user, passwd, host, port, database)
        self.Session = sessionmaker(bind=self.engine, expire_on_commit=False)
        self.current_cd: str | None = None
        self.current_sample: str | None = None

        self.base_path_local = base_path_local
        self.base_path_share = base_path_shared
        self.folder_path = data_write_folder

    def set_sample_and_cooldown(self, sample: str, cooldown: str | None = None):
        """Set sample and cooldown of the database

        Args:
            sample (str): Sample name, mandatory parameter as allways needed unlike cooldown
            cooldown (str | None, optional): Cooldown name, contains multiple sample instances. Defaults to None.
        """
        with self.Session() as session:
            sample_exists = session.query(exists().where(Sample.sample_name == sample)).scalar()
            if sample_exists:
                self.current_sample = sample
            else:
                raise Exception(f"Sample entry '{sample}' does not exist. Add it with add_sample()")

            # Setting CD is optional, if you are doing a measurement which is not tied to a CD
            if cooldown:
                cd_object = session.query(Cooldown).filter(Cooldown.cooldown == cooldown).one_or_none()
                if cd_object:
                    self.current_cd = cooldown
                    if not cd_object.active:
                        warnings.warn(
                            f"Cooldown '{cooldown}' is not active. Make sure you have set the right cooldown."
                        )
                        # TODO: limit data addition to active cooldowns
                else:
                    raise Exception(f"CD entry '{cooldown}' does not exist. Add it with add_cooldown()")
                warnings.warn(f"Set current sample to {sample} and cooldown to {cooldown}")
                return
            warnings.warn(f"Set current sample to {sample}")

    def add_cooldown(self, cooldown: str, fridge: str, date: datetime.date = datetime.date.today()):
        """Add cooldown to metadata

        Args:
            cooldown (str): Cooldown reference.
            fridge (str): Cooldown fridge.
            date (datetime.date, optional): Date of cooldown. Defaults to datetime.date.today().
        """
        cooldown_obj = Cooldown(cooldown=cooldown, date=date, fridge=fridge)
        with self.Session() as session:
            session.add(cooldown_obj)
            try:
                session.commit()
            except Exception as e:
                session.rollback()
                raise e

    def add_sample(
        self,
        sample_name: str,
        manufacturer: str,
        wafer: str,
        sample: str,
        fab_run: str,
        device_design: str,
        n_qubits_per_device: list[int],
        additional_info: str | None = None,
    ):
        """Add sample metadata

        Args:
            sample_name (str): Sample id.
            manufacturer (str): Sample manufacturer.
            wafer (str): Wafer id.
            sample (str): Sample id.
            fab_run (str): Fabrication information.
            device_design (str): Design information.
            n_qubits_per_device (list[int]): Number of Qbits inside the sample.
            additional_info (str | None, optional): Optional additional information. Defaults to None.
        """
        sample_obj = Sample(
            sample_name=sample_name,
            manufacturer=manufacturer,
            wafer=wafer,
            sample=sample,
            fab_run=fab_run,
            device_design=device_design,
            n_qubits_per_device=n_qubits_per_device,
            additional_info=additional_info,
        )
        with self.Session() as session:
            session.add(sample_obj)
            try:
                session.commit()
            except Exception as e:
                session.rollback()
                raise e

    def load_by_id(self, id):
        """Load measurement by its measurement_id."""
        with self.Session() as session:
            measurement_by_id = session.query(Measurement).where(Measurement.measurement_id == id).one_or_none()

            path = measurement_by_id.result_path
            if not os.path.isfile(path):
<<<<<<< HEAD
=======

>>>>>>> 2fd9c865
                new_path = path.replace(self.base_path_local, self.base_path_share)
                measurement_by_id.result_path = new_path

            return measurement_by_id

    def tail(
        self,
        exp_name: str | None = None,
        current_sample: bool = True,
        order_limit: int | None = 5,
        pandas_output: bool = False,
        light_read: bool = False,
        since_id: int | None = None,
    ):
        """Add an index at the end of the database.

        Args:
            exp_name (str | None, optional): Experiment name. Defaults to None.
            current_sample (bool, optional): Conditional to define if the sample is currently on use. Defaults to True.
            order_limit (int | None, optional): Limit of the order by query. Defaults to 5.
            pandas_output (bool, optional): If True, read database table into a DataFrame. Defaults to False.
            light_read (bool, optional): If True, load only a subset of the columns. Replace heavy columns Platform and Qprogram by True or False. Defaults to False.
            since_id (int | None, optional): If provided, only load measurements with measurement_id greater than since_id. Defaults to None.
        """
        with self.engine.connect() as con:
            query = self.Session().query(Measurement)

            if current_sample and self.current_sample:
                query = query.filter(Measurement.sample_name == self.current_sample)
            if since_id:
                query = query.filter(Measurement.measurement_id > since_id)

            if exp_name is not None:
                query = query.filter(Measurement.experiment_name == exp_name)

            if order_limit is not None:
                query = query.order_by(Measurement.measurement_id.desc()).limit(order_limit)
            else:
                query = query.order_by(Measurement.measurement_id.desc())

            if light_read:
                query = query.with_entities(  # Note that some columns are missing that currently are not being used
                    Measurement.measurement_id,
                    Measurement.experiment_name,
                    Measurement.optional_identifier,
                    Measurement.start_time,
                    Measurement.end_time,
                    Measurement.run_length,
                    Measurement.experiment_completed,
                    Measurement.cooldown,
                    Measurement.sample_name,
                    Measurement.result_path,
                    Measurement.created_by,
                    Measurement.debug_file,
                    (Measurement.qprogram.isnot(None)).label("has_qprogram"),
                    (Measurement.platform.isnot(None)).label("has_platform"),
                )

            if pandas_output:
                return read_sql(query.statement, con=con)
            return query.all()

    def head(
        self,
        exp_name: str | None = None,
        current_sample: bool = True,
        order_limit: int | None = 5,
        pandas_output: bool = False,
        light_read: bool = False,
        before_id: int | None = None,
    ):
        """Add an index at the beginning of the database.

        Args:
            exp_name (str | None, optional): Experiment name. Defaults to None.
            current_sample (bool, optional): Conditional to define if the sample is currently on use. Defaults to True.
            order_limit (int | None, optional): Limit of the order by query. Defaults to 5.
            pandas_output (bool, optional): If True, read database table into a DataFrame. Defaults to False.
            light_read (bool, optional): If True, load only a subset of the columns. Replace heavy columns Platform and Qprogram by True or False. Defaults to False.
            before_id (int | None, optional): If provided, only load measurements with measurement_id lower than since_id. Defaults to None.
        """
        with self.engine.connect() as con:
            query = self.Session().query(Measurement)

            if current_sample and self.current_sample:
                query = query.filter(Measurement.sample_name == self.current_sample)

            if before_id:
                query = query.filter(Measurement.measurement_id < before_id)

            if exp_name is not None:
                query = query.filter(Measurement.experiment_name == exp_name)

            if order_limit is not None:
                query = query.order_by(Measurement.measurement_id).limit(order_limit)
            else:
                query = query.order_by(Measurement.measurement_id)

            if light_read:
                query = query.with_entities(  # Note that some columns are missing that currently are not being used
                    Measurement.measurement_id,
                    Measurement.experiment_name,
                    Measurement.optional_identifier,
                    Measurement.start_time,
                    Measurement.end_time,
                    Measurement.run_length,
                    Measurement.experiment_completed,
                    Measurement.cooldown,
                    Measurement.sample_name,
                    Measurement.result_path,
                    Measurement.created_by,
                    Measurement.debug_file,
                    (Measurement.qprogram.isnot(None)).label("has_qprogram"),
                    (Measurement.platform.isnot(None)).label("has_platform"),
                )

            if pandas_output:
                return read_sql(query.statement, con=con)
            return query.all()

    def get_qprogram(self, measurement_id: int):
        """Get QProgram of a measurement by its measurement_id.
        To be used when you have light loaded measurements
        """
        with self.Session() as session:
            return session.query(Measurement.qprogram).filter(Measurement.measurement_id == measurement_id).scalar()

    def get_platform(self, measurement_id: int):
        """Get Platform of a measurement by its measurement_id.
        To be used when you have light loaded measurements
        """
        with self.Session() as session:
            return session.query(Measurement.platform).filter(Measurement.measurement_id == measurement_id).scalar()

    def add_measurement(
        self,
        experiment_name: str,
        experiment_completed: bool,
        cooldown: str | None = None,
        sample_name: str | None = None,
        optional_identifier: str | None = None,
        end_time: datetime.datetime | None = None,
        run_length: float | None = None,
        platform: "Platform" = None,  # type: ignore
        experiment: "Experiment" = None,  # type: ignore
        qprogram: "QProgram" = None,  # type: ignore
        calibration: "Calibration" = None,  # type: ignore
        parameters: list[str] | None = None,
        data_shape: np.ndarray | None = None,
    ):
        """Add measurement metadata and data path

        Args:
            experiment_name (str): Experiment name.
            experiment_completed (bool): Status of the experiment.
            base_path (str): Base path for data location.
            cooldown (str | None, optional): Cooldown id. Defaults to None.
            sample_name (str | None, optional): Sample id. Defaults to None.
            optional_identifier (str | None, optional): Optional additional information. Defaults to None.
            end_time (datetime.datetime | None, optional): Finishing time of the experiment. Defaults to None.
            run_length (float | None, optional): Time length of the experiment. Defaults to None.
            platform (Platform, optional): Platform used on the experiment. Defaults to None.
            experiment (Experiment | None, optional): Experiment class used on the experiment. Defaults to None.
            qprogram (QProgram | None, optional): Qprogram used on the experiment. Defaults to None.
            calibration (Calibration | None, optional): Calibration used on the experiment. Defaults to None.
            parameters (list[str] | None, optional): Parameters used on the experiment. Defaults to None.
            data_shape (np.ndarray | None, optional): Shape of the results array. Defaults to None.
        """
        if sample_name is None:
            if self.current_sample:
                sample_name = self.current_sample
            else:
                raise Exception("Please set at least a sample using set_sample_and_cooldown(...)")
        if cooldown is None:
            cooldown = self.current_cd

        start_time = datetime.datetime.now()
        formatted_time = start_time.strftime("%Y-%m-%d/%H_%M_%S")

        base_path = f"{self.base_path_local}{self.folder_path}"
        if not os.path.isdir(base_path):
            base_path = f"{self.base_path_share}{self.folder_path}"
        dir_path = (
            f"{base_path}{self.current_sample}/{self.current_cd}/{formatted_time}"
            if base_path[-1] == "/"
            else f"{base_path}/{self.current_sample}/{self.current_cd}/{formatted_time}"
        )
        result_path = f"{dir_path}/{experiment_name}.h5"

        folder = dir_path
        if not os.path.isfile(folder):
            os.makedirs(folder)
            warnings.warn(f"Data folder did not exist. Created one at {folder}")

        measurement = Measurement(
            experiment_name=experiment_name,
            sample_name=sample_name,
            result_path=result_path,
            experiment_completed=experiment_completed,
            start_time=start_time,
            cooldown=cooldown,
            optional_identifier=optional_identifier,
            end_time=end_time,
            run_length=run_length,
            platform=platform,
            experiment=experiment,
            qprogram=qprogram,
            calibration=calibration,
            parameters=parameters,
            data_shape=data_shape,
        )
        with self.Session() as session:
            session.add(measurement)
            try:
                session.commit()
                return measurement
            except Exception as e:
                session.rollback()
                raise e

    def add_results(
        self,
        experiment_name: str,
        results: np.ndarray,
        loops: dict[str, np.ndarray],
        cooldown: str | None = None,
        sample_name: str | None = None,
        optional_identifier: str | None = None,
        platform: "Platform" = None,  # type: ignore
        experiment: "Experiment" = None,  # type: ignore
        qprogram: "QProgram" = None,  # type: ignore
        calibration: "Calibration" = None,  # type: ignore
        parameters: list[str] | None = None,
    ):
        """Add measurement metadata, data path and results from a finished experiment.

        Args:
            experiment_name (str): Experiment name.
            results (np.ndarray): Results array of a completed measurement.
            loops (dict[str, np.ndarray]): Dictionary of loops used in the experiment.
            cooldown (str | None, optional): Cooldown id. Defaults to None.
            sample_name (str | None, optional): Sample id. Defaults to None.
            optional_identifier (str | None, optional): Optional additional information. Defaults to None.
            platform (Platform, optional): Platform used on the experiment. Defaults to None.
            experiment (Experiment | None, optional): Experiment class used on the experiment. Defaults to None.
            qprogram (QProgram | None, optional): Qprogram used on the experiment. Defaults to None.
            calibration (Calibration | None, optional): Calibration used on the experiment. Defaults to None.
            parameters (list[str] | None, optional): Parameters used on the experiment. Defaults to None.
        """
        if sample_name is None:
            if self.current_sample:
                sample_name = self.current_sample
            else:
                raise Exception("Please set at least a sample using set_sample_and_cooldown(...)")
        if cooldown is None:
            cooldown = self.current_cd

        start_time = datetime.datetime.now()

        base_path = f"{self.base_path_local}{self.folder_path}"
        if not os.path.isdir(base_path):
            base_path = f"{self.base_path_share}{self.folder_path}"
        formatted_time = start_time.strftime("%Y-%m-%d/%H_%M_%S")
        dir_path = f"{base_path}/{self.current_sample}/{self.current_cd}/{formatted_time}"
        result_path = f"{dir_path}/{experiment_name}.h5"

        folder = dir_path
        if not os.path.isfile(folder):
            os.makedirs(folder)
            warnings.warn(f"Data folder did not exist. Created one at {folder}")

        # Save results
        _file = h5py.File(name=result_path, mode="w")
        g = _file.create_group(name="loops")
        for loop_name, array in loops.items():
            g.create_dataset(name=loop_name, data=array)

        _file.create_dataset("results", data=results)
        _file.__exit__()

        measurement = Measurement(
            experiment_name=experiment_name,
            sample_name=sample_name,
            result_path=result_path,
            experiment_completed=True,
            start_time=start_time,
            cooldown=cooldown,
            optional_identifier=optional_identifier,
            end_time=datetime.datetime.now(),
            platform=platform,
            experiment=experiment,
            qprogram=qprogram,
            calibration=calibration,
            parameters=parameters,
            data_shape=results.shape,
        )
        with self.Session() as session:
            session.add(measurement)
            try:
                session.commit()
                return measurement
            except Exception as e:
                session.rollback()
                raise e


def _load_config(filename, section="postgresql"):
    """Load database configuration based on postrgreSQL"""
    parser = ConfigParser()
    parser.read(filename)

    # Get section, default to postgresql
    config = {}
    if parser.has_section(section):
        params = parser.items(section)
        for param in params:
            config[param[0]] = param[1]
        return config
    raise ReferenceError("Section {0} not found in the {1} file".format(section, filename))


def get_db_manager(path: str = "~/database.ini"):
    """Automatic DatabaseManager generator based on default load_config"""
    filename = os.path.expanduser(path)
    return DatabaseManager(**_load_config(filename))


def get_engine(user: str, passwd: str, host: str, port: str, database: str):
    """Returns SQLalchemy engine based on user information

    Args:
        user (str): SQLalchemy user
        passwd (str): Personal password
        host (str): Host name
        port (str): Host port
        database (str): Database name
    """
    url = f"postgresql://{user}:{passwd}@{host}:{port}/{database}"
    return create_engine(url)<|MERGE_RESOLUTION|>--- conflicted
+++ resolved
@@ -376,10 +376,7 @@
 
             path = measurement_by_id.result_path
             if not os.path.isfile(path):
-<<<<<<< HEAD
-=======
-
->>>>>>> 2fd9c865
+
                 new_path = path.replace(self.base_path_local, self.base_path_share)
                 measurement_by_id.result_path = new_path
 
