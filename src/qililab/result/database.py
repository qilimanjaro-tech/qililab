--- conflicted
+++ resolved
@@ -467,20 +467,13 @@
 
         start_time = datetime.datetime.now()
         formatted_time = start_time.strftime("%Y-%m-%d/%H_%M_%S")
-<<<<<<< HEAD
-        dir_path = f"{base_path}/{self.current_sample}/{self.current_cd}/{formatted_time}"
-=======
->>>>>>> 6f960af2
         dir_path = (
             f"{base_path}{self.current_sample}/{self.current_cd}/{formatted_time}"
             if base_path[-1] == "/"
             else f"{base_path}/{self.current_sample}/{self.current_cd}/{formatted_time}"
         )
-<<<<<<< HEAD
         relative_path = f"{self.current_sample}/{self.current_cd}/{formatted_time}/{experiment_name}.h5"
-=======
         result_path = f"{dir_path}/{experiment_name}.h5"
->>>>>>> 6f960af2
 
         folder = dir_path
         if not os.path.isdir(folder):
@@ -554,15 +547,11 @@
 
         start_time = datetime.datetime.now()
         formatted_time = start_time.strftime("%Y-%m-%d/%H_%M_%S")
-<<<<<<< HEAD
         dir_path = (
             f"{base_path}{self.current_sample}/{self.current_cd}/{formatted_time}"
             if base_path[-1] == "/"
             else f"{base_path}/{self.current_sample}/{self.current_cd}/{formatted_time}"
         )
-=======
-        dir_path = f"{base_path}/{self.current_sample}/{self.current_cd}/{formatted_time}"
->>>>>>> 6f960af2
         result_path = f"{dir_path}/{experiment_name}.h5"
         relative_path = f"{self.current_sample}/{self.current_cd}/{formatted_time}/{experiment_name}.h5"
 
