--- conflicted
+++ resolved
@@ -14,12 +14,8 @@
 
 
 # MAIN SpiRack CLASS
-<<<<<<< HEAD
+@InstrumentDriverFactory.register
 class SpiRack(QcodesSpiRack):  # pylint: disable=abstract-method
-=======
-@InstrumentDriverFactory.register
-class SpiRack(QcodesSpiRack):
->>>>>>> ccfe7ef9
     """
     Qililab's driver for the Qblox SpiRack.
 
