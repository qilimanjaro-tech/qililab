--- conflicted
+++ resolved
@@ -1,11 +1,6 @@
 from .attenuator import Attenuator
 from .awg import AWG
-<<<<<<< HEAD
-from .digitiser import Digitiser
-from .local_oscillator import LocalOscillator
-=======
 from .current_source import CurrentSource
 from .digitiser import Digitiser
 from .local_oscillator import LocalOscillator
-from .voltage_source import VoltageSource
->>>>>>> cc0f0dc9
+from .voltage_source import VoltageSource