<<<<<<< HEAD
from .awg import AWG
=======
from .attenuator import Attenuator
>>>>>>> 2f54326a
from .local_oscillator import LocalOscillator<|MERGE_RESOLUTION|>--- conflicted
+++ resolved
@@ -1,6 +1,3 @@
-<<<<<<< HEAD
+from .attenuator import Attenuator
 from .awg import AWG
-=======
-from .attenuator import Attenuator
->>>>>>> 2f54326a
 from .local_oscillator import LocalOscillator