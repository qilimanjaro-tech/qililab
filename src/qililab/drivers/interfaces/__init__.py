from .attenuator import Attenuator
<<<<<<< HEAD
from .current_source import CurrentSource
from .local_oscillator import LocalOscillator
from .voltage_source import VoltageSource
=======
from .awg import AWG
from .local_oscillator import LocalOscillator
>>>>>>> 2d6bfb46
<|MERGE_RESOLUTION|>--- conflicted
+++ resolved
@@ -1,9 +1,5 @@
 from .attenuator import Attenuator
-<<<<<<< HEAD
+from .awg import AWG
 from .current_source import CurrentSource
 from .local_oscillator import LocalOscillator
-from .voltage_source import VoltageSource
-=======
-from .awg import AWG
-from .local_oscillator import LocalOscillator
->>>>>>> 2d6bfb46
+from .voltage_source import VoltageSource