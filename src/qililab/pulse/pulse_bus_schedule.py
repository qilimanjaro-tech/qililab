"""PulseBusSchedule class."""
from __future__ import annotations

from bisect import insort
from dataclasses import dataclass, field
from typing import List, Set

import numpy as np

from qililab.constants import PULSEBUSSCHEDULE
from qililab.pulse.pulse import Pulse
from qililab.pulse.pulse_event import PulseEvent
from qililab.utils import Waveforms


@dataclass
class PulseBusSchedule:
    """Container of Pulse objects addressed to the same bus."""

    port: int  # FIXME: we may have one port being used by more than one bus. Use virtual ports instead
    timeline: List[PulseEvent] = field(default_factory=list)
    _pulses: Set[Pulse] = field(init=False, default_factory=set)

    def __post_init__(self):
        """Sort timeline and add used pulses to the pulses set if timeline is not empty."""
        if self.timeline:
            self.timeline.sort()
            for pulse_event in self.timeline:
                self._pulses.add(pulse_event.pulse)

    def add_event(self, pulse_event: PulseEvent):
        """Add pulse event to sequence.
        Args:
            pulse_event (PulseEvent): PulseEvent object.
        """
        self._pulses.add(pulse_event.pulse)
        insort(self.timeline, pulse_event)

    def frequencies(self) -> List[float]:
        """Frequencies of the pulses in the sequence.

        Returns:
            List[float]: List of the frequencies in ascending order.
        """
        frequencies_set = {pulse.frequency for pulse in self._pulses}
        return sorted(frequencies_set)

    @property
    def end(self) -> int:
        """End of the PulseBusSchedule.
        Returns:
            int: End of the PulseBusSchedule."""
        end = 0
        for event in self.timeline:
            pulse_end = event.start_time + event.pulse.duration
            end = max(pulse_end, end)
        return end

    @property
    def start(self) -> int:
        """Start of the PulseBusSchedule.
        Returns:
            int: Start of the PulseBusSchedule."""
        return self.timeline[0].start_time

    @property
    def duration(self) -> int:
        """Duration of the PulseBusSchedule.
        Returns:
            int: Duration of the PulseBusSchedule."""
        return self.end - self.start

    @property
    def unique_pulses_duration(self) -> int:
        """Duration of the unique pulses, one immediately after the other.
        Returns:
            int: Duration of the unique pulses."""
        return sum(pulse.duration for pulse in self._pulses)

    @property
    def pulses(self):
        """Set of Pulse objects used in this PulseBusSchedule.
        Returns:
            str: The set of Pulse objects."""
        return self._pulses

    def __iter__(self):
        """Redirect __iter__ magic method."""
        return self.timeline.__iter__()

    def waveforms(self, resolution: float = 1.0) -> Waveforms:
        """PulseBusSchedule 'waveforms' property.

        Args:
            resolution (float): The resolution of the pulses in ns.

        Returns:
            Waveforms: Class containing the I, Q waveforms for a specific qubit.
        """
        waveforms = Waveforms()
        time = 0
        for pulse_event in self.timeline:
            wait_time = round((pulse_event.start_time - time) / resolution)
            if wait_time > 0:
                waveforms.add(imod=np.zeros(shape=wait_time), qmod=np.zeros(shape=wait_time))
<<<<<<< HEAD
            time += pulse_event.start_time
=======
            time += wait_time
>>>>>>> 704a739c
            pulse_waveforms = pulse_event.modulated_waveforms(resolution=resolution)
            waveforms += pulse_waveforms
            time += pulse_event.duration

        return waveforms

    def with_frequency(self, frequency: float) -> PulseBusSchedule:
        """Filter PulseBusSchedule by frequency.

        Args:
            frequency (float): Frequency to filter the PulseBusSchedule.

        Returns:
            PulseBusSchedule: Filtered PulseBusSchedule.
        """
        filtered_timeline = [pulse_event for pulse_event in self.timeline if pulse_event.frequency == frequency]
        return PulseBusSchedule(port=self.port, timeline=filtered_timeline)

    def to_dict(self):
        """Return dictionary representation of the class.

        Returns:
            dict: Dictionary representation of the class.
        """
        return {
            PULSEBUSSCHEDULE.TIMELINE: [pulse_event.to_dict() for pulse_event in self.timeline],
            PULSEBUSSCHEDULE.PORT: self.port,
        }

    @classmethod
    def from_dict(cls, dictionary: dict):
        """Load PulseBusSchedule object from dictionary.

        Args:
            dictionary (dict): Dictionary representation of the PulseBusSchedule object.

        Returns:
            PulseBusSchedule: Loaded class.
        """
        timeline = [PulseEvent.from_dict(event) for event in dictionary[PULSEBUSSCHEDULE.TIMELINE]]
        port = dictionary[PULSEBUSSCHEDULE.PORT]
        return PulseBusSchedule(timeline=timeline, port=port)<|MERGE_RESOLUTION|>--- conflicted
+++ resolved
@@ -103,11 +103,7 @@
             wait_time = round((pulse_event.start_time - time) / resolution)
             if wait_time > 0:
                 waveforms.add(imod=np.zeros(shape=wait_time), qmod=np.zeros(shape=wait_time))
-<<<<<<< HEAD
-            time += pulse_event.start_time
-=======
             time += wait_time
->>>>>>> 704a739c
             pulse_waveforms = pulse_event.modulated_waveforms(resolution=resolution)
             waveforms += pulse_waveforms
             time += pulse_event.duration
