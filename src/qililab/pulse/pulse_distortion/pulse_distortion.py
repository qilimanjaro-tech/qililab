--- conflicted
+++ resolved
@@ -24,15 +24,10 @@
 
 @dataclass(frozen=True, eq=True, kw_only=True)
 class PulseDistortion(FactoryElement):
-<<<<<<< HEAD
-    """Derived: :class:`BiasTeeCorrection`, :class:`ExponentialCorrection` and :class:`LFilterCorrection`
-
-    Base class for the pulse distortions. Every child of this interface needs to contain an `apply` and `to/from_dict` methods (for serialization).
-=======
     """Pulse distortions applied to the :class:`PulseShape`'s envelopes, in order to pre-correct our pulses from future lab physical modifications. ``PulseDistortion`` is their abstract base class.
 
     Every child of this interface needs to contain an `apply` and `to/from_dict` methods (for serialization).
->>>>>>> 51beb458
+
 
     The `apply` method will apply the distortion correction to the respective passed envelope, and then will call `normalize_envelope` method of this base class.
 
