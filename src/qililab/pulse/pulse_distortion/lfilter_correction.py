# Copyright 2023 Qilimanjaro Quantum Tech
#
# Licensed under the Apache License, Version 2.0 (the "License");
# you may not use this file except in compliance with the License.
# You may obtain a copy of the License at
#
#     http://www.apache.org/licenses/LICENSE-2.0
#
# Unless required by applicable law or agreed to in writing, software
# distributed under the License is distributed on an "AS IS" BASIS,
# WITHOUT WARRANTIES OR CONDITIONS OF ANY KIND, either express or implied.
# See the License for the specific language governing permissions and
# limitations under the License.

"""LFilter correction."""
from copy import deepcopy
from dataclasses import dataclass

import numpy as np
from scipy import signal

from qililab.typings import PulseDistortionName
from qililab.utils import Factory

from .pulse_distortion import PulseDistortion


@Factory.register
@dataclass(frozen=True, eq=True)
class LFilterCorrection(PulseDistortion):
    """LFilter from `scipy.signal.lfilter
    <https://docs.scipy.org/doc/scipy/reference/generated/scipy.signal.lfilter.html>`_.
<<<<<<< HEAD
=======

>>>>>>> 78c060d4
    Filters data along one-dimension with an IIR or FIR filter.

    Filters a data sequence, `x`, using a digital filter.  This works for many
    fundamental data types (including Object type).  The filter is a direct
    form II transposed implementation of the standard difference equation
    (see Notes).

    The filter function is implemented as a direct II transposed structure.
    This means that the filter implements::

        a[0]*y[n] = b[0]*x[n] + b[1]*x[n-1] + ... + b[M]*x[n-M]
                             - a[1]*y[n-1] - ... - a[N]*y[n-N]

    The rational transfer function describing this filter in the
    z-transform domain is::

                             -1              -M
                 b[0] + b[1]z  + ... + b[M] z
         Y(z) = -------------------------------- X(z)
                             -1              -N
                 a[0] + a[1]z  + ... + a[N] z

    Args:
        a (list[float]): The denominator coefficient vector in a 1-D sequence.
        b (list[float]): The numerator coefficient vector in a 1-D sequence.
        norm_factor (float, optional): The manual normalization factor that multiplies the envelope in the apply() method. Defaults to 1 (no effect).
        auto_norm (bool, optional): Whether to automatically normalize the corrected envelope with the original max height in the apply() method.
            (The max height is the furthest number from 0 in the envelope, only checking the real axis/part). Defaults to True.

    Returns:
        PulseDistortion: Distortion to apply to given envelopes in PulseEvent.

    Examples:

        Imagine you want to distort a `Rectangular` envelope with an `LFilterCorrection`. You could do:

        >>> from qililab.pulse import Rectangular, BiasTeeCorrection
        >>> envelope = Rectangular().envelope(duration=50, amplitude=1.0)
        >>> distorted_envelope = LFilterCorrection(a=[0.7, 1.3], b=[0.5, 0.6]).apply(envelope)

        which would return a distorted envelope with the same real max height as the initial.

        >>> np.max(distorted_envelope) == np.max(envelope)
        True

        .. note::
            You can find more examples in the docstring of the :class:`PulseDistortion` base class.
    """

    name = PulseDistortionName.LFILTER  #: Type of the correction.
    a: list[float]  #: The denominator coefficient vector in a 1-D sequence.
    b: list[float]  #: The numerator coefficient vector in a 1-D sequence.

    def apply(self, envelope: np.ndarray) -> np.ndarray:
        """Distorts envelopes (which normally get calibrated with square envelopes).

        Corrects an envelope applying the scipy.signal.lfilter.

        If `self.auto_norm` is True (default) normalizes the resulting envelope to have the same real max height than the starting one.
        (the max height is the furthest number from 0, only checking the real axis/part)
        If the corrected envelope is zero everywhere or doesn't have a real part this process is skipped.

        Finally it applies the manual `self.norm_factor` to the result, reducing the full envelope by its magnitude.

        For further details on the normalization implementation see the docstring on :class:`PulseDistortion` base class.

        Args:
            envelope (numpy.ndarray): Array representing the envelope of a pulse for each time step.

        Returns:
            numpy.ndarray: Amplitude of the envelope for each time step.
        """
        # Filtered signal
        corr_envelope = signal.lfilter(b=self.b, a=self.a, x=envelope)
        return self.normalize_envelope(envelope=envelope, corr_envelope=corr_envelope)

    @classmethod
    def from_dict(cls, dictionary: dict) -> "LFilterCorrection":
        """Loads LFilterCorrection object from dictionary.

        Args:
            dictionary (dict): Dictionary representation of the LFilterCorrection object. It must include the name of the
            correction, the a and b parameters, the normalization factor and the auto normalization flag value.

        Returns:
            LFilterCorrection: Loaded class.
        """
        local_dictionary = deepcopy(dictionary)
        local_dictionary.pop("name", None)
        return cls(**local_dictionary)

    def to_dict(self) -> dict:
        """Returns dictionary representation of the distortion.

        Returns:
            dict: Dictionary representation includes the name of the correction, the a and b parameters, the normalization
            factor and the auto normalization flag value..
        """
        return {
            "name": self.name.value,
            "a": self.a,
            "b": self.b,
            "norm_factor": self.norm_factor,
            "auto_norm": self.auto_norm,
        }<|MERGE_RESOLUTION|>--- conflicted
+++ resolved
@@ -30,10 +30,7 @@
 class LFilterCorrection(PulseDistortion):
     """LFilter from `scipy.signal.lfilter
     <https://docs.scipy.org/doc/scipy/reference/generated/scipy.signal.lfilter.html>`_.
-<<<<<<< HEAD
-=======
 
->>>>>>> 78c060d4
     Filters data along one-dimension with an IIR or FIR filter.
 
     Filters a data sequence, `x`, using a digital filter.  This works for many
