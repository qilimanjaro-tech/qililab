"""LFilter correction."""
from dataclasses import dataclass

import numpy as np
from scipy import signal

from qililab.constants import RUNCARD
from qililab.typings import PulseDistortionName, PulseDistortionSettingsName
from qililab.utils import Factory

from .pulse_distortion import PulseDistortion


@Factory.register
@dataclass(frozen=True, eq=True)
class LFilterCorrection(PulseDistortion):
    """LFilter correction from scipy.signal.lfilter
    [https://docs.scipy.org/doc/scipy/reference/generated/scipy.signal.lfilter.html]

    Filter data along one-dimension with an IIR or FIR filter.

    Filter a data sequence, `x`, using a digital filter.  This works for many
    fundamental data types (including Object type).  The filter is a direct
    form II transposed implementation of the standard difference equation
    (see Notes).

    The function `sosfilt` (and filter design using ``output='sos'``) should be
    preferred over `lfilter` for most filtering tasks, as second-order sections
    have fewer numerical problems.

    Notes
    -----
    The filter function is implemented as a direct II transposed structure.
    This means that the filter implements::

        a[0]*y[n] = b[0]*x[n] + b[1]*x[n-1] + ... + b[M]*x[n-M]
                             - a[1]*y[n-1] - ... - a[N]*y[n-N]

    The rational transfer function describing this filter in the
    z-transform domain is::

                             -1              -M
                 b[0] + b[1]z  + ... + b[M] z
         Y(z) = -------------------------------- X(z)
                             -1              -N
                 a[0] + a[1]z  + ... + a[N] z

    Args:
        a (list[float]): The denominator coefficient vector in a 1-D sequence.
        b (list[float]): The numerator coefficient vector in a 1-D sequence.
        norm_factor (float): A coefficient to multiply the final result with, to scale it.

    Returns:
        PulseDistortion: Distortion to apply to given envelopes in PulseEvent.
    """

    name = PulseDistortionName.LFILTER
    a: list[float]
    b: list[float]
    norm_factor: float = 1.0

    def apply(self, envelope: np.ndarray) -> np.ndarray:
        """Distorts envelopes (which normally get calibrated with square envelopes).

        Corrects an envelope applying the scipy.signal.lfilter.
        And then normalizes the pulse to the same real amplitude as the initial one.

        Args:
            envelope (numpy.ndarray): array representing the envelope of a pulse for each time step.

        Returns:
            numpy.ndarray: Amplitude of the envelope for each time step.
        """
        # Filtered signal, normalized with envelopes max heights (of the real parts)
<<<<<<< HEAD
            
        
        # if np.median(envelope) >=0:
        #     norm = np.amax(np.real(envelope)) * self.norm_factor
        #     corr_norm = np.max(np.real(corr_envelope))
        # else:
        #     norm = np.amin(np.real(envelope)) * self.norm_factor
        #     corr_norm = np.min(np.real(corr_envelope))
            
        norm = np.amax(np.real(envelope)) * self.norm_factor
        corr_envelope = signal.lfilter(b=self.b, a=self.a, x=envelope)
        corr_norm = np.max(np.real(corr_envelope))
        corr_envelope = corr_envelope * norm / corr_norm

        return corr_envelope
=======
        norm = np.max(np.real(envelope)) * self.norm_factor
        corr_envelope = signal.lfilter(b=self.b, a=self.a, x=envelope)
        corr_norm = np.max(np.real(corr_envelope))

        ### FIRST 'ANDREA's TRY FOR WORKING WITH NEGATIVES
        # corr_envelope = signal.lfilter(b=self.b, a=self.a, x=envelope)
        # if np.median(envelope) >=0:
        #     norm = np.max(np.real(envelope)) * self.norm_factor
        #     corr_norm = np.max(np.real(corr_envelope))
        # else:
        #     norm = np.min(np.real(envelope)) * self.norm_factor
        #     corr_norm = np.min(np.real(corr_envelope))

        return corr_envelope * norm / corr_norm
>>>>>>> 7a9c92f7

    @classmethod
    def from_dict(cls, dictionary: dict) -> "LFilterCorrection":
        """Load LFilterCorrection object from dictionary.

        Args:
            dictionary (dict): Dictionary representation of the LFilterCorrection object.

        Returns:
            LFilterCorrection: Loaded class.
        """
        local_dictionary = dictionary.copy()
        local_dictionary.pop(RUNCARD.NAME, None)
        return cls(**local_dictionary)

    def to_dict(self) -> dict:
        """Return dictionary representation of the distortion.

        Returns:
            dict: Dictionary.
        """
        return {
            RUNCARD.NAME: self.name.value,
            PulseDistortionSettingsName.NORM_FACTOR.value: self.norm_factor,
            PulseDistortionSettingsName.A.value: self.a,
            PulseDistortionSettingsName.B.value: self.b,
        }<|MERGE_RESOLUTION|>--- conflicted
+++ resolved
@@ -72,7 +72,6 @@
             numpy.ndarray: Amplitude of the envelope for each time step.
         """
         # Filtered signal, normalized with envelopes max heights (of the real parts)
-<<<<<<< HEAD
             
         
         # if np.median(envelope) >=0:
@@ -83,13 +82,6 @@
         #     corr_norm = np.min(np.real(corr_envelope))
             
         norm = np.amax(np.real(envelope)) * self.norm_factor
-        corr_envelope = signal.lfilter(b=self.b, a=self.a, x=envelope)
-        corr_norm = np.max(np.real(corr_envelope))
-        corr_envelope = corr_envelope * norm / corr_norm
-
-        return corr_envelope
-=======
-        norm = np.max(np.real(envelope)) * self.norm_factor
         corr_envelope = signal.lfilter(b=self.b, a=self.a, x=envelope)
         corr_norm = np.max(np.real(corr_envelope))
 
@@ -103,7 +95,6 @@
         #     corr_norm = np.min(np.real(corr_envelope))
 
         return corr_envelope * norm / corr_norm
->>>>>>> 7a9c92f7
 
     @classmethod
     def from_dict(cls, dictionary: dict) -> "LFilterCorrection":
