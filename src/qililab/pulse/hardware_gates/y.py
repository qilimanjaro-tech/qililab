--- conflicted
+++ resolved
@@ -14,11 +14,7 @@
     class_type = gates.Y
 
     @classmethod
-<<<<<<< HEAD
-    def translate(cls, gate: gates.X) -> HardwareGate.HardwareGateSettings:
-=======
     def translate(cls, gate: gates.Y) -> HardwareGate.HardwareGateSettings:
->>>>>>> 10889580
         """Translate gate into pulse.
 
         Returns:
