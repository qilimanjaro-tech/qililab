"""RX gate"""
import numpy as np
from qibo import gates

from qililab.pulse.hardware_gates.hardware_gate import HardwareGate
from qililab.pulse.hardware_gates.hardware_gate_factory import HardwareGateFactory
from qililab.pulse.hardware_gates.x import X
from qililab.typings import GateName


@HardwareGateFactory.register
class RX(HardwareGate):
    """RX gate."""

    name = GateName.RX
    class_type = gates.RX

    @classmethod
<<<<<<< HEAD
    def translate(cls, gate: gates.X) -> HardwareGate.HardwareGateSettings:
=======
    def translate(cls, gate: gates.RX) -> HardwareGate.HardwareGateSettings:
>>>>>>> 10889580
        """Translate gate into pulse.

        Returns:
            Tuple[float, float]: Amplitude and phase of the pulse.
        """
        x_params = X.parameters()
        theta = gate.parameters
        theta = cls.normalize_angle(angle=theta)
        amplitude = (np.abs(theta) / np.pi) * x_params.amplitude
        phase = x_params.phase if theta >= 0 else x_params.phase + np.pi
        return cls.HardwareGateSettings(
            amplitude=amplitude, phase=phase, duration=x_params.duration, shape=x_params.shape
        )<|MERGE_RESOLUTION|>--- conflicted
+++ resolved
@@ -16,11 +16,7 @@
     class_type = gates.RX
 
     @classmethod
-<<<<<<< HEAD
-    def translate(cls, gate: gates.X) -> HardwareGate.HardwareGateSettings:
-=======
     def translate(cls, gate: gates.RX) -> HardwareGate.HardwareGateSettings:
->>>>>>> 10889580
         """Translate gate into pulse.
 
         Returns:
