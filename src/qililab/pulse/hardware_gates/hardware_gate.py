"""PulsedGates class. Contains the gates that can be directly translated into a pulse."""
from abc import ABC, abstractmethod
from dataclasses import dataclass
from typing import Literal

import numpy as np
from qibo.gates import Gate

from qililab.typings import GateName
from qililab.typings.enums import MasterGateSettingsName
from qililab.utils import SingletonABC


def _use_master_value_when_variable_is_referencing_master_name(
    gate_current_value: int | float | MasterGateSettingsName,
    master_amplitude_gate: float | np.number,
    master_duration_gate: int | np.number,
):
    """use master value when variable is referencing master name"""
    if not isinstance(gate_current_value, MasterGateSettingsName):
        return gate_current_value
    if gate_current_value not in [
        MasterGateSettingsName.MASTER_AMPLITUDE_GATE,
        MasterGateSettingsName.MASTER_DURATION_GATE,
    ]:
        raise ValueError(
            f"Master Name {gate_current_value} not supported. The only supported names are: "
            + f"[{MasterGateSettingsName.MASTER_AMPLITUDE_GATE}, {MasterGateSettingsName.MASTER_DURATION_GATE}]"
        )
    if gate_current_value == MasterGateSettingsName.MASTER_AMPLITUDE_GATE:
        return master_amplitude_gate.item() if isinstance(master_amplitude_gate, np.number) else master_amplitude_gate
    return master_duration_gate.item() if isinstance(master_duration_gate, np.number) else master_duration_gate


class HardwareGate(ABC, metaclass=SingletonABC):
    """Settings of a specific pulsed gate."""

    @dataclass
    class HardwareGateSettings:
        """HardwareGate settings."""

        amplitude: float | Literal[MasterGateSettingsName.MASTER_AMPLITUDE_GATE]
        phase: float
        duration: int | Literal[MasterGateSettingsName.MASTER_DURATION_GATE]
        shape: dict

    name: GateName
<<<<<<< HEAD
    class_type: type[Gate]
    settings: HardwareGateSettings | None = None
=======
    class_type: Type[Gate]
    settings: dict[int | tuple[int, int], HardwareGateSettings] | None = None  # qubit -> HardwareGateSettings
>>>>>>> c2107e67

    @classmethod
    def normalize_angle(cls, angle: float):
        """Normalize angle in range [-pi, pi].

        Args:
            angle (float): Normalized angle.
        """
        angle %= 2 * np.pi
        if angle > np.pi:
            angle -= 2 * np.pi
        return angle

    @classmethod
    @abstractmethod
    def translate(cls, gate: Gate, master_amplitude_gate: float, master_duration_gate: int) -> HardwareGateSettings:
        """Translate gate into pulse.

        Returns:
            tuple[float, float]: Amplitude and phase of the pulse.
        """

    @classmethod
    def parameters(
        cls, qubits: int | tuple[int, int], master_amplitude_gate: float, master_duration_gate: int
    ) -> HardwareGateSettings:
        """Return the gate parameters.

        Raises:
            ValueError: If no parameters are specified.

        Returns:
            HardwareGateSettings: Gate parameters.
        """
        if cls.settings is None:
            raise ValueError(f"Please specify the parameters of the {cls.name.value} gate.")

        if qubits not in cls.settings:
            raise ValueError(f"Please specify the parameters of the {cls.name.value} gate for qubit {qubits}.")

        return cls._apply_master_values_to_hardware_gate_settings(
            settings=cls.settings[qubits],
            master_amplitude_gate=master_amplitude_gate,
            master_duration_gate=master_duration_gate,
        )

    @classmethod
    def _apply_master_values_to_hardware_gate_settings(
        cls, settings: HardwareGateSettings, master_amplitude_gate: float, master_duration_gate: int
    ):
        """Apply master values to Hardware Gate Settings when
        settings values refer to master settings parameters
        """
        settings.amplitude = _use_master_value_when_variable_is_referencing_master_name(
            gate_current_value=settings.amplitude,
            master_amplitude_gate=master_amplitude_gate,
            master_duration_gate=master_duration_gate,
        )
        settings.duration = _use_master_value_when_variable_is_referencing_master_name(
            gate_current_value=settings.duration,
            master_amplitude_gate=master_amplitude_gate,
            master_duration_gate=master_duration_gate,
        )
        return settings<|MERGE_RESOLUTION|>--- conflicted
+++ resolved
@@ -45,13 +45,8 @@
         shape: dict
 
     name: GateName
-<<<<<<< HEAD
     class_type: type[Gate]
-    settings: HardwareGateSettings | None = None
-=======
-    class_type: Type[Gate]
     settings: dict[int | tuple[int, int], HardwareGateSettings] | None = None  # qubit -> HardwareGateSettings
->>>>>>> c2107e67
 
     @classmethod
     def normalize_angle(cls, angle: float):
