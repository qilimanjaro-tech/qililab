--- conflicted
+++ resolved
@@ -61,21 +61,12 @@
         Returns:
             PulseSequence: Class instance.
         """
-<<<<<<< HEAD
-        delay_between_pulses = dictionary["delay_between_pulses"]
-        delay_before_readout = dictionary["delay_before_readout"]
-        time = dictionary["time"]
-        pulses = [
-            Pulse(**settings) if Pulse.name == settings.pop("name") else ReadoutPulse(**settings)
-            for settings in dictionary["pulses"]
-=======
         delay_between_pulses = dictionary[PULSESEQUENCES.DELAY_BETWEEN_PULSES]
         delay_before_readout = dictionary[PULSESEQUENCES.DELAY_BEFORE_READOUT]
         time = dictionary[PULSESEQUENCES.TIME]
         pulses = [
             Pulse(**settings) if Pulse.name == settings.pop(YAML.NAME) else ReadoutPulse(**settings)
             for settings in dictionary[PULSESEQUENCES.PULSES]
->>>>>>> f2eea57b
         ]
         return PulseSequences(
             pulses=pulses,
