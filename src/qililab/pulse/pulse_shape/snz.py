# Copyright 2023 Qilimanjaro Quantum Tech
#
# Licensed under the Apache License, Version 2.0 (the "License");
# you may not use this file except in compliance with the License.
# You may obtain a copy of the License at
#
#     http://www.apache.org/licenses/LICENSE-2.0
#
# Unless required by applicable law or agreed to in writing, software
# distributed under the License is distributed on an "AS IS" BASIS,
# WITHOUT WARRANTIES OR CONDITIONS OF ANY KIND, either express or implied.
# See the License for the specific language governing permissions and
# limitations under the License.

"""SNZ pulse shape."""

from copy import deepcopy
from dataclasses import dataclass

import numpy as np

from qililab.config import logger
from qililab.pulse.pulse_shape.pulse_shape import PulseShape
from qililab.typings import PulseShapeName
from qililab.utils import Factory


@Factory.register
@dataclass(frozen=True, eq=True)
class SNZ(PulseShape):
    """Sudden net zero pulse shape. It is composed of a half-duration positive rectangular pulse, followed
    by three stops to cross height = 0, to then have another half-duration negative rectangular pulse.

    More concretely, the shape from left to right is composed by:
        - half-duration positive rectangular pulse.
        - instantaneous stop at height b.
        - t-phi duration at height = 0.
        - instantaneous stop at height -b.
        - half-duration negative rectangular pulse.

    Examples:
        To get the envelope of a SNZ shape, with ``b`` and ``t_phi`` equal to ``B`` and ``T``, you need to do:

        .. code-block:: python

            from qililab.pulse.pulse_shape import SNZ

            snz_envelope = SNZ(b=B, t_phi=T).envelope(amplitude=1, duration=50)

        which for ``b=0.2``, ``t_phi=2`` and ``b=0.5``, ``t_phi=10``, look respectively like:

        .. image:: /classes_images/snzs.png
            :width: 800
            :align: center

    References:
        High-fidelity controlled-Z gate with maximal intermediate leakage operating at the speed
        limit in a superconducting quantum processor: https://arxiv.org/abs/2008.07411

    Args:
        b (float): Instant stops height when going from the rectangular half-duration to `height = 0`.
        t_phi (int): Time at `height = 0`, in the middle of the positive and negative rectangular pulses.
    """

    name = PulseShapeName.SNZ  #: Name of the snz pulse shape.
    b: float  #: Instant stops height.
    t_phi: int  #: Time at `height = 0`.

    def __post_init__(self):
        # ensure t_phi is an int
        if not isinstance(self.t_phi, int):
            raise TypeError("t_phi for pulse SNZ has to be an integer. Since min time resolution is 1ns")

    def envelope(self, duration: int, amplitude: float, resolution: float = 1.0) -> np.ndarray:
        """Constant amplitude envelope.

        Args:
            duration (int): Duration of the pulse (ns).
            amplitude (float): Maximum amplitude of the pulse
            resolution (float, optional): Resolution of the pulse. Defaults to 1.

        Returns:
            ndarray: Amplitude of the envelope for each time step.

        The duration of the each half-pulse is determined by the total pulse duration. Thus
        halfpulse_t = (duration - t_phi - 2) / 2. This implies that (duration - t_phi) should be even.
        The -2 in the formula above is due to the 2 impulses b.
        """
        # calculate the halfpulse duration
        halfpulse_t = (duration - 2 - self.t_phi) / 2
        halfpulse_t = int(halfpulse_t / resolution)

        envelope = np.zeros(round(duration / resolution))
        # raise warning if we are rounding
        if (duration / resolution) % 1 != 0 or (halfpulse_t / resolution) % 1 != 0:
<<<<<<< HEAD
            logger.warning(
=======
            logger.warning(  # pragma: no cover
>>>>>>> 96e03434
                f"Envelope length rounded to nearest value {len(envelope)} from division full_snz_duration ({duration}) / resolution ({resolution}) = {duration / resolution}"
            )
        envelope[:halfpulse_t] = amplitude * np.ones(halfpulse_t)  # positive square halfpulse
        envelope[halfpulse_t] = self.b * amplitude  # impulse b
        envelope[halfpulse_t + 2 + self.t_phi :] = 0  # t_phi
        envelope[halfpulse_t + 1 + self.t_phi] = -self.b * amplitude  # impulse -b
        envelope[halfpulse_t + 2 + self.t_phi :] = -amplitude * np.ones(halfpulse_t)  # negative square halfpulse

        return envelope

    @classmethod
    def from_dict(cls, dictionary: dict) -> "SNZ":
        """Loads SNZ object/shape from dictionary.

        Args:
            dictionary (dict): Dictionary representation of the SNZ object/shape, including the name of the pulse shape, the
            b parameter and the t_phi parameter.

        Returns:
            Rectangular: Loaded class.
        """
        local_dictionary = deepcopy(dictionary)
        local_dictionary.pop("name", None)
        return cls(**local_dictionary)

    def to_dict(self) -> dict:
        """Returns dictionary representation of the Rectangular object/shape.

        Returns:
            dict: Dictionary representation including the name of the pulse shape, the b parameter and the t_phi parameter..
        """
        return {
            "name": self.name.value,  # type: ignore[operator]
            "b": self.b,
            "t_phi": self.t_phi,
        }<|MERGE_RESOLUTION|>--- conflicted
+++ resolved
@@ -93,11 +93,7 @@
         envelope = np.zeros(round(duration / resolution))
         # raise warning if we are rounding
         if (duration / resolution) % 1 != 0 or (halfpulse_t / resolution) % 1 != 0:
-<<<<<<< HEAD
-            logger.warning(
-=======
             logger.warning(  # pragma: no cover
->>>>>>> 96e03434
                 f"Envelope length rounded to nearest value {len(envelope)} from division full_snz_duration ({duration}) / resolution ({resolution}) = {duration / resolution}"
             )
         envelope[:halfpulse_t] = amplitude * np.ones(halfpulse_t)  # positive square halfpulse
