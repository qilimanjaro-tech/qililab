"""Pulse class."""
<<<<<<< HEAD
from dataclasses import dataclass, field
from typing import List, Optional
=======
from dataclasses import InitVar, dataclass, field
from typing import Optional, Tuple
>>>>>>> b9d875eb

import numpy as np

from qililab.pulse.pulse_shape.pulse_shape import PulseShape


@dataclass
class Pulse:
    """Describes a single pulse to be added to waveform array."""

    name = "Pulse"
    amplitude: float
    phase: float
<<<<<<< HEAD
    qubit_ids: List[int]
    pulse_shape: PulseShape
    start: Optional[int] = None
    duration: Optional[int] = None
    index: int = field(init=False)
=======
    pulse_shape: PulseShape = field(init=False)
    shape: InitVar[dict]
    qubit_id: int
    frequency: Optional[float] = None  # frequency is set by the QRM
>>>>>>> b9d875eb

    def __post_init__(self):
        """Cast qubit_ids to list."""
        if isinstance(self.qubit_ids, int):
            self.qubit_ids = [self.qubit_ids]

    def modulated_waveforms(self, frequency: float, resolution: float = 1.0) -> np.ndarray:
        """Applies digital quadrature amplitude modulation (QAM) to the pulse envelope.

        Args:
            resolution (float, optional): The resolution of the pulses in ns. Defaults to 1.0.

        Returns:
            NDArray: I and Q modulated waveforms.
        """
        if self.duration is None:
            raise ValueError("Duration of the pulse is not defined.")
        envelope = self.envelope(resolution=resolution)
        envelopes = [np.real(envelope), np.imag(envelope)]
        time = np.arange(self.duration / resolution) * 1e-9 * resolution
        cosalpha = np.cos(2 * np.pi * frequency * time + self.phase)
        sinalpha = np.sin(2 * np.pi * frequency * time + self.phase)
        mod_matrix = np.array([[cosalpha, sinalpha], [-sinalpha, cosalpha]])
        return np.transpose(np.einsum("abt,bt->ta", mod_matrix, envelopes))

    def envelope(self, resolution: float = 1.0):
        """Pulse 'envelope' property.

        Returns:
            List[float]: Amplitudes of the envelope of the pulse. Max amplitude is fixed to 1.
        """
        if self.duration is None:
            raise ValueError("Duration of the pulse is not defined.")
        return self.pulse_shape.envelope(duration=self.duration, amplitude=1.0, resolution=resolution)

    def __repr__(self):
        """Return string representation of the Pulse object."""
        return f"""P(s={self.start}, d={self.duration}, a={self.amplitude}, p={self.phase}, {self.pulse_shape.name})"""

    def __eq__(self, other: object) -> bool:
        """Compare Pulse with another object.

        Args:
            other (object): Pulse object.
        """
        if not isinstance(other, Pulse):
            raise NotImplementedError
        return (
            self.amplitude == other.amplitude
            and self.duration == other.duration
            and self.phase == other.phase
            and self.pulse_shape == other.pulse_shape
        )<|MERGE_RESOLUTION|>--- conflicted
+++ resolved
@@ -1,11 +1,6 @@
 """Pulse class."""
-<<<<<<< HEAD
 from dataclasses import dataclass, field
 from typing import List, Optional
-=======
-from dataclasses import InitVar, dataclass, field
-from typing import Optional, Tuple
->>>>>>> b9d875eb
 
 import numpy as np
 
@@ -19,18 +14,10 @@
     name = "Pulse"
     amplitude: float
     phase: float
-<<<<<<< HEAD
     qubit_ids: List[int]
     pulse_shape: PulseShape
     start: Optional[int] = None
     duration: Optional[int] = None
-    index: int = field(init=False)
-=======
-    pulse_shape: PulseShape = field(init=False)
-    shape: InitVar[dict]
-    qubit_id: int
-    frequency: Optional[float] = None  # frequency is set by the QRM
->>>>>>> b9d875eb
 
     def __post_init__(self):
         """Cast qubit_ids to list."""
