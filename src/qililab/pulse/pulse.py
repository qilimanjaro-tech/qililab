"""Pulse class."""
<<<<<<< HEAD
from __future__ import annotations

from dataclasses import InitVar, dataclass
=======
from dataclasses import dataclass
>>>>>>> 5022783b
from typing import ClassVar

import numpy as np

from qililab.constants import PULSE, RUNCARD
from qililab.pulse.pulse_shape import Drag, Gaussian, Rectangular
from qililab.pulse.pulse_shape.pulse_shape import PulseShape
from qililab.typings import PulseName, PulseShapeName
from qililab.utils import Factory, Waveforms


@dataclass(unsafe_hash=True, eq=True)
class Pulse:
    """Describes a single pulse to be added to waveform array."""

    name: ClassVar[PulseName] = PulseName.PULSE
    amplitude: float
    phase: float
    duration: int
    pulse_shape: PulseShape
    frequency: float | None = None

    def __post_init__(self):
        """Create Pulse Shape"""
        if isinstance(self.pulse_shape, dict):
            self.pulse_shape = Factory.get(name=self.pulse_shape.pop(RUNCARD.NAME))(
                **self.pulse_shape,  # pylint: disable=not-a-mapping
            )

    def modulated_waveforms(self, frequency: float, resolution: float = 1.0, start_time: float = 0.0) -> Waveforms:
        """Applies digital quadrature amplitude modulation (QAM) to the pulse envelope.

        Args:
            resolution (float, optional): The resolution of the pulse in ns. Defaults to 1.0.
            start_time (float, optional): The start time of the pulse in ns. Defaults to 0.0.

        Returns:
            Waveforms: I and Q modulated waveforms.
        """
        envelope = self.envelope(resolution=resolution)
        envelopes = [np.real(envelope), np.imag(envelope)]
        time = np.arange(self.duration / resolution) * 1e-9 * resolution + start_time * 1e-9
        cosalpha = np.cos(2 * np.pi * frequency * time + self.phase)
        sinalpha = np.sin(2 * np.pi * frequency * time + self.phase)
        mod_matrix = (1.0 / np.sqrt(2)) * np.array([[cosalpha, -sinalpha], [sinalpha, cosalpha]])
        imod, qmod = np.transpose(np.einsum("abt,bt->ta", mod_matrix, envelopes))
        return Waveforms(i=imod.tolist(), q=qmod.tolist())

    def envelope(self, amplitude: float | None = None, resolution: float = 1.0):
        """Pulse 'envelope' property.

        Returns:
            List[float]: Amplitudes of the envelope of the pulse. Max amplitude is fixed to 1.
        """
        if amplitude is None:
            amplitude = self.amplitude
        return self.pulse_shape.envelope(duration=self.duration, amplitude=amplitude, resolution=resolution)

    @classmethod
    def from_dict(cls, dictionary: dict) -> Pulse:
        """Load Pulse object from dictionary.

        Args:
            dictionary (dict): Dictionary representation of the Pulse object.

        Returns:
            Pulse: Loaded class.
        """
        return cls(**dictionary)

    def to_dict(self):
        """Return dictionary of pulse.

        Returns:
            dict: Dictionary describing the pulse.
        """
        return {
            PULSE.NAME: self.name.value,
            PULSE.AMPLITUDE: self.amplitude,
            PULSE.FREQUENCY: self.frequency,
            PULSE.PHASE: self.phase,
            PULSE.DURATION: self.duration,
            PULSE.PULSE_SHAPE: self.pulse_shape.to_dict(),
        }

    def label(self) -> str:
        """Return short string representation of the Pulse object."""
        return f"{str(self.pulse_shape)} - {self.duration}ns"<|MERGE_RESOLUTION|>--- conflicted
+++ resolved
@@ -1,19 +1,14 @@
 """Pulse class."""
-<<<<<<< HEAD
 from __future__ import annotations
 
-from dataclasses import InitVar, dataclass
-=======
 from dataclasses import dataclass
->>>>>>> 5022783b
 from typing import ClassVar
 
 import numpy as np
 
 from qililab.constants import PULSE, RUNCARD
-from qililab.pulse.pulse_shape import Drag, Gaussian, Rectangular
 from qililab.pulse.pulse_shape.pulse_shape import PulseShape
-from qililab.typings import PulseName, PulseShapeName
+from qililab.typings import PulseName
 from qililab.utils import Factory, Waveforms
 
 
