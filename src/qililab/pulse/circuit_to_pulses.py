"""Class that translates a Qibo Circuit into a PulseSequence"""
from dataclasses import asdict, dataclass

import numpy as np
from qibo.gates import Gate, M
from qibo.models.circuit import Circuit

from qililab.chip import Chip
from qililab.constants import RUNCARD
from qililab.pulse.hardware_gates import HardwareGateFactory
from qililab.pulse.hardware_gates.hardware_gate import HardwareGate
from qililab.pulse.pulse import Pulse
from qililab.pulse.pulse_event import PulseEvent
from qililab.pulse.pulse_schedule import PulseSchedule
from qililab.settings import RuncardSchema
from qililab.transpiler import Drag
from qililab.utils import Factory


@dataclass
class CircuitToPulses:
    """Class that translates a Qibo Circuit into a PulseSequence"""

    settings: RuncardSchema.PlatformSettings

    def __post_init__(self):
        """Post init."""
        self._instantiate_gates_from_settings()

    def translate(self, circuits: list[Circuit], chip: Chip) -> list[PulseSchedule]:
        """Translate each circuit to a PulseSequences class, which is a list of PulseSequence classes for
        each different port and pulse name (control/readout).

        Args:
<<<<<<< HEAD
            circuits (List[Circuit]): List of Qibo Circuit classes.
            chip (Chip): Chip representation as a graph.
=======
            circuits (list[Circuit]): List of Qibo Circuit classes.
>>>>>>> 9c8feac0

        Returns:
            list[PulseSequences]: List of PulseSequences classes.
        """
        pulse_schedule_list: list[PulseSchedule] = []
        for circuit in circuits:
            pulse_schedule = PulseSchedule()
            time: dict[int, int] = {}  # restart time
            readout_gates = circuit.gates_of_type(M)
            control_gates = [
                gate for (i, gate) in enumerate(circuit.queue) if i not in [idx for (idx, _) in readout_gates]
            ]
            for gate in control_gates:
                pulse_event, port = self._control_gate_to_pulse_event(time=time, control_gate=gate, chip=chip)
                if pulse_event is not None:
                    pulse_schedule.add_event(pulse_event=pulse_event, port=port)
            for _, readout_gate in readout_gates:
                for qubit_idx in readout_gate.target_qubits:
                    readout_pulse_event, port = self._readout_gate_to_pulse_event(
                        time=time, readout_gate=readout_gate, qubit_idx=qubit_idx, chip=chip
                    )
                    if readout_pulse_event is not None:
                        pulse_schedule.add_event(pulse_event=readout_pulse_event, port=port)

            pulse_schedule_list.append(pulse_schedule)

        return pulse_schedule_list

    def _build_pulse_shape_from_gate_settings(self, gate_settings: HardwareGate.HardwareGateSettings):
        """Build Pulse Shape from Gate settings

        Args:
            gate_settings (HardwareGateSettings): gate settings loaded from the runcard

        Returns:
            shape_settings (dict): shape settings for the gate's pulse
        """
        shape_settings = gate_settings.shape.copy()
        return Factory.get(shape_settings.pop(RUNCARD.NAME))(**shape_settings)

    def _control_gate_to_pulse_event(
        self, time: dict[int, int], control_gate: Gate, chip: Chip
    ) -> tuple[PulseEvent | None, int]:
        """Translate a gate into a pulse event.

        Args:
            time (dict[int, int]): dictionary containing qubit indices as keys and current time (ns) as values
            control_gate (Gate): non-measurement gate from circuit
            chip (Chip): chip representation as a graph.

        Returns:
            PulseEvent: PulseEvent object.

        For a Drag pulse R(a,b) the corresponding pulse will have amplitude a/pi * qubit_pi_amp
        where qubit_pi_amp is the amplitude of the pi pulse for the given qubit calibrated from Rabi.
        The phase will correspond to the rotation around Z from b in R(a,b)
        """
        gate_settings = self._get_gate_settings_with_master_values(gate=control_gate)
        pulse_shape = self._build_pulse_shape_from_gate_settings(gate_settings=gate_settings)
        # TODO: Add CPhase gate
        qubit_idx = control_gate.target_qubits[0]
        node = chip.get_node_from_qubit_idx(idx=qubit_idx, readout=False)
        port = chip.get_port(node)
        old_time = self._update_time(
            time=time,
            qubit_idx=qubit_idx,
            pulse_time=gate_settings.duration + self.settings.delay_between_pulses,
        )

        # load amplitude, phase for drag pulse from circuit gate parameters
        if isinstance(control_gate, Drag):
            amplitude = (control_gate.parameters[0] / np.pi) * gate_settings.amplitude
            phase = control_gate.parameters[1]
            # phase is given by b in Drag(a,b) so there should not be any phase defined at gate settings (runcard)
            if gate_settings.phase is not None:
                raise ValueError(
                    "Drag gate should not have setting for phase since the phase depends only on circuit gate parameters"
                )
        else:
            amplitude = float(gate_settings.amplitude)
            phase = float(gate_settings.phase)

        return (
            PulseEvent(
                pulse=Pulse(
                    amplitude=amplitude,
                    phase=phase,
                    duration=gate_settings.duration,
                    pulse_shape=pulse_shape,
                    frequency=node.frequency,
                ),
                start_time=old_time,
            )
            if gate_settings.duration > 0
            else None,
            port,
        )

    def _get_gate_settings_with_master_values(self, gate: Gate):
        """get gate settings with master values

        Args:
            gate (Gate): qibo / native gate

        Returns:
            gate_settings ()
        """
        gate_settings = HardwareGateFactory.gate_settings(
            gate=gate,
            master_amplitude_gate=self.settings.master_amplitude_gate,
            master_duration_gate=self.settings.master_duration_gate,
        )

        # check if duration is an integer value (admit floats with null decimal part)
        gate_duration = gate_settings.duration
        if isinstance(gate_duration, float):
            if gate_duration % 1 != 0:  # check decimals
                raise ValueError(f"Value duration {gate_duration} must be an integer or a float with 0 decimal part")
            else:
                gate_duration = int(gate_duration)
        assert isinstance(gate_duration, int)

        return gate_settings

    def _readout_gate_to_pulse_event(
        self, time: dict[int, int], readout_gate: Gate, qubit_idx: int, chip: Chip
    ) -> tuple[PulseEvent | None, int]:
        """Translate a gate into a pulse.

        Args:
<<<<<<< HEAD
            time (dict[int, int]): dictionary containing qubit indices as keys and current time (ns) as values
            readout_gate (Gate): measurement gate
            qubit_id (int): qubit number (note that the first qubit is the 0th).
            chip (Chip): chip representation as a graph.
=======
            time: dict[int, int]: time.
            readout_gate (Gate): Qibo Gate.
            qubit_id (int): qubit number.
            chip (Chip): chip object.
>>>>>>> 9c8feac0

        Returns:
            tuple[PulseEvent | None, int]: (PulseEvent or None, port_id).
        """
        gate_settings = self._get_gate_settings_with_master_values(gate=readout_gate)
        shape_settings = gate_settings.shape.copy()
        pulse_shape = Factory.get(shape_settings.pop(RUNCARD.NAME))(**shape_settings)
        node = chip.get_node_from_qubit_idx(idx=qubit_idx, readout=True)
        port = chip.get_port(node)
        old_time = self._update_time(
            time=time,
            qubit_idx=qubit_idx,
            pulse_time=gate_settings.duration + self.settings.delay_before_readout,
        )

        return (
            PulseEvent(
                pulse=Pulse(
                    amplitude=gate_settings.amplitude,
                    phase=gate_settings.phase,
                    duration=gate_settings.duration,
                    frequency=node.frequency,
                    pulse_shape=pulse_shape,
                ),
                start_time=old_time + self.settings.delay_before_readout,
            )
            if gate_settings.duration > 0
            else None,
            port,
        )

    def _update_time(self, time: dict[int, int], qubit_idx: int, pulse_time: int):
        """Create new timeline if not already created and update time.

        Args:
            time (Dict[int, int]): Dictionary with the time of each qubit.
            qubit_idx (int): Index of the qubit.
            pulse_time (int): Duration of the puls + wait time.
        """
        if qubit_idx not in time:
            time[qubit_idx] = 0
        old_time = time[qubit_idx]
        residue = pulse_time % self.settings.minimum_clock_time
        if residue != 0:
            pulse_time += self.settings.minimum_clock_time - residue
        time[qubit_idx] += pulse_time
        return old_time

    def _instantiate_gates_from_settings(self):
        """Instantiate all gates defined in settings and add them to the factory."""
        for qubit, gate_settings_list in self.settings.gates.items():
            for gate_settings in gate_settings_list:
                settings_dict = asdict(gate_settings)
                gate_class = HardwareGateFactory.get(name=settings_dict.pop(RUNCARD.NAME))
                if not gate_class.settings:
                    gate_class.settings = {}
                gate_class.settings[qubit] = gate_class.HardwareGateSettings(**settings_dict)<|MERGE_RESOLUTION|>--- conflicted
+++ resolved
@@ -32,12 +32,8 @@
         each different port and pulse name (control/readout).
 
         Args:
-<<<<<<< HEAD
             circuits (List[Circuit]): List of Qibo Circuit classes.
             chip (Chip): Chip representation as a graph.
-=======
-            circuits (list[Circuit]): List of Qibo Circuit classes.
->>>>>>> 9c8feac0
 
         Returns:
             list[PulseSequences]: List of PulseSequences classes.
@@ -168,17 +164,10 @@
         """Translate a gate into a pulse.
 
         Args:
-<<<<<<< HEAD
             time (dict[int, int]): dictionary containing qubit indices as keys and current time (ns) as values
             readout_gate (Gate): measurement gate
             qubit_id (int): qubit number (note that the first qubit is the 0th).
             chip (Chip): chip representation as a graph.
-=======
-            time: dict[int, int]: time.
-            readout_gate (Gate): Qibo Gate.
-            qubit_id (int): qubit number.
-            chip (Chip): chip object.
->>>>>>> 9c8feac0
 
         Returns:
             tuple[PulseEvent | None, int]: (PulseEvent or None, port_id).
