--- conflicted
+++ resolved
@@ -17,18 +17,10 @@
 from qililab.pulse.pulse_event import PulseEvent
 from qililab.pulse.pulse_schedule import PulseSchedule
 from qililab.settings import RuncardSchema
-<<<<<<< HEAD
 from qililab.typings.enums import Line
 from qililab.utils import Factory
 
 
-=======
-from qililab.transpiler import Drag, Park
-from qililab.utils import Factory
-
-
-@dataclass  # TODO do we actually need this?
->>>>>>> 464f682d
 class CircuitToPulses:
     """Class that translates a Qibo Circuit into a PulseSequence"""
 
@@ -54,89 +46,16 @@
             pulse_schedule = PulseSchedule()
             time: dict[int, int] = {}  # restart time
 
-<<<<<<< HEAD
             for gate in circuit.queue:
                 if isinstance(gate, M):
-=======
-            # separate measurement gates from control gates
-            readout_gates = []
-            control_gates = []
-            for i, gate in enumerate(circuit.queue):
-                if isinstance(gate, M):
-                    readout_gates.append((i, gate))
-                else:
-                    control_gates.append(gate)
-
-            for gate in circuit.queue:
-                if not isinstance(gate, M):
-                    # if gate is CZ, parse input to check for symmetric gates
-                    # if gate is CZ, check if parking is needed
-                    if isinstance(gate, CZ):
-                        gate = self._parse_check_cz(gate)
-
-                        # get qubits to park
-                        park_qubits = self._get_parking_targets(gate, chip)
-                        if len(park_qubits) != 0:
-                            pad_times = []
-                            for qubit in park_qubits:
-                                park_gate_settings = [
-                                    settings_gate
-                                    for settings_gate in self.settings.gates[qubit]
-                                    if "Park" in settings_gate.name
-                                ]
-                                if len(park_gate_settings) == 0:
-                                    logger.warning(
-                                        f"Found parking candidate qubit {qubit} for {gate.name} at qubits {gate.qubits} but did not find settings for parking gate at qubit {qubit}"
-                                    )
-                                    continue
-                                cz_gate_settings = [
-                                    settings_gate
-                                    for settings_gate in self.settings.gates[gate.qubits]
-                                    if "CZ" in settings_gate.name
-                                ][0]
-
-                                # get pad time
-                                pad_time = self._get_park_pad_time(
-                                    park_settings=park_gate_settings[0], cz_settings=cz_gate_settings
-                                )
-                                if pad_time % 1 != 0 or pad_time < 0:
-                                    raise ValueError(
-                                        f"Value pad_time {pad_time} for park gate at {qubit} and CZ {gate.qubits} has nonzero decimal or is negative"
-                                    )
-                                pad_times.append(int(pad_time))
-
-                                # add parking gate
-                                parking_gate = Park(qubit)
-                                pulse_event, port = self._control_gate_to_pulse_event(
-                                    time=time, control_gate=parking_gate, chip=chip
-                                )
-                                pulse_schedule.add_event(pulse_event=pulse_event, port=port)
-
-                            # add padd time to CZ target qubit to sync it with parking gate
-                            # if there is more than 1 pad time, add max (this is a bit misleading)
-                            self._update_time(
-                                time=time, qubit_idx=gate.target_qubits[0], pulse_time=max(pad_times, default=0)
-                            )
-                    # add control gate to pulse sequence
-                    pulse_event, port = self._control_gate_to_pulse_event(time=time, control_gate=gate, chip=chip)
-                    if pulse_event is not None:  # TODO check pulse event should not be None?
-                        pulse_schedule.add_event(pulse_event=pulse_event, port=port)
-
-                else:
->>>>>>> 464f682d
                     # handle measurement gates
                     for qubit_idx in gate.target_qubits:
                         m_gate = M(qubit_idx)
                         readout_pulse_event, port = self._readout_gate_to_pulse_event(
                             time=time, readout_gate=m_gate, qubit_idx=qubit_idx, chip=chip
                         )
-<<<<<<< HEAD
 
                         pulse_schedule.add_event(pulse_event=readout_pulse_event, port=port)
-=======
-                        if readout_pulse_event is not None:
-                            pulse_schedule.add_event(pulse_event=readout_pulse_event, port=port)
->>>>>>> 464f682d
 
                 elif isinstance(gate, CZ):
                     # CZ sends a SNZ pulse to target in CZ(control, target)
@@ -190,12 +109,8 @@
             pad_time (int): pad time
 
         Pad time is the extra time for the pulses on the parked qubits before and afer the snz pulse for the
-<<<<<<< HEAD
         CZ gate is applied. Thus if a CZ duration is t_cz and its corresponding parking gate duration is t_p,
         pad time will be (t_p - t_cz) / 2 - this time will be allocated before and after the CZ's pulse
-=======
-        CZ gate is applied
->>>>>>> 464f682d
         """
 
         # ideally pad time would be at Park gate definition
@@ -204,12 +119,7 @@
         t_park = int(park_settings.duration)
         t_cz = int(cz_settings.duration)
         t_phi = int(cz_settings.shape["t_phi"])
-<<<<<<< HEAD
         pad_time = (t_park - (2 * t_cz + 2 + t_phi)) / 2
-=======
-        pad_time = (t_park - 2 * t_cz + 2 + t_phi) / 2
-
->>>>>>> 464f682d
         return pad_time
 
     def _build_pulse_shape_from_gate_settings(self, gate_settings: HardwareGate.HardwareGateSettings):
@@ -245,7 +155,6 @@
         gate_settings = self._get_gate_settings_with_master_values(gate=control_gate)
         pulse_shape = self._build_pulse_shape_from_gate_settings(gate_settings=gate_settings)
         # for CZs check if they are possible (defined at runcard) and switch target if needed
-<<<<<<< HEAD
 
         qubit_idx = control_gate.target_qubits[0]
         node = chip.get_node_from_qubit_idx(idx=qubit_idx, readout=False)
@@ -262,35 +171,6 @@
             port = chip.get_port_from_qubit_idx(idx=control_gate.target_qubits[0], line=Line.FLUX)
         else:
             port = chip.get_port_from_qubit_idx(idx=control_gate.target_qubits[0], line=Line.DRIVE)
-=======
-        if isinstance(control_gate, CZ):
-            control_gate = self._parse_check_cz(control_gate)
-
-        qubit_idx = control_gate.target_qubits[0]
-        node = chip.get_node_from_qubit_idx(idx=qubit_idx, readout=False)
-
-        # TODO implement this inside chip class
-        # get ports and select those we need
-        adj_nodes = chip._get_adjacent_nodes(node)
-        # get adjacent flux line (drive line) for CZ,Park gates (all others)
-        if isinstance(control_gate, (CZ, Park)):
-            line = "flux_line_q"
-        else:
-            line = "drive_line_q"
-
-        # initialize variable port (ensure to get the error below if no port assigned)
-        port = None
-        for adj_node in adj_nodes:
-            # check that first part of alias matches line name
-            # note that aliases are usually eg. flux line for qubit 1 -> flux_line_q1
-            if isinstance(adj_node, Port) and adj_node.alias == line + str(qubit_idx):
-                port = adj_node
-
-        if not isinstance(port, Port):
-            raise RuntimeError(
-                f"Wrong or no port found of type {line+str(qubit_idx)} for gate {control_gate.name} and qubit {qubit_idx} with node id {node.id_}"
-            )
->>>>>>> 464f682d
 
         # get amplitude from gate settings
         amplitude = float(gate_settings.amplitude)
@@ -315,7 +195,6 @@
             # SNZ duration at gate settings is the SNZ halfpulse duration
             # should not use pulse duration interchangeably with gate duration
             cz_duration = 2 * gate_settings.duration + 2 + gate_settings.shape["t_phi"]
-<<<<<<< HEAD
             # sync both qubits start time and set it for the target qubit
             max_time = max((time[qubit] for qubit in time if qubit in control_gate.qubits), default=0)
             time[control_gate.target_qubits[0]] = max_time
@@ -328,13 +207,6 @@
             )
             # sync control qubit time
             time[control_gate.control_qubits[0]] = time[control_gate.target_qubits[0]]
-=======
-            old_time = self._update_2q_time(
-                time=time,
-                qubit_idx=control_gate.qubits,
-                pulse_time=cz_duration + self.settings.delay_between_pulses,
-            )
->>>>>>> 464f682d
 
         else:
             old_time = self._update_time(
@@ -356,23 +228,17 @@
             )
             if gate_settings.duration > 0
             else None,
-            port.id_,
+            port,
         )
 
-<<<<<<< HEAD
     def _get_parking_gates(self, cz: CZ, chip: Chip):
         """Gets parking gates for CZ's SNZ pulse
-=======
-    def _get_parking_targets(self, cz: CZ, chip: Chip):
-        """Gets targets for parking for the CZ's SNZ pulse
->>>>>>> 464f682d
 
         Args:
             cz (CZ): CZ gate with qubits (control, target)
             chip (Chip): chip representation as a graph.
 
         Returns:
-<<<<<<< HEAD
             list[int]: list of qubit indices to be parked
 
 
@@ -419,25 +285,6 @@
             park_gates.append((Park(qubit), int(pad_time)))
 
         return park_gates
-=======
-            qubit list[int]: list of qubit indices to be parked
-
-        Qubits to be parked are those that are adjacent to the target qubit, are not the control qubit
-        and have lower frequency than the target
-        """
-        target = cz.target_qubits[0]
-        node = chip.get_node_from_qubit_idx(idx=target, readout=False)
-        # get adjacent nodes
-        adj_nodes = chip._get_adjacent_nodes(node)
-        # return adjacent qubits not in CZ gate
-        return [
-            adj_node.qubit_index
-            for adj_node in adj_nodes
-            if isinstance(adj_node, Qubit)
-            and adj_node.qubit_index not in cz.qubits
-            and adj_node.frequency < node.frequency
-        ]
->>>>>>> 464f682d
 
     def _readout_gate_to_pulse_event(
         self, time: dict[int, int], readout_gate: Gate, qubit_idx: int, chip: Chip
@@ -456,7 +303,6 @@
         gate_settings = self._get_gate_settings_with_master_values(gate=readout_gate)
         shape_settings = gate_settings.shape.copy()
         pulse_shape = Factory.get(shape_settings.pop(RUNCARD.NAME))(**shape_settings)
-        # gets resonator port
         node = chip.get_node_from_qubit_idx(idx=qubit_idx, readout=True)
         port = chip.get_port_from_qubit_idx(idx=qubit_idx, line=Line.FEEDLINE_INPUT)
         old_time = self._update_time(
@@ -497,15 +343,8 @@
         if cz_qubits in two_qubit_gates:
             return cz
         elif cz_qubits[::-1] in two_qubit_gates:
-<<<<<<< HEAD
             return CZ(cz_qubits[1], cz_qubits[0])
         raise NotImplementedError(f"CZ not defined for qubits {cz_qubits}")
-=======
-            cz_qubits = cz_qubits[::-1]
-            return CZ(cz_qubits[0], cz_qubits[1])
-        else:
-            raise NotImplementedError(f"CZ not defined for qubits {cz_qubits}")
->>>>>>> 464f682d
 
     def _get_gate_settings_with_master_values(self, gate: Gate):
         """get gate settings with master values
@@ -549,34 +388,6 @@
         if residue != 0:
             pulse_time += self.settings.minimum_clock_time - residue
         time[qubit_idx] += pulse_time
-        return old_time
-
-    def _update_2q_time(self, time: dict[int, int], qubit_idx: tuple[int, int], pulse_time: int):
-        """Create new timeline if not already created and update time.
-
-        Args:
-            time (Dict[int, int]): Dictionary with the time of each qubit.
-            qubit_idx (tuple[int,int]): Index of the 2 qubit gate.
-            pulse_time (int): Duration of the puls + wait time.
-        """
-
-        # get max time if existing, otherwise initialize both times
-        max_time = max((time[qubit] for qubit in time if qubit in qubit_idx), default=0)
-<<<<<<< HEAD
-=======
-        if max_time == 0:
-            time[qubit_idx[0]] = 0
-            time[qubit_idx[1]] = 0
->>>>>>> 464f682d
-
-        old_time = max_time
-        residue = pulse_time % self.settings.minimum_clock_time
-        if residue != 0:
-            pulse_time += self.settings.minimum_clock_time - residue
-
-        # update time for both qubits / create dict entry if not created
-        time[qubit_idx[0]] = max_time + pulse_time
-        time[qubit_idx[1]] = max_time + pulse_time
         return old_time
 
     def _instantiate_gates_from_settings(self):
