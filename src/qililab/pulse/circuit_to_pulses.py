--- conflicted
+++ resolved
@@ -61,16 +61,12 @@
                         )
                         if readout_pulse_event is not None:
                             _, bus = self.platform.get_bus(port=port)
-<<<<<<< HEAD
                             pulse_schedule.add_event(pulse_event=readout_pulse_event, port=port, port_delay=bus.settings.delay)  # type: ignore
                             with contextlib.suppress(ValueError):
                                 # If we find a flux port, create empty schedule for that port
                                 flux_port = chip.get_port_from_qubit_idx(idx=m_gate.target_qubits[0], line=Line.FLUX)
                                 if flux_port is not None:
                                     pulse_schedule.create_schedule(port=flux_port)
-=======
-                            pulse_schedule.add_event(pulse_event=readout_pulse_event, port=port, port_delay=bus.settings.delay)
->>>>>>> 8c9a8a47
                     continue
 
                 elif isinstance(gate, CZ):
@@ -98,11 +94,7 @@
                         )
                         if pulse_event is not None:
                             _, bus = self.platform.get_bus(port=port)
-<<<<<<< HEAD
-                            pulse_schedule.add_event(pulse_event=pulse_event, port=port, port_delay=bus.settings.delay)  # type: ignore
-=======
                             pulse_schedule.add_event(pulse_event=pulse_event, port=port, port_delay=bus.settings.delay)
->>>>>>> 8c9a8a47
                     # add padd time to CZ target qubit to sync it with parking gate
                     # if there is more than 1 pad time, add max (this is a bit misleading)
                     pad_time = max((time for _, time in parking_gates_pads), default=0)
@@ -121,13 +113,9 @@
                 if isinstance(gate, CZ) and pad_time != 0:
                     self._update_time(time=time, qubit_idx=gate.target_qubits[0], pulse_time=pad_time)
                     self._update_time(time=time, qubit_idx=gate.control_qubits[0], pulse_time=pad_time)
-                if pulse_event is not None:  # this happens for the Identity gate
+                if pulse_event is not None: # this happens for the Identity gate
                     _, bus = self.platform.get_bus(port=port)
-<<<<<<< HEAD
-                    pulse_schedule.add_event(pulse_event=pulse_event, port=port, port_delay=bus.settings.delay)  # type: ignore
-=======
                     pulse_schedule.add_event(pulse_event=pulse_event, port=port, port_delay=bus.settings.delay)
->>>>>>> 8c9a8a47
 
             for qubit in chip.qubits:
                 with contextlib.suppress(ValueError):
