--- conflicted
+++ resolved
@@ -56,12 +56,8 @@
                 )
                 if pulse_event is not None:
                     pulse_schedule.add_event(pulse_event=pulse_event, port=port)
-<<<<<<< HEAD
                 wait_of_next_pulse_event = 0
-            if readout_gate is not None:
-=======
             for _, readout_gate in readout_gates:
->>>>>>> ab238343
                 for qubit_idx in readout_gate.target_qubits:
                     readout_pulse_event, port = self._readout_gate_to_pulse_event(
                         time=time,
