--- conflicted
+++ resolved
@@ -16,10 +16,7 @@
 from qililab.pulse.pulse_event import PulseEvent
 from qililab.pulse.pulse_schedule import PulseSchedule
 from qililab.settings import RuncardSchema
-<<<<<<< HEAD
 from qililab.transpiler import Drag, Park
-=======
->>>>>>> 59c6f30e
 from qililab.typings.enums import Line
 from qililab.utils import Factory
 
@@ -153,12 +150,8 @@
         Returns:
             PulseEvent: PulseEvent object.
         """
-<<<<<<< HEAD
-
-        gate_settings = self._get_gate_settings_with_master_values(gate=control_gate)
-=======
+
         gate_settings = self._get_gate_settings(gate=control_gate)
->>>>>>> 59c6f30e
         pulse_shape = self._build_pulse_shape_from_gate_settings(gate_settings=gate_settings)
         # for CZs check if they are possible (defined at runcard) and switch target if needed
 
@@ -166,7 +159,6 @@
 
         # get adjacent flux line (drive line) for CZ,Park gates (all others)
         node = chip.get_node_from_qubit_idx(idx=qubit_idx, readout=False)
-<<<<<<< HEAD
         if isinstance(control_gate, (CZ, Park)):
             port = chip.get_port_from_qubit_idx(idx=control_gate.target_qubits[0], line=Line.FLUX)
         else:
@@ -183,16 +175,6 @@
             phase = control_gate.parameters[1]
         else:
             phase = float(gate_settings.phase)
-=======
-        port = chip.get_port_from_qubit_idx(idx=qubit_idx, line=Line.DRIVE)
-        old_time = self._update_time(
-            time=time,
-            qubit_idx=qubit_idx,
-            pulse_time=gate_settings.duration + self.settings.delay_between_pulses,
-        )
-        amplitude = float(gate_settings.amplitude)
-        phase = float(gate_settings.phase)
->>>>>>> 59c6f30e
 
         if isinstance(control_gate, CZ):
             # SNZ duration at gate settings is the SNZ halfpulse duration
@@ -232,13 +214,30 @@
             port,
         )
 
-<<<<<<< HEAD
+    def _get_gate_settings(self, gate: Gate):
+        """get gate settings with master values
+
+        Args:
+            gate (Gate): qibo / native gate
+
+        Returns:
+            gate_settings ()
+        """
+        gate_settings = HardwareGateFactory.gate_settings(gate=gate)
+        # check if duration is an integer value (admit floats with null decimal part)
+        gate_duration = gate_settings.duration
+        if not isinstance(gate_duration, int):  # this handles floats but also settings reading int as np.int64
+            if gate_duration % 1 != 0:  # check decimals
+                raise ValueError(
+                    f"The settings of the gate {gate.name} have a non-integer duration ({gate_duration}ns). The gate duration must be an integer or a float with 0 decimal part"
+                )
+            else:
+                gate_duration = int(gate_duration)
+
+        return gate_settings
+
     def _get_parking_gates(self, cz: CZ, chip: Chip):
         """Gets parking gates for CZ's SNZ pulse
-=======
-    def _get_gate_settings(self, gate: Gate):
-        """get gate settings with master values
->>>>>>> 59c6f30e
 
         Args:
             cz (CZ): CZ gate with qubits (control, target)
@@ -251,10 +250,6 @@
         Qubits to be parked are those that are adjacent to the target qubit, are not the control qubit
         and have lower frequency than the target.
         """
-<<<<<<< HEAD
-=======
-        gate_settings = HardwareGateFactory.gate_settings(gate=gate)
->>>>>>> 59c6f30e
 
         # get parkable qubits
         target = cz.target_qubits[0]
@@ -289,12 +284,7 @@
             pad_time = self._get_park_pad_time(park_settings=park_gate_settings[0], cz_settings=cz_gate_settings)
             if pad_time % self.settings.minimum_clock_time != 0 or pad_time < 0:
                 raise ValueError(
-<<<<<<< HEAD
                     f"Value pad_time {pad_time} for park gate at {qubit} and CZ {cz.qubits} has to be positive and multiple of min clock time {self.settings.minimum_clock_time}"
-=======
-                    f"The settings of the gate {gate.name} have a non-integer duration ({gate_duration}ns). "
-                    "The gate duration must be an integer or a float with 0 decimal part"
->>>>>>> 59c6f30e
                 )
 
             park_gates.append((Park(qubit), int(pad_time)))
@@ -360,33 +350,6 @@
         elif cz_qubits[::-1] in two_qubit_gates:
             return CZ(cz_qubits[1], cz_qubits[0])
         raise NotImplementedError(f"CZ not defined for qubits {cz_qubits}")
-
-    def _get_gate_settings_with_master_values(self, gate: Gate):
-        """get gate settings with master values
-
-        Args:
-            gate (Gate): qibo / native gate
-
-        Returns:
-            gate_settings ()
-        """
-        gate_settings = HardwareGateFactory.gate_settings(
-            gate=gate,
-            master_amplitude_gate=self.settings.master_amplitude_gate,
-            master_duration_gate=self.settings.master_duration_gate,
-        )
-
-        # check if duration is an integer value (admit floats with null decimal part)
-        gate_duration = gate_settings.duration
-        if not isinstance(gate_duration, int):  # this handles floats but also settings reading int as np.int64
-            if gate_duration % 1 != 0:  # check decimals
-                raise ValueError(
-                    f"The settings of the gate {gate.name} have a non-integer duration ({gate_duration}ns). The gate duration must be an integer or a float with 0 decimal part"
-                )
-            else:
-                gate_duration = int(gate_duration)
-
-        return gate_settings
 
     def _update_time(self, time: dict[int, int], qubit_idx: int, pulse_time: int):
         """Create new timeline if not already created and update time.
