--- conflicted
+++ resolved
@@ -100,15 +100,8 @@
         port = chip.get_port(node)
         old_time = self._update_time(
             time=time,
-<<<<<<< HEAD
-            chip=chip,
-            node=port,
-            pulse_time=gate_settings.duration + self.settings.delay_between_pulses,
-            wait_time=wait_time,
-=======
             qubit_idx=qubit_idx,
-            pulse_time=gate_settings.duration + self.settings.delay_between_pulses,
->>>>>>> de615412
+            pulse_time=gate_settings.duration + self.settings.delay_between_pulses, wait_time=wait_time,
         )
         return (
             PulseEvent(
@@ -174,15 +167,8 @@
         port = chip.get_port(node)
         old_time = self._update_time(
             time=time,
-<<<<<<< HEAD
-            chip=chip,
-            node=port,
-            pulse_time=gate_settings.duration + self.settings.delay_before_readout,
-            wait_time=wait_time,
-=======
             qubit_idx=qubit_idx,
-            pulse_time=gate_settings.duration + self.settings.delay_before_readout,
->>>>>>> de615412
+            pulse_time=gate_settings.duration + self.settings.delay_before_readout, wait_time=wait_time,
         )
 
         return (
@@ -201,11 +187,7 @@
             port.id_,
         )
 
-<<<<<<< HEAD
-    def _update_time(self, time: Dict[int, int], chip: Chip, node: Node, pulse_time: int, wait_time: int):
-=======
-    def _update_time(self, time: Dict[int, int], qubit_idx: int, pulse_time: int):
->>>>>>> de615412
+    def _update_time(self, time: Dict[int, int], qubit_idx: int, pulse_time: int, wait_time: int):
         """Create new timeline if not already created and update time.
 
         Args:
