--- conflicted
+++ resolved
@@ -14,12 +14,8 @@
 from qililab.pulse.pulse_schedule import PulseSchedule
 from qililab.settings import RuncardSchema
 from qililab.transpiler import Drag
-<<<<<<< HEAD
+from qililab.typings.enums import Line
 from qililab.utils import Factory, qibo_gates
-=======
-from qililab.typings.enums import Line
-from qililab.utils import Factory
->>>>>>> a3b386ab
 
 
 @dataclass
