--- conflicted
+++ resolved
@@ -77,13 +77,8 @@
         return Factory.get(shape_settings.pop(RUNCARD.NAME))(**shape_settings)
 
     def _control_gate_to_pulse_event(
-<<<<<<< HEAD
-        self, time: Dict[int, int], control_gate: Gate, chip: Chip, wait_time: int
-    ) -> Tuple[PulseEvent | None, int]:
-=======
-        self, time: dict[int, int], control_gate: Gate, chip: Chip
+        self, time: dict[int, int], control_gate: Gate, chip: Chip, wait_time: int
     ) -> tuple[PulseEvent | None, int]:
->>>>>>> 782fbd6d
         """Translate a gate into a pulse event.
 
         Args:
@@ -151,13 +146,8 @@
         return gate_settings
 
     def _readout_gate_to_pulse_event(
-<<<<<<< HEAD
-        self, time: Dict[int, int], readout_gate: Gate, qubit_idx: int, chip: Chip, wait_time: int
-    ) -> Tuple[PulseEvent | None, int]:
-=======
-        self, time: dict[int, int], readout_gate: Gate, qubit_idx: int, chip: Chip
+        self, time: dict[int, int], readout_gate: Gate, qubit_idx: int, chip: Chip, wait_time: int
     ) -> tuple[PulseEvent | None, int]:
->>>>>>> 782fbd6d
         """Translate a gate into a pulse.
 
         Args:
@@ -197,11 +187,7 @@
             port,
         )
 
-<<<<<<< HEAD
-    def _update_time(self, time: Dict[int, int], qubit_idx: int, pulse_time: int, wait_time: int):
-=======
-    def _update_time(self, time: dict[int, int], qubit_idx: int, pulse_time: int):
->>>>>>> 782fbd6d
+    def _update_time(self, time: dict[int, int], qubit_idx: int, pulse_time: int, wait_time: int):
         """Create new timeline if not already created and update time.
 
         Args:
