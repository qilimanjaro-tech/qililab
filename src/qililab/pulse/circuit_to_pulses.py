"""Class that translates a Qibo Circuit into a PulseSequence"""
import ast
from dataclasses import asdict

import numpy as np
from qibo.gates import CZ, Gate, M
from qibo.models.circuit import Circuit

from qililab.chip import Chip
from qililab.chip.nodes import Qubit
from qililab.config import logger
from qililab.constants import RUNCARD
from qililab.pulse.hardware_gates import HardwareGateFactory
from qililab.pulse.hardware_gates.hardware_gate import HardwareGate
from qililab.pulse.pulse import Pulse
from qililab.pulse.pulse_event import PulseEvent
from qililab.pulse.pulse_schedule import PulseSchedule
from qililab.settings import RuncardSchema
<<<<<<< HEAD
from qililab.transpiler import Drag, Park
=======
>>>>>>> cf289d90
from qililab.typings.enums import Line
from qililab.utils import Factory


class CircuitToPulses:
    """Class that translates a Qibo Circuit into a PulseSequence"""

    def __init__(self, settings: RuncardSchema.PlatformSettings):
        self.settings = settings
        self._instantiate_gates_from_settings()

    def translate(self, circuits: list[Circuit], chip: Chip) -> list[PulseSchedule]:
        """Translate each circuit to a PulseSequences class, which is a list of PulseSequence classes for
        each different port and pulse name (control/readout).

        Args:
            circuits (List[Circuit]): List of Qibo Circuit classes.
            chip (Chip): Chip representation as a graph.

        Returns:
            list[PulseSequences]: List of PulseSequences classes.
        """
        pulse_schedule_list: list[PulseSchedule] = []
        for circuit in circuits:
            pulse_schedule = PulseSchedule()
            time: dict[int, int] = {}  # restart time

            for gate in circuit.queue:
                if isinstance(gate, M):
                    # handle measurement gates
                    for qubit_idx in gate.target_qubits:
                        m_gate = M(qubit_idx)
                        readout_pulse_event, port = self._readout_gate_to_pulse_event(
                            time=time, readout_gate=m_gate, qubit_idx=qubit_idx, chip=chip
                        )
                        pulse_schedule.add_event(pulse_event=readout_pulse_event, port=port)
                    continue

                elif isinstance(gate, CZ):
                    # CZ sends a SNZ pulse to target in CZ(control, target)
                    # handle parking and padding for CZ gates
                    gate = self._parse_check_cz(gate)
                    if (
                        chip.get_node_from_qubit_idx(idx=gate.target_qubits[0], readout=False).frequency
                        < chip.get_node_from_qubit_idx(idx=gate.control_qubits[0], readout=False).frequency
                    ):
                        raise ValueError(
                            f"Attempting to perform {gate.name} on qubits {gate.qubits} by targeting qubit {gate.target_qubits[0]} which has lower frequency than {gate.control_qubits[0]}"
                        )
                    parking_gates_pads = self._get_parking_gates(cz=gate, chip=chip)
                    # sync times for all qubits involved
                    cz_qubits = [gate.qubits[0] for gate, _ in parking_gates_pads]
                    cz_qubits.extend(gate.qubits)
                    self._sync_qubit_times(cz_qubits, time)

                    for parking_gate, _ in parking_gates_pads:
                        pulse_event, port = self._control_gate_to_pulse_event(
                            time=time, control_gate=parking_gate, chip=chip
                        )
                        pulse_schedule.add_event(pulse_event=pulse_event, port=port)
                    # add padd time to CZ target qubit to sync it with parking gate
                    # if there is more than 1 pad time, add max (this is a bit misleading)
                    pad_time = max((time for _, time in parking_gates_pads), default=0)
                    if pad_time != 0:
                        self._update_time(time=time, qubit_idx=gate.target_qubits[0], pulse_time=pad_time)

                # add control gates
                pulse_event, port = self._control_gate_to_pulse_event(time=time, control_gate=gate, chip=chip)
                # add pad time at the end of CZ to both target and control
                # note that we dont need to do this for the control qubit at the beginning of the pulse
                # since its time is already synced with the target qubit in _control_gate_to_pulse_event
                if isinstance(gate, CZ) and pad_time != 0:
                    self._update_time(time=time, qubit_idx=gate.target_qubits[0], pulse_time=pad_time)
                    self._update_time(time=time, qubit_idx=gate.control_qubits[0], pulse_time=pad_time)
                if pulse_event is not None:  # this happens for the Identity gate
                    pulse_schedule.add_event(pulse_event=pulse_event, port=port)

            pulse_schedule_list.append(pulse_schedule)

        return pulse_schedule_list

    def _get_park_pad_time(
        self,
        park_settings: RuncardSchema.PlatformSettings.GateSettings,
        cz_settings: RuncardSchema.PlatformSettings.GateSettings,
    ):
        """Gets pad time for parking gate

        Args:
            park_settings (HardwareGate.HardwareGateSettings): settings for the parking gate
            cz_settings (HardwareGate.HardwareGateSettings): settings for the cz gate for which we need parking

        Returns:
            pad_time (int): pad time

        Pad time is the extra time for the pulses on the parked qubits before and afer the snz pulse for the
        CZ gate is applied. Thus if a CZ duration is t_cz and its corresponding parking gate duration is t_p,
        pad time will be (t_p - t_cz) / 2 - this time will be allocated before and after the CZ's pulse
        """

        # ideally pad time would be at Park gate definition
        # TODO find out why mypy complains about the line below
        # pad_time = (park_settings.duration - 2 * cz_settings.duration + 2 + cz_settings.shape["t_phi"]) / 2
        t_park = int(park_settings.duration)
        t_cz = int(cz_settings.duration)
        t_phi = int(cz_settings.shape["t_phi"])
        pad_time = (t_park - (2 * t_cz + 2 + t_phi)) / 2
        return pad_time

    def _build_pulse_shape_from_gate_settings(self, gate_settings: HardwareGate.HardwareGateSettings):
        """Build Pulse Shape from Gate settings

        Args:
            gate_settings (HardwareGateSettings): gate settings loaded from the runcard

        Returns:
            shape_settings (dict): shape settings for the gate's pulse
        """
        shape_settings = gate_settings.shape.copy()
        return Factory.get(shape_settings.pop(RUNCARD.NAME))(**shape_settings)

    def _control_gate_to_pulse_event(
        self, time: dict[int, int], control_gate: Gate, chip: Chip
    ) -> tuple[PulseEvent | None, int]:
        """Translate a gate into a pulse event.

        Args:
            time (dict[int, int]): dictionary containing qubit indices as keys and current time (ns) as values
            control_gate (Gate): non-measurement gate from circuit
            chip (Chip): chip representation as a graph.

        Returns:
            PulseEvent: PulseEvent object.
        """
<<<<<<< HEAD

=======
>>>>>>> cf289d90
        gate_settings = self._get_gate_settings(gate=control_gate)
        pulse_shape = self._build_pulse_shape_from_gate_settings(gate_settings=gate_settings)
        # for CZs check if they are possible (defined at runcard) and switch target if needed

        qubit_idx = control_gate.target_qubits[0]

        # get adjacent flux line (drive line) for CZ,Park gates (all others)
        node = chip.get_node_from_qubit_idx(idx=qubit_idx, readout=False)
        if isinstance(control_gate, (CZ, Park)):
            port = chip.get_port_from_qubit_idx(idx=control_gate.target_qubits[0], line=Line.FLUX)
        else:
            port = chip.get_port_from_qubit_idx(idx=control_gate.target_qubits[0], line=Line.DRIVE)

        # get amplitude from gate settings
        amplitude = float(gate_settings.amplitude)
        frequency = node.frequency
        if isinstance(control_gate, (CZ, Park)):
            phase = 0
            frequency = 0
        else:
            phase = float(gate_settings.phase)

        old_time = self._update_time(
            time=time,
            qubit_idx=qubit_idx,
            pulse_time=gate_settings.duration + self.settings.delay_between_pulses,
        )
<<<<<<< HEAD

        if isinstance(control_gate, CZ):
            # sync control qubit time
            time[control_gate.control_qubits[0]] = time[control_gate.target_qubits[0]]
=======
        amplitude = float(gate_settings.amplitude)
        phase = float(gate_settings.phase)
>>>>>>> cf289d90

        return (
            PulseEvent(
                pulse=Pulse(
                    amplitude=amplitude,
                    phase=phase,
                    duration=gate_settings.duration,
                    pulse_shape=pulse_shape,
                    frequency=frequency,  # TODO: frequency for CZ and Park(?)
                ),
                start_time=old_time,
            )
            if gate_settings.duration > 0
            else None,
            port,
        )

    def _get_gate_settings(self, gate: Gate):
<<<<<<< HEAD
        """get gate setting values
=======
        """get gate settings with master values
>>>>>>> cf289d90

        Args:
            gate (Gate): qibo / native gate

        Returns:
            gate_settings ()
        """
        gate_settings = HardwareGateFactory.gate_settings(gate=gate)
<<<<<<< HEAD
=======

>>>>>>> cf289d90
        # check if duration is an integer value (admit floats with null decimal part)
        gate_duration = gate_settings.duration
        if not isinstance(gate_duration, int):  # this handles floats but also settings reading int as np.int64
            if gate_duration % 1 != 0:  # check decimals
                raise ValueError(
                    f"The settings of the gate {gate.name} have a non-integer duration ({gate_duration}ns). "
                    "The gate duration must be an integer or a float with 0 decimal part"
                )
            else:
                gate_duration = int(gate_duration)

        return gate_settings

    def _get_parking_gates(self, cz: CZ, chip: Chip):
        """Gets parking gates for CZ's SNZ pulse

        Args:
            cz (CZ): CZ gate with qubits (control, target)
            chip (Chip): chip representation as a graph.

        Returns:
            list[int]: list of qubit indices to be parked


        Qubits to be parked are those that are adjacent to the target qubit, are not the control qubit
        and have lower frequency than the target.
        """

        # get parkable qubits
        target = cz.target_qubits[0]
        node = chip.get_node_from_qubit_idx(idx=target, readout=False)
        # get adjacent nodes
        adj_nodes = chip._get_adjacent_nodes(node)
        # return adjacent qubits with lower frequency than target not in CZ gate
        park_qubits = [
            adj_node.qubit_index
            for adj_node in adj_nodes
            if isinstance(adj_node, Qubit)
            and adj_node.qubit_index not in cz.qubits
            and adj_node.frequency < node.frequency
        ]

        park_gates = []
        # get qubits to park
        for qubit in park_qubits:
            park_gate_settings = [
                settings_gate for settings_gate in self.settings.gates[qubit] if "Park" in settings_gate.name
            ]
            if len(park_gate_settings) == 0:
                logger.warning(
                    f"Found parking candidate qubit {qubit} for {cz.name} at qubits {cz.qubits} but did not find settings for parking gate at qubit {qubit}"
                )
                continue
            cz_gate_settings = [
                settings_gate for settings_gate in self.settings.gates[cz.qubits] if "CZ" in settings_gate.name
            ][0]

            # get pad time
            pad_time = self._get_park_pad_time(park_settings=park_gate_settings[0], cz_settings=cz_gate_settings)
            if pad_time < 0:
                raise ValueError(
                    f"Negative value pad_time {pad_time} for park gate at {qubit} and CZ {cz.qubits}. Pad time is calculated as ParkGate.duration - 2*CZ.duration + 2 + CZ.t_phi from runcard parameters"
                )

            park_gates.append((Park(qubit), int(pad_time)))

        return park_gates

    def _readout_gate_to_pulse_event(
        self, time: dict[int, int], readout_gate: Gate, qubit_idx: int, chip: Chip
    ) -> tuple[PulseEvent | None, int]:
        """Translate a gate into a pulse.

        Args:
            time (dict[int, int]): dictionary containing qubit indices as keys and current time (ns) as values
            readout_gate (Gate): measurement gate
            qubit_id (int): qubit number (note that the first qubit is the 0th).
            chip (Chip): chip representation as a graph.

        Returns:
            tuple[PulseEvent | None, int]: (PulseEvent or None, port_id).
        """
        gate_settings = self._get_gate_settings(gate=readout_gate)
        shape_settings = gate_settings.shape.copy()
        pulse_shape = Factory.get(shape_settings.pop(RUNCARD.NAME))(**shape_settings)
        node = chip.get_node_from_qubit_idx(idx=qubit_idx, readout=True)
        port = chip.get_port_from_qubit_idx(idx=qubit_idx, line=Line.FEEDLINE_INPUT)
        old_time = self._update_time(
            time=time,
            qubit_idx=qubit_idx,
            pulse_time=gate_settings.duration + self.settings.delay_before_readout,
        )

        return (
            PulseEvent(
                pulse=Pulse(
                    amplitude=gate_settings.amplitude,
                    phase=gate_settings.phase,
                    duration=gate_settings.duration,
                    frequency=node.frequency,
                    pulse_shape=pulse_shape,
                ),
                start_time=old_time + self.settings.delay_before_readout,
                qubit=qubit_idx,
            )
            if gate_settings.duration > 0
            else None,
            port,
        )

    def _parse_check_cz(self, cz: CZ):
        """Checks that given CZ qubits are supported by the hardware (defined in the runcard).
        Switches CZ(q1,q2) to CZ(q2,q1) if the former is not supported but the later is (note that CZ is symmetric)

        Args:
            cz (CZ): qibo CZ gate

        Returns:
            CZ: qibo CZ gate
        """

        cz_qubits = cz.qubits
        two_qubit_gates = [qubit for qubit in self.settings.gates.keys() if isinstance(qubit, tuple)]
        if cz_qubits in two_qubit_gates:
            return cz
        elif cz_qubits[::-1] in two_qubit_gates:
            return CZ(cz_qubits[1], cz_qubits[0])
        raise NotImplementedError(f"CZ not defined for qubits {cz_qubits}")

    def _update_time(self, time: dict[int, int], qubit_idx: int, pulse_time: int):
        """Create new timeline if not already created and update time.

        Args:
            time (Dict[int, int]): Dictionary with the time of each qubit.
            qubit_idx (int | tuple[int,int]): Index of the qubit or index of 2 qubits for 2 qubit gates.
            pulse_time (int): Duration of the puls + wait time.
        """
        if qubit_idx not in time:
            time[qubit_idx] = 0
        old_time = time[qubit_idx]
        residue = pulse_time % self.settings.minimum_clock_time
        if residue != 0:
            pulse_time += self.settings.minimum_clock_time - residue
        time[qubit_idx] += pulse_time
        return old_time

    def _sync_qubit_times(self, qubits: list[int], time: dict[int, int]):
        """Syncs the time of the given qubit list

        Args:
            qubits (list[int]): qubits to sync
            time (dict[int,int]): time dictionary
        """
        max_time = max((time[qubit] for qubit in qubits if qubit in time), default=0)
        for qubit in qubits:
            time[qubit] = max_time

    def _instantiate_gates_from_settings(self):
        """Instantiate all gates defined in settings and add them to the factory."""
        for qubits, gate_settings_list in list(self.settings.gates.items()):
            # parse string tupples for 2 qubit keys
            if isinstance(qubits, str):
                qubit_str = qubits
                qubits = ast.literal_eval(qubit_str)
                # check for expected output
                assert isinstance(qubits, tuple) and list(map(type, qubits)) == [int, int]
                self.settings.gates[qubits] = self.settings.gates.pop(qubit_str)
            for gate_settings in gate_settings_list:
                settings_dict = asdict(gate_settings)
                gate_class = HardwareGateFactory.get(name=settings_dict.pop(RUNCARD.NAME))
                if not hasattr(gate_class, "settings"):
                    gate_class.settings = {}
                gate_class.settings[qubits] = gate_class.HardwareGateSettings(**settings_dict)<|MERGE_RESOLUTION|>--- conflicted
+++ resolved
@@ -16,10 +16,7 @@
 from qililab.pulse.pulse_event import PulseEvent
 from qililab.pulse.pulse_schedule import PulseSchedule
 from qililab.settings import RuncardSchema
-<<<<<<< HEAD
-from qililab.transpiler import Drag, Park
-=======
->>>>>>> cf289d90
+from qililab.transpiler import Park
 from qililab.typings.enums import Line
 from qililab.utils import Factory
 
@@ -154,10 +151,6 @@
         Returns:
             PulseEvent: PulseEvent object.
         """
-<<<<<<< HEAD
-
-=======
->>>>>>> cf289d90
         gate_settings = self._get_gate_settings(gate=control_gate)
         pulse_shape = self._build_pulse_shape_from_gate_settings(gate_settings=gate_settings)
         # for CZs check if they are possible (defined at runcard) and switch target if needed
@@ -185,15 +178,10 @@
             qubit_idx=qubit_idx,
             pulse_time=gate_settings.duration + self.settings.delay_between_pulses,
         )
-<<<<<<< HEAD
 
         if isinstance(control_gate, CZ):
             # sync control qubit time
             time[control_gate.control_qubits[0]] = time[control_gate.target_qubits[0]]
-=======
-        amplitude = float(gate_settings.amplitude)
-        phase = float(gate_settings.phase)
->>>>>>> cf289d90
 
         return (
             PulseEvent(
@@ -212,11 +200,7 @@
         )
 
     def _get_gate_settings(self, gate: Gate):
-<<<<<<< HEAD
         """get gate setting values
-=======
-        """get gate settings with master values
->>>>>>> cf289d90
 
         Args:
             gate (Gate): qibo / native gate
@@ -225,10 +209,6 @@
             gate_settings ()
         """
         gate_settings = HardwareGateFactory.gate_settings(gate=gate)
-<<<<<<< HEAD
-=======
-
->>>>>>> cf289d90
         # check if duration is an integer value (admit floats with null decimal part)
         gate_duration = gate_settings.duration
         if not isinstance(gate_duration, int):  # this handles floats but also settings reading int as np.int64
