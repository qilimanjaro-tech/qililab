--- conflicted
+++ resolved
@@ -56,7 +56,6 @@
                 # handle identity
                 elif isinstance(gate, I):
                     continue
-<<<<<<< HEAD
                 # handle control gates
                 else:
                     # parse symmetry in CZ gates
@@ -72,82 +71,6 @@
             #         flux_port = chip.get_port_from_qubit_idx(idx=qubit, line=Line.FLUX)
             #         if flux_port is not None:
             #             pulse_schedule.create_schedule(port=flux_port)
-=======
-                if isinstance(gate, M):
-                    # handle measurement gates
-                    for qubit_idx in gate.target_qubits:
-                        m_gate = M(qubit_idx)
-                        readout_pulse_event, port = self._readout_gate_to_pulse_event(
-                            time=time,
-                            readout_gate=m_gate,
-                            qubit_idx=qubit_idx,
-                            chip=chip,
-                        )
-                        if readout_pulse_event is not None:
-                            _, bus = self.platform.get_bus(port=port)
-                            pulse_schedule.add_event(pulse_event=readout_pulse_event, port=port, port_delay=bus.settings.delay)  # type: ignore
-                            with contextlib.suppress(ValueError):
-                                # If we find a flux port, create empty schedule for that port
-                                flux_port = chip.get_port_from_qubit_idx(idx=m_gate.target_qubits[0], line=Line.FLUX)
-                                if flux_port is not None:
-                                    pulse_schedule.create_schedule(port=flux_port)
-                    continue
-
-                if isinstance(gate, CZ):
-                    # CZ sends a SNZ pulse to target in CZ(control, target)
-                    # handle parking and padding for CZ gates
-                    gate = self._parse_check_cz(gate)
-                    if (
-                        chip.get_node_from_qubit_idx(idx=gate.target_qubits[0], readout=False).frequency
-                        < chip.get_node_from_qubit_idx(idx=gate.control_qubits[0], readout=False).frequency
-                    ):
-                        raise ValueError(
-                            f"Attempting to perform {gate.name} on qubits {gate.qubits} by targeting qubit {gate.target_qubits[0]} which has lower frequency than {gate.control_qubits[0]}"
-                        )
-                    parking_gates_pads = self._get_parking_gates(cz=gate, chip=chip)
-                    # sync times for all qubits involved
-                    cz_qubits = [gate.qubits[0] for gate, _ in parking_gates_pads]
-                    cz_qubits.extend(gate.qubits)
-                    self._sync_qubit_times(cz_qubits, time)
-
-                    for parking_gate, _ in parking_gates_pads:
-                        pulse_event, port = self._control_gate_to_pulse_event(
-                            time=time,
-                            control_gate=parking_gate,
-                            chip=chip,
-                        )
-                        if pulse_event is not None:
-                            _, bus = self.platform.get_bus(port=port)
-                            pulse_schedule.add_event(pulse_event=pulse_event, port=port, port_delay=bus.settings.delay)  # type: ignore
-                    # add padd time to CZ target qubit to sync it with parking gate
-                    # if there is more than 1 pad time, add max (this is a bit misleading)
-                    pad_time = max((time for _, time in parking_gates_pads), default=0)
-                    if pad_time != 0:
-                        self._update_time(
-                            time=time,
-                            qubit_idx=gate.target_qubits[0],
-                            pulse_time=pad_time,
-                        )
-
-                # add control gates
-                pulse_event, port = self._control_gate_to_pulse_event(time=time, control_gate=gate, chip=chip)
-                # add pad time at the end of CZ to both target and control
-                # note that we dont need to do this for the control qubit at the beginning of the pulse
-                # since its time is already synced with the target qubit in _control_gate_to_pulse_event
-                if isinstance(gate, CZ) and pad_time != 0:
-                    self._update_time(time=time, qubit_idx=gate.target_qubits[0], pulse_time=pad_time)
-                    self._update_time(time=time, qubit_idx=gate.control_qubits[0], pulse_time=pad_time)
-                if pulse_event is not None:  # this happens for the Identity gate
-                    _, bus = self.platform.get_bus(port=port)
-                    pulse_schedule.add_event(pulse_event=pulse_event, port=port, port_delay=bus.settings.delay)  # type: ignore
-
-            for qubit in chip.qubits:
-                with contextlib.suppress(ValueError):
-                    # If we find a flux port, create empty schedule for that port
-                    flux_port = chip.get_port_from_qubit_idx(idx=qubit, line=Line.FLUX)
-                    if flux_port is not None:
-                        pulse_schedule.create_schedule(port=flux_port)
->>>>>>> be23ff0b
 
             pulse_schedule_list.append(pulse_schedule)
 
@@ -262,28 +185,6 @@
         Returns:
             list[int]: list of qubits
         """
-<<<<<<< HEAD
-=======
-        gate_settings = HardwareGateFactory.gate_settings(gate=gate)
-        # check if duration is an integer value (admit floats with null decimal part)
-        gate_duration = gate_settings.duration
-        if not isinstance(gate_duration, int):  # this handles floats but also settings reading int as np.int64
-            if gate_duration % 1 != 0:  # check decimals
-                raise ValueError(
-                    f"The settings of the gate {gate.name} have a non-integer duration ({gate_duration}ns). "
-                    "The gate duration must be an integer or a float with 0 decimal part"
-                )
-            gate_duration = int(gate_duration)
-
-        return gate_settings
-
-    def _get_parking_gates(self, cz: CZ, chip: Chip):
-        """Gets parking gates for CZ's SNZ pulse
-
-        Args:
-            cz (CZ): CZ gate with qubits (control, target)
-            chip (Chip): chip representation as a graph.
->>>>>>> be23ff0b
 
         schedule_qubits = (
             [
@@ -300,55 +201,9 @@
 
         return list(set(schedule_qubits + gate_qubits))  # converto to set and back to list to remove repeated items
 
-<<<<<<< HEAD
     def _gate_element_to_pulse_event(
         self, time: int, gate: Gate, gate_event: GateEventSettings, bus: Bus
     ) -> PulseEvent:
-=======
-        # get parkable qubits
-        target = cz.target_qubits[0]
-        node = chip.get_node_from_qubit_idx(idx=target, readout=False)
-        # get adjacent nodes
-        adj_nodes = chip._get_adjacent_nodes(node)  # pylint: disable=protected-access
-        # return adjacent qubits with lower frequency than target not in CZ gate
-        park_qubits = [
-            adj_node.qubit_index
-            for adj_node in adj_nodes
-            if isinstance(adj_node, Qubit)
-            and adj_node.qubit_index not in cz.qubits
-            and adj_node.frequency < node.frequency
-        ]
-
-        park_gates = []
-        # get qubits to park
-        for qubit in park_qubits:
-            park_gate_settings = [
-                settings_gate for settings_gate in self.platform.settings.gates[qubit] if "Park" in settings_gate.name
-            ]
-            if not park_gate_settings:
-                logger.warning(  # pylint: disable=logging-fstring-interpolation
-                    f"Found parking candidate qubit {qubit} for {cz.name} at qubits {cz.qubits} but did not find settings for parking gate at qubit {qubit}"
-                )
-                continue
-            cz_gate_settings = [
-                settings_gate for settings_gate in self.platform.settings.gates[cz.qubits] if "CZ" in settings_gate.name
-            ][0]
-
-            # get pad time
-            pad_time = self._get_park_pad_time(park_settings=park_gate_settings[0], cz_settings=cz_gate_settings)
-            if pad_time < 0:
-                raise ValueError(
-                    f"Negative value pad_time {pad_time} for park gate at {qubit} and CZ {cz.qubits}. Pad time is calculated as (ParkGate.duration - CZ pulse duration) / 2"
-                )
-
-            park_gates.append((Park(qubit), int(pad_time)))
-
-        return park_gates
-
-    def _readout_gate_to_pulse_event(
-        self, time: dict[int, int], readout_gate: Gate, qubit_idx: int, chip: Chip
-    ) -> tuple[PulseEvent | None, int]:
->>>>>>> be23ff0b
         """Translate a gate into a pulse.
 
         Args:
@@ -401,11 +256,7 @@
         try:
             self.platform.settings.get_gate(name=cz.__class__.__name__, qubits=cz_qubits)
             return cz
-<<<<<<< HEAD
         except KeyError:
-=======
-        if cz_qubits[::-1] in two_qubit_gates:
->>>>>>> be23ff0b
             return CZ(cz_qubits[1], cz_qubits[0])
 
     def _update_time(self, time: dict[int, int], qubit: int, gate_time: int):
