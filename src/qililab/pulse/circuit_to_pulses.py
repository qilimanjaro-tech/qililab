--- conflicted
+++ resolved
@@ -101,11 +101,8 @@
         old_time = self._update_time(
             time=time,
             qubit_idx=qubit_idx,
-<<<<<<< HEAD
-            pulse_time=gate_settings.duration + self.settings.delay_between_pulses, wait_time=wait_time,
-=======
             pulse_time=gate_settings.duration + self.settings.delay_between_pulses,
->>>>>>> ecb0f639
+            wait_time=wait_time,
         )
         return (
             PulseEvent(
@@ -172,11 +169,8 @@
         old_time = self._update_time(
             time=time,
             qubit_idx=qubit_idx,
-<<<<<<< HEAD
-            pulse_time=gate_settings.duration + self.settings.delay_before_readout, wait_time=wait_time,
-=======
             pulse_time=gate_settings.duration + self.settings.delay_before_readout,
->>>>>>> ecb0f639
+            wait_time=wait_time,
         )
 
         return (
@@ -195,11 +189,7 @@
             port.id_,
         )
 
-<<<<<<< HEAD
     def _update_time(self, time: Dict[int, int], qubit_idx: int, pulse_time: int, wait_time: int):
-=======
-    def _update_time(self, time: Dict[int, int], qubit_idx: int, pulse_time: int):
->>>>>>> ecb0f639
         """Create new timeline if not already created and update time.
 
         Args:
