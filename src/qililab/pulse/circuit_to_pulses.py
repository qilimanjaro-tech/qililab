"""Class that translates a Qibo Circuit into a PulseSequence"""
import ast
import contextlib
from dataclasses import asdict, dataclass

from qibo.gates import CZ, Gate, M
from qibo.models.circuit import Circuit

from qililab.chip import Chip
from qililab.chip.nodes import Qubit
from qililab.config import logger
from qililab.constants import RUNCARD
from qililab.platform import Platform
from qililab.pulse.hardware_gates import HardwareGateFactory
from qililab.pulse.hardware_gates.hardware_gate import HardwareGate
from qililab.pulse.pulse import Pulse
from qililab.pulse.pulse_bus_schedule import PulseBusSchedule
from qililab.pulse.pulse_event import PulseEvent
from qililab.pulse.pulse_schedule import PulseSchedule
from qililab.settings import RuncardSchema
from qililab.transpiler import Park
from qililab.typings.enums import Line
from qililab.utils import Factory, qibo_gates


class CircuitToPulses:
    """Class that translates a Qibo Circuit into a PulseSequence"""

    def __init__(self, platform: Platform):
        self.platform = platform
        self._instantiate_gates_from_settings()

    def translate(self, circuits: list[Circuit]) -> list[PulseSchedule]:
        """Translate each circuit to a PulseSequences class, which is a list of PulseSequence classes for
        each different port and pulse name (control/readout).

        Args:
            circuits (List[Circuit]): List of Qibo Circuit classes.
            chip (Chip): Chip representation as a graph.

        Returns:
            list[PulseSequences]: List of PulseSequences classes.
        """
        chip = self.platform.chip
        pulse_schedule_list: list[PulseSchedule] = []
        for circuit in circuits:
            pulse_schedule = PulseSchedule()
            time: dict[int, int] = {}  # restart time
<<<<<<< HEAD
            wait_of_next_pulse_event = {}
=======
            wait_of_next_pulse_event = {}  # type: ignore
>>>>>>> 82655c47
            for gate in circuit.queue:
                if isinstance(gate, qibo_gates.Wait):
                    wait_of_next_pulse_event[gate.qubits[0]] = (
                        wait_of_next_pulse_event.get(gate.qubits[0], 0) + gate.parameters[0]
                    )
                    continue
                if isinstance(gate, M):
                    # handle measurement gates
                    for qubit_idx in gate.target_qubits:
                        m_gate = M(qubit_idx)
                        readout_pulse_event, port = self._readout_gate_to_pulse_event(
                            time=time,
                            readout_gate=m_gate,
                            qubit_idx=qubit_idx,
                            chip=chip,
                            wait_time=wait_of_next_pulse_event.get(qubit_idx, 0),
                        )
                        wait_of_next_pulse_event[qubit_idx] = 0
                        if readout_pulse_event is not None:
                            pulse_schedule.add_event(pulse_event=readout_pulse_event, port=port)
                            with contextlib.suppress(ValueError):
                                # If we find a flux port, create empty schedule for that port
                                flux_port = chip.get_port_from_qubit_idx(idx=m_gate.target_qubits[0], line=Line.FLUX)
                                if flux_port is not None:
                                    pulse_schedule.create_schedule(port=flux_port)
                    continue

                elif isinstance(gate, CZ):
                    # CZ sends a SNZ pulse to target in CZ(control, target)
                    # handle parking and padding for CZ gates
                    gate = self._parse_check_cz(gate)
                    if (
                        chip.get_node_from_qubit_idx(idx=gate.target_qubits[0], readout=False).frequency
                        < chip.get_node_from_qubit_idx(idx=gate.control_qubits[0], readout=False).frequency
                    ):
                        raise ValueError(
                            f"Attempting to perform {gate.name} on qubits {gate.qubits} by targeting qubit {gate.target_qubits[0]} which has lower frequency than {gate.control_qubits[0]}"
                        )
                    parking_gates_pads = self._get_parking_gates(cz=gate, chip=chip)
                    # sync times for all qubits involved
                    cz_qubits = [gate.qubits[0] for gate, _ in parking_gates_pads]
                    cz_qubits.extend(gate.qubits)
                    self._sync_qubit_times(cz_qubits, time)

                    for parking_gate, _ in parking_gates_pads:
                        pulse_event, port = self._control_gate_to_pulse_event(
                            time=time,
                            control_gate=parking_gate,
                            chip=chip,
                            wait_time=wait_of_next_pulse_event.get(parking_gate.qubits[0], 0),
                        )
                        if pulse_event is not None:
                            pulse_schedule.add_event(pulse_event=pulse_event, port=port)
                    # add padd time to CZ target qubit to sync it with parking gate
                    # if there is more than 1 pad time, add max (this is a bit misleading)
                    pad_time = max((time for _, time in parking_gates_pads), default=0)
                    if pad_time != 0:
                        self._update_time(
                            time=time,
                            qubit_idx=gate.target_qubits[0],
                            pulse_time=pad_time,
                            wait_time=wait_of_next_pulse_event.get(gate.qubits[0], 0),
                        )
<<<<<<< HEAD
                        wait_of_next_pulse_event[qubit_idx] = 0
=======
                        wait_of_next_pulse_event[gate.qubits[0]] = 0
>>>>>>> 82655c47

                # add control gates
                pulse_event, port = self._control_gate_to_pulse_event(
                    time=time, control_gate=gate, chip=chip, wait_time=wait_of_next_pulse_event.get(gate.qubits[0], 0)
                )
                wait_of_next_pulse_event[gate.qubits[0]] = 0
                # add pad time at the end of CZ to both target and control
                # note that we dont need to do this for the control qubit at the beginning of the pulse
                # since its time is already synced with the target qubit in _control_gate_to_pulse_event
                if isinstance(gate, CZ) and pad_time != 0:
                    self._update_time(time=time, qubit_idx=gate.target_qubits[0], pulse_time=pad_time, wait_time=0)
                    self._update_time(time=time, qubit_idx=gate.control_qubits[0], pulse_time=pad_time, wait_time=0)
                if pulse_event is not None:  # this happens for the Identity gate
                    pulse_schedule.add_event(pulse_event=pulse_event, port=port)
                    with contextlib.suppress(ValueError):
                        # If we find a flux port, create empty schedule for that port
                        for qubit_idx in gate.qubits:
                            flux_port = chip.get_port_from_qubit_idx(idx=qubit_idx, line=Line.FLUX)
                            if flux_port is not None:
                                pulse_schedule.create_schedule(port=flux_port)

            pulse_schedule_list.append(pulse_schedule)

        return pulse_schedule_list

    def _get_park_pad_time(
        self,
        park_settings: RuncardSchema.PlatformSettings.GateSettings,
        cz_settings: RuncardSchema.PlatformSettings.GateSettings,
    ):
        """Gets pad time for parking gate

        Args:
            park_settings (HardwareGate.HardwareGateSettings): settings for the parking gate
            cz_settings (HardwareGate.HardwareGateSettings): settings for the cz gate for which we need parking

        Returns:
            pad_time (int): pad time

        Pad time is the extra time for the pulses on the parked qubits before and afer the snz pulse for the
        CZ gate is applied. Thus if a CZ duration is t_cz and its corresponding parking gate duration is t_p,
        pad time will be (t_p - t_cz) / 2 - this time will be allocated before and after the CZ's pulse
        """

        # ideally pad time would be at Park gate definition
        # TODO find out why mypy complains about the line below
        # pad_time = (park_settings.duration - 2 * cz_settings.duration + 2 + cz_settings.shape["t_phi"]) / 2
        t_park = int(park_settings.duration)
        t_cz = int(cz_settings.duration)
        if "t_phi" not in cz_settings.shape:
            return (t_park - t_cz) / 2
        t_phi = int(cz_settings.shape["t_phi"])
        return (t_park - (2 * t_cz + 2 + t_phi)) / 2

    def _build_pulse_shape_from_gate_settings(self, gate_settings: HardwareGate.HardwareGateSettings):
        """Build Pulse Shape from Gate settings

        Args:
            gate_settings (HardwareGateSettings): gate settings loaded from the runcard

        Returns:
            shape_settings (dict): shape settings for the gate's pulse
        """
        shape_settings = gate_settings.shape.copy()
        return Factory.get(shape_settings.pop(RUNCARD.NAME))(**shape_settings)

    def _control_gate_to_pulse_event(
        self, time: dict[int, int], control_gate: Gate, chip: Chip, wait_time: int
    ) -> tuple[PulseEvent | None, int]:
        """Translate a gate into a pulse event.

        Args:
            time (dict[int, int]): dictionary containing qubit indices as keys and current time (ns) as values
            control_gate (Gate): non-measurement gate from circuit
            chip (Chip): chip representation as a graph.

        Returns:
            PulseEvent: PulseEvent object.
        """
        gate_settings = self._get_gate_settings(gate=control_gate)
        pulse_shape = self._build_pulse_shape_from_gate_settings(gate_settings=gate_settings)
        # for CZs check if they are possible (defined at runcard) and switch target if needed

        qubit_idx = control_gate.target_qubits[0]

        # get adjacent flux line (drive line) for CZ,Park gates (all others)
        node = chip.get_node_from_qubit_idx(idx=qubit_idx, readout=False)
        if isinstance(control_gate, (CZ, Park)):
            port = chip.get_port_from_qubit_idx(idx=control_gate.target_qubits[0], line=Line.FLUX)
        else:
            port = chip.get_port_from_qubit_idx(idx=control_gate.target_qubits[0], line=Line.DRIVE)

        # set frequency to 0 for CZ, park
        frequency = 0 if isinstance(control_gate, (CZ, Park)) else node.frequency

        # update time
        old_time = self._update_time(
            time=time,
            qubit_idx=qubit_idx,
            pulse_time=gate_settings.duration + self.platform.settings.delay_between_pulses,
            wait_time=wait_time,
        )

        if isinstance(control_gate, CZ):
            # sync control qubit time
            time[control_gate.control_qubits[0]] = time[control_gate.target_qubits[0]]

        _, bus = self.platform.get_bus(port=port)

        if bus is None:
            raise TypeError("bus cannot be None to get the distortions")

        return (
            PulseEvent(
                pulse=Pulse(
                    amplitude=float(gate_settings.amplitude),
                    phase=float(gate_settings.phase),
                    duration=gate_settings.duration,
                    pulse_shape=pulse_shape,
                    frequency=frequency,
                ),
                start_time=old_time,
                pulse_distortions=bus.distortions,
            )
            if gate_settings.duration > 0
            else None,
            port,
        )

    def _get_gate_settings(self, gate: Gate):
        """get gate setting values

        Args:
            gate (Gate): qibo / native gate

        Returns:
            gate_settings ()
        """
        gate_settings = HardwareGateFactory.gate_settings(gate=gate)
        # check if duration is an integer value (admit floats with null decimal part)
        gate_duration = gate_settings.duration
        if not isinstance(gate_duration, int):  # this handles floats but also settings reading int as np.int64
            if gate_duration % 1 != 0:  # check decimals
                raise ValueError(
                    f"The settings of the gate {gate.name} have a non-integer duration ({gate_duration}ns). "
                    "The gate duration must be an integer or a float with 0 decimal part"
                )
            else:
                gate_duration = int(gate_duration)

        return gate_settings

    def _get_parking_gates(self, cz: CZ, chip: Chip):
        """Gets parking gates for CZ's SNZ pulse

        Args:
            cz (CZ): CZ gate with qubits (control, target)
            chip (Chip): chip representation as a graph.

        Returns:
            list[int]: list of qubit indices to be parked


        Qubits to be parked are those that are adjacent to the target qubit, are not the control qubit
        and have lower frequency than the target.
        """

        # get parkable qubits
        target = cz.target_qubits[0]
        node = chip.get_node_from_qubit_idx(idx=target, readout=False)
        # get adjacent nodes
        adj_nodes = chip._get_adjacent_nodes(node)
        # return adjacent qubits with lower frequency than target not in CZ gate
        park_qubits = [
            adj_node.qubit_index
            for adj_node in adj_nodes
            if isinstance(adj_node, Qubit)
            and adj_node.qubit_index not in cz.qubits
            and adj_node.frequency < node.frequency
        ]

        park_gates = []
        # get qubits to park
        for qubit in park_qubits:
            park_gate_settings = [
                settings_gate for settings_gate in self.platform.settings.gates[qubit] if "Park" in settings_gate.name
            ]
            if not park_gate_settings:
                logger.warning(
                    f"Found parking candidate qubit {qubit} for {cz.name} at qubits {cz.qubits} but did not find settings for parking gate at qubit {qubit}"
                )
                continue
            cz_gate_settings = [
                settings_gate for settings_gate in self.platform.settings.gates[cz.qubits] if "CZ" in settings_gate.name
            ][0]

            # get pad time
            pad_time = self._get_park_pad_time(park_settings=park_gate_settings[0], cz_settings=cz_gate_settings)
            if pad_time < 0:
                raise ValueError(
                    f"Negative value pad_time {pad_time} for park gate at {qubit} and CZ {cz.qubits}. Pad time is calculated as (ParkGate.duration - CZ pulse duration) / 2"
                )

            park_gates.append((Park(qubit), int(pad_time)))

        return park_gates

    def _readout_gate_to_pulse_event(
        self, time: dict[int, int], readout_gate: Gate, qubit_idx: int, chip: Chip, wait_time: int
    ) -> tuple[PulseEvent | None, int]:
        """Translate a gate into a pulse.

        Args:
            time (dict[int, int]): dictionary containing qubit indices as keys and current time (ns) as values
            readout_gate (Gate): measurement gate
            qubit_id (int): qubit number (note that the first qubit is the 0th).
            chip (Chip): chip representation as a graph.

        Returns:
            tuple[PulseEvent | None, int]: (PulseEvent or None, port_id).
        """
        gate_settings = self._get_gate_settings(gate=readout_gate)
        shape_settings = gate_settings.shape.copy()
        pulse_shape = Factory.get(shape_settings.pop(RUNCARD.NAME))(**shape_settings)
        node = chip.get_node_from_qubit_idx(idx=qubit_idx, readout=True)
        port = chip.get_port_from_qubit_idx(idx=qubit_idx, line=Line.FEEDLINE_INPUT)
        old_time = self._update_time(
            time=time,
            qubit_idx=qubit_idx,
            pulse_time=gate_settings.duration + self.platform.settings.delay_before_readout,
            wait_time=wait_time,
        )
        _, bus = self.platform.get_bus(port=port)

        if bus is None:
            raise TypeError("bus cannot be None to get the distortions")

        return (
            PulseEvent(
                pulse=Pulse(
                    amplitude=gate_settings.amplitude,
                    phase=gate_settings.phase,
                    duration=gate_settings.duration,
                    frequency=node.frequency,
                    pulse_shape=pulse_shape,
                ),
                start_time=old_time + self.platform.settings.delay_before_readout,
                pulse_distortions=bus.distortions,
                qubit=qubit_idx,
            )
            if gate_settings.duration > 0
            else None,
            port,
        )

    def _parse_check_cz(self, cz: CZ):
        """Checks that given CZ qubits are supported by the hardware (defined in the runcard).
        Switches CZ(q1,q2) to CZ(q2,q1) if the former is not supported but the later is (note that CZ is symmetric)

        Args:
            cz (CZ): qibo CZ gate

        Returns:
            CZ: qibo CZ gate
        """

        cz_qubits = cz.qubits
        two_qubit_gates = [qubit for qubit in self.platform.settings.gates.keys() if isinstance(qubit, tuple)]
        if cz_qubits in two_qubit_gates:
            return cz
        elif cz_qubits[::-1] in two_qubit_gates:
            return CZ(cz_qubits[1], cz_qubits[0])
        raise NotImplementedError(f"CZ not defined for qubits {cz_qubits}")

    def _update_time(self, time: dict[int, int], qubit_idx: int, pulse_time: int, wait_time: int):
        """Create new timeline if not already created and update time.

        Args:
            time (Dict[int, int]): Dictionary with the time of each qubit.
            qubit_idx (int | tuple[int,int]): Index of the qubit or index of 2 qubits for 2 qubit gates.
            pulse_time (int): Duration of the puls + wait time.
        """
        if qubit_idx not in time:
            time[qubit_idx] = 0
        old_time = wait_time + time[qubit_idx]
<<<<<<< HEAD
        residue = pulse_time % self.platform.settings.minimum_clock_time
=======
        residue = (pulse_time + wait_time) % self.platform.settings.minimum_clock_time
>>>>>>> 82655c47
        if residue != 0:
            pulse_time += self.platform.settings.minimum_clock_time - residue
        time[qubit_idx] += wait_time + pulse_time
        return old_time

    def _sync_qubit_times(self, qubits: list[int], time: dict[int, int]):
        """Syncs the time of the given qubit list

        Args:
            qubits (list[int]): qubits to sync
            time (dict[int,int]): time dictionary
        """
        max_time = max((time[qubit] for qubit in qubits if qubit in time), default=0)
        for qubit in qubits:
            time[qubit] = max_time

    def _instantiate_gates_from_settings(self):
        """Instantiate all gates defined in settings and add them to the factory."""
        for qubits, gate_settings_list in list(self.platform.settings.gates.items()):
            # parse string tupples for 2 qubit keys
            if isinstance(qubits, str):
                qubit_str = qubits
                qubits = ast.literal_eval(qubit_str)
                # get tuple from string
                self.platform.settings.gates[qubits] = self.platform.settings.gates.pop(qubit_str)
            for gate_settings in gate_settings_list:
                settings_dict = asdict(gate_settings)
                gate_class = HardwareGateFactory.get(name=settings_dict.pop(RUNCARD.NAME))
                if not hasattr(gate_class, "settings"):
                    gate_class.settings = {}
                gate_class.settings[qubits] = gate_class.HardwareGateSettings(**settings_dict)<|MERGE_RESOLUTION|>--- conflicted
+++ resolved
@@ -46,11 +46,7 @@
         for circuit in circuits:
             pulse_schedule = PulseSchedule()
             time: dict[int, int] = {}  # restart time
-<<<<<<< HEAD
-            wait_of_next_pulse_event = {}
-=======
             wait_of_next_pulse_event = {}  # type: ignore
->>>>>>> 82655c47
             for gate in circuit.queue:
                 if isinstance(gate, qibo_gates.Wait):
                     wait_of_next_pulse_event[gate.qubits[0]] = (
@@ -114,11 +110,7 @@
                             pulse_time=pad_time,
                             wait_time=wait_of_next_pulse_event.get(gate.qubits[0], 0),
                         )
-<<<<<<< HEAD
-                        wait_of_next_pulse_event[qubit_idx] = 0
-=======
                         wait_of_next_pulse_event[gate.qubits[0]] = 0
->>>>>>> 82655c47
 
                 # add control gates
                 pulse_event, port = self._control_gate_to_pulse_event(
@@ -404,11 +396,7 @@
         if qubit_idx not in time:
             time[qubit_idx] = 0
         old_time = wait_time + time[qubit_idx]
-<<<<<<< HEAD
-        residue = pulse_time % self.platform.settings.minimum_clock_time
-=======
         residue = (pulse_time + wait_time) % self.platform.settings.minimum_clock_time
->>>>>>> 82655c47
         if residue != 0:
             pulse_time += self.platform.settings.minimum_clock_time - residue
         time[qubit_idx] += wait_time + pulse_time
