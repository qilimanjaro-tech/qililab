"""Class that translates a Qibo Circuit into a PulseSequence"""
from dataclasses import asdict, dataclass

import numpy as np
from qibo.gates import Gate, M
from qibo.models.circuit import Circuit

from qililab.chip import Chip
from qililab.constants import RUNCARD
from qililab.platform import Platform
from qililab.pulse.hardware_gates import HardwareGateFactory
from qililab.pulse.hardware_gates.hardware_gate import HardwareGate
from qililab.pulse.pulse import Pulse
from qililab.pulse.pulse_event import PulseEvent
from qililab.pulse.pulse_schedule import PulseSchedule
<<<<<<< HEAD
=======
from qililab.settings import RuncardSchema
from qililab.transpiler import Drag
>>>>>>> d48efcb4
from qililab.utils import Factory


@dataclass
class CircuitToPulses:
    """Class that translates a Qibo Circuit into a PulseSequence"""

    platform: Platform

    def __post_init__(self):
        """Post init."""
        self._instantiate_gates_from_settings()

    def translate(self, circuits: list[Circuit]) -> list[PulseSchedule]:
        """Translate each circuit to a PulseSequences class, which is a list of PulseSequence classes for
        each different port and pulse name (control/readout).

        Args:
            circuits (List[Circuit]): List of Qibo Circuit classes.
            chip (Chip): Chip representation as a graph.

        Returns:
            list[PulseSequences]: List of PulseSequences classes.
        """
        chip = self.platform.chip
        pulse_schedule_list: list[PulseSchedule] = []
        for circuit in circuits:
            pulse_schedule = PulseSchedule()
            time: dict[int, int] = {}  # restart time
            readout_gates = circuit.gates_of_type(M)
            control_gates = [
                gate for (i, gate) in enumerate(circuit.queue) if i not in [idx for (idx, _) in readout_gates]
            ]
            for gate in control_gates:
                pulse_event, port = self._control_gate_to_pulse_event(time=time, control_gate=gate, chip=chip)
                if pulse_event is not None:
                    pulse_schedule.add_event(pulse_event=pulse_event, port=port)
            for _, readout_gate in readout_gates:
                for qubit_idx in readout_gate.target_qubits:
                    readout_pulse_event, port = self._readout_gate_to_pulse_event(
                        time=time, readout_gate=readout_gate, qubit_idx=qubit_idx, chip=chip
                    )
                    if readout_pulse_event is not None:
                        pulse_schedule.add_event(pulse_event=readout_pulse_event, port=port)

            pulse_schedule_list.append(pulse_schedule)

        return pulse_schedule_list

    def _build_pulse_shape_from_gate_settings(self, gate_settings: HardwareGate.HardwareGateSettings):
        """Build Pulse Shape from Gate settings

        Args:
            gate_settings (HardwareGateSettings): gate settings loaded from the runcard

        Returns:
            shape_settings (dict): shape settings for the gate's pulse
        """
        shape_settings = gate_settings.shape.copy()
        return Factory.get(shape_settings.pop(RUNCARD.NAME))(**shape_settings)

    def _control_gate_to_pulse_event(
        self, time: dict[int, int], control_gate: Gate, chip: Chip
    ) -> tuple[PulseEvent | None, int]:
        """Translate a gate into a pulse event.

        Args:
            time (dict[int, int]): dictionary containing qubit indices as keys and current time (ns) as values
            control_gate (Gate): non-measurement gate from circuit
            chip (Chip): chip representation as a graph.

        Returns:
            PulseEvent: PulseEvent object.

        For a Drag pulse R(a,b) the corresponding pulse will have amplitude a/pi * qubit_pi_amp
        where qubit_pi_amp is the amplitude of the pi pulse for the given qubit calibrated from Rabi.
        The phase will correspond to the rotation around Z from b in R(a,b)
        """
        gate_settings = self._get_gate_settings_with_master_values(gate=control_gate)
        pulse_shape = self._build_pulse_shape_from_gate_settings(gate_settings=gate_settings)
        # TODO: Add CPhase gate
        qubit_idx = control_gate.target_qubits[0]
        node = chip.get_node_from_qubit_idx(idx=qubit_idx, readout=False)
        port = chip.get_port(node)
        old_time = self._update_time(
            time=time,
            qubit_idx=qubit_idx,
            pulse_time=gate_settings.duration + self.platform.settings.delay_between_pulses,
        )
<<<<<<< HEAD
        _, bus = self.platform.get_bus(port=port)
=======

        # load amplitude, phase for drag pulse from circuit gate parameters
        if isinstance(control_gate, Drag):
            amplitude = (control_gate.parameters[0] / np.pi) * gate_settings.amplitude
            phase = control_gate.parameters[1]
            # phase is given by b in Drag(a,b) so there should not be any phase defined at gate settings (runcard)
            if gate_settings.phase is not None:
                raise ValueError(
                    "Drag gate should not have setting for phase since the phase depends only on circuit gate parameters"
                )
        else:
            amplitude = float(gate_settings.amplitude)
            phase = float(gate_settings.phase)

>>>>>>> d48efcb4
        return (
            PulseEvent(
                pulse=Pulse(
                    amplitude=amplitude,
                    phase=phase,
                    duration=gate_settings.duration,
                    pulse_shape=pulse_shape,
                    frequency=node.frequency,
                ),
                start_time=old_time,
                pulse_distortions=bus.distortions,
            )
            if gate_settings.duration > 0
            else None,
            port,
        )

    def _get_gate_settings_with_master_values(self, gate: Gate):
        """get gate settings with master values

        Args:
            gate (Gate): qibo / native gate

        Returns:
            gate_settings ()
        """
        gate_settings = HardwareGateFactory.gate_settings(
            gate=gate,
            master_amplitude_gate=self.platform.settings.master_amplitude_gate,
            master_duration_gate=self.platform.settings.master_duration_gate,
        )

        # check if duration is an integer value (admit floats with null decimal part)
        gate_duration = gate_settings.duration
        if not isinstance(gate_duration, int):  # this handles floats but also settings reading int as np.int64
            if gate_duration % 1 != 0:  # check decimals
                raise ValueError(
                    f"The settings of the gate {gate.name} have a non-integer duration ({gate_duration}ns). The gate duration must be an integer or a float with 0 decimal part"
                )
            else:
                gate_duration = int(gate_duration)

        return gate_settings

    def _readout_gate_to_pulse_event(
        self, time: dict[int, int], readout_gate: Gate, qubit_idx: int, chip: Chip
    ) -> tuple[PulseEvent | None, int]:
        """Translate a gate into a pulse.

        Args:
            time (dict[int, int]): dictionary containing qubit indices as keys and current time (ns) as values
            readout_gate (Gate): measurement gate
            qubit_id (int): qubit number (note that the first qubit is the 0th).
            chip (Chip): chip representation as a graph.

        Returns:
            tuple[PulseEvent | None, int]: (PulseEvent or None, port_id).
        """
        gate_settings = self._get_gate_settings_with_master_values(gate=readout_gate)
        shape_settings = gate_settings.shape.copy()
        pulse_shape = Factory.get(shape_settings.pop(RUNCARD.NAME))(**shape_settings)
        node = chip.get_node_from_qubit_idx(idx=qubit_idx, readout=True)
        port = chip.get_port(node)
        old_time = self._update_time(
            time=time,
            qubit_idx=qubit_idx,
            pulse_time=gate_settings.duration + self.platform.settings.delay_before_readout,
        )
        _, bus = self.platform.get_bus(port=port)

        return (
            PulseEvent(
                pulse=Pulse(
                    amplitude=gate_settings.amplitude,
                    phase=gate_settings.phase,
                    duration=gate_settings.duration,
                    frequency=node.frequency,
                    pulse_shape=pulse_shape,
                ),
                start_time=old_time + self.platform.settings.delay_before_readout,
                pulse_distortions=bus.distortions,
            )
            if gate_settings.duration > 0
            else None,
            port,
        )

    def _update_time(self, time: dict[int, int], qubit_idx: int, pulse_time: int):
        """Create new timeline if not already created and update time.

        Args:
            time (Dict[int, int]): Dictionary with the time of each qubit.
            qubit_idx (int): Index of the qubit.
            pulse_time (int): Duration of the puls + wait time.
        """
        if qubit_idx not in time:
            time[qubit_idx] = 0
        old_time = time[qubit_idx]
        residue = pulse_time % self.platform.settings.minimum_clock_time
        if residue != 0:
            pulse_time += self.platform.settings.minimum_clock_time - residue
        time[qubit_idx] += pulse_time
        return old_time

    def _instantiate_gates_from_settings(self):
        """Instantiate all gates defined in settings and add them to the factory."""
        for qubit, gate_settings_list in self.platform.settings.gates.items():
            for gate_settings in gate_settings_list:
                settings_dict = asdict(gate_settings)
                gate_class = HardwareGateFactory.get(name=settings_dict.pop(RUNCARD.NAME))
                if not gate_class.settings:
                    gate_class.settings = {}
                gate_class.settings[qubit] = gate_class.HardwareGateSettings(**settings_dict)<|MERGE_RESOLUTION|>--- conflicted
+++ resolved
@@ -13,11 +13,8 @@
 from qililab.pulse.pulse import Pulse
 from qililab.pulse.pulse_event import PulseEvent
 from qililab.pulse.pulse_schedule import PulseSchedule
-<<<<<<< HEAD
-=======
 from qililab.settings import RuncardSchema
 from qililab.transpiler import Drag
->>>>>>> d48efcb4
 from qililab.utils import Factory
 
 
@@ -107,9 +104,7 @@
             qubit_idx=qubit_idx,
             pulse_time=gate_settings.duration + self.platform.settings.delay_between_pulses,
         )
-<<<<<<< HEAD
         _, bus = self.platform.get_bus(port=port)
-=======
 
         # load amplitude, phase for drag pulse from circuit gate parameters
         if isinstance(control_gate, Drag):
@@ -124,7 +119,6 @@
             amplitude = float(gate_settings.amplitude)
             phase = float(gate_settings.phase)
 
->>>>>>> d48efcb4
         return (
             PulseEvent(
                 pulse=Pulse(
