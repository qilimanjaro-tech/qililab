"""Class that translates a Qibo Circuit into a PulseSequence"""
from dataclasses import asdict, dataclass

import numpy as np
from qibo.gates import Gate, M
from qibo.models.circuit import Circuit

from qililab.chip import Chip
from qililab.constants import RUNCARD
from qililab.pulse.hardware_gates import HardwareGateFactory
from qililab.pulse.hardware_gates.hardware_gate import HardwareGate
from qililab.pulse.pulse import Pulse
from qililab.pulse.pulse_event import PulseEvent
from qililab.pulse.pulse_schedule import PulseSchedule
from qililab.settings import RuncardSchema
<<<<<<< HEAD
from qililab.utils import Factory, qibo_gates
=======
from qililab.transpiler import Drag
from qililab.utils import Factory
>>>>>>> 90817482


@dataclass
class CircuitToPulses:
    """Class that translates a Qibo Circuit into a PulseSequence"""

    settings: RuncardSchema.PlatformSettings

    def __post_init__(self):
        """Post init."""
        self._instantiate_gates_from_settings()

    def translate(self, circuits: list[Circuit], chip: Chip) -> list[PulseSchedule]:
        """Translate each circuit to a PulseSequences class, which is a list of PulseSequence classes for
        each different port and pulse name (control/readout).

        Args:
            circuits (List[Circuit]): List of Qibo Circuit classes.
            chip (Chip): Chip representation as a graph.

        Returns:
            list[PulseSequences]: List of PulseSequences classes.
        """
        pulse_schedule_list: list[PulseSchedule] = []
        for circuit in circuits:
            pulse_schedule = PulseSchedule()
            time: dict[int, int] = {}  # restart time
            readout_gates = circuit.gates_of_type(M)
            control_gates = [
                gate for (i, gate) in enumerate(circuit.queue) if i not in [idx for (idx, _) in readout_gates]
            ]
            wait_of_next_pulse_event = 0
            for gate in control_gates:
                if isinstance(gate, qibo_gates.Wait):
                    wait_of_next_pulse_event = gate.parameters[0]
                    continue
                pulse_event, port = self._control_gate_to_pulse_event(
                    time=time, control_gate=gate, chip=chip, wait_time=wait_of_next_pulse_event
                )
                if pulse_event is not None:
                    pulse_schedule.add_event(pulse_event=pulse_event, port=port)
                wait_of_next_pulse_event = 0
            for _, readout_gate in readout_gates:
                for qubit_idx in readout_gate.target_qubits:
                    readout_pulse_event, port = self._readout_gate_to_pulse_event(
                        time=time,
                        readout_gate=readout_gate,
                        qubit_idx=qubit_idx,
                        chip=chip,
                        wait_time=wait_of_next_pulse_event,
                    )
                    if readout_pulse_event is not None:
                        pulse_schedule.add_event(pulse_event=readout_pulse_event, port=port)

            pulse_schedule_list.append(pulse_schedule)

        return pulse_schedule_list

    def _build_pulse_shape_from_gate_settings(self, gate_settings: HardwareGate.HardwareGateSettings):
        """Build Pulse Shape from Gate settings

        Args:
            gate_settings (HardwareGateSettings): gate settings loaded from the runcard

        Returns:
            shape_settings (dict): shape settings for the gate's pulse
        """
        shape_settings = gate_settings.shape.copy()
        return Factory.get(shape_settings.pop(RUNCARD.NAME))(**shape_settings)

    def _control_gate_to_pulse_event(
        self, time: dict[int, int], control_gate: Gate, chip: Chip, wait_time: int
    ) -> tuple[PulseEvent | None, int]:
        """Translate a gate into a pulse event.

        Args:
            time (dict[int, int]): dictionary containing qubit indices as keys and current time (ns) as values
            control_gate (Gate): non-measurement gate from circuit
            chip (Chip): chip representation as a graph.

        Returns:
            PulseEvent: PulseEvent object.

        For a Drag pulse R(a,b) the corresponding pulse will have amplitude a/pi * qubit_pi_amp
        where qubit_pi_amp is the amplitude of the pi pulse for the given qubit calibrated from Rabi.
        The phase will correspond to the rotation around Z from b in R(a,b)
        """
        gate_settings = self._get_gate_settings_with_master_values(gate=control_gate)
        pulse_shape = self._build_pulse_shape_from_gate_settings(gate_settings=gate_settings)
        # TODO: Add CPhase gate
        qubit_idx = control_gate.target_qubits[0]
        node = chip.get_node_from_qubit_idx(idx=qubit_idx, readout=False)
        port = chip.get_port(node)
        old_time = self._update_time(
            time=time,
            qubit_idx=qubit_idx,
            pulse_time=gate_settings.duration + self.settings.delay_between_pulses,
            wait_time=wait_time,
        )

        # load amplitude, phase for drag pulse from circuit gate parameters
        if isinstance(control_gate, Drag):
            amplitude = (control_gate.parameters[0] / np.pi) * gate_settings.amplitude
            phase = control_gate.parameters[1]
            # phase is given by b in Drag(a,b) so there should not be any phase defined at gate settings (runcard)
            if gate_settings.phase is not None:
                raise ValueError(
                    "Drag gate should not have setting for phase since the phase depends only on circuit gate parameters"
                )
        else:
            amplitude = float(gate_settings.amplitude)
            phase = float(gate_settings.phase)

        return (
            PulseEvent(
                pulse=Pulse(
                    amplitude=amplitude,
                    phase=phase,
                    duration=gate_settings.duration,
                    pulse_shape=pulse_shape,
                    frequency=node.frequency,
                ),
                start_time=old_time,
            )
            if gate_settings.duration > 0
            else None,
            port,
        )

    def _get_gate_settings_with_master_values(self, gate: Gate):
        """get gate settings with master values

        Args:
            gate (Gate): qibo / native gate

        Returns:
            gate_settings ()
        """
        gate_settings = HardwareGateFactory.gate_settings(
            gate=gate,
            master_amplitude_gate=self.settings.master_amplitude_gate,
            master_duration_gate=self.settings.master_duration_gate,
        )

        # check if duration is an integer value (admit floats with null decimal part)
        gate_duration = gate_settings.duration
        if not isinstance(gate_duration, int):  # this handles floats but also settings reading int as np.int64
            if gate_duration % 1 != 0:  # check decimals
                raise ValueError(
                    f"The settings of the gate {gate.name} have a non-integer duration ({gate_duration}ns). The gate duration must be an integer or a float with 0 decimal part"
                )
            else:
                gate_duration = int(gate_duration)

        return gate_settings

    def _readout_gate_to_pulse_event(
        self, time: dict[int, int], readout_gate: Gate, qubit_idx: int, chip: Chip, wait_time: int
    ) -> tuple[PulseEvent | None, int]:
        """Translate a gate into a pulse.

        Args:
            time (dict[int, int]): dictionary containing qubit indices as keys and current time (ns) as values
            readout_gate (Gate): measurement gate
            qubit_id (int): qubit number (note that the first qubit is the 0th).
            chip (Chip): chip representation as a graph.

        Returns:
            tuple[PulseEvent | None, int]: (PulseEvent or None, port_id).
        """
        gate_settings = self._get_gate_settings_with_master_values(gate=readout_gate)
        shape_settings = gate_settings.shape.copy()
        pulse_shape = Factory.get(shape_settings.pop(RUNCARD.NAME))(**shape_settings)
        node = chip.get_node_from_qubit_idx(idx=qubit_idx, readout=True)
        port = chip.get_port(node)
        old_time = self._update_time(
            time=time,
            qubit_idx=qubit_idx,
            pulse_time=gate_settings.duration + self.settings.delay_before_readout,
            wait_time=wait_time,
        )

        return (
            PulseEvent(
                pulse=Pulse(
                    amplitude=gate_settings.amplitude,
                    phase=gate_settings.phase,
                    duration=gate_settings.duration,
                    frequency=node.frequency,
                    pulse_shape=pulse_shape,
                ),
                start_time=old_time + self.settings.delay_before_readout,
            )
            if gate_settings.duration > 0
            else None,
            port,
        )

    def _update_time(self, time: dict[int, int], qubit_idx: int, pulse_time: int, wait_time: int):
        """Create new timeline if not already created and update time.

        Args:
            time (Dict[int, int]): Dictionary with the time of each qubit.
            qubit_idx (int): Index of the qubit.
            pulse_time (int): Duration of the puls + wait time.
        """
        if qubit_idx not in time:
            time[qubit_idx] = 0
        old_time = wait_time + time[qubit_idx]
        residue = pulse_time % self.settings.minimum_clock_time
        if residue != 0:
            pulse_time += self.settings.minimum_clock_time - residue
        time[qubit_idx] += wait_time + pulse_time
        return old_time

    def _instantiate_gates_from_settings(self):
        """Instantiate all gates defined in settings and add them to the factory."""
        for qubit, gate_settings_list in self.settings.gates.items():
            for gate_settings in gate_settings_list:
                settings_dict = asdict(gate_settings)
                gate_class = HardwareGateFactory.get(name=settings_dict.pop(RUNCARD.NAME))
                if not gate_class.settings:
                    gate_class.settings = {}
                gate_class.settings[qubit] = gate_class.HardwareGateSettings(**settings_dict)<|MERGE_RESOLUTION|>--- conflicted
+++ resolved
@@ -13,12 +13,8 @@
 from qililab.pulse.pulse_event import PulseEvent
 from qililab.pulse.pulse_schedule import PulseSchedule
 from qililab.settings import RuncardSchema
-<<<<<<< HEAD
+from qililab.transpiler import Drag
 from qililab.utils import Factory, qibo_gates
-=======
-from qililab.transpiler import Drag
-from qililab.utils import Factory
->>>>>>> 90817482
 
 
 @dataclass
