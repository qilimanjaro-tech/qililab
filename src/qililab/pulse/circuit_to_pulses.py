--- conflicted
+++ resolved
@@ -46,43 +46,23 @@
         for circuit in circuits:
             pulse_schedule = PulseSchedule()
             time: dict[int, int] = {}  # restart time
-<<<<<<< HEAD
-            readout_gates = circuit.gates_of_type(M)
-            control_gates = [
-                gate for (i, gate) in enumerate(circuit.queue) if i not in [idx for (idx, _) in readout_gates]
-            ]
             wait_of_next_pulse_event = 0
-            for gate in control_gates:
+            for gate in circuit.queue:
                 if isinstance(gate, qibo_gates.Wait):
                     wait_of_next_pulse_event = gate.parameters[0]
                     continue
-                pulse_event, port = self._control_gate_to_pulse_event(
-                    time=time, control_gate=gate, chip=chip, wait_time=wait_of_next_pulse_event
-                )
-                if pulse_event is not None:
-                    pulse_schedule.add_event(pulse_event=pulse_event, port=port)
-                wait_of_next_pulse_event = 0
-            for _, readout_gate in readout_gates:
-                for qubit_idx in readout_gate.target_qubits:
-                    readout_pulse_event, port = self._readout_gate_to_pulse_event(
-                        time=time,
-                        readout_gate=readout_gate,
-                        qubit_idx=qubit_idx,
-                        chip=chip,
-                        wait_time=wait_of_next_pulse_event,
-                    )
-                    if readout_pulse_event is not None:
-                        pulse_schedule.add_event(pulse_event=readout_pulse_event, port=port)
-=======
-
-            for gate in circuit.queue:
                 if isinstance(gate, M):
                     # handle measurement gates
                     for qubit_idx in gate.target_qubits:
                         m_gate = M(qubit_idx)
                         readout_pulse_event, port = self._readout_gate_to_pulse_event(
-                            time=time, readout_gate=m_gate, qubit_idx=qubit_idx, chip=chip
+                            time=time,
+                            readout_gate=m_gate,
+                            qubit_idx=qubit_idx,
+                            chip=chip,
+                            wait_time=wait_of_next_pulse_event,
                         )
+                        wait_of_next_pulse_event = 0
                         if readout_pulse_event is not None:
                             pulse_schedule.add_event(pulse_event=readout_pulse_event, port=port)
                             with contextlib.suppress(ValueError):
@@ -111,7 +91,7 @@
 
                     for parking_gate, _ in parking_gates_pads:
                         pulse_event, port = self._control_gate_to_pulse_event(
-                            time=time, control_gate=parking_gate, chip=chip
+                            time=time, control_gate=parking_gate, chip=chip, wait_time=wait_of_next_pulse_event
                         )
                         if pulse_event is not None:
                             pulse_schedule.add_event(pulse_event=pulse_event, port=port)
@@ -119,16 +99,25 @@
                     # if there is more than 1 pad time, add max (this is a bit misleading)
                     pad_time = max((time for _, time in parking_gates_pads), default=0)
                     if pad_time != 0:
-                        self._update_time(time=time, qubit_idx=gate.target_qubits[0], pulse_time=pad_time)
+                        self._update_time(
+                            time=time,
+                            qubit_idx=gate.target_qubits[0],
+                            pulse_time=pad_time,
+                            wait_time=wait_of_next_pulse_event,
+                        )
+                        wait_of_next_pulse_event = 0
 
                 # add control gates
-                pulse_event, port = self._control_gate_to_pulse_event(time=time, control_gate=gate, chip=chip)
+                pulse_event, port = self._control_gate_to_pulse_event(
+                    time=time, control_gate=gate, chip=chip, wait_time=wait_of_next_pulse_event
+                )
+                wait_of_next_pulse_event = 0
                 # add pad time at the end of CZ to both target and control
                 # note that we dont need to do this for the control qubit at the beginning of the pulse
                 # since its time is already synced with the target qubit in _control_gate_to_pulse_event
                 if isinstance(gate, CZ) and pad_time != 0:
-                    self._update_time(time=time, qubit_idx=gate.target_qubits[0], pulse_time=pad_time)
-                    self._update_time(time=time, qubit_idx=gate.control_qubits[0], pulse_time=pad_time)
+                    self._update_time(time=time, qubit_idx=gate.target_qubits[0], pulse_time=pad_time, wait_time=0)
+                    self._update_time(time=time, qubit_idx=gate.control_qubits[0], pulse_time=pad_time, wait_time=0)
                 if pulse_event is not None:  # this happens for the Identity gate
                     pulse_schedule.add_event(pulse_event=pulse_event, port=port)
                     with contextlib.suppress(ValueError):
@@ -137,7 +126,6 @@
                             flux_port = chip.get_port_from_qubit_idx(idx=qubit_idx, line=Line.FLUX)
                             if flux_port is not None:
                                 pulse_schedule.create_schedule(port=flux_port)
->>>>>>> e0c5de5c
 
             pulse_schedule_list.append(pulse_schedule)
 
@@ -216,12 +204,8 @@
         old_time = self._update_time(
             time=time,
             qubit_idx=qubit_idx,
-<<<<<<< HEAD
-            pulse_time=gate_settings.duration + self.settings.delay_between_pulses,
+            pulse_time=gate_settings.duration + self.platform.settings.delay_between_pulses,
             wait_time=wait_time,
-=======
-            pulse_time=gate_settings.duration + self.platform.settings.delay_between_pulses,
->>>>>>> e0c5de5c
         )
 
         if isinstance(control_gate, CZ):
@@ -350,12 +334,8 @@
         old_time = self._update_time(
             time=time,
             qubit_idx=qubit_idx,
-<<<<<<< HEAD
-            pulse_time=gate_settings.duration + self.settings.delay_before_readout,
+            pulse_time=gate_settings.duration + self.platform.settings.delay_before_readout,
             wait_time=wait_time,
-=======
-            pulse_time=gate_settings.duration + self.platform.settings.delay_before_readout,
->>>>>>> e0c5de5c
         )
         _, bus = self.platform.get_bus(port=port)
 
@@ -380,9 +360,6 @@
             port,
         )
 
-<<<<<<< HEAD
-    def _update_time(self, time: dict[int, int], qubit_idx: int, pulse_time: int, wait_time: int):
-=======
     def _parse_check_cz(self, cz: CZ):
         """Checks that given CZ qubits are supported by the hardware (defined in the runcard).
         Switches CZ(q1,q2) to CZ(q2,q1) if the former is not supported but the later is (note that CZ is symmetric)
@@ -402,8 +379,7 @@
             return CZ(cz_qubits[1], cz_qubits[0])
         raise NotImplementedError(f"CZ not defined for qubits {cz_qubits}")
 
-    def _update_time(self, time: dict[int, int], qubit_idx: int, pulse_time: int):
->>>>>>> e0c5de5c
+    def _update_time(self, time: dict[int, int], qubit_idx: int, pulse_time: int, wait_time: int):
         """Create new timeline if not already created and update time.
 
         Args:
@@ -413,19 +389,11 @@
         """
         if qubit_idx not in time:
             time[qubit_idx] = 0
-<<<<<<< HEAD
         old_time = wait_time + time[qubit_idx]
-        residue = pulse_time % self.settings.minimum_clock_time
-        if residue != 0:
-            pulse_time += self.settings.minimum_clock_time - residue
-        time[qubit_idx] += wait_time + pulse_time
-=======
-        old_time = time[qubit_idx]
         residue = pulse_time % self.platform.settings.minimum_clock_time
         if residue != 0:
             pulse_time += self.platform.settings.minimum_clock_time - residue
-        time[qubit_idx] += pulse_time
->>>>>>> e0c5de5c
+        time[qubit_idx] += wait_time + pulse_time
         return old_time
 
     def _sync_qubit_times(self, qubits: list[int], time: dict[int, int]):
