"""Class that translates a Qibo Circuit into a PulseSequence"""
from dataclasses import asdict, dataclass
from typing import Dict, List, Tuple

from qibo.abstractions.gates import Gate
from qibo.core.circuit import Circuit

<<<<<<< HEAD
from qililab.chip import Chip
=======
from qililab.chip import Chip, Node
>>>>>>> 10889580
from qililab.constants import RUNCARD
from qililab.pulse.hardware_gates import HardwareGateFactory
from qililab.pulse.hardware_gates.hardware_gate import HardwareGate
from qililab.pulse.pulse import Pulse
from qililab.pulse.pulse_sequences import PulseSequences
from qililab.pulse.readout_pulse import ReadoutPulse
from qililab.settings import RuncardSchema
from qililab.utils import Factory


@dataclass
class CircuitToPulses:
    """Class that translates a Qibo Circuit into a PulseSequence"""

<<<<<<< HEAD
    settings: RuncardSchema.PlatformSettings.PulsesSettings
=======
    settings: RuncardSchema.PlatformSettings
>>>>>>> 10889580

    def __post_init__(self):
        """Post init."""
        self._instantiate_gates_from_settings()

    def translate(self, circuits: List[Circuit], chip: Chip) -> List[PulseSequences]:
<<<<<<< HEAD
        """Translate each circuit inot a PulseSequence class, which is a list of PulseSequence classes for
=======
        """Translate each circuit to a PulseSequences class, which is a list of PulseSequence classes for
>>>>>>> 10889580
        each different port and pulse name (control/readout).

        Args:
            circuits (List[Circuit]): List of Qibo Circuit classes.

        Returns:
            List[PulseSequences]: List of PulseSequences classes.
        """
        pulse_sequences_list: List[PulseSequences] = []
        for circuit in circuits:
            pulse_sequences = PulseSequences()
            time: Dict[int, int] = {}  # restart time
            control_gates = list(circuit.queue)
            readout_gate = circuit.measurement_gate
            for gate in control_gates:
                pulse, port = self._control_gate_to_pulse(time=time, control_gate=gate, chip=chip)
                if pulse is not None:
                    pulse_sequences.add(pulse=pulse, port=port)
            if readout_gate is not None:
                for qubit_idx in readout_gate.target_qubits:
                    readout_pulse, port = self._readout_gate_to_pulse(
                        time=time, readout_gate=readout_gate, qubit_idx=qubit_idx, chip=chip
                    )
                    if readout_pulse is not None:
                        pulse_sequences.add(pulse=readout_pulse, port=port)

            pulse_sequences_list.append(pulse_sequences)

        return pulse_sequences_list

    def _control_gate_to_pulse(self, time: Dict[int, int], control_gate: Gate, chip: Chip) -> Tuple[Pulse | None, int]:
        """Translate a gate into a pulse.

        Args:
            gate (Gate): Qibo Gate.

        Returns:
            Pulse: Pulse object.
        """
        gate_settings = HardwareGateFactory.gate_settings(control_gate)
        shape_settings = gate_settings.shape.copy()
        pulse_shape = Factory.get(shape_settings.pop(RUNCARD.NAME))(**shape_settings)
<<<<<<< HEAD
        port = chip.get_port_from_qubit_idx(idx=control_gate.target_qubits[0], readout=False)
        old_time = self._update_time(
            time=time, port=port.id_, pulse_time=gate_settings.duration + self.settings.delay_between_pulses
=======
        # TODO: Adapt this code to translate two-qubit gates.
        port = chip.get_port_from_qubit_idx(idx=control_gate.target_qubits[0], readout=False)
        old_time = self._update_time(
            time=time, chip=chip, node=port, pulse_time=gate_settings.duration + self.settings.delay_between_pulses
>>>>>>> 10889580
        )
        return (
            Pulse(
                amplitude=float(gate_settings.amplitude),
                phase=float(gate_settings.phase),
                duration=gate_settings.duration,
                pulse_shape=pulse_shape,
                start_time=old_time,
            )
            if gate_settings.duration > 0
            else None,
            port.id_,
        )

    def _readout_gate_to_pulse(
        self, time: Dict[int, int], readout_gate: Gate, qubit_idx: int, chip: Chip
    ) -> Tuple[ReadoutPulse | None, int]:
        """Translate a gate into a pulse.

        Args:
            gate (Gate): Qibo Gate.

        Returns:
            Pulse: Pulse object.
        """
        gate_settings = HardwareGateFactory.gate_settings(readout_gate)
        shape_settings = gate_settings.shape.copy()
        pulse_shape = Factory.get(shape_settings.pop(RUNCARD.NAME))(**shape_settings)
        port = chip.get_port_from_qubit_idx(idx=qubit_idx, readout=True)
        old_time = self._update_time(
<<<<<<< HEAD
            time=time, port=port.id_, pulse_time=gate_settings.duration + self.settings.delay_before_readout
=======
            time=time, chip=chip, node=port, pulse_time=gate_settings.duration + self.settings.delay_before_readout
>>>>>>> 10889580
        )
        return (
            ReadoutPulse(
                amplitude=gate_settings.amplitude,
                phase=gate_settings.phase,
                duration=gate_settings.duration,
                pulse_shape=pulse_shape,
<<<<<<< HEAD
                start_time=old_time,
=======
                start_time=old_time + self.settings.delay_before_readout,
>>>>>>> 10889580
            )
            if gate_settings.duration > 0
            else None,
            port.id_,
        )

<<<<<<< HEAD
    def _update_time(self, time: Dict[int, int], port: int, pulse_time: int):
=======
    def _update_time(self, time: Dict[int, int], chip: Chip, node: Node, pulse_time: int):
>>>>>>> 10889580
        """Create new timeline if not already created and update time.

        Args:
            port (int): Index of the chip port.
            pulse_time (int): Duration of the puls + wait time.
        """
<<<<<<< HEAD
        if port not in time:
            time[port] = 0
        old_time = time[port]
        time[port] += pulse_time
=======
        qubit_idx = chip.get_qubit_idx_from_node(node=node)
        if qubit_idx not in time:
            time[qubit_idx] = 0
        old_time = time[qubit_idx]
        time[qubit_idx] += pulse_time
>>>>>>> 10889580
        return old_time

    def _instantiate_gates_from_settings(self):
        """Instantiate all gates defined in settings and add them to the factory."""
        for gate_settings in self.settings.gates:
            settings_dict = asdict(gate_settings)
            gate_class = HardwareGateFactory.get(name=settings_dict.pop(RUNCARD.NAME))
            gate_class.settings = gate_class.HardwareGateSettings(**settings_dict)<|MERGE_RESOLUTION|>--- conflicted
+++ resolved
@@ -5,14 +5,9 @@
 from qibo.abstractions.gates import Gate
 from qibo.core.circuit import Circuit
 
-<<<<<<< HEAD
-from qililab.chip import Chip
-=======
 from qililab.chip import Chip, Node
->>>>>>> 10889580
 from qililab.constants import RUNCARD
 from qililab.pulse.hardware_gates import HardwareGateFactory
-from qililab.pulse.hardware_gates.hardware_gate import HardwareGate
 from qililab.pulse.pulse import Pulse
 from qililab.pulse.pulse_sequences import PulseSequences
 from qililab.pulse.readout_pulse import ReadoutPulse
@@ -24,22 +19,14 @@
 class CircuitToPulses:
     """Class that translates a Qibo Circuit into a PulseSequence"""
 
-<<<<<<< HEAD
-    settings: RuncardSchema.PlatformSettings.PulsesSettings
-=======
     settings: RuncardSchema.PlatformSettings
->>>>>>> 10889580
 
     def __post_init__(self):
         """Post init."""
         self._instantiate_gates_from_settings()
 
     def translate(self, circuits: List[Circuit], chip: Chip) -> List[PulseSequences]:
-<<<<<<< HEAD
-        """Translate each circuit inot a PulseSequence class, which is a list of PulseSequence classes for
-=======
         """Translate each circuit to a PulseSequences class, which is a list of PulseSequence classes for
->>>>>>> 10889580
         each different port and pulse name (control/readout).
 
         Args:
@@ -82,16 +69,10 @@
         gate_settings = HardwareGateFactory.gate_settings(control_gate)
         shape_settings = gate_settings.shape.copy()
         pulse_shape = Factory.get(shape_settings.pop(RUNCARD.NAME))(**shape_settings)
-<<<<<<< HEAD
-        port = chip.get_port_from_qubit_idx(idx=control_gate.target_qubits[0], readout=False)
-        old_time = self._update_time(
-            time=time, port=port.id_, pulse_time=gate_settings.duration + self.settings.delay_between_pulses
-=======
         # TODO: Adapt this code to translate two-qubit gates.
         port = chip.get_port_from_qubit_idx(idx=control_gate.target_qubits[0], readout=False)
         old_time = self._update_time(
             time=time, chip=chip, node=port, pulse_time=gate_settings.duration + self.settings.delay_between_pulses
->>>>>>> 10889580
         )
         return (
             Pulse(
@@ -122,11 +103,7 @@
         pulse_shape = Factory.get(shape_settings.pop(RUNCARD.NAME))(**shape_settings)
         port = chip.get_port_from_qubit_idx(idx=qubit_idx, readout=True)
         old_time = self._update_time(
-<<<<<<< HEAD
-            time=time, port=port.id_, pulse_time=gate_settings.duration + self.settings.delay_before_readout
-=======
             time=time, chip=chip, node=port, pulse_time=gate_settings.duration + self.settings.delay_before_readout
->>>>>>> 10889580
         )
         return (
             ReadoutPulse(
@@ -134,40 +111,25 @@
                 phase=gate_settings.phase,
                 duration=gate_settings.duration,
                 pulse_shape=pulse_shape,
-<<<<<<< HEAD
-                start_time=old_time,
-=======
                 start_time=old_time + self.settings.delay_before_readout,
->>>>>>> 10889580
             )
             if gate_settings.duration > 0
             else None,
             port.id_,
         )
 
-<<<<<<< HEAD
-    def _update_time(self, time: Dict[int, int], port: int, pulse_time: int):
-=======
     def _update_time(self, time: Dict[int, int], chip: Chip, node: Node, pulse_time: int):
->>>>>>> 10889580
         """Create new timeline if not already created and update time.
 
         Args:
             port (int): Index of the chip port.
             pulse_time (int): Duration of the puls + wait time.
         """
-<<<<<<< HEAD
-        if port not in time:
-            time[port] = 0
-        old_time = time[port]
-        time[port] += pulse_time
-=======
         qubit_idx = chip.get_qubit_idx_from_node(node=node)
         if qubit_idx not in time:
             time[qubit_idx] = 0
         old_time = time[qubit_idx]
         time[qubit_idx] += pulse_time
->>>>>>> 10889580
         return old_time
 
     def _instantiate_gates_from_settings(self):
