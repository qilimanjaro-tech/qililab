"""__init__.py"""
<<<<<<< HEAD
from .experiment import Experiment
# from .portfolio import T1, FlippingSequence, Rabi, ResonatorSpectroscopy, T2Star
=======
from .base_experiment import BaseExperiment
from .portfolio import T1, FlippingSequence, Rabi, T2Echo
>>>>>>> e69adfd3
<|MERGE_RESOLUTION|>--- conflicted
+++ resolved
@@ -1,8 +1,3 @@
 """__init__.py"""
-<<<<<<< HEAD
-from .experiment import Experiment
-# from .portfolio import T1, FlippingSequence, Rabi, ResonatorSpectroscopy, T2Star
-=======
 from .base_experiment import BaseExperiment
-from .portfolio import T1, FlippingSequence, Rabi, T2Echo
->>>>>>> e69adfd3
+#from .portfolio import T1, FlippingSequence, Rabi, T2Echo