"""__init__.py"""
from .experiment import Experiment
<<<<<<< HEAD
from .portfolio import T1, FlippingSequence, Rabi, RabiMux, RabiMuxNQubits
=======
from .portfolio import T1, FlippingSequence, Rabi, T2Echo
>>>>>>> 055901e6
<|MERGE_RESOLUTION|>--- conflicted
+++ resolved
@@ -1,7 +1,3 @@
 """__init__.py"""
 from .experiment import Experiment
-<<<<<<< HEAD
-from .portfolio import T1, FlippingSequence, Rabi, RabiMux, RabiMuxNQubits
-=======
-from .portfolio import T1, FlippingSequence, Rabi, T2Echo
->>>>>>> 055901e6
+from .portfolio import T1, FlippingSequence, Rabi, RabiMux, RabiMuxNQubits, T2Echo 