"""This submodule contains a portfolio of pre-defined experiments."""
from .experiment_analysis import ExperimentAnalysis
from .fitting_models import *
from .flipping_sequence import FlippingSequence
from .rabi import Rabi
<<<<<<< HEAD
from .randomized_benchmarking import *
=======
from .t1 import T1
>>>>>>> c8e688d0
<|MERGE_RESOLUTION|>--- conflicted
+++ resolved
@@ -3,8 +3,5 @@
 from .fitting_models import *
 from .flipping_sequence import FlippingSequence
 from .rabi import Rabi
-<<<<<<< HEAD
 from .randomized_benchmarking import *
-=======
-from .t1 import T1
->>>>>>> c8e688d0
+from .t1 import T1