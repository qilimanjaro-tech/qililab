"""This submodule contains a portfolio of pre-defined experiments."""
from .experiment_analysis import ExperimentAnalysis
from .fitting_models import *
<<<<<<< HEAD

# from .flipping_sequence import FlippingSequence
# from .rabi import Rabi
# from .resonator_spectroscopy import ResonatorSpectroscopy
# from .t1 import T1
# from .t2_star import T2Star
=======
from .flipping_sequence import FlippingSequence
from .rabi import Rabi
from .t1 import T1
from .t2echo import T2Echo
>>>>>>> e69adfd3
<|MERGE_RESOLUTION|>--- conflicted
+++ resolved
@@ -1,16 +1,7 @@
 """This submodule contains a portfolio of pre-defined experiments."""
 from .experiment_analysis import ExperimentAnalysis
-from .fitting_models import *
-<<<<<<< HEAD
-
-# from .flipping_sequence import FlippingSequence
-# from .rabi import Rabi
-# from .resonator_spectroscopy import ResonatorSpectroscopy
-# from .t1 import T1
-# from .t2_star import T2Star
-=======
+#from .fitting_models import *
 from .flipping_sequence import FlippingSequence
 from .rabi import Rabi
-from .t1 import T1
-from .t2echo import T2Echo
->>>>>>> e69adfd3
+#from .t1 import T1
+from .t2echo import T2Echo