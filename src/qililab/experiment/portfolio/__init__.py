--- conflicted
+++ resolved
@@ -3,8 +3,5 @@
 from .fitting_models import *
 from .flipping_sequence import FlippingSequence
 from .rabi import Rabi
-<<<<<<< HEAD
 from .resonator_spectroscopy import ResonatorSpectroscopy
-=======
-from .t1 import T1
->>>>>>> e5cae697
+from .t1 import T1