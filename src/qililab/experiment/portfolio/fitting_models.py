"""This function contains all the fitting models used in experiment analysis."""
from abc import ABC, abstractmethod

import numpy as np

# pylint: disable=too-few-public-methods


class FittingModel(ABC):
    """Abstract Base Class defining a fitting model.

    An experiment analysis should inherit from a child of this class, such that the ``func`` method can be used
    to fit the experiment results.

    A class is used instead of a function to make sure the user can see the signature of the fitting function.
    """

    @staticmethod
    @abstractmethod
    def func(xdata: np.ndarray, *args):
        """The model function, func(x, …) used to fit the post-processed data.

        It must take the independent variable as the first argument and the parameters to fit as separate remaining
        arguments.

        Args:
            xdata (np.ndarray): independent variable
            *args: parameters to fit

        Returns:
            np.ndarray: model function evaluated at xdata
        """


class Cos(FittingModel):
    """Cosine model function."""

    @staticmethod
    def func(xdata: np.ndarray, amplitude: float, frequency: float, phase: float, offset: float) -> np.ndarray:  # type: ignore  # pylint: disable=arguments-differ
        """Cosine model function.

        It must take the independent variable as the first argument and the parameters to fit as separate remaining
        arguments.

        Args:
            xdata (ndarray): amplitude of the X gate
            amplitude (float): amplitude of the cosine function
            frequency (float): frequency in Hz (f, not omega!)
            phase (float): phase in rad
            offset (float): offset
        """
        return amplitude * np.cos(2 * np.pi * frequency * xdata + phase) + offset


class Exp(FittingModel):
    """Exponential model function."""

    @staticmethod
<<<<<<< HEAD
    def func(xdata: np.ndarray, amplitude: float, decay: float, offset: float) -> np.ndarray:  # type: ignore  # pylint: disable=arguments-differ
=======
    def func(xdata: np.ndarray, amplitude: float, rate: float, offset: float) -> np.ndarray:  # type: ignore  # pylint: disable=arguments-differ
>>>>>>> e69adfd3
        """Exponential model function.

        It must take the independent variable as the first argument and the parameters to fit as separate remaining
        arguments.

        Args:
<<<<<<< HEAD
            xdata (ndarray): amplitude of the X gate
            amplitude (float): amplitude of the exponential function
            decay (float): decay constant
            offset (float): offset
        """
        return amplitude * np.exp(-xdata / decay) + offset


class CosExp(FittingModel):
    """Exponential model function."""

    @staticmethod
    def func(xdata: np.ndarray, amplitude: float, decay: float, frequency: float, phase: float, offset: float) -> np.ndarray:  # type: ignore  # pylint: disable=arguments-differ
        """Exponential model function.

        It must take the independent variable as the first argument and the parameters to fit as separate remaining
        arguments.

        Args:
            xdata (ndarray): amplitude of the X gate
            amplitude (float): amplitude of the exponential function
            decay (float): decay constant
            frequency (float): frequency in Hz (f, not omega!)
            phase (float): phase in rad
            offset (float): offset
        """
        return amplitude * np.exp(-xdata / decay) * np.cos(2 * np.pi * frequency * xdata + phase) + offset


class Empty(FittingModel):
    """Empty fitting function for experiments that don't need it."""

    @staticmethod
    def func():
        return 0
=======
            xdata (ndarray): data of the x-axis
            amplitude (float): amplitude of the exponential function
            rate (float): rate of growth or decay
            offset (float): offset
        """
        return amplitude * np.exp(rate * xdata) + offset
>>>>>>> e69adfd3
<|MERGE_RESOLUTION|>--- conflicted
+++ resolved
@@ -56,58 +56,16 @@
     """Exponential model function."""
 
     @staticmethod
-<<<<<<< HEAD
-    def func(xdata: np.ndarray, amplitude: float, decay: float, offset: float) -> np.ndarray:  # type: ignore  # pylint: disable=arguments-differ
-=======
     def func(xdata: np.ndarray, amplitude: float, rate: float, offset: float) -> np.ndarray:  # type: ignore  # pylint: disable=arguments-differ
->>>>>>> e69adfd3
         """Exponential model function.
 
         It must take the independent variable as the first argument and the parameters to fit as separate remaining
         arguments.
 
         Args:
-<<<<<<< HEAD
-            xdata (ndarray): amplitude of the X gate
-            amplitude (float): amplitude of the exponential function
-            decay (float): decay constant
-            offset (float): offset
-        """
-        return amplitude * np.exp(-xdata / decay) + offset
-
-
-class CosExp(FittingModel):
-    """Exponential model function."""
-
-    @staticmethod
-    def func(xdata: np.ndarray, amplitude: float, decay: float, frequency: float, phase: float, offset: float) -> np.ndarray:  # type: ignore  # pylint: disable=arguments-differ
-        """Exponential model function.
-
-        It must take the independent variable as the first argument and the parameters to fit as separate remaining
-        arguments.
-
-        Args:
-            xdata (ndarray): amplitude of the X gate
-            amplitude (float): amplitude of the exponential function
-            decay (float): decay constant
-            frequency (float): frequency in Hz (f, not omega!)
-            phase (float): phase in rad
-            offset (float): offset
-        """
-        return amplitude * np.exp(-xdata / decay) * np.cos(2 * np.pi * frequency * xdata + phase) + offset
-
-
-class Empty(FittingModel):
-    """Empty fitting function for experiments that don't need it."""
-
-    @staticmethod
-    def func():
-        return 0
-=======
             xdata (ndarray): data of the x-axis
             amplitude (float): amplitude of the exponential function
             rate (float): rate of growth or decay
             offset (float): offset
         """
-        return amplitude * np.exp(rate * xdata) + offset
->>>>>>> e69adfd3
+        return amplitude * np.exp(rate * xdata) + offset