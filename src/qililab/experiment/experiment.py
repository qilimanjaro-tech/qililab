"""HardwareExperiment class."""
from dataclasses import asdict, dataclass
from typing import List, Tuple

import numpy as np
from qibo.abstractions.gates import Gate
from qibo.core.circuit import Circuit
from qibo.gates import RX, RY, I, M, X, Y
from qiboconnection.api import API

from qililab.config import logger
from qililab.constants import DEFAULT_PLATFORM_NAME
from qililab.execution import EXECUTION_BUILDER, Execution
from qililab.platform import PLATFORM_MANAGER_DB, Platform
from qililab.pulse import Pulse, PulseSequences, ReadoutPulse
from qililab.pulse.pulse_shape import Drag
from qililab.result import QbloxResult
from qililab.typings import Category
from qililab.utils import nested_dataclass


class Experiment:
    """HardwareExperiment class"""

    @nested_dataclass
    class ExperimentSettings:
        """Experiment settings."""

        @dataclass
        class ReadoutPulseSettings:
            """ReadoutPulseSettings class."""

            amplitude: float = 0.4
            duration: int = 2000
            phase: float = 0

        readout_pulse: ReadoutPulseSettings = ReadoutPulseSettings()
        hardware_average: int = 4024
        software_average: int = 1
        loop_duration: int = 20000
        delay_between_pulses: int = 0
        delay_before_readout: int = 50
        gate_duration: int = 100
        num_sigmas: float = 4
        drag_coefficient: float = 0

    platform: Platform
    execution: Execution
    settings: ExperimentSettings
    sequences: List[PulseSequences]
    _loop_parameters: List[Tuple[str, int, str, List[float]]]

    def __init__(
        self,
        sequences: List[Circuit | PulseSequences] | Circuit | PulseSequences,
        platform_name: str = DEFAULT_PLATFORM_NAME,
        settings: ExperimentSettings = None,
    ):
        if not isinstance(sequences, list):
            sequences = [sequences]
        self._loop_parameters = []
        self.settings = self.ExperimentSettings() if settings is None else settings
        self.platform = PLATFORM_MANAGER_DB.build(platform_name=platform_name)
        self._build_execution(sequence_list=sequences)

    def execute(self, connection: API | None = None):
        """Run execution."""
        self._start_instruments()
        plot_id = self._create_live_plot(connection=connection)
        results = (
            self._execute_loop(connection=connection, plot_id=plot_id)
            if self._loop_parameters
            else [self.execution.run(nshots=self.hardware_average, loop_duration=self.loop_duration)]
        )

        self.execution.close()
        return results

    def _execute_loop(self, connection: API | None, plot_id: str | None):
        """Loop and execute sequence over given Platform parameters.

        Args:
            plot_id (str): Plot ID.

        Returns:
            List[List[QbloxResult]]: List containing the results for each loop execution.
        """
        results: List[List[QbloxResult]] = []
        for category, id_, parameter, loop_range in self._loop_parameters:
            element, _ = self.platform.get_element(category=Category(category), id_=id_)
            for value in loop_range:
                logger.info("%s: %f", parameter, value)
                element.set_parameter(name=parameter, value=value)
                self.execution.setup()
                result = self.execution.run(nshots=self.hardware_average, loop_duration=self.loop_duration)
                results.append(result)
                self._send_plot_points(
                    connection=connection, plot_id=plot_id, x_value=value, y_value=result[0].voltages()[0]
                )
        return results

    def _start_instruments(self):
        """Connect, setup and start instruments."""
        self.execution.connect()
        self.execution.setup()
        self.execution.start()

    @property
    def parameters(self):
        """Configurable parameters of the platform.

        Returns:
            str: JSON of the platform.
        """
        return str(self.platform)

    def add_parameter_to_loop(self, category: str, id_: int, parameter: str, start: float, stop: float, num: int):
        """Add parameter to loop over during an experiment.

        Args:
            category (str): Category of the element.
            id_ (int): ID of the element.
            parameter (str): Name of the parameter to change.
        """
        loop_range = list(np.linspace(start, stop, num))
        self._loop_parameters.append((category, id_, parameter, loop_range))

    def draw(self, resolution: float = 1.0):
        """Return figure with the waveforms sent to each bus.

        Args:
            resolution (float, optional): The resolution of the pulses in ns. Defaults to 1.0.

        Returns:
            Figure: Matplotlib figure with the waveforms sent to each bus.
        """
        return self.execution.draw(
            loop_duration=self.loop_duration, resolution=resolution, num_qubits=self.platform.num_qubits
        )

    def from_circuit(self, circuit: Circuit):
        """Translate a Qibo Circuit into a PulseSequence object.

        Args:
            circuit (Circuit): Qibo Circuit object.
        """
<<<<<<< HEAD
        sequence = PulseSequences(delay_between_pulses=self.delay_between_pulses)
=======
        sequence = PulseSequence(delay_between_pulses=self.delay_between_pulses, delay_before_readout=self.delay_before_readout)
>>>>>>> 59afd0ce
        gates = list(circuit.queue)
        gates.append(circuit.measurement_gate)
        for gate in gates:
            if isinstance(gate, M):
                for qubit_id in gate.target_qubits:
                    sequence.add(
                        ReadoutPulse(
                            amplitude=self.readout_pulse.amplitude,
                            phase=self.readout_pulse.phase,
                            duration=self.readout_pulse.duration,
                            qubit_ids=[qubit_id],
                        )
                    )
            else:
                sequence.add(self._gate_to_pulse(gate=gate))
        return sequence

    def _gate_to_pulse(self, gate: Gate):
        """Translate gate int pulse.

        Args:
            gate (Gate): Qibo Gate.

        Returns:
            Pulse: Pulse object.
        """
        if isinstance(gate, I):
            amplitude = 0.0
            phase = 0.0
        elif isinstance(gate, X):
            amplitude = 1
            phase = 0.0
        elif isinstance(gate, Y):
            amplitude = 1
            phase = np.pi / 2
        elif isinstance(gate, RX):
            theta = gate.parameters
            theta = (theta) % (2 * np.pi)
            if theta > np.pi:
                theta -= 2 * np.pi
            amplitude = np.abs(theta) / np.pi
            phase = 0 if theta >= 0 else np.pi
        elif isinstance(gate, RY):
            theta = gate.parameters
            theta = (theta) % (2 * np.pi)
            if theta > np.pi:
                theta -= 2 * np.pi
            amplitude = np.abs(theta) / np.pi
            phase = np.pi / 2 if theta >= 0 else 3 * np.pi / 4
        else:
            raise ValueError(f"Qililab has not defined a gate {gate.__class__.__name__}")
        return Pulse(
            amplitude=amplitude,
            phase=phase,
            duration=self.gate_duration,
            qubit_ids=list(gate.target_qubits),
            pulse_shape=Drag(num_sigmas=self.num_sigmas, beta=self.drag_coefficient),
        )

    def _build_execution(self, sequence_list: List[Circuit | PulseSequences]):
        """Build Execution class.

        Args:
            sequence (Circuit | PulseSequence): Sequence of gates/pulses.
        """
        self.sequences = []
        for sequence in sequence_list:
            if isinstance(sequence, Circuit):
                sequence = self.from_circuit(circuit=sequence)
            self.sequences.append(sequence)
        self.execution = EXECUTION_BUILDER.build(platform=self.platform, pulse_sequences=self.sequences)

    def _create_live_plot(self, connection: API | None):
        """Create live plot."""
        if connection is not None:
            # TODO: Create plot for each different BusReadout
            return connection.create_liveplot(plot_type="LINES")

    def _send_plot_points(self, connection: API | None, plot_id: str | None, x_value: float, y_value: float):
        """Send plot points to live plot viewer.

        Args:
            plot_id (str | None): Plot ID.
            x_value (float): X value.
            y_value (float): Y value.
        """
        if plot_id and connection:
            # TODO: Plot voltages of every BusReadout in the platform
            connection.send_plot_points(plot_id=plot_id, x=x_value, y=y_value)

    @property
    def delay_between_pulses(self):
        """Experiment 'delay_between_pulses' property.

        Returns:
            int: settings.delay_between_pulses.
        """
        return self.settings.delay_between_pulses

    @property
    def delay_before_readout(self):
        """Experiment 'delay_before_readout' property.

        Returns:
            int: settings.delay_before_readout.
        """
        return self.settings.delay_before_readout

    @property
    def num_sigmas(self):
        """Experiment 'num_sigmas' property.

        Returns:
            float: settings.num_sigmas.
        """
        return self.settings.num_sigmas

    @property
    def drag_coefficient(self):
        """Experiment 'drag_coefficient' property.

        Returns:
            float: settings.drag_coefficient.
        """
        return self.settings.drag_coefficient

    @property
    def gate_duration(self):
        """Experiment 'drag_duration' property.

        Returns:
            int: settings.gate_duration.
        """
        return self.settings.gate_duration

    @property
    def readout_pulse(self):
        """Experiment 'readout_pulse' property.

        Returns:
            ReadoutPulseSettings: settings.readout_pulse.
        """
        return self.settings.readout_pulse

    @property
    def hardware_average(self):
        """Experiment 'hardware_average' property.

        Returns:
            int: settings.hardware_average.
        """
        return self.settings.hardware_average

    @property
    def loop_duration(self):
        """Experiment 'loop_duration' property.

        Returns:
            int: settings.loop_duration.
        """
        return self.settings.loop_duration

    def to_dict(self):
        """Convert Experiment into a dictionary."""
        return {
            "settings": asdict(self.settings),
            "platform_name": self.platform.name,
            "sequence": [sequence.to_dict() for sequence in self.sequences],
            "parameters": self._loop_parameters,
        }

    @classmethod
    def from_dict(cls, dictionary: dict):
        """Load experiment from dictionary.

        Args:
            dictionary (dict): Dictionary description of an experiment.
        """
        settings = cls.ExperimentSettings(**dictionary["settings"])
        platform_name = dictionary["platform_name"]
        sequences = [PulseSequences.from_dict(settings) for settings in dictionary["sequence"]]
        parameters = dictionary["parameters"]
        experiment = Experiment(sequences=sequences, platform_name=platform_name, settings=settings)
        experiment._loop_parameters = parameters
        return experiment

    def __del__(self):
        """Destructor."""
        self.execution.close()<|MERGE_RESOLUTION|>--- conflicted
+++ resolved
@@ -144,11 +144,9 @@
         Args:
             circuit (Circuit): Qibo Circuit object.
         """
-<<<<<<< HEAD
-        sequence = PulseSequences(delay_between_pulses=self.delay_between_pulses)
-=======
-        sequence = PulseSequence(delay_between_pulses=self.delay_between_pulses, delay_before_readout=self.delay_before_readout)
->>>>>>> 59afd0ce
+        sequence = PulseSequences(
+            delay_between_pulses=self.delay_between_pulses, delay_before_readout=self.delay_before_readout
+        )
         gates = list(circuit.queue)
         gates.append(circuit.measurement_gate)
         for gate in gates:
