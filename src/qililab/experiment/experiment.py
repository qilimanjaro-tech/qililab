--- conflicted
+++ resolved
@@ -1,5 +1,4 @@
 """ Exp class."""
-import itertools
 import os
 from datetime import datetime
 from pathlib import Path
@@ -7,24 +6,14 @@
 from threading import Thread
 
 import numpy as np
-<<<<<<< HEAD
-=======
 from qcodes.instrument import Instrument as QcodesInstrument
-from qibo.models.circuit import Circuit
->>>>>>> 82655c47
 from tqdm.auto import tqdm
 
 from qililab.chip import Node
 from qililab.config import __version__, logger
 from qililab.constants import DATA, EXPERIMENT, EXPERIMENT_FILENAME, RESULTS_FILENAME, RUNCARD
 from qililab.execution import EXECUTION_BUILDER, ExecutionManager
-<<<<<<< HEAD
 from qililab.platform.platform import Platform
-=======
-from qililab.platform import Platform
-from qililab.pulse import PulseSchedule
-from qililab.pulse.circuit_to_pulses import CircuitToPulses
->>>>>>> 82655c47
 from qililab.result.results import Results
 from qililab.settings import RuncardSchema
 from qililab.typings.enums import Instrument, Parameter
@@ -36,6 +25,8 @@
 
 
 class Experiment:
+    """Experiment class"""
+
     # Specify the types of the attributes that are not defined during initialization
     execution_manager: ExecutionManager
     results: Results
@@ -56,15 +47,7 @@
         self.platform.initial_setup()
 
     def build_execution(self):
-<<<<<<< HEAD
         """Creates the ``ExecutionManager`` class from loops."""
-=======
-        """Translates the list of circuits to pulse sequences (if needed) and creates the ``ExecutionManager`` class."""
-        # Translate circuits into pulses if needed
-        if self.circuits:
-            translator = CircuitToPulses(platform=self.platform)
-            self.pulse_schedules = translator.translate(circuits=self.circuits)
->>>>>>> 82655c47
         # Build ``ExecutionManager`` class
         self.execution_manager = EXECUTION_BUILDER.build_from_loops(platform=self.platform, loops=self.options.loops)
 
@@ -94,24 +77,11 @@
             raise ValueError("Please build the execution_manager before running an experiment.")
 
         # Prepares the results
-<<<<<<< HEAD
-        self.results, self.results_path = self.prepare_results()
+        self.results, self.results_path = self.prepare_results(save_results=save_results)
 
         data_queue: Queue = Queue()  # queue used to store the experiment results
         self._asynchronous_data_handling(queue=data_queue)
         self._execute_recursive_loops(loops=self.options.loops, queue=data_queue)
-=======
-        self.results, self.results_path = self.prepare_results(save_results=save_results)
-
-        data_queue: Queue = Queue()  # queue used to store the experiment results
-        self._asynchronous_data_handling(queue=data_queue)
-        num_schedules = self.execution_manager.num_schedules
-        for idx, _ in itertools.product(
-            tqdm(range(num_schedules), desc="Sequences", leave=False, disable=num_schedules == 1),
-            range(self.software_average),
-        ):
-            self._execute_recursive_loops(loops=self.options.loops, idx=idx, queue=data_queue)
->>>>>>> 82655c47
 
         if self.options.remote_save:
             self.remote_save_experiment()
@@ -152,24 +122,6 @@
         thread = Thread(target=_threaded_function)
         thread.start()
 
-<<<<<<< HEAD
-=======
-    def compile(self) -> list[dict]:
-        """Returns a dictionary containing the compiled programs of each bus for each circuit / pulse schedule of the
-        experiment.
-
-        Returns:
-            list[dict]: List of dictionaries, where each dictionary has a bus alias as keys and a list of
-                compiled sequences as values.
-        """
-        if not hasattr(self, "execution_manager"):
-            raise ValueError("Please build the execution_manager before compilation.")
-        return [
-            self.execution_manager.compile(schedule_idx, self.hardware_average, self.repetition_duration, self.num_bins)
-            for schedule_idx in range(len(self.pulse_schedules))
-        ]
-
->>>>>>> 82655c47
     def turn_on_instruments(self):
         """Turn on instruments."""
         if not hasattr(self, "execution_manager"):
@@ -242,16 +194,6 @@
             depth (int): depth of the recursive loop.
         """
         if loops is None or len(loops) == 0:
-<<<<<<< HEAD
-=======
-            self.execution_manager.compile(
-                idx=idx,
-                nshots=self.hardware_average,
-                repetition_duration=self.repetition_duration,
-                num_bins=self.num_bins,
-            )
-            self.execution_manager.upload()
->>>>>>> 82655c47
             result = self.execution_manager.run(queue)
             if result is not None:
                 self.results.add(result)
@@ -331,14 +273,6 @@
             alias (str): alias of the element that contains the given parameter
             channel_id (int | None): channel id
         """
-        if parameter == Parameter.GATE_PARAMETER:
-            for circuit in self.circuits:
-                parameters = list(sum(circuit.get_parameters(), ()))
-                parameters[int(alias)] = value
-                circuit.set_parameters(parameters)
-            self.build_execution()
-            return
-
         if element is None:
             self.platform.set_parameter(alias=alias, parameter=Parameter(parameter), value=value, channel_id=channel_id)
         elif isinstance(element, RuncardSchema.PlatformSettings):
@@ -350,47 +284,6 @@
         else:
             element.set_parameter(parameter=parameter, value=value, channel_id=channel_id)  # type: ignore
 
-<<<<<<< HEAD
-=======
-    def draw(
-        self,
-        real: bool = True,
-        imag: bool = True,
-        absolute: bool = False,
-        modulation: bool = True,
-        linestyle: str = "-",
-        resolution: float = 1.0,
-        idx: int = 0,
-    ):
-        """Return figure with the waveforms/envelopes sent to each bus.
-
-        You can plot any combination of the real (blue), imaginary (orange) and absolute (green) parts of the function.
-
-        Args:
-            real (bool): True to plot the real part of the function, False otherwise. Default to True.
-            imag (bool): True to plot the imaginary part of the function, False otherwise. Default to True.
-            absolute (bool): True to plot the absolute of the function, False otherwise. Default to False.
-            modulation (bool): True to plot the modulated wave form, False for only envelope. Default to True.
-            linestyle (str): lineplot ("-", "--", ":"), point plot (".", "o", "x") or any other linestyle matplotlib accepts. Defaults to "-".
-            resolution (float, optional): The resolution of the pulses in ns. Defaults to 1.0.
-
-        Returns:
-            Figure: Matplotlib figure with the waveforms sent to each bus.
-        """
-        if not hasattr(self, "execution_manager"):
-            raise ValueError("Please build the execution_manager before drawing the experiment.")
-
-        return self.execution_manager.draw(
-            real=real,
-            imag=imag,
-            absolute=absolute,
-            modulation=modulation,
-            linestyle=linestyle,
-            resolution=resolution,
-            idx=idx,
-        )
-
->>>>>>> 82655c47
     def to_dict(self):
         """Convert Exp into a dictionary.
 
