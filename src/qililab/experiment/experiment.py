""" Experiment class."""
import copy
import itertools
from queue import Queue

from qibo.models.circuit import Circuit
from tqdm.auto import tqdm

from qililab.chip import Node
from qililab.config import __version__
from qililab.constants import EXPERIMENT, RUNCARD
from qililab.execution import EXECUTION_BUILDER
from qililab.experiment.base_experiment import BaseExperiment
from qililab.platform.platform import Platform
from qililab.pulse import PulseSchedule
from qililab.pulse.circuit_to_pulses import CircuitToPulses
from qililab.result.results import Results
from qililab.settings import Runcard
from qililab.typings.enums import Instrument, Parameter
from qililab.typings.experiment import ExperimentOptions
from qililab.utils.live_plot import LivePlot
from qililab.utils.loop import Loop


class Experiment(BaseExperiment):
    """Experiment class"""

    def __init__(
        self,
        platform: Platform,
        circuits: list[Circuit] | None = None,
        pulse_schedules: list[PulseSchedule] | None = None,
        options: ExperimentOptions = ExperimentOptions(),
    ):
        self.circuits = circuits or []
        self.pulse_schedules = pulse_schedules or []
        super().__init__(platform=platform, options=options)

    def build_execution(self):
        """Translates the list of circuits to pulse sequences (if needed) and creates the ``ExecutionManager`` class."""
        # Translate circuits into pulses if needed
        if self.circuits:
            translator = CircuitToPulses(platform=self.platform)
            self.pulse_schedules = translator.translate(circuits=self.circuits)
        # Build ``ExecutionManager`` class
        self.execution_manager = EXECUTION_BUILDER.build(platform=self.platform, pulse_schedules=self.pulse_schedules)

    def run(self, save_experiment=True, save_results=True) -> Results:
        """This method is responsible for:
        * Creating the live plotting (if connection is provided).
        * Preparing the `Results` class and the `results.yml` file.
        * Looping over all the given circuits, loops and/or software averages. And for each loop:
            * Generating and uploading the program corresponding to the circuit.
            * Executing the circuit.
            * Saving the results to the ``results.yml`` file.
            * Sending the data to the live plotting (if asked to).
            * Save the results to the ``results`` attribute.
            * Save the results to the remote database (if asked to).
        """
        # Generate live plotting
        if self.platform.connection is None:
            self._plot = None
        else:
            self._plot = LivePlot(
                connection=self.platform.connection,
                loops=self.options.loops or [],
                num_schedules=len(self.pulse_schedules),
                title=self.options.name,
            )

        if not hasattr(self, "execution_manager"):
            raise ValueError("Please build the execution_manager before running an experiment.")
        # Prepares the results
        self.results, self.results_path = self.prepare_results(
            save_experiment=save_experiment, save_results=save_results
        )
        num_schedules = self.execution_manager.num_schedules

        data_queue: Queue = Queue()  # queue used to store the experiment results
        self._asynchronous_data_handling(queue=data_queue)

        for idx, _ in itertools.product(
            tqdm(range(num_schedules), desc="Sequences", leave=False, disable=num_schedules == 1),
            range(self.software_average),
        ):
            self._execute_recursive_loops(loops=self.options.loops, idx=idx, queue=data_queue)

        if self.options.remote_save:
            self.remote_save_experiment()

        return self.results

    def _execute_recursive_loops(self, loops: list[Loop] | None, queue: Queue, depth=0, **kwargs):
        """Loop over all the values defined in the Loop class and change the parameters of the chosen instruments.

        Args:
            loops (list[Loop]): list of Loop classes containing the info of one or more Platform element and the
            parameter values to loop over.
            idx (int): index of the circuit to execute
            depth (int): depth of the recursive loop.
            kwargs (dict): optional paramters, valid optional parameters:
                idx (int): index of the circuit to execute
        """
        if "idx" not in kwargs:
            raise ValueError("Parameter 'idx' must be specified")
        idx = copy.deepcopy(kwargs["idx"])

        if loops is None or len(loops) == 0:
            self.execution_manager.compile(
                idx=idx,
                nshots=self.hardware_average,
                repetition_duration=self.repetition_duration,
                num_bins=self.num_bins,
            )
            self.execution_manager.upload()
            result = self.execution_manager.run(queue)
            if result is not None:
                self.results.add(result)
            return

        self._process_loops(loops=loops, idx=idx, queue=queue, depth=depth)

    def _process_loops(self, loops: list[Loop], queue: Queue, depth: int, **kwargs):  # pylint: disable=unused-argument
        """Loop over the loop values, change the element's parameter and call the recursive_loop function.

        Args:
            loops (list[Loop]): list of Loop classes containing the info of one or more Platform element and the
            parameter values to loop over.
            depth (int): depth of the recursive loop.
            kwargs (dict): optional paramters, valid optional parameters:
                idx (int): index of the circuit to execute
        """

        if "idx" not in kwargs:
            raise ValueError("Parameter 'idx' must be specified")
        idx = copy.deepcopy(kwargs["idx"])

        is_the_top_loop = all(loop.previous is False for loop in loops)

        with tqdm(total=min(len(loop.values) for loop in loops), position=depth, leave=is_the_top_loop) as pbar:
            loop_ranges = [loop.values for loop in loops]

            for values in zip(*loop_ranges):
                self._update_tqdm_bar(loops=loops, values=values, pbar=pbar)
                filtered_loops, filtered_values = self._filter_loops_values_with_external_parameters(
                    values=values,
                    loops=loops,
                )
                self._update_parameters_from_loops(values=filtered_values, loops=filtered_loops)
                inner_loops = list(filter(None, [loop.loop for loop in loops]))
<<<<<<< HEAD
                self._execute_recursive_loops(loops=inner_loops, queue=queue, depth=depth + 1)

    def _update_tqdm_bar(self, loops: list[Loop], values: tuple[float], pbar):
        """Updates TQDM bar"""
        description = []
        for value, loop in zip(values, loops):
            parameter_text = (
                loop.alias if loop.parameter == Parameter.EXTERNAL and loop.alias is not None else loop.parameter.value
            )
            description.append(f"{parameter_text}: {value}")
        pbar.set_description(" | ".join(description))
        pbar.update()

    def _filter_loops_values_with_external_parameters(self, values: tuple[float, ...], loops: list[Loop]):
        """filter loops and values removing those with external parameters"""
        if len(values) != len(loops):
            raise ValueError(f"Values list length: {len(values)} differ from loops list length: {len(loops)}.")
        filtered_loops = loops.copy()
        filtered_values = list(values).copy()
        for idx, loop in enumerate(filtered_loops):
            if loop.parameter == Parameter.EXTERNAL:
                filtered_loops.pop(idx)
                filtered_values.pop(idx)

        return filtered_loops, filtered_values

    def _update_parameters_from_loops(self, values: list[float], loops: list[Loop]):
        """update parameters from loops"""
        elements = [self.platform.get_element(alias=loop.alias) for loop in loops]

        for value, loop, element in zip(values, loops, elements):
            self.set_parameter(
                element=element, alias=loop.alias, parameter=loop.parameter, value=value, channel_id=loop.channel_id
            )
=======
                self._execute_recursive_loops(idx=idx, loops=inner_loops, queue=queue, depth=depth + 1)
>>>>>>> a2e47541

    def compile(self) -> list[dict]:
        """Returns a dictionary containing the compiled programs of each bus for each circuit / pulse schedule of the
        experiment.

        Returns:
            list[dict]: List of dictionaries, where each dictionary has a bus alias as keys and a list of
                compiled sequences as values.
        """
        if not hasattr(self, "execution_manager"):
            raise ValueError("Please build the execution_manager before compilation.")
        return [
            self.execution_manager.compile(schedule_idx, self.hardware_average, self.repetition_duration, self.num_bins)
            for schedule_idx in range(len(self.pulse_schedules))
        ]

    def draw(
        self,
<<<<<<< HEAD
        parameter: Parameter,
        value: float | str | bool,
        alias: str,
        element: Runcard.TranspilationSettings | Node | Instrument | None = None,
        channel_id: int | None = None,
=======
        real: bool = True,
        imag: bool = True,
        absolute: bool = False,
        modulation: bool = True,
        linestyle: str = "-",
        resolution: float = 1.0,
        idx: int = 0,
>>>>>>> a2e47541
    ):
        """Return figure with the waveforms/envelopes sent to each bus.

        You can plot any combination of the real (blue), imaginary (orange) and absolute (green) parts of the function.

        Args:
            real (bool): True to plot the real part of the function, False otherwise. Default to True.
            imag (bool): True to plot the imaginary part of the function, False otherwise. Default to True.
            absolute (bool): True to plot the absolute of the function, False otherwise. Default to False.
            modulation (bool): True to plot the modulated wave form, False for only envelope. Default to True.
            linestyle (str): lineplot ("-", "--", ":"), point plot (".", "o", "x") or any other linestyle matplotlib accepts. Defaults to "-".
            resolution (float, optional): The resolution of the pulses in ns. Defaults to 1.0.

        Returns:
            Figure: Matplotlib figure with the waveforms sent to each bus.
        """
<<<<<<< HEAD
        if element is None:
            self.platform.set_parameter(alias=alias, parameter=Parameter(parameter), value=value, channel_id=channel_id)
        elif isinstance(element, Runcard.TranspilationSettings):
            element.set_parameter(alias=alias, parameter=parameter, value=value, channel_id=channel_id)
            self.build_execution()
        elif isinstance(element, Runcard.TranspilationSettings.GateSettings):
            element.set_parameter(parameter=parameter, value=value)
            self.build_execution()
        else:
            element.set_parameter(parameter=parameter, value=value, channel_id=channel_id)  # type: ignore
            if parameter == Parameter.DELAY:
                self.build_execution()
=======
        if not hasattr(self, "execution_manager"):
            raise ValueError("Please build the execution_manager before drawing the experiment.")

        return self.execution_manager.draw(
            real=real,
            imag=imag,
            absolute=absolute,
            modulation=modulation,
            linestyle=linestyle,
            resolution=resolution,
            idx=idx,
        )
>>>>>>> a2e47541

    def to_dict(self):
        """Convert Experiment into a dictionary.

        Returns:
            dict: Dictionary representation of the Experiment class.
        """
        exp_dict = super().to_dict()
        exp_dict[EXPERIMENT.CIRCUITS] = [circuit.to_qasm() for circuit in self.circuits]
        exp_dict[EXPERIMENT.PULSE_SCHEDULES] = [pulse_schedule.to_dict() for pulse_schedule in self.pulse_schedules]
        return exp_dict

    @classmethod
    def from_dict(cls, dictionary: dict):
        """Load Experiment from dictionary.

        Args:
            dictionary (dict): Dictionary description of a Experiment.
        """

<<<<<<< HEAD
        platform = Platform(runcard=Runcard(**dictionary[RUNCARD.PLATFORM]))

=======
        platform = Platform(runcard_schema=RuncardSchema(**dictionary[RUNCARD.PLATFORM]))
        circuits = (
            [Circuit.from_qasm(settings) for settings in dictionary[EXPERIMENT.CIRCUITS]]
            if EXPERIMENT.CIRCUITS in dictionary
            else []
        )
        pulse_schedules = (
            [PulseSchedule.from_dict(settings) for settings in dictionary[EXPERIMENT.PULSE_SCHEDULES]]
            if EXPERIMENT.PULSE_SCHEDULES in dictionary
            else []
        )
>>>>>>> a2e47541
        experiment_options = ExperimentOptions.from_dict(dictionary[EXPERIMENT.OPTIONS])
        return Experiment(
            platform=platform,
            circuits=circuits,
            pulse_schedules=pulse_schedules,
            options=experiment_options,
        )

    def set_parameter(  # pylint: disable=too-many-arguments
        self,
        parameter: Parameter,
        value: float | str | bool,
        alias: str,
        element: RuncardSchema.PlatformSettings | Node | Instrument | None = None,
        channel_id: int | None = None,
    ):
        """Set parameter of a platform element.

        Args:
            parameter (Parameter): name of the parameter to change
            value (float): new value
            alias (str): alias of the element that contains the given parameter
            channel_id (int | None): channel id
        """
        if parameter == Parameter.GATE_PARAMETER:
            for circuit in self.circuits:
                parameters = list(sum(circuit.get_parameters(), ()))
                parameters[int(alias)] = value
                circuit.set_parameters(parameters)
            self.build_execution()
            return
        super().set_parameter(parameter=parameter, value=value, alias=alias, element=element, channel_id=channel_id)

    def __str__(self):
        """String representation of a Experiment."""
        base_exp_str = super().__str__()
        return f"{base_exp_str}\n{str(self.circuits)}\n{str(self.pulse_schedules)}\n"<|MERGE_RESOLUTION|>--- conflicted
+++ resolved
@@ -148,44 +148,7 @@
                 )
                 self._update_parameters_from_loops(values=filtered_values, loops=filtered_loops)
                 inner_loops = list(filter(None, [loop.loop for loop in loops]))
-<<<<<<< HEAD
-                self._execute_recursive_loops(loops=inner_loops, queue=queue, depth=depth + 1)
-
-    def _update_tqdm_bar(self, loops: list[Loop], values: tuple[float], pbar):
-        """Updates TQDM bar"""
-        description = []
-        for value, loop in zip(values, loops):
-            parameter_text = (
-                loop.alias if loop.parameter == Parameter.EXTERNAL and loop.alias is not None else loop.parameter.value
-            )
-            description.append(f"{parameter_text}: {value}")
-        pbar.set_description(" | ".join(description))
-        pbar.update()
-
-    def _filter_loops_values_with_external_parameters(self, values: tuple[float, ...], loops: list[Loop]):
-        """filter loops and values removing those with external parameters"""
-        if len(values) != len(loops):
-            raise ValueError(f"Values list length: {len(values)} differ from loops list length: {len(loops)}.")
-        filtered_loops = loops.copy()
-        filtered_values = list(values).copy()
-        for idx, loop in enumerate(filtered_loops):
-            if loop.parameter == Parameter.EXTERNAL:
-                filtered_loops.pop(idx)
-                filtered_values.pop(idx)
-
-        return filtered_loops, filtered_values
-
-    def _update_parameters_from_loops(self, values: list[float], loops: list[Loop]):
-        """update parameters from loops"""
-        elements = [self.platform.get_element(alias=loop.alias) for loop in loops]
-
-        for value, loop, element in zip(values, loops, elements):
-            self.set_parameter(
-                element=element, alias=loop.alias, parameter=loop.parameter, value=value, channel_id=loop.channel_id
-            )
-=======
                 self._execute_recursive_loops(idx=idx, loops=inner_loops, queue=queue, depth=depth + 1)
->>>>>>> a2e47541
 
     def compile(self) -> list[dict]:
         """Returns a dictionary containing the compiled programs of each bus for each circuit / pulse schedule of the
@@ -204,13 +167,6 @@
 
     def draw(
         self,
-<<<<<<< HEAD
-        parameter: Parameter,
-        value: float | str | bool,
-        alias: str,
-        element: Runcard.TranspilationSettings | Node | Instrument | None = None,
-        channel_id: int | None = None,
-=======
         real: bool = True,
         imag: bool = True,
         absolute: bool = False,
@@ -218,7 +174,6 @@
         linestyle: str = "-",
         resolution: float = 1.0,
         idx: int = 0,
->>>>>>> a2e47541
     ):
         """Return figure with the waveforms/envelopes sent to each bus.
 
@@ -235,20 +190,6 @@
         Returns:
             Figure: Matplotlib figure with the waveforms sent to each bus.
         """
-<<<<<<< HEAD
-        if element is None:
-            self.platform.set_parameter(alias=alias, parameter=Parameter(parameter), value=value, channel_id=channel_id)
-        elif isinstance(element, Runcard.TranspilationSettings):
-            element.set_parameter(alias=alias, parameter=parameter, value=value, channel_id=channel_id)
-            self.build_execution()
-        elif isinstance(element, Runcard.TranspilationSettings.GateSettings):
-            element.set_parameter(parameter=parameter, value=value)
-            self.build_execution()
-        else:
-            element.set_parameter(parameter=parameter, value=value, channel_id=channel_id)  # type: ignore
-            if parameter == Parameter.DELAY:
-                self.build_execution()
-=======
         if not hasattr(self, "execution_manager"):
             raise ValueError("Please build the execution_manager before drawing the experiment.")
 
@@ -261,7 +202,6 @@
             resolution=resolution,
             idx=idx,
         )
->>>>>>> a2e47541
 
     def to_dict(self):
         """Convert Experiment into a dictionary.
@@ -282,11 +222,7 @@
             dictionary (dict): Dictionary description of a Experiment.
         """
 
-<<<<<<< HEAD
         platform = Platform(runcard=Runcard(**dictionary[RUNCARD.PLATFORM]))
-
-=======
-        platform = Platform(runcard_schema=RuncardSchema(**dictionary[RUNCARD.PLATFORM]))
         circuits = (
             [Circuit.from_qasm(settings) for settings in dictionary[EXPERIMENT.CIRCUITS]]
             if EXPERIMENT.CIRCUITS in dictionary
@@ -297,7 +233,6 @@
             if EXPERIMENT.PULSE_SCHEDULES in dictionary
             else []
         )
->>>>>>> a2e47541
         experiment_options = ExperimentOptions.from_dict(dictionary[EXPERIMENT.OPTIONS])
         return Experiment(
             platform=platform,
@@ -311,7 +246,7 @@
         parameter: Parameter,
         value: float | str | bool,
         alias: str,
-        element: RuncardSchema.PlatformSettings | Node | Instrument | None = None,
+        element: Runcard.TranspilationSettings | Node | Instrument | None = None,
         channel_id: int | None = None,
     ):
         """Set parameter of a platform element.
