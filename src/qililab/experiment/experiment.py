""" Experiment class."""
import copy
import itertools
from dataclasses import dataclass, field
from pathlib import Path
from typing import List, Tuple

from qibo.core.circuit import Circuit
from tqdm.auto import tqdm

from qililab.chip import Node
from qililab.config import logger
from qililab.constants import EXPERIMENT, RUNCARD
from qililab.execution import EXECUTION_BUILDER, Execution, ExecutionPreparation
from qililab.platform.platform import Platform
from qililab.pulse import CircuitToPulses, PulseSchedule
from qililab.remote_connection import RemoteAPI
from qililab.result.result import Result
from qililab.result.results import Results
from qililab.settings import RuncardSchema
from qililab.typings.enums import Category, Instrument, Parameter
from qililab.typings.execution import ExecutionOptions
from qililab.typings.experiment import ExperimentOptions
from qililab.utils.live_plot import LivePlot
from qililab.utils.loop import Loop


@dataclass
class Experiment:
    """Experiment class"""

    platform: Platform
    circuits: list[Circuit] = field(default_factory=list)
    pulse_schedules: list[PulseSchedule] = field(default_factory=list)
    options: ExperimentOptions = field(default=ExperimentOptions())
    _results_path: Path = field(init=False)
    _plot: LivePlot = field(init=False)
    _results: Results = field(init=False)
    _execution: Execution = field(init=False)
    _execution_preparation: ExecutionPreparation = field(init=False)
    _schedules: list[PulseSchedule] = field(init=False)
    _execution_ready: bool = field(init=False)

    def __post_init__(self):
        """prepares the Experiment class"""
        self._remote_api = (
            RemoteAPI(
                connection=self.options.connection,
                device_id=self.options.device_id,
                manual_override=self.options.remote_device_manual_override,
            )
            if self.platform.remote_api is None
            else self.platform.remote_api
        )
        self._execution, self._schedules = self._build_execution(
            circuits=self.circuits,
            pulse_schedules=self.pulse_schedules,
            execution_options=self.options.execution_options,
        )
        self._execution_preparation = ExecutionPreparation(remote_api=self._remote_api, options=self.options)
        self._execution_not_prepared()

    @property
    def software_average(self):
        """Experiment 'software_average' property.
        Returns:
            int: settings.software_average.
        """
        return self.options.settings.software_average

    @property
    def hardware_average(self):
        """Experiment 'hardware_average' property.
        Returns:
            int: settings.hardware_average.
        """
        return self.options.settings.hardware_average

    @property
    def repetition_duration(self):
        """Experiment 'repetition_duration' property.
        Returns:
            int: settings.repetition_duration.
        """
        return self.options.settings.repetition_duration

    @property
    def execution_ready(self):
        """checks if execution has already been prepared"""
        return self._execution_ready

    def _execution_not_prepared(self):
        """Sets the execution state to not be prepared"""
        self._execution_ready = False

    def execution_finished(self):
        """Finishes the execution"""
        self._execution_not_prepared()
        self._remote_api.release_remote_device()

    def prepare_execution_and_load_schedule(self, schedule_index_to_load: int = 0) -> None:
        """Prepares the experiment with the following steps:
          - Create results data files and Results object
          - Serializes the Experiment information to a file
          - Creates Live Plotting (if required)
          - uploads the specified schedule to the AWGs (if buses admit that)

        Args:
            schedule_index_to_load (int, optional): specific schedule to load. Defaults to 0.
        """
        (
            self._plot,
            self._results,
            self._results_path,
            self._execution_ready,
        ) = self._execution_preparation.prepare_execution_and_load_schedule(
            execution=self._execution,
            experiment_serialized=self.to_dict(),
            schedule_index_to_load=schedule_index_to_load,
        )

    def execute(self) -> Results:
        """Run execution."""
        if not self.execution_ready:
            (
                self._plot,
                self._results,
                self._results_path,
                self._execution_ready,
            ) = self._execution_preparation.prepare_execution(
                num_schedules=self._execution.num_schedules, experiment_serialized=self.to_dict()
            )

        with self._execution:
            self._execute_all_circuits_or_schedules()

        return self._results

    def _execute_all_circuits_or_schedules(self):
        """runs the circuits (or schedules) passed as input times software average"""
        try:
            disable = self._execution.num_schedules == 1
            for idx, _ in itertools.product(
                tqdm(range(self._execution.num_schedules), desc="Sequences", leave=False, disable=disable),
                range(self.software_average),
            ):
                self._execute_recursive_loops(
                    results=self._results,
                    schedule_index_to_load=idx,
                    loops=self.options.loops,
                    path=self._results_path,
                    plot=self._plot,
                )
            self.execution_finished()

        except (
            AttributeError,
            ValueError,
            KeyboardInterrupt,
            KeyError,
            TimeoutError,
<<<<<<< HEAD
=======
            TypeError,
>>>>>>> 044cc671
        ) as error:  # pylint: disable=broad-except
            self.execution_finished()
            logger.error("%s: %s", type(error).__name__, str(error))
            raise error

    def _execute_recursive_loops(
        self,
        results: Results,
        schedule_index_to_load: int,
        loops: List[Loop] | None,
        path: Path,
        plot: LivePlot,
        depth: int = 0,
    ):
        """Loop over all the range values defined in the Loop class and change the parameters of the chosen instruments.

        Args:
            loop (Loop | None): Loop class containing the the info of a Platform element and one of its parameters and
            the parameter values to loop over.
            results (Results): Results class containing all the execution results.
            path (Path): Path where the data is stored.
            plot (LivePlot): LivePlot class used for live plotting.
            depth (int): Depth of the recursive loop. Defaults to 0.
        """
        if loops is None or len(loops) <= 0:
            result = self._generate_program_upload_and_execute(
                schedule_index_to_load=schedule_index_to_load, path=path, plot=plot
            )
            if result is not None:
                results.add(result)
            return

        self._process_loops(
            results=results,
            schedule_index_to_load=schedule_index_to_load,
            loops=loops,
            depth=depth,
            path=path,
            plot=plot,
        )

    def _process_loops(
        self, results: Results, schedule_index_to_load: int, loops: List[Loop], depth: int, path: Path, plot: LivePlot
    ):
        """Loop over the loop range values, change the element's parameter and call the recursive_loop function.

        Args:
            results (Results): Results class containing all the execution results.
            loops (List[Loop]): Loop class containing the the info of one or more Platform element and the
            parameter values to loop over.
            depth (int): Depth of the recursive loop.
            path (Path): Path where the data is stored.
            plot (LivePlot): LivePlot class used for live plotting.
        """
        is_the_top_loop = all(loop.previous is False for loop in loops)

        with tqdm(total=self.get_minimum_length_loop(loops=loops), position=depth, leave=is_the_top_loop) as pbar:
            loop_ranges = [loop.range for loop in loops]

            for values in zip(*loop_ranges):
                self._update_tqdm_bar(loops=loops, values=values, pbar=pbar)
                self._update_parameters_from_loops_filtering_external_parameters(values=values, loops=loops)

                self._execute_recursive_loops(
                    schedule_index_to_load=schedule_index_to_load,
                    loops=self._create_loops_from_inner_loops(loops=loops),
                    results=results,
                    path=path,
                    plot=plot,
                    depth=depth + 1,
                )

    def _update_tqdm_bar(self, loops: List[Loop], values: Tuple[float], pbar):
        """Updates TQDM bar"""
        description = [self._set_parameter_text_and_value(value, loop) for value, loop in zip(values, loops)]
        pbar.set_description(" | ".join(description))
        pbar.update()

    def _set_parameter_text_and_value(self, value: float, loop: Loop):
        """set paramater text and value to print on terminal TQDM iterations"""
        parameter_text = (
            loop.alias if loop.parameter == Parameter.EXTERNAL and loop.alias is not None else loop.parameter.value
        )
        return f"{parameter_text}: {value}"

    def get_minimum_length_loop(self, loops: List[Loop]):
        """return the minimum length from all loops"""
        return min(len(loop.range) for loop in loops)

    def _create_loops_from_inner_loops(self, loops: List[Loop]):
        """create sequence of loops from inner loops (if exist)"""
        return list(filter(None, [loop.loop for loop in loops]))

    def _update_parameters_from_loops_filtering_external_parameters(
        self,
        values: Tuple[float],
        loops: List[Loop],
    ):
        """Update parameters from loops filtering those loops that relates to external variables
        not associated to neither platform, instrument, or gates settings
        """
        filtered_loops, filtered_values = self._filter_loops_values_with_external_parameters(
            values=values,
            loops=loops,
        )
        self._update_parameters_from_loops(values=filtered_values, loops=filtered_loops)

    def _filter_loops_values_with_external_parameters(self, values: Tuple[float], loops: List[Loop]):
        """filter loops and values removing those with external paramaters"""
        if len(values) != len(loops):
            raise ValueError(f"Values list length: {len(values)} differ from loops list length: {len(loops)}.")
        filtered_loops = loops.copy()
        filtered_values = list(values).copy()
        for idx, loop in enumerate(filtered_loops):
            filtered_loops, filtered_values = self._filter_loop_value_when_parameters_is_external(
                filtered_loops=filtered_loops,
                filtered_values=filtered_values,
                idx=idx,
                loop=loop,
            )
        return filtered_loops, filtered_values

    def _filter_loop_value_when_parameters_is_external(
        self, filtered_loops: List[Loop], filtered_values: List[float], idx: int, loop: Loop
    ):
        """filter loop value when parameters is external"""
        if loop.parameter == Parameter.EXTERNAL:
            filtered_loops.pop(idx)
            filtered_values.pop(idx)
        return filtered_loops, filtered_values

    def _update_parameters_from_loops(
        self,
        values: List[float],
        loops: List[Loop],
    ):
        """update paramaters from loops"""
        elements = self._get_platform_elements_from_loops(loops=loops)

        for value, loop, element in zip(values, loops, elements):
            self._update_parameter_from_loop(value=value, loop=loop, element=element)

    def _update_parameter_from_loop(
        self, value: float, loop: Loop, element: RuncardSchema.PlatformSettings | Node | Instrument
    ):
        """update parameter from loop"""
        self.set_parameter(
            element=element,
            alias=loop.alias,
            parameter=loop.parameter,
            value=value,
            channel_id=loop.channel_id,
        )

    def _get_platform_elements_from_loops(self, loops: List[Loop]):
        """get platform elements from loops"""
        return [self._get_platform_element_from_one_loop(loop=loop) for loop in loops]

    def _get_platform_element_from_one_loop(self, loop: Loop):
        """get platform element from one loop"""
        return self.platform.get_element(alias=loop.alias)

    def _generate_program_upload_and_execute(
        self, schedule_index_to_load: int, path: Path, plot: LivePlot = None
    ) -> Result | None:
        """Execute one pulse schedule.

        Args:
            path (Path): Path to data folder.
            plot (LivePlot | None): Live plot

        Returns:
            Result: Result object for one program execution.
        """
        self._execution.generate_program_and_upload(
            schedule_index_to_load=schedule_index_to_load,
            nshots=self.hardware_average,
            repetition_duration=self.repetition_duration,
            path=path,
        )
        return self._execution.run(plot=plot, path=path)

    def set_parameter(
        self,
        parameter: Parameter,
        value: float,
        alias: str,
        element: RuncardSchema.PlatformSettings | Node | Instrument | None = None,
        channel_id: int | None = None,
    ):
        """Set parameter of a platform element.

        Args:
            category (str): Category of the element.
            id_ (int): ID of the element.
            parameter (str): Name of the parameter to change.
            value (float): New value.
        """
        if element is None:
            self.platform.set_parameter(
                alias=alias,
                parameter=Parameter(parameter),
                value=value,
                channel_id=channel_id,
            )
        elif isinstance(element, RuncardSchema.PlatformSettings):
            element.set_parameter(alias=alias, parameter=parameter, value=value, channel_id=channel_id)
        else:
            element.set_parameter(parameter=parameter, value=value, channel_id=channel_id)  # type: ignore

        if alias in ([Category.PLATFORM.value] + self.platform.gate_names):
            self._execution, self._schedules = self._build_execution(
                circuits=self.circuits,
                pulse_schedules=self.pulse_schedules,
                execution_options=self.options.execution_options,
            )

    def draw(self, resolution: float = 1.0, idx: int = 0):
        """Return figure with the waveforms sent to each bus.

        Args:
            resolution (float, optional): The resolution of the pulses in ns. Defaults to 1.0.

        Returns:
            Figure: Matplotlib figure with the waveforms sent to each bus.
        """
        return self._execution.draw(resolution=resolution, idx=idx)

    def _build_execution(
        self, circuits: list[Circuit], pulse_schedules: list[PulseSchedule], execution_options: ExecutionOptions
    ) -> Tuple[Execution, List[PulseSchedule]]:
        """Build Execution class.

        Args:
            sequence (Circuit | PulseSequence): Sequence of gates/pulses.
            options (ExecutionOptions): Execution options
        """
        pulse_schedules_input = copy.deepcopy(pulse_schedules)
        if circuits is not None and circuits:
            translator = CircuitToPulses(settings=self.platform.settings)
            pulse_schedules_input += translator.translate(circuits=circuits, chip=self.platform.chip)
        execution = EXECUTION_BUILDER.build(
            platform=self.platform, pulse_schedules=pulse_schedules_input, execution_options=execution_options
        )
        return execution, pulse_schedules

    def to_dict(self):
        """Convert Experiment into a dictionary.

        Returns:
            dict: Dictionary representation of the Experiment class.
        """
        return {
            RUNCARD.PLATFORM: self.platform.to_dict(),
            EXPERIMENT.CIRCUITS: [circuit.to_qasm() for circuit in self.circuits],
            EXPERIMENT.PULSE_SCHEDULES: [pulse_schedule.to_dict() for pulse_schedule in self.pulse_schedules],
            EXPERIMENT.OPTIONS: self.options.to_dict(),
        }

    @classmethod
    def from_dict(cls, dictionary: dict):
        """Load experiment from dictionary.

        Args:
            dictionary (dict): Dictionary description of an experiment.
        """

        platform = Platform(runcard_schema=RuncardSchema(**dictionary[RUNCARD.PLATFORM]))
        circuits = (
            [Circuit.from_qasm(settings) for settings in dictionary[EXPERIMENT.CIRCUITS]]
            if EXPERIMENT.CIRCUITS in dictionary
            else []
        )
        pulse_schedules = (
            [PulseSchedule.from_dict(settings) for settings in dictionary[EXPERIMENT.PULSE_SCHEDULES]]
            if EXPERIMENT.PULSE_SCHEDULES in dictionary
            else []
        )
        experiment_options = ExperimentOptions.from_dict(dictionary[EXPERIMENT.OPTIONS])
        return Experiment(
            platform=platform,
            circuits=circuits,
            pulse_schedules=pulse_schedules,
            options=experiment_options,
        )

    def __str__(self):
        """String representation of an experiment."""
        return (
            f"Experiment {self.options.name}:\n"
            + f"{str(self.platform)}\n"
            + f"{str(self.circuits)}\n"
            + f"{str(self.pulse_schedules)}\n"
            + f"{str(self.options)}"
        )<|MERGE_RESOLUTION|>--- conflicted
+++ resolved
@@ -159,10 +159,7 @@
             KeyboardInterrupt,
             KeyError,
             TimeoutError,
-<<<<<<< HEAD
-=======
             TypeError,
->>>>>>> 044cc671
         ) as error:  # pylint: disable=broad-except
             self.execution_finished()
             logger.error("%s: %s", type(error).__name__, str(error))
