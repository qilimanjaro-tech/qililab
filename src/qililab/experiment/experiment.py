--- conflicted
+++ resolved
@@ -66,30 +66,23 @@
 
     def execute(self):
         """Run execution."""
-<<<<<<< HEAD
         self.execution.connect()
         self.execution.setup()
         self.execution.start()
-=======
         if self.connection is not None:
             # TODO: Create plot for each different BusReadout
             plot_id = self.connection.create_liveplot(plot_type="LINES")
->>>>>>> 6b6c4c94
         results: List[List[QbloxResult]] = []
         for element, parameter, start, stop, num in self._parameters_to_change:
             for value in np.linspace(start, stop, num):
                 print(f"{parameter}: {value}")
                 element.set_parameter(name=parameter, value=value)
-<<<<<<< HEAD
-                results.append(self.execution.run())
-        self.execution.close()
-=======
                 result = self.execution.execute()
                 results.append(result)
                 if self.connection is not None:
                     # TODO: Plot voltages of every BusReadout in the platform
                     self.connection.send_plot_points(plot_id=plot_id, x=value, y=result[0].voltages())
->>>>>>> 6b6c4c94
+        self.execution.close()
         return results
 
     @property
