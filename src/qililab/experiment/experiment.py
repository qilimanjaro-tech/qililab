--- conflicted
+++ resolved
@@ -7,19 +7,11 @@
 from tqdm.auto import tqdm
 
 from qililab.chip import Node
-<<<<<<< HEAD
-from qililab.config import __version__
+from qililab.config import __version__, logger
 from qililab.constants import EXPERIMENT, RUNCARD
-from qililab.execution import EXECUTION_BUILDER
+from qililab.execution import EXECUTION_BUILDER, ExecutionManager
 from qililab.experiment import BaseExperiment
-from qililab.platform.platform import Platform
-=======
-from qililab.config import __version__, logger
-from qililab.constants import (DATA, EXPERIMENT, EXPERIMENT_FILENAME,
-                               RESULTS_FILENAME, RUNCARD)
-from qililab.execution import EXECUTION_BUILDER, ExecutionManager
 from qililab.platform import Platform
->>>>>>> 8c9a8a47
 from qililab.pulse import PulseSchedule
 from qililab.pulse.circuit_to_pulses import CircuitToPulses
 from qililab.result.results import Results
@@ -166,7 +158,6 @@
             list[dict]: List of dictionaries, where each dictionary has a bus alias as keys and a list of
                 compiled sequences as values.
         """
-<<<<<<< HEAD
         if not hasattr(self, "execution_manager"):
             raise ValueError("Please build the execution_manager before compilation.")
         return [
@@ -174,28 +165,6 @@
             for schedule_idx in range(len(self.pulse_schedules))
         ]
 
-=======
-        if parameter == Parameter.GATE_PARAMETER:
-            for circuit in self.circuits:
-                parameters = list(sum(circuit.get_parameters(), ()))
-                parameters[int(alias)] = value
-                circuit.set_parameters(parameters)
-            self.build_execution()
-            return
-
-        if element is None:
-            self.platform.set_parameter(alias=alias, parameter=Parameter(parameter), value=value, channel_id=channel_id)
-        elif isinstance(element, RuncardSchema.PlatformSettings):
-            element.set_parameter(alias=alias, parameter=parameter, value=value, channel_id=channel_id)
-            self.build_execution()
-        elif isinstance(element, RuncardSchema.PlatformSettings.GateSettings):
-            element.set_parameter(parameter=parameter, value=value)
-            self.build_execution()
-        else:
-            element.set_parameter(parameter=parameter, value=value, channel_id=channel_id)  # type: ignore
-            if parameter == Parameter.DELAY:
-                self.build_execution()
->>>>>>> 8c9a8a47
     def draw(
         self,
         real: bool = True,
