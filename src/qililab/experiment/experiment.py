""" Experiment class."""
import itertools
import os
from datetime import datetime
from pathlib import Path
from queue import Empty, Queue
from threading import Thread

import numpy as np
from qcodes.instrument import Instrument as QcodesInstrument
from qibo.models.circuit import Circuit
from tqdm.auto import tqdm

from qililab.chip import Node
from qililab.circuit import Circuit as QiliCircuit
from qililab.circuit import CircuitTranspiler, QiliQasmConverter
from qililab.config import __version__, logger
from qililab.constants import DATA, EXPERIMENT, EXPERIMENT_FILENAME, RESULTS_FILENAME, RUNCARD
from qililab.execution import EXECUTION_BUILDER, ExecutionManager
from qililab.platform import Platform
from qililab.pulse import PulseSchedule
from qililab.pulse.circuit_to_pulses import CircuitToPulses
from qililab.result.results import Results
from qililab.settings import RuncardSchema
from qililab.typings.enums import Instrument, Parameter
from qililab.typings.experiment import ExperimentOptions
from qililab.typings.yaml_type import yaml
from qililab.utils.live_plot import LivePlot
from qililab.utils.loop import Loop
from qililab.utils.util_loops import compute_shapes_from_loops


class Experiment:
    """Experiment class"""

    # Specify the types of the attributes that are not defined during initialization
    execution_manager: ExecutionManager
    results: Results
    results_path: Path | None
    _plot: LivePlot | None
    _remote_id: int

    def __init__(
        self,
        platform: Platform,
        circuits: list[Circuit | QiliCircuit] | None = None,
        pulse_schedules: list[PulseSchedule] | None = None,
        options: ExperimentOptions = ExperimentOptions(),
    ):
        self.platform = platform
        self.circuits = circuits or []
        self.pulse_schedules = pulse_schedules or []
        self.options = options

    def connect(self, manual_override=False):
        """Connects to the instruments and blocks the device."""
        self.platform.connect(manual_override=manual_override)

    def initial_setup(self):
        """Configure each instrument with the values defined in the runcard."""
        self.platform.initial_setup()

    def build_execution(self):
        """Translates the list of circuits to pulse sequences (if needed) and creates the ``ExecutionManager`` class."""
        # Translate circuits into pulses if needed
        if self.circuits:
<<<<<<< HEAD
            if isinstance(self.circuits[0], Circuit):
                translator = CircuitToPulses(settings=self.platform.settings)
                self.pulse_schedules = translator.translate(circuits=self.circuits, chip=self.platform.chip)
            else:
                transpiler = CircuitTranspiler(settings=self.platform.settings, chip=self.platform.chip)
                for circuit in self.circuits:
                    pulse_schedule = transpiler.transpile(circuit)
                    self.pulse_schedules.append(pulse_schedule)

=======
            translator = CircuitToPulses(platform=self.platform)
            self.pulse_schedules = translator.translate(circuits=self.circuits)
>>>>>>> fb73dd12
        # Build ``ExecutionManager`` class
        self.execution_manager = EXECUTION_BUILDER.build(platform=self.platform, pulse_schedules=self.pulse_schedules)

    def run(self, save_results=True) -> Results:
        """This method is responsible for:
        * Creating the live plotting (if connection is provided).
        * Preparing the `Results` class and the `results.yml` file.
        * Looping over all the given circuits, loops and/or software averages. And for each loop:
            * Generating and uploading the program corresponding to the circuit.
            * Executing the circuit.
            * Saving the results to the ``results.yml`` file.
            * Sending the data to the live plotting (if asked to).
            * Save the results to the ``results`` attribute.
            * Save the results to the remote database (if asked to).
        """
        # Generate live plotting
        if self.platform.connection is None:
            self._plot = None
        else:
            self._plot = LivePlot(
                connection=self.platform.connection,
                loops=self.options.loops or [],
                num_schedules=len(self.pulse_schedules),
                title=self.options.name,
            )
        if not hasattr(self, "execution_manager"):
            raise ValueError("Please build the execution_manager before running an experiment.")

        # Prepares the results
        self.results, self.results_path = self.prepare_results(save_results=save_results)

        data_queue: Queue = Queue()  # queue used to store the experiment results
        self._asynchronous_data_handling(queue=data_queue)
        num_schedules = self.execution_manager.num_schedules
        for idx, _ in itertools.product(
            tqdm(range(num_schedules), desc="Sequences", leave=False, disable=num_schedules == 1),
            range(self.software_average),
        ):
            self._execute_recursive_loops(loops=self.options.loops, idx=idx, queue=data_queue)

        if self.options.remote_save:
            self.remote_save_experiment()

        return self.results

    def _asynchronous_data_handling(self, queue: Queue):
        """Starts a thread that asynchronously gets the results from the queue, sends them to the live plot (if any)
        and saves them to a file.

        If no items are received in the queue for 5 seconds, the thread will exit.

        Args:
            queue (Queue): Queue used to store the experiment results.
        """
        timeout = max(5, 10 * self.hardware_average * self.repetition_duration * self.num_bins * 1e-9)

        def _threaded_function():
            """Asynchronous thread."""
            while True:
                try:
                    result = queue.get(timeout=timeout)  # get new result from the queue
                except Empty:
                    return  # exit thread if no results are received for 10 times the duration of the program

                if self._plot is not None:
                    acq = result.acquisitions()
                    i = np.array(acq["i"])
                    q = np.array(acq["q"])
                    amplitude = 20 * np.log10(np.abs(i + 1j * q)).astype(np.float64)
                    self._plot.send_points(value=amplitude[0])

                if self.results_path is not None:
                    with open(file=self.results_path / "results.yml", mode="a", encoding="utf8") as data_file:
                        result_dict = result.to_dict()
                        yaml.safe_dump(data=[result_dict], stream=data_file, sort_keys=False)

        thread = Thread(target=_threaded_function)
        thread.start()

    def compile(self) -> list[dict]:
        """Returns a dictionary containing the compiled programs of each bus for each circuit / pulse schedule of the
        experiment.

        Returns:
            list[dict]: List of dictionaries, where each dictionary has a bus alias as keys and a list of
                compiled sequences as values.
        """
        if not hasattr(self, "execution_manager"):
            raise ValueError("Please build the execution_manager before compilation.")
        return [
            self.execution_manager.compile(schedule_idx, self.hardware_average, self.repetition_duration, self.num_bins)
            for schedule_idx in range(len(self.pulse_schedules))
        ]

    def turn_on_instruments(self):
        """Turn on instruments."""
        if not hasattr(self, "execution_manager"):
            raise ValueError("Please build the execution_manager before turning on the instruments.")
        self.execution_manager.turn_on_instruments()

    def turn_off_instruments(self):
        """Turn off instruments."""
        if not hasattr(self, "execution_manager"):
            raise ValueError("Please build the execution_manager before turning off the instruments.")
        self.execution_manager.turn_off_instruments()

    def disconnect(self):
        """Disconnects from the instruments and releases the device."""
        self.platform.disconnect()

    def execute(self, save_results=True) -> Results:
        """Runs the whole execution pipeline, which includes the following steps:

            * Connect to the instruments.
            * Apply settings of the runcard to the instruments.
            * Translate circuit into pulses and create the ``ExecutionManager`` class.
            * Turn on instruments.
            * Create the results files & class and connect to live plotting.
            * Runs the experiment.
            * Turn off instruments.
            * Disconnect from the instruments.
            * Return results.

        Returns:
            Results: execution results
        """
        self.connect()
        self.initial_setup()
        self.build_execution()
        self.turn_on_instruments()
        results = self.run(save_results=save_results)
        self.turn_off_instruments()
        self.disconnect()
        QcodesInstrument.close_all()
        return results

    def remote_save_experiment(self) -> None:
        """Saves the experiment and the results to the remote database and updates the ``_remote_id`` attribute.

        Raises:
            ValueError: if connection is not specified
        """
        if self.platform.connection is None:
            return

        logger.debug("Sending experiment and results to remote database.")
        self._remote_id = self.platform.connection.save_experiment(
            name=self.options.name,
            description=self.options.description,
            experiment_dict=self.to_dict(),
            results_dict=self.results.to_dict(),
            device_id=self.platform.device_id,
            user_id=self.platform.connection.user_id,
            qililab_version=__version__,
            favorite=False,
        )

    def _execute_recursive_loops(self, loops: list[Loop] | None, idx: int, queue: Queue, depth=0):
        """Loop over all the values defined in the Loop class and change the parameters of the chosen instruments.

        Args:
            loops (list[Loop]): list of Loop classes containing the info of one or more Platform element and the
            parameter values to loop over.
            idx (int): index of the circuit to execute
            depth (int): depth of the recursive loop.
        """
        if loops is None or len(loops) == 0:
            self.execution_manager.compile(
                idx=idx,
                nshots=self.hardware_average,
                repetition_duration=self.repetition_duration,
                num_bins=self.num_bins,
            )
            self.execution_manager.upload()
            result = self.execution_manager.run(queue)
            if result is not None:
                self.results.add(result)
            return

        self._process_loops(loops=loops, idx=idx, queue=queue, depth=depth)

    def _process_loops(self, loops: list[Loop], idx: int, queue: Queue, depth: int):
        """Loop over the loop values, change the element's parameter and call the recursive_loop function.

        Args:
            loops (list[Loop]): list of Loop classes containing the info of one or more Platform element and the
            parameter values to loop over.
            idx (int): index of the circuit to execute
            depth (int): depth of the recursive loop.
        """
        is_the_top_loop = all(loop.previous is False for loop in loops)

        with tqdm(total=min(len(loop.values) for loop in loops), position=depth, leave=is_the_top_loop) as pbar:
            loop_ranges = [loop.values for loop in loops]

            for values in zip(*loop_ranges):
                self._update_tqdm_bar(loops=loops, values=values, pbar=pbar)
                filtered_loops, filtered_values = self._filter_loops_values_with_external_parameters(
                    values=values,
                    loops=loops,
                )
                self._update_parameters_from_loops(values=filtered_values, loops=filtered_loops)
                inner_loops = list(filter(None, [loop.loop for loop in loops]))
                self._execute_recursive_loops(idx=idx, loops=inner_loops, queue=queue, depth=depth + 1)

    def _update_tqdm_bar(self, loops: list[Loop], values: tuple[float], pbar):
        """Updates TQDM bar"""
        description = []
        for value, loop in zip(values, loops):
            parameter_text = (
                loop.alias if loop.parameter == Parameter.EXTERNAL and loop.alias is not None else loop.parameter.value
            )
            description.append(f"{parameter_text}: {value}")
        pbar.set_description(" | ".join(description))
        pbar.update()

    def _filter_loops_values_with_external_parameters(self, values: tuple[float], loops: list[Loop]):
        """filter loops and values removing those with external parameters"""
        if len(values) != len(loops):
            raise ValueError(f"Values list length: {len(values)} differ from loops list length: {len(loops)}.")
        filtered_loops = loops.copy()
        filtered_values = list(values).copy()
        for idx, loop in enumerate(filtered_loops):
            if loop.parameter == Parameter.EXTERNAL:
                filtered_loops.pop(idx)
                filtered_values.pop(idx)

        return filtered_loops, filtered_values

    def _update_parameters_from_loops(self, values: list[float], loops: list[Loop]):
        """update parameters from loops"""
        elements = [self.platform.get_element(alias=loop.alias) for loop in loops]

        for value, loop, element in zip(values, loops, elements):
            self.set_parameter(
                element=element, alias=loop.alias, parameter=loop.parameter, value=value, channel_id=loop.channel_id
            )

    def set_parameter(
        self,
        parameter: Parameter,
        value: float | str | bool,
        alias: str,
        element: RuncardSchema.PlatformSettings | Node | Instrument | None = None,
        channel_id: int | None = None,
    ):
        """Set parameter of a platform element.

        Args:
            parameter (Parameter): name of the parameter to change
            value (float): new value
            alias (str): alias of the element that contains the given parameter
            channel_id (int | None): channel id
        """
        if element is None:
            self.platform.set_parameter(alias=alias, parameter=Parameter(parameter), value=value, channel_id=channel_id)
        elif isinstance(element, RuncardSchema.PlatformSettings):
            element.set_parameter(alias=alias, parameter=parameter, value=value, channel_id=channel_id)
            self.build_execution()
        elif isinstance(element, RuncardSchema.PlatformSettings.GateSettings):
            element.set_parameter(parameter=parameter, value=value)
            self.build_execution()
        else:
            element.set_parameter(parameter=parameter, value=value, channel_id=channel_id)  # type: ignore

    def draw(
        self,
        real: bool = True,
        imag: bool = True,
        absolute: bool = False,
        modulation: bool = True,
        linestyle: str = "-",
        resolution: float = 1.0,
        idx: int = 0,
    ):
        """Return figure with the waveforms/envelopes sent to each bus.

        You can plot any combination of the real (blue), imaginary (orange) and absolute (green) parts of the function.

        Args:
            real (bool): True to plot the real part of the function, False otherwise. Default to True.
            imag (bool): True to plot the imaginary part of the function, False otherwise. Default to True.
            absolute (bool): True to plot the absolute of the function, False otherwise. Default to False.
            modulation (bool): True to plot the modulated wave form, False for only envelope. Default to True.
            linestyle (str): lineplot ("-", "--", ":"), point plot (".", "o", "x") or any other linestyle matplotlib accepts. Defaults to "-".
            resolution (float, optional): The resolution of the pulses in ns. Defaults to 1.0.

        Returns:
            Figure: Matplotlib figure with the waveforms sent to each bus.
        """
        if not hasattr(self, "execution_manager"):
            raise ValueError("Please build the execution_manager before drawing the experiment.")

        return self.execution_manager.draw(
            real=real,
            imag=imag,
            absolute=absolute,
            modulation=modulation,
            linestyle=linestyle,
            resolution=resolution,
            idx=idx,
        )

    def to_dict(self):
        """Convert Experiment into a dictionary.

        Returns:
            dict: Dictionary representation of the Experiment class.
        """
        return {
            RUNCARD.PLATFORM: self.platform.to_dict(),
            EXPERIMENT.CIRCUITS: [circuit.to_qasm() for circuit in self.circuits if isinstance(circuit, Circuit)],
            EXPERIMENT.QILICIRCUITS: [
                QiliQasmConverter.to_qasm(circuit) for circuit in self.circuits if isinstance(circuit, QiliCircuit)
            ],
            EXPERIMENT.PULSE_SCHEDULES: [pulse_schedule.to_dict() for pulse_schedule in self.pulse_schedules],
            EXPERIMENT.OPTIONS: self.options.to_dict(),
        }

    @classmethod
    def from_dict(cls, dictionary: dict):
        """Load experiment from dictionary.

        Args:
            dictionary (dict): Dictionary description of an experiment.
        """

        platform = Platform(runcard_schema=RuncardSchema(**dictionary[RUNCARD.PLATFORM]))
        qibo_circuits = (
            [Circuit.from_qasm(settings) for settings in dictionary[EXPERIMENT.CIRCUITS]]
            if EXPERIMENT.CIRCUITS in dictionary
            else []
        )
        qili_circuits = (
            [QiliQasmConverter.from_qasm(settings) for settings in dictionary[EXPERIMENT.QILICIRCUITS]]
            if EXPERIMENT.QILICIRCUITS in dictionary
            else []
        )
        circuits = qibo_circuits + qili_circuits
        pulse_schedules = (
            [PulseSchedule.from_dict(settings) for settings in dictionary[EXPERIMENT.PULSE_SCHEDULES]]
            if EXPERIMENT.PULSE_SCHEDULES in dictionary
            else []
        )
        experiment_options = ExperimentOptions.from_dict(dictionary[EXPERIMENT.OPTIONS])
        return Experiment(
            platform=platform,
            circuits=circuits,
            pulse_schedules=pulse_schedules,
            options=experiment_options,
        )

    def __str__(self):
        """String representation of an experiment."""
        return (
            f"Experiment {self.options.name}:\n"
            + f"{str(self.platform)}\n"
            + f"{str(self.circuits)}\n"
            + f"{str(self.pulse_schedules)}\n"
            + f"{str(self.options)}"
        )

    @property
    def software_average(self):
        """Experiment 'software_average' property.
        Returns:
            int: settings.software_average.
        """
        return self.options.settings.software_average

    @property
    def hardware_average(self):
        """Experiment 'hardware_average' property.
        Returns:
            int: settings.hardware_average.
        """
        return self.options.settings.hardware_average

    @property
    def num_bins(self):
        """Experiment `num_bins` property.
        Returns
            int: settings.num_bins.
        """
        return self.options.settings.num_bins

    @property
    def repetition_duration(self):
        """Experiment 'repetition_duration' property.
        Returns:
            int: settings.repetition_duration.
        """
        return self.options.settings.repetition_duration

    def prepare_results(self, save_results=True) -> tuple[Results, Path | None]:
        """Creates the ``Results`` class, creates the ``results.yml`` file where the results will be saved, and dumps
        the experiment data into this file.

        Args:
            options (ExperimentOptions): options of the experiment
            num_schedules (int): number of schedules
            experiment_serialized (dict): dictionary representing the current experiment

        Returns:
            tuple[Results, Path]: a tuple containing the ``Results`` class and the path to the ``results.yml`` file
        """
        # Create the ``Results`` class
        results = Results(
            software_average=self.options.settings.software_average,
            num_schedules=self.execution_manager.num_schedules,
            loops=self.options.loops,
        )

        if save_results:
            # Create the folders & files needed to save the results locally
            results_path = self._path_to_results_folder()
            self._create_results_file(results_path)

            # Dump the experiment data into the created file
            with open(file=results_path / EXPERIMENT_FILENAME, mode="w", encoding="utf-8") as experiment_file:
                yaml.dump(data=self.to_dict(), stream=experiment_file, sort_keys=False)
        else:
            results_path = None

        return results, results_path

    def _path_to_results_folder(self) -> Path:
        """Creates a folder for the current day (if needed), creates another folder for the current timestamp
        (if needed) and returns the path to this last folder.

        Args:
            name (str): name to identify the folder besides the timestamp

        Returns:
            Path: Path to folder.
        """
        # Timestamp
        now = datetime.now()

        # Get path to DATA folder from environment
        daily_path = os.environ.get(DATA, None)
        if daily_path is None:
            raise ValueError("Environment variable DATA is not set.")

        # Generate path to the daily folder
        daily_path = Path(daily_path) / f"{now.year}{now.month:02d}{now.day:02d}"  # type: ignore

        # Check if folder exists, if not create one
        if not os.path.exists(daily_path):
            os.makedirs(daily_path)

        # Generate path to the results folder
        now_path = daily_path / f"{now.hour:02d}{now.minute:02d}{now.second:02d}_{self.options.name}"  # type: ignore

        # Check if folder exists, if not create one
        if not os.path.exists(now_path):
            os.makedirs(now_path)

        return now_path

    def _create_results_file(self, path: Path):
        """Create 'results.yml' file that contains all the information about the current experiment.

        Args:
            path (Path): Path to data folder.
        """

        data = {
            EXPERIMENT.SOFTWARE_AVERAGE: self.options.settings.software_average,
            EXPERIMENT.NUM_SCHEDULES: self.execution_manager.num_schedules,
            EXPERIMENT.SHAPE: [] if self.options.loops is None else compute_shapes_from_loops(loops=self.options.loops),
            EXPERIMENT.LOOPS: [loop.to_dict() for loop in self.options.loops]
            if self.options.loops is not None
            else None,
            EXPERIMENT.RESULTS: None,
        }
        with open(file=path / RESULTS_FILENAME, mode="w", encoding="utf-8") as results_file:
            yaml.dump(data=data, stream=results_file, sort_keys=False)<|MERGE_RESOLUTION|>--- conflicted
+++ resolved
@@ -64,20 +64,14 @@
         """Translates the list of circuits to pulse sequences (if needed) and creates the ``ExecutionManager`` class."""
         # Translate circuits into pulses if needed
         if self.circuits:
-<<<<<<< HEAD
             if isinstance(self.circuits[0], Circuit):
-                translator = CircuitToPulses(settings=self.platform.settings)
-                self.pulse_schedules = translator.translate(circuits=self.circuits, chip=self.platform.chip)
+                translator = CircuitToPulses(platform=self.platform)
+                self.pulse_schedules = translator.translate(circuits=self.circuits)
             else:
                 transpiler = CircuitTranspiler(settings=self.platform.settings, chip=self.platform.chip)
                 for circuit in self.circuits:
                     pulse_schedule = transpiler.transpile(circuit)
                     self.pulse_schedules.append(pulse_schedule)
-
-=======
-            translator = CircuitToPulses(platform=self.platform)
-            self.pulse_schedules = translator.translate(circuits=self.circuits)
->>>>>>> fb73dd12
         # Build ``ExecutionManager`` class
         self.execution_manager = EXECUTION_BUILDER.build(platform=self.platform, pulse_schedules=self.pulse_schedules)
 
