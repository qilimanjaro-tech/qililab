--- conflicted
+++ resolved
@@ -10,13 +10,7 @@
 
 from qililab.chip import Node
 from qililab.config import __version__, logger
-from qililab.constants import (
-    DATA,
-    EXPERIMENT,
-    EXPERIMENT_FILENAME,
-    RESULTS_FILENAME,
-    RUNCARD,
-)
+from qililab.constants import DATA, EXPERIMENT, EXPERIMENT_FILENAME, RESULTS_FILENAME, RUNCARD
 from qililab.execution import EXECUTION_BUILDER, Execution
 from qililab.platform.platform import Platform
 from qililab.pulse import CircuitToPulses, PulseSchedule
@@ -184,7 +178,7 @@
             Result: Result object for one program execution.
         """
         self.execution.generate_program_and_upload(
-            idx=idx, nshots=self.hardware_average, repetition_duration=self.repetition_duration, path=self.results_path
+            idx=idx, nshots=self.hardware_average, repetition_duration=self.repetition_duration
         )
         return self.execution.run(plot=self._plot, path=self.results_path)
 
@@ -258,48 +252,6 @@
         elements = [self.platform.get_element(alias=loop.alias) for loop in loops]
 
         for value, loop, element in zip(values, loops, elements):
-<<<<<<< HEAD
-            self._update_parameter_from_loop(value=value, loop=loop, element=element)
-
-    def _update_parameter_from_loop(
-        self, value: float, loop: Loop, element: RuncardSchema.PlatformSettings | Node | Instrument
-    ):
-        """update parameter from loop"""
-        self.set_parameter(
-            element=element,
-            alias=loop.alias,
-            parameter=loop.parameter,
-            value=value,
-            channel_id=loop.channel_id,
-        )
-
-    def _get_platform_elements_from_loops(self, loops: List[Loop]):
-        """get platform elements from loops"""
-        return [self._get_platform_element_from_one_loop(loop=loop) for loop in loops]
-
-    def _get_platform_element_from_one_loop(self, loop: Loop):
-        """get platform element from one loop"""
-        return self.platform.get_element(alias=loop.alias)
-
-    def _generate_program_upload_and_execute(
-        self, schedule_index_to_load: int, path: Path, plot: LivePlot | None = None
-    ) -> Result | None:
-        """Execute one pulse schedule.
-
-        Args:
-            path (Path): Path to data folder.
-            plot (LivePlot | None): Live plot
-
-        Returns:
-            Result: Result object for one program execution.
-        """
-        self._execution.generate_program_and_upload(
-            schedule_index_to_load=schedule_index_to_load,
-            nshots=self.hardware_average,
-            repetition_duration=self.repetition_duration,
-        )
-        return self._execution.run(plot=plot, path=path)
-=======
             self.set_parameter(
                 element=element,
                 alias=loop.alias,
@@ -307,7 +259,6 @@
                 value=value,
                 channel_id=loop.channel_id,
             )
->>>>>>> 4e5cc54d
 
     def set_parameter(
         self,
