--- conflicted
+++ resolved
@@ -221,11 +221,7 @@
             id_=loop.id_,
             parameter=loop.parameter,
             value=value,
-<<<<<<< HEAD
-            parameter_index=loop.parameter_index,
-=======
             channel_id=loop.channel_id,
->>>>>>> eba268ac
         )
 
     def _get_platform_elements_from_loops(self, loops: List[Loop]):
@@ -266,11 +262,7 @@
         instrument: Instrument | None = None,
         id_: int | None = None,
         element: RuncardSchema.PlatformSettings | Node | Instrument | None = None,
-<<<<<<< HEAD
-        parameter_index: int | None = None,
-=======
         channel_id: int | None = None,
->>>>>>> eba268ac
     ):
         """Set parameter of a platform element.
 
@@ -296,17 +288,9 @@
                 channel_id=channel_id,
             )
         elif isinstance(element, RuncardSchema.PlatformSettings):
-<<<<<<< HEAD
-            # print("Entered branch 2")
-            element.set_parameter(alias=alias, parameter=parameter, value=value, parameter_index=parameter_index)
-        else:
-            # print("Entered branch 3")
-            element.set_parameter(parameter=parameter, value=value, parameter_index=parameter_index)  # type: ignore
-=======
             element.set_parameter(alias=alias, parameter=parameter, value=value, channel_id=channel_id)
         else:
             element.set_parameter(parameter=parameter, value=value, channel_id=channel_id)  # type: ignore
->>>>>>> eba268ac
 
         if category == Category.PLATFORM or alias in ([Category.PLATFORM.value] + self.platform.gate_names):
             # print("Rebuild execution")
