""" Experiment class."""
import copy
import itertools
from queue import Queue

from qibo.models.circuit import Circuit
from sympy import Q
from tqdm.auto import tqdm

from qililab.chip import Node
from qililab.config import __version__
from qililab.constants import EXPERIMENT, RUNCARD
from qililab.execution import EXECUTION_BUILDER
from qililab.experiment import BaseExperiment
from qililab.platform.platform import Platform
from qililab.pulse import PulseSchedule
from qililab.pulse.circuit_to_pulses import CircuitToPulses
from qililab.result.results import Results
from qililab.settings import RuncardSchema
from qililab.typings.enums import Instrument, Parameter
from qililab.typings.experiment import ExperimentOptions
from qililab.utils.live_plot import LivePlot
from qililab.utils.loop import Loop


class Experiment(BaseExperiment):
    """Experiment class"""

    def __init__(
        self,
        platform: Platform,
        circuits: list[Circuit] | None = None,
        pulse_schedules: list[PulseSchedule] | None = None,
        options: ExperimentOptions = ExperimentOptions(),
    ):
        self.circuits = circuits or []
        self.pulse_schedules = pulse_schedules or []
        super().__init__(platform=platform, options=options)

    def build_execution(self):
        """Translates the list of circuits to pulse sequences (if needed) and creates the ``ExecutionManager`` class."""
        # Translate circuits into pulses if needed
        if self.circuits:
            translator = CircuitToPulses(platform=self.platform)
            self.pulse_schedules = translator.translate(circuits=self.circuits)
        # Build ``ExecutionManager`` class
        self.execution_manager = EXECUTION_BUILDER.build(platform=self.platform, pulse_schedules=self.pulse_schedules)

<<<<<<< HEAD
    def run(self, save_experiment=True) -> Results:
=======
    def run(self, save_experiment=True, save_results=True) -> Results:
>>>>>>> e69adfd3
        """This method is responsible for:
        * Creating the live plotting (if connection is provided).
        * Preparing the `Results` class and the `results.yml` file.
        * Looping over all the given circuits, loops and/or software averages. And for each loop:
            * Generating and uploading the program corresponding to the circuit.
            * Executing the circuit.
            * Saving the results to the ``results.yml`` file.
            * Sending the data to the live plotting (if asked to).
            * Save the results to the ``results`` attribute.
            * Save the results to the remote database (if asked to).
        """
        # Generate live plotting
        if self.platform.connection is None:
            self._plot = None
        else:
            self._plot = LivePlot(
                connection=self.platform.connection,
                loops=self.options.loops or [],
                num_schedules=len(self.pulse_schedules),
                title=self.options.name,
            )

        if not hasattr(self, "execution_manager"):
            raise ValueError("Please build the execution_manager before running an experiment.")
        # Prepares the results
<<<<<<< HEAD
        self.results, self.results_path = self.prepare_results(save_experiment=save_experiment)
=======
        self.results, self.results_path = self.prepare_results(
            save_experiment=save_experiment, save_results=save_results
        )
        num_schedules = self.execution_manager.num_schedules
>>>>>>> e69adfd3

        data_queue: Queue = Queue()  # queue used to store the experiment results
        self._asynchronous_data_handling(queue=data_queue)

        for idx, _ in itertools.product(
            tqdm(range(num_schedules), desc="Sequences", leave=False, disable=num_schedules == 1),
            range(self.software_average),
        ):
            self._execute_recursive_loops(loops=self.options.loops, idx=idx, queue=data_queue)

        if self.options.remote_save:
            self.remote_save_experiment()

        return self.results

<<<<<<< HEAD
    def _asynchronous_data_handling(self, queue: Queue):
        """Starts a thread that asynchronously gets the results from the queue, sends them to the live plot (if any)
        and saves them to a file.

        If no items are received in the queue for 5 seconds, the thread will exit.

        Args:
            queue (Queue): Queue used to store the experiment results.
        """
        timeout = max(5, 10 * self.hardware_average * self.repetition_duration * self.num_bins * 1e-9)

        def _threaded_function():
            """Asynchronous thread."""
            while True:
                try:
                    result = queue.get(timeout=timeout)  # get new result from the queue
                except Empty:
                    return  # exit thread if no results are received for 10 times the duration of the program

                if self._plot is not None:
                    acq = result.acquisitions()
                    i = np.array(acq["i"])
                    q = np.array(acq["q"])
                    amplitude = 20 * np.log10(np.abs(i + 1j * q)).astype(np.float64)
                    self._plot.send_points(value=amplitude[0])

                with open(file=self.results_path / "results.yml", mode="a", encoding="utf8") as data_file:
                    result_dict = result.to_dict()
                    yaml.safe_dump(data=[result_dict], stream=data_file, sort_keys=False)

        thread = Thread(target=_threaded_function)
        thread.start()

    def compile(self) -> list[dict]:
        """Returns a dictionary containing the compiled programs of each bus for each circuit / pulse schedule of the
        experiment.

        Returns:
            list[dict]: List of dictionaries, where each dictionary has a bus alias as keys and a list of
                compiled sequences as values.
        """
        if not hasattr(self, "execution_manager"):
            raise ValueError("Please build the execution_manager before compilation.")
        return [
            self.execution_manager.compile(schedule_idx, self.hardware_average, self.repetition_duration, self.num_bins)
            for schedule_idx in range(len(self.pulse_schedules))
        ]

    def turn_on_instruments(self):
        """Turn on instruments."""
        if not hasattr(self, "execution_manager"):
            raise ValueError("Please build the execution_manager before turning on the instruments.")
        self.execution_manager.turn_on_instruments()

    def turn_off_instruments(self):
        """Turn off instruments."""
        if not hasattr(self, "execution_manager"):
            raise ValueError("Please build the execution_manager before turning off the instruments.")
        self.execution_manager.turn_off_instruments()

    def disconnect(self):
        """Disconnects from the instruments and releases the device."""
        self.platform.disconnect()

    def execute(self, save_experiment=True) -> Results:
        """Runs the whole execution pipeline, which includes the following steps:

            * Connect to the instruments.
            * Apply settings of the runcard to the instruments.
            * Translate circuit into pulses and create the ``ExecutionManager`` class.
            * Turn on instruments.
            * Create the results files & class and connect to live plotting.
            * Runs the experiment.
            * Turn off instruments.
            * Disconnect from the instruments.
            * Return results.

        Returns:
            Results: execution results
        """
        self.connect()
        self.initial_setup()
        self.build_execution()
        self.turn_on_instruments()
        results = self.run(save_experiment=save_experiment)
        self.turn_off_instruments()
        self.disconnect()
        QcodesInstrument.close_all()
        return results

    def remote_save_experiment(self) -> None:
        """Saves the experiment and the results to the remote database and updates the ``_remote_id`` attribute.

        Raises:
            ValueError: if connection is not specified
        """
        if self.platform.connection is None:
            return

        logger.debug("Sending experiment and results to remote database.")
        self._remote_id = self.platform.connection.save_experiment(
            name=self.options.name,
            description=self.options.description,
            experiment_dict=self.to_dict(),
            results_dict=self.results.to_dict(),
            device_id=self.platform.device_id,
            user_id=self.platform.connection.user_id,
            qililab_version=__version__,
            favorite=False,
        )

    def _execute_recursive_loops(self, loops: list[Loop] | None, idx: int, queue: Queue, depth=0):
=======
    def _execute_recursive_loops(self, loops: list[Loop] | None, queue: Queue, depth=0, **kwargs):
>>>>>>> e69adfd3
        """Loop over all the values defined in the Loop class and change the parameters of the chosen instruments.

        Args:
            loops (list[Loop]): list of Loop classes containing the info of one or more Platform element and the
            parameter values to loop over.
            idx (int): index of the circuit to execute
            depth (int): depth of the recursive loop.
            kwargs (dict): optional paramters, valid optional parameters:
                idx (int): index of the circuit to execute
        """
        if "idx" not in kwargs:
            raise ValueError("Parameter 'idx' must be specified")
        idx = copy.deepcopy(kwargs["idx"])

        if loops is None or len(loops) == 0:
            self.execution_manager.compile(
                idx=idx,
                nshots=self.hardware_average,
                repetition_duration=self.repetition_duration,
                num_bins=self.num_bins,
            )
            self.execution_manager.upload()
            result = self.execution_manager.run(queue)
            if result is not None:
                self.results.add(result)
            return

        self._process_loops(loops=loops, idx=idx, queue=queue, depth=depth)

    def _process_loops(self, loops: list[Loop], queue: Queue, depth: int, **kwargs):
        """Loop over the loop values, change the element's parameter and call the recursive_loop function.

        Args:
            loops (list[Loop]): list of Loop classes containing the info of one or more Platform element and the
            parameter values to loop over.
            depth (int): depth of the recursive loop.
            kwargs (dict): optional paramters, valid optional parameters:
                idx (int): index of the circuit to execute
        """

        if "idx" not in kwargs:
            raise ValueError("Parameter 'idx' must be specified")
        idx = copy.deepcopy(kwargs["idx"])

        is_the_top_loop = all(loop.previous is False for loop in loops)

        with tqdm(total=min(len(loop.values) for loop in loops), position=depth, leave=is_the_top_loop) as pbar:
            loop_ranges = [loop.values for loop in loops]

            for values in zip(*loop_ranges):
                self._update_tqdm_bar(loops=loops, values=values, pbar=pbar)
                filtered_loops, filtered_values = self._filter_loops_values_with_external_parameters(
                    values=values,
                    loops=loops,
                )
                self._update_parameters_from_loops(values=filtered_values, loops=filtered_loops)
                inner_loops = list(filter(None, [loop.loop for loop in loops]))
                self._execute_recursive_loops(idx=idx, loops=inner_loops, queue=queue, depth=depth + 1)

    def compile(self) -> list[dict]:
        """Returns a dictionary containing the compiled programs of each bus for each circuit / pulse schedule of the
        circuit experiment.

        Returns:
            list[dict]: List of dictionaries, where each dictionary has a bus alias as keys and a list of
                compiled sequences as values.
        """
<<<<<<< HEAD
        if parameter == Parameter.GATE_PARAMETER:
            for circuit in self.circuits:
                parameters = list(sum(circuit.get_parameters(), ()))
                parameters[int(alias)] = value
                circuit.set_parameters(parameters)
            self.build_execution()
            return

        if element is None:
            self.platform.set_parameter(alias=alias, parameter=Parameter(parameter), value=value, channel_id=channel_id)
        elif isinstance(element, RuncardSchema.PlatformSettings):
            element.set_parameter(alias=alias, parameter=parameter, value=value, channel_id=channel_id)
            self.build_execution()
        elif isinstance(element, RuncardSchema.PlatformSettings.GateSettings):
            element.set_parameter(parameter=parameter, value=value)
            self.build_execution()
        else:
            element.set_parameter(parameter=parameter, value=value, channel_id=channel_id)  # type: ignore
=======
        if not hasattr(self, "execution_manager"):
            raise ValueError("Please build the execution_manager before compilation.")
        return [
            self.execution_manager.compile(schedule_idx, self.hardware_average, self.repetition_duration, self.num_bins)
            for schedule_idx in range(len(self.pulse_schedules))
        ]
>>>>>>> e69adfd3

    def draw(
        self,
        real: bool = True,
        imag: bool = True,
        absolute: bool = False,
        modulation: bool = True,
        linestyle: str = "-",
        resolution: float = 1.0,
        idx: int = 0,
    ):
        """Return figure with the waveforms/envelopes sent to each bus.

        You can plot any combination of the real (blue), imaginary (orange) and absolute (green) parts of the function.

        Args:
            real (bool): True to plot the real part of the function, False otherwise. Default to True.
            imag (bool): True to plot the imaginary part of the function, False otherwise. Default to True.
            absolute (bool): True to plot the absolute of the function, False otherwise. Default to False.
            modulation (bool): True to plot the modulated wave form, False for only envelope. Default to True.
            linestyle (str): lineplot ("-", "--", ":"), point plot (".", "o", "x") or any other linestyle matplotlib accepts. Defaults to "-".
            resolution (float, optional): The resolution of the pulses in ns. Defaults to 1.0.

        Returns:
            Figure: Matplotlib figure with the waveforms sent to each bus.
        """
        if not hasattr(self, "execution_manager"):
            raise ValueError("Please build the execution_manager before drawing the experiment.")

        return self.execution_manager.draw(
            real=real,
            imag=imag,
            absolute=absolute,
            modulation=modulation,
            linestyle=linestyle,
            resolution=resolution,
            idx=idx,
        )

    def to_dict(self):
        """Convert Experiment into a dictionary.

        Returns:
            dict: Dictionary representation of the Experiment class.
        """
        exp_dict = super().to_dict()
        exp_dict[EXPERIMENT.CIRCUITS] = [circuit.to_qasm() for circuit in self.circuits]
        exp_dict[EXPERIMENT.PULSE_SCHEDULES] = [pulse_schedule.to_dict() for pulse_schedule in self.pulse_schedules]
        return exp_dict

    @classmethod
    def from_dict(cls, dictionary: dict):
        """Load Experiment from dictionary.

        Args:
            dictionary (dict): Dictionary description of a Experiment.
        """

        platform = Platform(runcard_schema=RuncardSchema(**dictionary[RUNCARD.PLATFORM]))
        circuits = (
            [Circuit.from_qasm(settings) for settings in dictionary[EXPERIMENT.CIRCUITS]]
            if EXPERIMENT.CIRCUITS in dictionary
            else []
        )
        pulse_schedules = (
            [PulseSchedule.from_dict(settings) for settings in dictionary[EXPERIMENT.PULSE_SCHEDULES]]
            if EXPERIMENT.PULSE_SCHEDULES in dictionary
            else []
        )
        experiment_options = ExperimentOptions.from_dict(dictionary[EXPERIMENT.OPTIONS])
        return Experiment(
            platform=platform,
            circuits=circuits,
            pulse_schedules=pulse_schedules,
            options=experiment_options,
        )

<<<<<<< HEAD
    def __str__(self):
        """String representation of an experiment."""
        return (
            f"Experiment {self.options.name}:\n"
            + f"{str(self.platform)}\n"
            + f"{str(self.circuits)}\n"
            + f"{str(self.pulse_schedules)}\n"
            + f"{str(self.options)}"
        )

    @property
    def software_average(self):
        """Experiment 'software_average' property.
        Returns:
            int: settings.software_average.
        """
        return self.options.settings.software_average

    @property
    def hardware_average(self):
        """Experiment 'hardware_average' property.
        Returns:
            int: settings.hardware_average.
        """
        return self.options.settings.hardware_average

    @property
    def num_bins(self):
        """Experiment `num_bins` property.
        Returns
            int: settings.num_bins.
        """
        return self.options.settings.num_bins

    @property
    def repetition_duration(self):
        """Experiment 'repetition_duration' property.
        Returns:
            int: settings.repetition_duration.
        """
        return self.options.settings.repetition_duration

    def prepare_results(self, save_experiment=True) -> tuple[Results, Path | None]:
        """Creates the ``Results`` class, creates the ``results.yml`` file where the results will be saved, and dumps
        the experiment data into this file.

        Args:
            options (ExperimentOptions): options of the experiment
            num_schedules (int): number of schedules
            experiment_serialized (dict): dictionary representing the current experiment

        Returns:
            tuple[Results, Path]: a tuple containing the ``Results`` class and the path to the ``results.yml`` file
        """
        # Create the ``Results`` class
        results = Results(
            software_average=self.options.settings.software_average,
            num_schedules=self.execution_manager.num_schedules,
            loops=self.options.loops,
        )

        # Create the folders & files needed to save the results locally
        results_path = self._path_to_results_folder()
        self._create_results_file(results_path)

        if save_experiment:
            # Dump the experiment data into the created file
            with open(file=results_path / EXPERIMENT_FILENAME, mode="w", encoding="utf-8") as experiment_file:
                yaml.dump(data=self.to_dict(), stream=experiment_file, sort_keys=False)

        return results, results_path

    def _path_to_results_folder(self) -> Path:
        """Creates a folder for the current day (if needed), creates another folder for the current timestamp
        (if needed) and returns the path to this last folder.

        Args:
            name (str): name to identify the folder besides the timestamp

        Returns:
            Path: Path to folder.
        """
        # Timestamp
        now = datetime.now()

        # Get path to DATA folder from environment
        daily_path = os.environ.get(DATA, None)
        if daily_path is None:
            raise ValueError("Environment variable DATA is not set.")

        # Generate path to the daily folder
        daily_path = Path(daily_path) / f"{now.year}{now.month:02d}{now.day:02d}"  # type: ignore

        # Check if folder exists, if not create one
        if not os.path.exists(daily_path):
            os.makedirs(daily_path)

        # Generate path to the results folder
        now_path = daily_path / f"{now.hour:02d}{now.minute:02d}{now.second:02d}_{self.options.name}"  # type: ignore

        # Check if folder exists, if not create one
        if not os.path.exists(now_path):
            os.makedirs(now_path)

        return now_path

    def _create_results_file(self, path: Path):
        """Create 'results.yml' file that contains all the information about the current experiment.
=======
    def set_parameter(
        self,
        parameter: Parameter,
        value: float | str | bool,
        alias: str,
        element: RuncardSchema.PlatformSettings | Node | Instrument | None = None,
        channel_id: int | None = None,
    ):
        """Set parameter of a platform element.
>>>>>>> e69adfd3

        Args:
            parameter (Parameter): name of the parameter to change
            value (float): new value
            alias (str): alias of the element that contains the given parameter
            channel_id (int | None): channel id
        """
        if parameter == Parameter.GATE_PARAMETER:
            for circuit in self.circuits:
                parameters = list(sum(circuit.get_parameters(), ()))
                parameters[int(alias)] = value
                circuit.set_parameters(parameters)
            self.build_execution()
            return
        super().set_parameter(parameter=parameter, value=value, alias=alias, element=element, channel_id=channel_id)

    def __str__(self):
        """String representation of a Experiment."""
        exp_str = super().__str__()
        exp_str = f"{exp_str}\n{str(self.circuits)}\n{str(self.pulse_schedules)}\n"
        return exp_str<|MERGE_RESOLUTION|>--- conflicted
+++ resolved
@@ -4,7 +4,6 @@
 from queue import Queue
 
 from qibo.models.circuit import Circuit
-from sympy import Q
 from tqdm.auto import tqdm
 
 from qililab.chip import Node
@@ -46,11 +45,7 @@
         # Build ``ExecutionManager`` class
         self.execution_manager = EXECUTION_BUILDER.build(platform=self.platform, pulse_schedules=self.pulse_schedules)
 
-<<<<<<< HEAD
-    def run(self, save_experiment=True) -> Results:
-=======
     def run(self, save_experiment=True, save_results=True) -> Results:
->>>>>>> e69adfd3
         """This method is responsible for:
         * Creating the live plotting (if connection is provided).
         * Preparing the `Results` class and the `results.yml` file.
@@ -76,14 +71,10 @@
         if not hasattr(self, "execution_manager"):
             raise ValueError("Please build the execution_manager before running an experiment.")
         # Prepares the results
-<<<<<<< HEAD
-        self.results, self.results_path = self.prepare_results(save_experiment=save_experiment)
-=======
         self.results, self.results_path = self.prepare_results(
             save_experiment=save_experiment, save_results=save_results
         )
         num_schedules = self.execution_manager.num_schedules
->>>>>>> e69adfd3
 
         data_queue: Queue = Queue()  # queue used to store the experiment results
         self._asynchronous_data_handling(queue=data_queue)
@@ -99,122 +90,7 @@
 
         return self.results
 
-<<<<<<< HEAD
-    def _asynchronous_data_handling(self, queue: Queue):
-        """Starts a thread that asynchronously gets the results from the queue, sends them to the live plot (if any)
-        and saves them to a file.
-
-        If no items are received in the queue for 5 seconds, the thread will exit.
-
-        Args:
-            queue (Queue): Queue used to store the experiment results.
-        """
-        timeout = max(5, 10 * self.hardware_average * self.repetition_duration * self.num_bins * 1e-9)
-
-        def _threaded_function():
-            """Asynchronous thread."""
-            while True:
-                try:
-                    result = queue.get(timeout=timeout)  # get new result from the queue
-                except Empty:
-                    return  # exit thread if no results are received for 10 times the duration of the program
-
-                if self._plot is not None:
-                    acq = result.acquisitions()
-                    i = np.array(acq["i"])
-                    q = np.array(acq["q"])
-                    amplitude = 20 * np.log10(np.abs(i + 1j * q)).astype(np.float64)
-                    self._plot.send_points(value=amplitude[0])
-
-                with open(file=self.results_path / "results.yml", mode="a", encoding="utf8") as data_file:
-                    result_dict = result.to_dict()
-                    yaml.safe_dump(data=[result_dict], stream=data_file, sort_keys=False)
-
-        thread = Thread(target=_threaded_function)
-        thread.start()
-
-    def compile(self) -> list[dict]:
-        """Returns a dictionary containing the compiled programs of each bus for each circuit / pulse schedule of the
-        experiment.
-
-        Returns:
-            list[dict]: List of dictionaries, where each dictionary has a bus alias as keys and a list of
-                compiled sequences as values.
-        """
-        if not hasattr(self, "execution_manager"):
-            raise ValueError("Please build the execution_manager before compilation.")
-        return [
-            self.execution_manager.compile(schedule_idx, self.hardware_average, self.repetition_duration, self.num_bins)
-            for schedule_idx in range(len(self.pulse_schedules))
-        ]
-
-    def turn_on_instruments(self):
-        """Turn on instruments."""
-        if not hasattr(self, "execution_manager"):
-            raise ValueError("Please build the execution_manager before turning on the instruments.")
-        self.execution_manager.turn_on_instruments()
-
-    def turn_off_instruments(self):
-        """Turn off instruments."""
-        if not hasattr(self, "execution_manager"):
-            raise ValueError("Please build the execution_manager before turning off the instruments.")
-        self.execution_manager.turn_off_instruments()
-
-    def disconnect(self):
-        """Disconnects from the instruments and releases the device."""
-        self.platform.disconnect()
-
-    def execute(self, save_experiment=True) -> Results:
-        """Runs the whole execution pipeline, which includes the following steps:
-
-            * Connect to the instruments.
-            * Apply settings of the runcard to the instruments.
-            * Translate circuit into pulses and create the ``ExecutionManager`` class.
-            * Turn on instruments.
-            * Create the results files & class and connect to live plotting.
-            * Runs the experiment.
-            * Turn off instruments.
-            * Disconnect from the instruments.
-            * Return results.
-
-        Returns:
-            Results: execution results
-        """
-        self.connect()
-        self.initial_setup()
-        self.build_execution()
-        self.turn_on_instruments()
-        results = self.run(save_experiment=save_experiment)
-        self.turn_off_instruments()
-        self.disconnect()
-        QcodesInstrument.close_all()
-        return results
-
-    def remote_save_experiment(self) -> None:
-        """Saves the experiment and the results to the remote database and updates the ``_remote_id`` attribute.
-
-        Raises:
-            ValueError: if connection is not specified
-        """
-        if self.platform.connection is None:
-            return
-
-        logger.debug("Sending experiment and results to remote database.")
-        self._remote_id = self.platform.connection.save_experiment(
-            name=self.options.name,
-            description=self.options.description,
-            experiment_dict=self.to_dict(),
-            results_dict=self.results.to_dict(),
-            device_id=self.platform.device_id,
-            user_id=self.platform.connection.user_id,
-            qililab_version=__version__,
-            favorite=False,
-        )
-
-    def _execute_recursive_loops(self, loops: list[Loop] | None, idx: int, queue: Queue, depth=0):
-=======
     def _execute_recursive_loops(self, loops: list[Loop] | None, queue: Queue, depth=0, **kwargs):
->>>>>>> e69adfd3
         """Loop over all the values defined in the Loop class and change the parameters of the chosen instruments.
 
         Args:
@@ -282,33 +158,12 @@
             list[dict]: List of dictionaries, where each dictionary has a bus alias as keys and a list of
                 compiled sequences as values.
         """
-<<<<<<< HEAD
-        if parameter == Parameter.GATE_PARAMETER:
-            for circuit in self.circuits:
-                parameters = list(sum(circuit.get_parameters(), ()))
-                parameters[int(alias)] = value
-                circuit.set_parameters(parameters)
-            self.build_execution()
-            return
-
-        if element is None:
-            self.platform.set_parameter(alias=alias, parameter=Parameter(parameter), value=value, channel_id=channel_id)
-        elif isinstance(element, RuncardSchema.PlatformSettings):
-            element.set_parameter(alias=alias, parameter=parameter, value=value, channel_id=channel_id)
-            self.build_execution()
-        elif isinstance(element, RuncardSchema.PlatformSettings.GateSettings):
-            element.set_parameter(parameter=parameter, value=value)
-            self.build_execution()
-        else:
-            element.set_parameter(parameter=parameter, value=value, channel_id=channel_id)  # type: ignore
-=======
         if not hasattr(self, "execution_manager"):
             raise ValueError("Please build the execution_manager before compilation.")
         return [
             self.execution_manager.compile(schedule_idx, self.hardware_average, self.repetition_duration, self.num_bins)
             for schedule_idx in range(len(self.pulse_schedules))
         ]
->>>>>>> e69adfd3
 
     def draw(
         self,
@@ -386,116 +241,6 @@
             options=experiment_options,
         )
 
-<<<<<<< HEAD
-    def __str__(self):
-        """String representation of an experiment."""
-        return (
-            f"Experiment {self.options.name}:\n"
-            + f"{str(self.platform)}\n"
-            + f"{str(self.circuits)}\n"
-            + f"{str(self.pulse_schedules)}\n"
-            + f"{str(self.options)}"
-        )
-
-    @property
-    def software_average(self):
-        """Experiment 'software_average' property.
-        Returns:
-            int: settings.software_average.
-        """
-        return self.options.settings.software_average
-
-    @property
-    def hardware_average(self):
-        """Experiment 'hardware_average' property.
-        Returns:
-            int: settings.hardware_average.
-        """
-        return self.options.settings.hardware_average
-
-    @property
-    def num_bins(self):
-        """Experiment `num_bins` property.
-        Returns
-            int: settings.num_bins.
-        """
-        return self.options.settings.num_bins
-
-    @property
-    def repetition_duration(self):
-        """Experiment 'repetition_duration' property.
-        Returns:
-            int: settings.repetition_duration.
-        """
-        return self.options.settings.repetition_duration
-
-    def prepare_results(self, save_experiment=True) -> tuple[Results, Path | None]:
-        """Creates the ``Results`` class, creates the ``results.yml`` file where the results will be saved, and dumps
-        the experiment data into this file.
-
-        Args:
-            options (ExperimentOptions): options of the experiment
-            num_schedules (int): number of schedules
-            experiment_serialized (dict): dictionary representing the current experiment
-
-        Returns:
-            tuple[Results, Path]: a tuple containing the ``Results`` class and the path to the ``results.yml`` file
-        """
-        # Create the ``Results`` class
-        results = Results(
-            software_average=self.options.settings.software_average,
-            num_schedules=self.execution_manager.num_schedules,
-            loops=self.options.loops,
-        )
-
-        # Create the folders & files needed to save the results locally
-        results_path = self._path_to_results_folder()
-        self._create_results_file(results_path)
-
-        if save_experiment:
-            # Dump the experiment data into the created file
-            with open(file=results_path / EXPERIMENT_FILENAME, mode="w", encoding="utf-8") as experiment_file:
-                yaml.dump(data=self.to_dict(), stream=experiment_file, sort_keys=False)
-
-        return results, results_path
-
-    def _path_to_results_folder(self) -> Path:
-        """Creates a folder for the current day (if needed), creates another folder for the current timestamp
-        (if needed) and returns the path to this last folder.
-
-        Args:
-            name (str): name to identify the folder besides the timestamp
-
-        Returns:
-            Path: Path to folder.
-        """
-        # Timestamp
-        now = datetime.now()
-
-        # Get path to DATA folder from environment
-        daily_path = os.environ.get(DATA, None)
-        if daily_path is None:
-            raise ValueError("Environment variable DATA is not set.")
-
-        # Generate path to the daily folder
-        daily_path = Path(daily_path) / f"{now.year}{now.month:02d}{now.day:02d}"  # type: ignore
-
-        # Check if folder exists, if not create one
-        if not os.path.exists(daily_path):
-            os.makedirs(daily_path)
-
-        # Generate path to the results folder
-        now_path = daily_path / f"{now.hour:02d}{now.minute:02d}{now.second:02d}_{self.options.name}"  # type: ignore
-
-        # Check if folder exists, if not create one
-        if not os.path.exists(now_path):
-            os.makedirs(now_path)
-
-        return now_path
-
-    def _create_results_file(self, path: Path):
-        """Create 'results.yml' file that contains all the information about the current experiment.
-=======
     def set_parameter(
         self,
         parameter: Parameter,
@@ -505,7 +250,6 @@
         channel_id: int | None = None,
     ):
         """Set parameter of a platform element.
->>>>>>> e69adfd3
 
         Args:
             parameter (Parameter): name of the parameter to change
