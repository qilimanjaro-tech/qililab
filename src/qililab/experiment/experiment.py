"""HardwareExperiment class."""
import copy
import os
from dataclasses import asdict, dataclass
from datetime import datetime
from pathlib import Path
from typing import List, Tuple

import numpy as np
from qibo.core.circuit import Circuit
from qiboconnection.api import API
from tqdm.auto import tqdm

from qililab.chip import Node
from qililab.config import logger
from qililab.constants import (
    DATA,
    EXPERIMENT,
    EXPERIMENT_FILENAME,
    LOOP,
    RESULTS_FILENAME,
    RUNCARD,
)
from qililab.execution import EXECUTION_BUILDER, Execution
<<<<<<< HEAD
from qililab.platform.platform import Platform
from qililab.pulse import CircuitToPulses, PulseSequences
from qililab.result import Result, Results
from qililab.settings import RuncardSchema
from qililab.typings.enums import Category, Instrument, Parameter
from qililab.typings.yaml_type import yaml
from qililab.utils.live_plot import LivePlot
from qililab.utils.loop import Loop
=======
from qililab.platform import Platform
from qililab.pulse import CircuitToPulses, PulseSequences
from qililab.result import Result, Results
from qililab.settings import RuncardSchema
from qililab.typings import Category, Instrument, Parameter, yaml
from qililab.utils import LivePlot, Loop
>>>>>>> 10889580


class Experiment:
    """HardwareExperiment class"""

    @dataclass
    class ExperimentSettings:
        """Experiment settings."""

        hardware_average: int = 1024
        software_average: int = 1
        repetition_duration: int = 200000

        def __str__(self):
            """Returns a string representation of the experiment settings."""
            return yaml.dump(asdict(self), sort_keys=False)

    def __init__(
        self,
        sequences: List[Circuit | PulseSequences] | Circuit | PulseSequences,
        platform: Platform,
        loop: Loop | None = None,
        settings: ExperimentSettings = ExperimentSettings(),
        name: str = "experiment",
    ):
        self.platform = copy.deepcopy(platform)
        self.name = name
        self.loop = loop
        self.settings = settings
        if not isinstance(sequences, list):
            sequences = [sequences]
        self._initial_sequences = sequences
        self.execution, self.sequences = self._build_execution(sequence_list=self._initial_sequences)

    def execute(self, connection: API | None = None) -> Results:
        """Run execution."""
        path = self._create_folder()
        self._create_results_file(path=path)
        self._dump_experiment_data(path=path)
        plot = LivePlot(connection=connection)
        results = Results(
            software_average=self.software_average, num_sequences=self.execution.num_sequences, loop=self.loop
        )
        with self.execution:
            try:
                self._execute_loop(results=results, plot=plot, path=path)
            except KeyboardInterrupt as error:  # pylint: disable=broad-except
                logger.error("%s: %s", type(error).__name__, str(error))
        return results

    def _execute_loop(self, results: Results, plot: LivePlot, path: Path):
        """Loop and execute sequence over given Platform parameters.

        Args:
            plot (LivePlot): LivePlot class used for live plotting.
            path (Path): Path where the data is stored.

        Returns:
            List[List[Result]]: List containing the results for each loop execution.
        """

        if self.loop is None:
            return results.add(self._execute(plot=plot, path=path))

        return self.recursive_loop(
            loop=self.loop,
            results=results,
            path=path,
            plot=plot,
        )

    def recursive_loop(
        self, loop: Loop | None, results: Results, path: Path, plot: LivePlot, x_value: float = 0, depth: int = 0
    ) -> Results:
        """Loop over all the range values defined in the Loop class and change the parameters of the chosen instruments.

        Args:
            loop (Loop | None): Loop class containing the the info of a Platform element and one of its parameters and
            the parameter values to loop over.
            results (Results): Results class containing all the execution results.
            path (Path): Path where the data is stored.
            plot (LivePlot): LivePlot class used for live plotting.
            x_value (float): X value used in live plotting. Defaults to 0.
            depth (int): Depth of the recursive loop. Defaults to 0.

        Returns:
            Results: _description_
        """
        if loop is None:
            return self._execute_and_process_results(results=results, path=path, plot=plot, x_value=x_value)

        if loop.loop is None:
            x_label = self._set_x_label(loop=loop, x_value=x_value)
            plot.create_live_plot(title=self.name, x_label=x_label, y_label="Amplitude")
        self._process_loop(results=results, loop=loop, depth=depth, path=path, plot=plot)
        return results

    def _execute_and_process_results(self, results: Results, path: Path, plot: LivePlot, x_value: float) -> Results:
        """Execute pulse sequence, add results to Results class and plot the probability of being in the ground state.

        Args:
            results (Results): Results class containing all the execution results.
            path (Path): Path where the data is stored.
            plot (LivePlot): LivePlot class used for live plotting.
            x_value (float): X value used in live plotting.

        Returns:
            Results: Results class containing all the execution results.
        """
        result = self._execute(path=path)
        results.add(result=result)
        # FIXME: If executing a list of sequences (example: AllXY), here we only plot the probability of being
        # in the ground state for the last sequence. Find a way to plot all the sequences.
        plot.send_points(x_value=x_value, y_value=np.round(result[-1].probabilities()[0][0], 4))
        return results

    def _set_x_label(self, loop: Loop, x_value: float) -> str:
        """Create x label for live plotting.

        Args:
            loop (Loop): Loop class.
            x_value (float): X value used in live plotting.

        Returns:
            str: X label.
        """
        instrument_name = (
            loop.alias
            if loop.alias is not None
            else f"{loop.instrument.value if loop.instrument is not None else None} {loop.id_}"
        )
        x_label = f"{instrument_name}: {loop.parameter.value} "
        if loop.previous is not None:
            instrument_name = (
                loop.previous.alias
                if loop.previous.alias is not None
                else f"{loop.previous.instrument.value if loop.previous.instrument is not None else None}"
                + f"{loop.previous.id_}"
            )
            x_label += f"({instrument_name}:" + f"{loop.previous.parameter.value}={np.round(x_value, 4)})"
        return x_label

    def _process_loop(self, results: Results, loop: Loop, depth: int, path: Path, plot: LivePlot):
        """Loop over the loop range values, change the element's parameter and call the recursive_loop function.

        Args:
            results (Results): Results class containing all the execution results.
            loop (Loop): Loop class containing the the info of a Platform element and one of its parameters and the
            parameter values to loop over.
            depth (int): Depth of the recursive loop.
            path (Path): Path where the data is stored.
            plot (LivePlot): LivePlot class used for live plotting.
        """
        element = self.platform.get_element(
            alias=loop.alias,
            category=Category(loop.instrument.value) if loop.instrument is not None else None,
            id_=loop.id_,
        )
        leave = loop.previous is False
        with tqdm(total=len(loop.range), position=depth, leave=leave) as pbar:
            for value in loop.range:
                pbar.set_description(f"{loop.parameter.value}: {value} ")
                pbar.update()
                self.set_parameter(
                    element=element,
                    alias=loop.alias,
                    instrument=loop.instrument,
                    id_=loop.id_,
                    parameter=loop.parameter,
                    value=value,
                )
                results = self.recursive_loop(
                    loop=loop.loop, results=results, path=path, plot=plot, x_value=value, depth=depth + 1
                )

    def _execute(self, path: Path, plot: LivePlot = None) -> List[Result]:
        """Execute pulse sequences.

        Args:
            path (Path): Path to data folder.
            plot (LivePlot | None): Live plot

        Returns:
            List[Result]: List of Result object for each pulse sequence.
        """
        if plot is not None:
            plot.create_live_plot(title=self.name, x_label="Sequence idx", y_label="Amplitude")

        return self.execution.run(
            nshots=self.hardware_average,
            repetition_duration=self.repetition_duration,
            software_average=self.software_average,
            plot=plot,
            path=path,
        )

    def set_parameter(
        self,
        parameter: Parameter,
        value: float,
        alias: str | None = None,
        instrument: Instrument | None = None,
        id_: int | None = None,
        element: RuncardSchema.PlatformSettings | Node | Instrument | None = None,
    ):
        """Set parameter of a platform element.

        Args:
            category (str): Category of the element.
            id_ (int): ID of the element.
            parameter (str): Name of the parameter to change.
            value (float): New value.
        """
        category = Category(instrument.value) if instrument is not None else None
<<<<<<< HEAD
        if element is not None:
            if isinstance(element, RuncardSchema.PlatformSettings):
                element.set_parameter(alias=alias, parameter=parameter, value=value)
            else:
                element.set_parameter(parameter=parameter, value=value)  # type: ignore

        else:
            self.platform.set_parameter(
                alias=alias, category=category, id_=id_, parameter=Parameter(parameter), value=value
            )
=======
        if element is None:
            self.platform.set_parameter(
                alias=alias, category=category, id_=id_, parameter=Parameter(parameter), value=value
            )
        elif isinstance(element, RuncardSchema.PlatformSettings):
            element.set_parameter(alias=alias, parameter=parameter, value=value)
        else:
            element.set_parameter(parameter=parameter, value=value)  # type: ignore

>>>>>>> 10889580
        if category == Category.PLATFORM or alias in ([Category.PLATFORM.value] + self.platform.gate_names):
            self.execution, self.sequences = self._build_execution(sequence_list=self._initial_sequences)

    @property
    def parameters(self):
        """Configurable parameters of the platform.

        Returns:
            str: JSON of the platform.
        """
        return str(self.platform)

    def draw(self, resolution: float = 1.0, idx: int = 0):
        """Return figure with the waveforms sent to each bus.

        Args:
            resolution (float, optional): The resolution of the pulses in ns. Defaults to 1.0.

        Returns:
            Figure: Matplotlib figure with the waveforms sent to each bus.
        """
        return self.execution.draw(resolution=resolution, idx=idx)

    def _build_execution(self, sequence_list: List[Circuit | PulseSequences]) -> Tuple[Execution, List[PulseSequences]]:
        """Build Execution class.

        Args:
            sequence (Circuit | PulseSequence): Sequence of gates/pulses.
        """
        if isinstance(sequence_list[0], Circuit):
<<<<<<< HEAD
            translator = CircuitToPulses(settings=self.platform.pulses_settings)
=======
            translator = CircuitToPulses(settings=self.platform.settings)
>>>>>>> 10889580
            sequence_list = translator.translate(circuits=sequence_list, chip=self.platform.chip)
        execution = EXECUTION_BUILDER.build(platform=self.platform, pulse_sequences=sequence_list)
        return execution, sequence_list

    def _create_folder(self) -> Path:
        """Create folder where the data will be saved.

        Returns:
            Path: Path to folder.
        """
        now = datetime.now()
        # create folder
        path = (
            Path(self.folderpath)
            / f"{now.year}{now.month:02d}{now.day:02d}_{now.hour:02d}{now.minute:02d}{now.second:02d}_{self.name}"
        )
        if not os.path.exists(path):
            os.makedirs(path)

        return path

    def _create_results_file(self, path: Path):
        """Create 'results.yml' file.

        Args:
            path (Path): Path to data folder.
        """
        data = {
            EXPERIMENT.SOFTWARE_AVERAGE: self.software_average,
            EXPERIMENT.NUM_SEQUENCES: self.execution.num_sequences,
            EXPERIMENT.SHAPE: [] if self.loop is None else self.loop.shape,
            LOOP.LOOP: self.loop.to_dict() if self.loop is not None else None,
            EXPERIMENT.RESULTS: None,
        }
        with open(file=path / RESULTS_FILENAME, mode="w", encoding="utf-8") as results_file:
            yaml.dump(data=data, stream=results_file, sort_keys=False)

    def _dump_experiment_data(self, path: Path):
        """Dump experiment data.

        Args:
            path (Path): Path to data folder.
        """
        with open(file=path / EXPERIMENT_FILENAME, mode="w", encoding="utf-8") as experiment_file:
            yaml.dump(data=self.to_dict(), stream=experiment_file, sort_keys=False)

    @property
    def folderpath(self):
        """Experiment 'path' property.

        Returns:
            Path: Path to the data folder.
        """
        folderpath = os.environ.get(DATA, None)
        if folderpath is None:
            raise ValueError("Environment variable DATA is not set.")
        return folderpath

    @property
    def software_average(self):
        """Experiment 'software_average' property.

        Returns:
            int: settings.software_average.
        """
        return self.settings.software_average

    @property
    def hardware_average(self):
        """Experiment 'hardware_average' property.

        Returns:
            int: settings.hardware_average.
        """
        return self.settings.hardware_average

    @property
    def repetition_duration(self):
        """Experiment 'repetition_duration' property.

        Returns:
            int: settings.repetition_duration.
        """
        return self.settings.repetition_duration

    def to_dict(self):
        """Convert Experiment into a dictionary.

        Returns:
            dict: Dictionary representation of the Experiment class.
        """
        return {
            RUNCARD.PLATFORM: self.platform.to_dict(),
            RUNCARD.SETTINGS: asdict(self.settings),
            EXPERIMENT.SEQUENCES: [sequence.to_dict() for sequence in self.sequences],
            LOOP.LOOP: self.loop.to_dict() if self.loop is not None else None,
            RUNCARD.NAME: self.name,
        }

    @classmethod
    def from_dict(cls, dictionary: dict):
        """Load experiment from dictionary.

        Args:
            dictionary (dict): Dictionary description of an experiment.
        """
        settings = cls.ExperimentSettings(**dictionary[RUNCARD.SETTINGS])
        platform = Platform(runcard_schema=RuncardSchema(**dictionary[RUNCARD.PLATFORM]))
        sequences = [PulseSequences.from_dict(settings) for settings in dictionary[EXPERIMENT.SEQUENCES]]
        loop = dictionary[LOOP.LOOP]
        loop = Loop(**loop) if loop is not None else None
        experiment_name = dictionary[RUNCARD.NAME]
        return Experiment(
            sequences=sequences,
            loop=loop,
            platform=platform,
            settings=settings,
            name=experiment_name,
        )<|MERGE_RESOLUTION|>--- conflicted
+++ resolved
@@ -22,7 +22,6 @@
     RUNCARD,
 )
 from qililab.execution import EXECUTION_BUILDER, Execution
-<<<<<<< HEAD
 from qililab.platform.platform import Platform
 from qililab.pulse import CircuitToPulses, PulseSequences
 from qililab.result import Result, Results
@@ -31,14 +30,6 @@
 from qililab.typings.yaml_type import yaml
 from qililab.utils.live_plot import LivePlot
 from qililab.utils.loop import Loop
-=======
-from qililab.platform import Platform
-from qililab.pulse import CircuitToPulses, PulseSequences
-from qililab.result import Result, Results
-from qililab.settings import RuncardSchema
-from qililab.typings import Category, Instrument, Parameter, yaml
-from qililab.utils import LivePlot, Loop
->>>>>>> 10889580
 
 
 class Experiment:
@@ -253,18 +244,6 @@
             value (float): New value.
         """
         category = Category(instrument.value) if instrument is not None else None
-<<<<<<< HEAD
-        if element is not None:
-            if isinstance(element, RuncardSchema.PlatformSettings):
-                element.set_parameter(alias=alias, parameter=parameter, value=value)
-            else:
-                element.set_parameter(parameter=parameter, value=value)  # type: ignore
-
-        else:
-            self.platform.set_parameter(
-                alias=alias, category=category, id_=id_, parameter=Parameter(parameter), value=value
-            )
-=======
         if element is None:
             self.platform.set_parameter(
                 alias=alias, category=category, id_=id_, parameter=Parameter(parameter), value=value
@@ -274,7 +253,6 @@
         else:
             element.set_parameter(parameter=parameter, value=value)  # type: ignore
 
->>>>>>> 10889580
         if category == Category.PLATFORM or alias in ([Category.PLATFORM.value] + self.platform.gate_names):
             self.execution, self.sequences = self._build_execution(sequence_list=self._initial_sequences)
 
@@ -305,11 +283,7 @@
             sequence (Circuit | PulseSequence): Sequence of gates/pulses.
         """
         if isinstance(sequence_list[0], Circuit):
-<<<<<<< HEAD
-            translator = CircuitToPulses(settings=self.platform.pulses_settings)
-=======
             translator = CircuitToPulses(settings=self.platform.settings)
->>>>>>> 10889580
             sequence_list = translator.translate(circuits=sequence_list, chip=self.platform.chip)
         execution = EXECUTION_BUILDER.build(platform=self.platform, pulse_sequences=sequence_list)
         return execution, sequence_list
