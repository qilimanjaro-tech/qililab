""" Experiment class."""
import itertools
import os
from datetime import datetime
from pathlib import Path
from queue import Empty, Queue
from threading import Thread

import numpy as np
from qcodes.instrument import Instrument as QcodesInstrument
from qibo.models.circuit import Circuit
from sympy import Q
from tqdm.auto import tqdm

from qililab.chip import Node
from qililab.config import __version__, logger
from qililab.constants import DATA, EXPERIMENT, EXPERIMENT_FILENAME, RESULTS_FILENAME, RUNCARD
from qililab.execution import EXECUTION_BUILDER, ExecutionManager
from qililab.platform import Platform
from qililab.pulse import PulseSchedule
from qililab.pulse.circuit_to_pulses import CircuitToPulses
from qililab.result.results import Results
from qililab.settings import RuncardSchema
from qililab.typings.enums import Instrument, Parameter
from qililab.typings.experiment import ExperimentOptions
from qililab.typings.yaml_type import yaml
from qililab.utils.live_plot import LivePlot
from qililab.utils.loop import Loop
from qililab.utils.util_loops import compute_shapes_from_loops


class Experiment:
    """Experiment class"""

    # Specify the types of the attributes that are not defined during initialization
    execution_manager: ExecutionManager
    results: Results
    results_path: Path | None
    _plot: LivePlot | None
    _remote_id: int

    def __init__(
        self,
        platform: Platform,
        circuits: list[Circuit] | None = None,
        pulse_schedules: list[PulseSchedule] | None = None,
        options: ExperimentOptions = ExperimentOptions(),
    ):
        self.platform = platform
        self.circuits = circuits or []
        self.pulse_schedules = pulse_schedules or []
        self.options = options

    def connect(self, manual_override=False):
        """Connects to the instruments and blocks the device."""
        self.platform.connect(manual_override=manual_override)

    def initial_setup(self):
        """Configure each instrument with the values defined in the runcard."""
        self.platform.initial_setup()

    def build_execution(self):
        """Translates the list of circuits to pulse sequences (if needed) and creates the ``ExecutionManager`` class."""
        # Translate circuits into pulses if needed
        if self.circuits:
            translator = CircuitToPulses(platform=self.platform)
            self.pulse_schedules = translator.translate(circuits=self.circuits)
        # Build ``ExecutionManager`` class
        self.execution_manager = EXECUTION_BUILDER.build(platform=self.platform, pulse_schedules=self.pulse_schedules)

    def run(self, save_results=True) -> Results:
        """This method is responsible for:
        * Creating the live plotting (if connection is provided).
        * Preparing the `Results` class and the `results.yml` file.
        * Looping over all the given circuits, loops and/or software averages. And for each loop:
            * Generating and uploading the program corresponding to the circuit.
            * Executing the circuit.
            * Saving the results to the ``results.yml`` file.
            * Sending the data to the live plotting (if asked to).
            * Save the results to the ``results`` attribute.
            * Save the results to the remote database (if asked to).
        """
        # Generate live plotting
        if self.platform.connection is None:
            self._plot = None
        else:
            self._plot = LivePlot(
                connection=self.platform.connection,
                loops=self.options.loops or [],
                num_schedules=len(self.pulse_schedules),
                title=self.options.name,
            )
        if not hasattr(self, "execution_manager"):
            raise ValueError("Please build the execution_manager before running an experiment.")

        # Prepares the results
        self.results, self.results_path = self.prepare_results(save_results=save_results)

        data_queue: Queue = Queue()  # queue used to store the experiment results
        self._asynchronous_data_handling(queue=data_queue)
        num_schedules = self.execution_manager.num_schedules
        for idx, _ in itertools.product(
            tqdm(range(num_schedules), desc="Sequences", leave=False, disable=num_schedules == 1),
            range(self.software_average),
        ):
            self._execute_recursive_loops(loops=self.options.loops, idx=idx, queue=data_queue)

        if self.options.remote_save:
            self.remote_save_experiment()

        return self.results

    def _asynchronous_data_handling(self, queue: Queue):
        """Starts a thread that asynchronously gets the results from the queue, sends them to the live plot (if any)
        and saves them to a file.

        If no items are received in the queue for 5 seconds, the thread will exit.

        Args:
            queue (Queue): Queue used to store the experiment results.
        """
        timeout = max(5, 10 * self.hardware_average * self.repetition_duration * self.num_bins * 1e-9)

        def _threaded_function():
            """Asynchronous thread."""
            while True:
                try:
                    result = queue.get(timeout=timeout)  # get new result from the queue
                except Empty:
                    return  # exit thread if no results are received for 10 times the duration of the program

                if self._plot is not None:
                    acq = result.acquisitions()
                    i = np.array(acq["i"])
                    q = np.array(acq["q"])
                    amplitude = 20 * np.log10(np.abs(i + 1j * q)).astype(np.float64)
                    self._plot.send_points(value=amplitude[0])

                if self.results_path is not None:
                    with open(file=self.results_path / "results.yml", mode="a", encoding="utf8") as data_file:
                        result_dict = result.to_dict()
                        yaml.safe_dump(data=[result_dict], stream=data_file, sort_keys=False)

        thread = Thread(target=_threaded_function)
        thread.start()

    def compile(self) -> list[dict]:
        """Returns a dictionary containing the compiled programs of each bus for each circuit / pulse schedule of the
        experiment.

        Returns:
            list[dict]: List of dictionaries, where each dictionary has a bus alias as keys and a list of
                compiled sequences as values.
        """
        if not hasattr(self, "execution_manager"):
            raise ValueError("Please build the execution_manager before compilation.")
        return [
            self.execution_manager.compile(schedule_idx, self.hardware_average, self.repetition_duration, self.num_bins)
            for schedule_idx in range(len(self.pulse_schedules))
        ]

    def turn_on_instruments(self):
        """Turn on instruments."""
        if not hasattr(self, "execution_manager"):
            raise ValueError("Please build the execution_manager before turning on the instruments.")
        self.execution_manager.turn_on_instruments()

    def turn_off_instruments(self):
        """Turn off instruments."""
        if not hasattr(self, "execution_manager"):
            raise ValueError("Please build the execution_manager before turning off the instruments.")
        self.execution_manager.turn_off_instruments()

    def disconnect(self):
        """Disconnects from the instruments and releases the device."""
        self.platform.disconnect()

    def execute(self, save_results=True) -> Results:
        """Runs the whole execution pipeline, which includes the following steps:

            * Connect to the instruments.
            * Apply settings of the runcard to the instruments.
            * Translate circuit into pulses and create the ``ExecutionManager`` class.
            * Turn on instruments.
            * Create the results files & class and connect to live plotting.
            * Runs the experiment.
            * Turn off instruments.
            * Disconnect from the instruments.
            * Return results.

        Returns:
            Results: execution results
        """
        self.connect()
        self.initial_setup()
        self.build_execution()
        self.turn_on_instruments()
        results = self.run(save_results=save_results)
        self.turn_off_instruments()
        self.disconnect()
        QcodesInstrument.close_all()
        return results

    def remote_save_experiment(self) -> None:
        """Saves the experiment and the results to the remote database and updates the ``_remote_id`` attribute.

        Raises:
            ValueError: if connection is not specified
        """
        if self.platform.connection is None:
            return

        logger.debug("Sending experiment and results to remote database.")
        self._remote_id = self.platform.connection.save_experiment(
            name=self.options.name,
            description=self.options.description,
            experiment_dict=self.to_dict(),
            results_dict=self.results.to_dict(),
            device_id=self.platform.device_id,
            user_id=self.platform.connection.user_id,
            qililab_version=__version__,
            favorite=False,
        )

    def _execute_recursive_loops(self, loops: list[Loop] | None, idx: int, queue: Queue, depth=0):
        """Loop over all the values defined in the Loop class and change the parameters of the chosen instruments.

        Args:
            loops (list[Loop]): list of Loop classes containing the info of one or more Platform element and the
            parameter values to loop over.
            idx (int): index of the circuit to execute
            depth (int): depth of the recursive loop.
        """
        if loops is None or len(loops) == 0:
            self.execution_manager.compile(
                idx=idx,
                nshots=self.hardware_average,
                repetition_duration=self.repetition_duration,
                num_bins=self.num_bins,
            )
            self.execution_manager.upload()
            result = self.execution_manager.run(queue)
            if result is not None:
                self.results.add(result)
            return

        self._process_loops(loops=loops, idx=idx, queue=queue, depth=depth)

    def _process_loops(self, loops: list[Loop], idx: int, queue: Queue, depth: int):
        """Loop over the loop values, change the element's parameter and call the recursive_loop function.

        Args:
            loops (list[Loop]): list of Loop classes containing the info of one or more Platform element and the
            parameter values to loop over.
            idx (int): index of the circuit to execute
            depth (int): depth of the recursive loop.
        """
        is_the_top_loop = all(loop.previous is False for loop in loops)

        with tqdm(total=min(len(loop.values) for loop in loops), position=depth, leave=is_the_top_loop) as pbar:
            loop_ranges = [loop.values for loop in loops]

            for values in zip(*loop_ranges):
                self._update_tqdm_bar(loops=loops, values=values, pbar=pbar)
                filtered_loops, filtered_values = self._filter_loops_values_with_external_parameters(
                    values=values,
                    loops=loops,
                )
                self._update_parameters_from_loops(values=filtered_values, loops=filtered_loops)
                inner_loops = list(filter(None, [loop.loop for loop in loops]))
                self._execute_recursive_loops(idx=idx, loops=inner_loops, queue=queue, depth=depth + 1)

    def _update_tqdm_bar(self, loops: list[Loop], values: tuple[float], pbar):
        """Updates TQDM bar"""
        description = []
        for value, loop in zip(values, loops):
            parameter_text = (
                loop.alias if loop.parameter == Parameter.EXTERNAL and loop.alias is not None else loop.parameter.value
            )
            description.append(f"{parameter_text}: {value}")
        pbar.set_description(" | ".join(description))
        pbar.update()

    def _filter_loops_values_with_external_parameters(self, values: tuple[float], loops: list[Loop]):
        """filter loops and values removing those with external parameters"""
        if len(values) != len(loops):
            raise ValueError(f"Values list length: {len(values)} differ from loops list length: {len(loops)}.")
        filtered_loops = loops.copy()
        filtered_values = list(values).copy()
        for idx, loop in enumerate(filtered_loops):
            if loop.parameter == Parameter.EXTERNAL:
                filtered_loops.pop(idx)
                filtered_values.pop(idx)

        return filtered_loops, filtered_values

    def _update_parameters_from_loops(self, values: list[float], loops: list[Loop]):
        """update parameters from loops"""
        elements = [self.platform.get_element(alias=loop.alias) for loop in loops]

        for value, loop, element in zip(values, loops, elements):
            self.set_parameter(
                element=element, alias=loop.alias, parameter=loop.parameter, value=value, channel_id=loop.channel_id
            )

    def set_parameter(
        self,
        parameter: Parameter,
        value: float | str | bool,
        alias: str,
        element: RuncardSchema.PlatformSettings | Node | Instrument | None = None,
        channel_id: int | None = None,
    ):
        """Set parameter of a platform element.

        Args:
            parameter (Parameter): name of the parameter to change
            value (float): new value
            alias (str): alias of the element that contains the given parameter
            channel_id (int | None): channel id
        """
        if parameter == Parameter.GATE_PARAMETER:
            for circuit in self.circuits:
                parameters = list(sum(circuit.get_parameters(), ()))
                parameters[int(alias)] = value
                circuit.set_parameters(parameters)
            self.build_execution()
            return

        if element is None:
            self.platform.set_parameter(alias=alias, parameter=Parameter(parameter), value=value, channel_id=channel_id)
        elif isinstance(element, RuncardSchema.PlatformSettings):
            element.set_parameter(alias=alias, parameter=parameter, value=value, channel_id=channel_id)
            self.build_execution()
        elif isinstance(element, RuncardSchema.PlatformSettings.GateSettings):
            element.set_parameter(parameter=parameter, value=value)
            self.build_execution()
        else:
            element.set_parameter(parameter=parameter, value=value, channel_id=channel_id)  # type: ignore

    def draw(
        self,
        real: bool = True,
        imag: bool = True,
        absolute: bool = False,
        modulation: bool = True,
        linestyle: str = "-",
        resolution: float = 1.0,
        idx: int = 0,
    ):
        """Return figure with the waveforms/envelopes sent to each bus.

        You can plot any combination of the real (blue), imaginary (orange) and absolute (green) parts of the function.

        Args:
            real (bool): True to plot the real part of the function, False otherwise. Default to True.
            imag (bool): True to plot the imaginary part of the function, False otherwise. Default to True.
            absolute (bool): True to plot the absolute of the function, False otherwise. Default to False.
            modulation (bool): True to plot the modulated wave form, False for only envelope. Default to True.
            linestyle (str): lineplot ("-", "--", ":"), point plot (".", "o", "x") or any other linestyle matplotlib accepts. Defaults to "-".
            resolution (float, optional): The resolution of the pulses in ns. Defaults to 1.0.

        Returns:
            Figure: Matplotlib figure with the waveforms sent to each bus.
        """
        if not hasattr(self, "execution_manager"):
            raise ValueError("Please build the execution_manager before drawing the experiment.")

        return self.execution_manager.draw(
            real=real,
            imag=imag,
            absolute=absolute,
            modulation=modulation,
            linestyle=linestyle,
            resolution=resolution,
            idx=idx,
        )

    def to_dict(self):
        """Convert Experiment into a dictionary.

        Returns:
            dict: Dictionary representation of the Experiment class.
        """
        return {
            RUNCARD.PLATFORM: self.platform.to_dict(),
            EXPERIMENT.CIRCUITS: [circuit.to_qasm() for circuit in self.circuits],
            EXPERIMENT.PULSE_SCHEDULES: [pulse_schedule.to_dict() for pulse_schedule in self.pulse_schedules],
            EXPERIMENT.OPTIONS: self.options.to_dict(),
        }

    @classmethod
    def from_dict(cls, dictionary: dict):
        """Load experiment from dictionary.

        Args:
            dictionary (dict): Dictionary description of an experiment.
        """

        platform = Platform(runcard_schema=RuncardSchema(**dictionary[RUNCARD.PLATFORM]))
        circuits = (
            [Circuit.from_qasm(settings) for settings in dictionary[EXPERIMENT.CIRCUITS]]
            if EXPERIMENT.CIRCUITS in dictionary
            else []
        )
        pulse_schedules = (
            [PulseSchedule.from_dict(settings) for settings in dictionary[EXPERIMENT.PULSE_SCHEDULES]]
            if EXPERIMENT.PULSE_SCHEDULES in dictionary
            else []
        )
        experiment_options = ExperimentOptions.from_dict(dictionary[EXPERIMENT.OPTIONS])
        return Experiment(
            platform=platform,
            circuits=circuits,
            pulse_schedules=pulse_schedules,
            options=experiment_options,
        )

    def __str__(self):
        """String representation of an experiment."""
        return (
            f"Experiment {self.options.name}:\n"
            + f"{str(self.platform)}\n"
            + f"{str(self.circuits)}\n"
            + f"{str(self.pulse_schedules)}\n"
            + f"{str(self.options)}"
        )

    @property
    def software_average(self):
        """Experiment 'software_average' property.
        Returns:
            int: settings.software_average.
        """
        return self.options.settings.software_average

    @property
    def hardware_average(self):
        """Experiment 'hardware_average' property.
        Returns:
            int: settings.hardware_average.
        """
        return self.options.settings.hardware_average

    @property
    def num_bins(self):
        """Experiment `num_bins` property.
        Returns
            int: settings.num_bins.
        """
        return self.options.settings.num_bins

    @property
    def repetition_duration(self):
        """Experiment 'repetition_duration' property.
        Returns:
            int: settings.repetition_duration.
        """
        return self.options.settings.repetition_duration

    def prepare_results(self, save_results=True) -> tuple[Results, Path | None]:
        """Creates the ``Results`` class, creates the ``results.yml`` file where the results will be saved, and dumps
        the experiment data into this file.

        Args:
            options (ExperimentOptions): options of the experiment
            num_schedules (int): number of schedules
            experiment_serialized (dict): dictionary representing the current experiment

        Returns:
            tuple[Results, Path]: a tuple containing the ``Results`` class and the path to the ``results.yml`` file
        """
        # Create the ``Results`` class
        results = Results(
            software_average=self.options.settings.software_average,
            num_schedules=self.execution_manager.num_schedules,
            loops=self.options.loops,
        )

<<<<<<< HEAD
        # Dump the experiment data into the created file
        with open(file=results_path / EXPERIMENT_FILENAME, mode="w", encoding="utf-8") as experiment_file:
            yaml.dump(data={}, stream=experiment_file, sort_keys=False)
=======
        if save_results:
            # Create the folders & files needed to save the results locally
            results_path = self._path_to_results_folder()
            self._create_results_file(results_path)

            # Dump the experiment data into the created file
            with open(file=results_path / EXPERIMENT_FILENAME, mode="w", encoding="utf-8") as experiment_file:
                yaml.dump(data=self.to_dict(), stream=experiment_file, sort_keys=False)
        else:
            results_path = None
>>>>>>> fb73dd12

        return results, results_path

    def _path_to_results_folder(self) -> Path:
        """Creates a folder for the current day (if needed), creates another folder for the current timestamp
        (if needed) and returns the path to this last folder.

        Args:
            name (str): name to identify the folder besides the timestamp

        Returns:
            Path: Path to folder.
        """
        # Timestamp
        now = datetime.now()

        # Get path to DATA folder from environment
        daily_path = os.environ.get(DATA, None)
        if daily_path is None:
            raise ValueError("Environment variable DATA is not set.")

        # Generate path to the daily folder
        daily_path = Path(daily_path) / f"{now.year}{now.month:02d}{now.day:02d}"  # type: ignore

        # Check if folder exists, if not create one
        if not os.path.exists(daily_path):
            os.makedirs(daily_path)

        # Generate path to the results folder
        now_path = daily_path / f"{now.hour:02d}{now.minute:02d}{now.second:02d}_{self.options.name}"  # type: ignore

        # Check if folder exists, if not create one
        if not os.path.exists(now_path):
            os.makedirs(now_path)

        return now_path

    def _create_results_file(self, path: Path):
        """Create 'results.yml' file that contains all the information about the current experiment.

        Args:
            path (Path): Path to data folder.
        """

        data = {
            EXPERIMENT.SOFTWARE_AVERAGE: self.options.settings.software_average,
            EXPERIMENT.NUM_SCHEDULES: self.execution_manager.num_schedules,
            EXPERIMENT.SHAPE: [] if self.options.loops is None else compute_shapes_from_loops(loops=self.options.loops),
            EXPERIMENT.LOOPS: [loop.to_dict() for loop in self.options.loops]
            if self.options.loops is not None
            else None,
            EXPERIMENT.RESULTS: None,
        }
        with open(file=path / RESULTS_FILENAME, mode="w", encoding="utf-8") as results_file:
            yaml.dump(data=data, stream=results_file, sort_keys=False)<|MERGE_RESOLUTION|>--- conflicted
+++ resolved
@@ -477,11 +477,6 @@
             loops=self.options.loops,
         )
 
-<<<<<<< HEAD
-        # Dump the experiment data into the created file
-        with open(file=results_path / EXPERIMENT_FILENAME, mode="w", encoding="utf-8") as experiment_file:
-            yaml.dump(data={}, stream=experiment_file, sort_keys=False)
-=======
         if save_results:
             # Create the folders & files needed to save the results locally
             results_path = self._path_to_results_folder()
@@ -492,7 +487,6 @@
                 yaml.dump(data=self.to_dict(), stream=experiment_file, sort_keys=False)
         else:
             results_path = None
->>>>>>> fb73dd12
 
         return results, results_path
 
