""" Experiment class."""
<<<<<<< HEAD
import csv
=======
>>>>>>> eb9a652e
import os
from datetime import datetime
from pathlib import Path
from queue import Empty, Queue
from threading import Thread

import numpy as np
from qcodes.instrument import Instrument as QcodesInstrument
from tqdm.auto import tqdm

from qililab.chip import Node
from qililab.config import __version__, logger
from qililab.constants import DATA, EXPERIMENT, EXPERIMENT_FILENAME, RESULTS_FILENAME, RUNCARD
from qililab.execution import EXECUTION_BUILDER, ExecutionManager
from qililab.platform.platform import Platform
from qililab.result.results import Results
from qililab.result.vna_result import VNAResult
from qililab.settings import RuncardSchema
from qililab.typings.enums import Instrument, Parameter
from qililab.typings.experiment import ExperimentOptions
from qililab.typings.yaml_type import yaml
from qililab.utils.live_plot import LivePlot
from qililab.utils.loop import Loop
from qililab.utils.util_loops import compute_shapes_from_loops


class Experiment:
    """Experiment class"""

    # Specify the types of the attributes that are not defined during initialization
    execution_manager: ExecutionManager
    results: Results
    results_path: Path | None
    _plot: LivePlot | None
    _remote_id: int

    def __init__(self, platform: Platform, options: ExperimentOptions = ExperimentOptions()):
        self.platform = platform
        self.options = options

    def connect(self, manual_override=False):
        """Connects to the instruments and blocks the device."""
        self.platform.connect(manual_override=manual_override)

    def initial_setup(self):
        """Configure each instrument with the values defined in the runcard."""
        self.platform.initial_setup()

    def build_execution(self):
        """Creates the ``ExecutionManager`` class from loops."""
        # Build ``ExecutionManager`` class
        self.execution_manager = EXECUTION_BUILDER.build_from_loops(platform=self.platform, loops=self.options.loops)

    def run(self, save_experiment=True, save_results=True) -> Results:
        """This method is responsible for:
        * Create the ``ExecutionManager`` class if was not previously created.
        * Creating the live plotting (if connection is provided).
        * Preparing the `Results` class and the `results.yml` file.
        * Looping over all given loops and/or software averages. And for each loop:
            * Saving the results to the ``results.yml`` file.
            * Sending the data to the live plotting (if asked to).
            * Save the results to the ``results`` attribute.
            * Save the results to the remote database (if asked to).
        """
        if not hasattr(self, "execution_manager"):
            self.build_execution()
        # Generate live plotting
        if self.platform.connection is None:
            self._plot = None
        else:
            # TODO: Live plotting should be able to hable num_schedules=0
            self._plot = LivePlot(
                connection=self.platform.connection,
                loops=self.options.loops or [],
                num_schedules=1,
                title=self.options.name,
            )
<<<<<<< HEAD
=======

        if not hasattr(self, "execution_manager"):
            raise ValueError("Please build the execution_manager before running an experiment.")

>>>>>>> eb9a652e
        # Prepares the results
        self.results, self.results_path = self.prepare_results(
            save_experiment=save_experiment, save_results=save_results
        )

        data_queue: Queue = Queue()  # queue used to store the experiment results
        self._asynchronous_data_handling(queue=data_queue)
        self._execute_recursive_loops(loops=self.options.loops, queue=data_queue)

        if self.options.remote_save:
            self.remote_save_experiment()

        return self.results

    def _asynchronous_data_handling(self, queue: Queue):
        """Starts a thread that asynchronously gets the results from the queue, sends them to the live plot (if any)
        and saves them to a file.

        If no items are received in the queue for 5 seconds, the thread will exit.

        Args:
            queue (Queue): Queue used to store the experiment results.
        """
        timeout = max(5, 10 * self.hardware_average * self.repetition_duration * self.num_bins * 1e-9)

        def _threaded_function():
            """Asynchronous thread."""
            while True:
                try:
                    result = queue.get(timeout=timeout)  # get new result from the queue
                except Empty:
                    return  # exit thread if no results are received for 10 times the duration of the program

                if self._plot is not None:
                    if isinstance(result, VNAResult):
                        i, q = result.acquisitions()
                        z = i + 1j * q
                        S21 = 20 * np.log10(np.abs(z))  # dB
                        self._plot.send_points(value=S21)
                    else:
                        acq = result.acquisitions()
                        i = np.array(acq["i"])
                        q = np.array(acq["q"])
                        amplitude = 20 * np.log10(np.abs(i + 1j * q)).astype(np.float64)
                        self._plot.send_points(value=amplitude[0])
                if isinstance(result, VNAResult):
                    i, q = result.acquisitions()
                    with open(file=self.results_path / "raw_data.csv", mode="a", encoding="utf8") as data_file:
                        writer = csv.writer(data_file)
                        writer.writerow([i, q])
                else:
                    with open(file=self.results_path / "results.yml", mode="a", encoding="utf8") as data_file:
                        result_dict = result.to_dict()
                        yaml.safe_dump(data=[result_dict], stream=data_file, sort_keys=False)

        thread = Thread(target=_threaded_function)
        thread.start()

    def turn_on_instruments(self):
        """Turn on instruments."""
        if not hasattr(self, "execution_manager"):
            raise ValueError("Please build the execution_manager before turning on the instruments.")
        self.execution_manager.turn_on_instruments()

    def turn_off_instruments(self):
        """Turn off instruments."""
        if not hasattr(self, "execution_manager"):
            raise ValueError("Please build the execution_manager before turning off the instruments.")
        self.execution_manager.turn_off_instruments()

    def disconnect(self):
        """Disconnects from the instruments and releases the device."""
        self.platform.disconnect()

    def execute(self, save_experiment=True, save_results=True) -> Results:
        """Runs the whole execution pipeline, which includes the following steps:

            * Connect to the instruments.
            * Apply settings of the runcard to the instruments.
            * Create the ``ExecutionManager`` class.
            * Turn on instruments.
            * Create the results files & class and connect to live plotting.
            * Runs the experiment.
            * Turn off instruments.
            * Disconnect from the instruments.
            * Return results.

        Returns:
            Results: execution results
        """
        self.connect()
        self.initial_setup()
        self.build_execution()
        self.turn_on_instruments()
        results = self.run(save_experiment=save_experiment, save_results=save_results)
        self.turn_off_instruments()
        self.disconnect()
        QcodesInstrument.close_all()
        return results

    def remote_save_experiment(self) -> None:
        """Saves the experiment and the results to the remote database and updates the ``_remote_id`` attribute.

        Raises:
            ValueError: if connection is not specified
        """
        if self.platform.connection is None:
            return

        logger.debug("Sending experiment and results to remote database.")
        self._remote_id = self.platform.connection.save_experiment(
            name=self.options.name,
            description=self.options.description,
            experiment_dict=self.to_dict(),
            results_dict=self.results.to_dict(),
            device_id=self.platform.device_id,
            user_id=self.platform.connection.user_id,
            qililab_version=__version__,
            favorite=False,
        )

    def _execute_recursive_loops(self, loops: list[Loop] | None, queue: Queue, depth=0, **kwargs):
        """Loop over all the values defined in the Loop class and change the parameters of the chosen instruments.

        Args:
            loops (list[Loop]): list of Loop classes containing the info of one or more Platform element and the
            parameter values to loop over.
            depth (int): depth of the recursive loop.
        """
        if loops is None or len(loops) == 0:
            result = self.execution_manager.run(queue)
            if result is not None:
                self.results.add(result)
            return

        self._process_loops(loops=loops, queue=queue, depth=depth)

    def _process_loops(self, loops: list[Loop], queue: Queue, depth: int, **kwargs):
        """Loop over the loop values, change the element's parameter and call the recursive_loop function.

        Args:
            loops (list[Loop]): list of Loop classes containing the info of one or more Platform element and the
            parameter values to loop over.
            depth (int): depth of the recursive loop.
        """
        is_the_top_loop = all(loop.previous is False for loop in loops)

        with tqdm(total=min(len(loop.values) for loop in loops), position=depth, leave=is_the_top_loop) as pbar:
            loop_ranges = [loop.values for loop in loops]

            for values in zip(*loop_ranges):
                self._update_tqdm_bar(loops=loops, values=values, pbar=pbar)
                filtered_loops, filtered_values = self._filter_loops_values_with_external_parameters(
                    values=values,
                    loops=loops,
                )
                self._update_parameters_from_loops(values=filtered_values, loops=filtered_loops)
                inner_loops = list(filter(None, [loop.loop for loop in loops]))
                self._execute_recursive_loops(loops=inner_loops, queue=queue, depth=depth + 1)

    def _update_tqdm_bar(self, loops: list[Loop], values: tuple[float], pbar):
        """Updates TQDM bar"""
        description = []
        for value, loop in zip(values, loops):
            parameter_text = (
                loop.alias if loop.parameter == Parameter.EXTERNAL and loop.alias is not None else loop.parameter.value
            )
            description.append(f"{parameter_text}: {value}")
        pbar.set_description(" | ".join(description))
        pbar.update()

    def _filter_loops_values_with_external_parameters(self, values: tuple[float], loops: list[Loop]):
        """filter loops and values removing those with external parameters"""
        if len(values) != len(loops):
            raise ValueError(f"Values list length: {len(values)} differ from loops list length: {len(loops)}.")
        filtered_loops = loops.copy()
        filtered_values = list(values).copy()
        for idx, loop in enumerate(filtered_loops):
            if loop.parameter == Parameter.EXTERNAL:
                filtered_loops.pop(idx)
                filtered_values.pop(idx)

        return filtered_loops, filtered_values

    def _update_parameters_from_loops(self, values: list[float], loops: list[Loop]):
        """update parameters from loops"""
        elements = [self.platform.get_element(alias=loop.alias) for loop in loops]

        for value, loop, element in zip(values, loops, elements):
            self.set_parameter(
                element=element, alias=loop.alias, parameter=loop.parameter, value=value, channel_id=loop.channel_id
            )

    def set_parameter(
        self,
        parameter: Parameter,
        value: float | str | bool,
        alias: str,
        element: RuncardSchema.PlatformSettings | Node | Instrument | None = None,
        channel_id: int | None = None,
    ):
        """Set parameter of a platform element.

        Args:
            parameter (Parameter): name of the parameter to change
            value (float): new value
            alias (str): alias of the element that contains the given parameter
            channel_id (int | None): channel id
        """
        if element is None:
            self.platform.set_parameter(alias=alias, parameter=Parameter(parameter), value=value, channel_id=channel_id)
        elif isinstance(element, RuncardSchema.PlatformSettings):
            element.set_parameter(alias=alias, parameter=parameter, value=value, channel_id=channel_id)
            self.build_execution()
        elif isinstance(element, RuncardSchema.PlatformSettings.GateSettings):
            element.set_parameter(parameter=parameter, value=value)
            self.build_execution()
        else:
            element.set_parameter(parameter=parameter, value=value, channel_id=channel_id)  # type: ignore

    def to_dict(self):
        """Convert Exp into a dictionary.

        Returns:
            dict: Dictionary representation of the Exp class.
        """
        return {
            RUNCARD.PLATFORM: self.platform.to_dict(),
            EXPERIMENT.OPTIONS: self.options.to_dict(),
        }

    @classmethod
    def from_dict(cls, dictionary: dict):
<<<<<<< HEAD
        """Load Exp from dictionary.

        Args:
            dictionary (dict): Dictionary description of an Exp.
=======
        """Load Experiment from dictionary.

        Args:
            dictionary (dict): Dictionary description of an Experiment.
>>>>>>> eb9a652e
        """

        platform = Platform(runcard_schema=RuncardSchema(**dictionary[RUNCARD.PLATFORM]))

        experiment_options = ExperimentOptions.from_dict(dictionary[EXPERIMENT.OPTIONS])
        return Experiment(
            platform=platform,
            options=experiment_options,
        )

    def __str__(self):
        """String representation of an experiment."""
        return f"Experiment {self.options.name}:\n" + f"{str(self.platform)}\n" + f"{str(self.options)}"

    @property
    def software_average(self):
        """Experiment 'software_average' property.
        Returns:
            int: settings.software_average.
        """
        return self.options.settings.software_average

    @property
    def hardware_average(self):
        """Experiment 'hardware_average' property.
        Returns:
            int: settings.hardware_average.
        """
        return self.options.settings.hardware_average

    @property
    def num_bins(self):
        """Experiment `num_bins` property.
        Returns
            int: settings.num_bins.
        """
        return self.options.settings.num_bins

    @property
    def repetition_duration(self):
        """Experiment 'repetition_duration' property.
        Returns:
            int: settings.repetition_duration.
        """
        return self.options.settings.repetition_duration

    def prepare_results(self, save_experiment=True, save_results=True) -> tuple[Results, Path | None]:
        """Creates the ``Results`` class, creates the ``results.yml`` file where the results will be saved, and dumps
        the experiment data into this file.

        Args:
            options (ExperimentOptions): options of the experiment
            num_schedules (int): number of schedules
            experiment_serialized (dict): dictionary representing the current experiment

        Returns:
            tuple[Results, Path]: a tuple containing the ``Results`` class and the path to the ``results.yml`` file
        """
        # Create the ``Results`` class
        results = Results(
            software_average=self.options.settings.software_average,
            num_schedules=self.execution_manager.num_schedules,
            loops=self.options.loops,
        )

        if save_results or save_experiment:
            # Create the folders & files needed to save the results locally
            results_path = self._path_to_results_folder()
            self._create_results_file(results_path)
            if save_experiment:
                # Dump the experiment data into the created file
                with open(file=results_path / EXPERIMENT_FILENAME, mode="w", encoding="utf-8") as experiment_file:
                    yaml.dump(data=self.to_dict(), stream=experiment_file, sort_keys=False)
        else:
            results_path = None

        return results, results_path

    def _path_to_results_folder(self) -> Path:
        """Creates a folder for the current day (if needed), creates another folder for the current timestamp
        (if needed) and returns the path to this last folder.

        Args:
            name (str): name to identify the folder besides the timestamp

        Returns:
            Path: Path to folder.
        """
        # Timestamp
        now = datetime.now()

        # Get path to DATA folder from environment
        daily_path = os.environ.get(DATA, None)
        if daily_path is None:
            raise ValueError("Environment variable DATA is not set.")

        # Generate path to the daily folder
        daily_path = Path(daily_path) / f"{now.year}{now.month:02d}{now.day:02d}"  # type: ignore

        # Check if folder exists, if not create one
        if not os.path.exists(daily_path):
            os.makedirs(daily_path)

        # Generate path to the results folder
        now_path = daily_path / f"{now.hour:02d}{now.minute:02d}{now.second:02d}_{self.options.name}"  # type: ignore

        # Check if folder exists, if not create one
        if not os.path.exists(now_path):
            os.makedirs(now_path)

        return now_path

    def _create_results_file(self, path: Path):
        """Create 'results.yml' file that contains all the information about the current experiment.

        Args:
            path (Path): Path to data folder.
        """

        data = {
            EXPERIMENT.SOFTWARE_AVERAGE: self.options.settings.software_average,
            EXPERIMENT.NUM_SCHEDULES: self.execution_manager.num_schedules,
            EXPERIMENT.SHAPE: [] if self.options.loops is None else compute_shapes_from_loops(loops=self.options.loops),
            EXPERIMENT.LOOPS: [loop.to_dict() for loop in self.options.loops]
            if self.options.loops is not None
            else None,
            EXPERIMENT.RESULTS: None,
        }
        with open(file=path / RESULTS_FILENAME, mode="w", encoding="utf-8") as results_file:
            yaml.dump(data=data, stream=results_file, sort_keys=False)<|MERGE_RESOLUTION|>--- conflicted
+++ resolved
@@ -1,8 +1,5 @@
 """ Experiment class."""
-<<<<<<< HEAD
 import csv
-=======
->>>>>>> eb9a652e
 import os
 from datetime import datetime
 from pathlib import Path
@@ -80,13 +77,6 @@
                 num_schedules=1,
                 title=self.options.name,
             )
-<<<<<<< HEAD
-=======
-
-        if not hasattr(self, "execution_manager"):
-            raise ValueError("Please build the execution_manager before running an experiment.")
-
->>>>>>> eb9a652e
         # Prepares the results
         self.results, self.results_path = self.prepare_results(
             save_experiment=save_experiment, save_results=save_results
@@ -320,17 +310,10 @@
 
     @classmethod
     def from_dict(cls, dictionary: dict):
-<<<<<<< HEAD
-        """Load Exp from dictionary.
-
-        Args:
-            dictionary (dict): Dictionary description of an Exp.
-=======
         """Load Experiment from dictionary.
 
         Args:
             dictionary (dict): Dictionary description of an Experiment.
->>>>>>> eb9a652e
         """
 
         platform = Platform(runcard_schema=RuncardSchema(**dictionary[RUNCARD.PLATFORM]))
