""" Experiment class."""
import itertools
import os
from datetime import datetime
from pathlib import Path
from queue import Empty, Queue
from threading import Thread

import numpy as np
from qcodes.instrument import Instrument as QcodesInstrument
from qibo.models.circuit import Circuit
from tqdm.auto import tqdm

from qililab.chip import Node
from qililab.circuit import Circuit as QiliCircuit
from qililab.circuit import CircuitTranspiler, QiliQasmConverter
from qililab.config import __version__, logger
from qililab.constants import DATA, EXPERIMENT, EXPERIMENT_FILENAME, RESULTS_FILENAME, RUNCARD
from qililab.execution import EXECUTION_BUILDER, ExecutionManager
from qililab.platform import Platform
from qililab.pulse import PulseSchedule
from qililab.pulse.circuit_to_pulses import CircuitToPulses
from qililab.result.results import Results
from qililab.settings import RuncardSchema
from qililab.typings.enums import Instrument, Parameter
from qililab.typings.experiment import ExperimentOptions
from qililab.typings.yaml_type import yaml
from qililab.utils.live_plot import LivePlot
from qililab.utils.loop import Loop
from qililab.utils.util_loops import compute_shapes_from_loops


class Experiment:
    """Experiment class"""

    # Specify the types of the attributes that are not defined during initialization
    execution_manager: ExecutionManager
    results: Results
    results_path: Path | None
    _plot: LivePlot | None
    _remote_id: int

    def __init__(
        self,
        platform: Platform,
        circuits: list[Circuit | QiliCircuit] | None = None,
        pulse_schedules: list[PulseSchedule] | None = None,
        options: ExperimentOptions = ExperimentOptions(),
    ):
        self.platform = platform
        self.circuits = circuits or []
        self.pulse_schedules = pulse_schedules or []
        self.options = options

    def connect(self, manual_override=False):
        """Connects to the instruments and blocks the device."""
        self.platform.connect(manual_override=manual_override)

    def initial_setup(self):
        """Configure each instrument with the values defined in the runcard."""
        self.platform.initial_setup()

    def build_execution(self):
        """Translates the list of circuits to pulse sequences (if needed) and creates the ``ExecutionManager`` class."""
        # Translate circuits into pulses if needed
        if self.circuits:
            if isinstance(self.circuits[0], Circuit):
                translator = CircuitToPulses(platform=self.platform)
                self.pulse_schedules = translator.translate(circuits=self.circuits)
            else:
                transpiler = CircuitTranspiler(settings=self.platform.settings, chip=self.platform.chip)
                for circuit in self.circuits:
                    pulse_schedule = transpiler.transpile(circuit)
                    self.pulse_schedules.append(pulse_schedule)
        # Build ``ExecutionManager`` class
        self.execution_manager = EXECUTION_BUILDER.build(platform=self.platform, pulse_schedules=self.pulse_schedules)

    def run(self, save_results=True) -> Results:
        """This method is responsible for:
        * Creating the live plotting (if connection is provided).
        * Preparing the `Results` class and the `results.yml` file.
        * Looping over all the given circuits, loops and/or software averages. And for each loop:
            * Generating and uploading the program corresponding to the circuit.
            * Executing the circuit.
            * Saving the results to the ``results.yml`` file.
            * Sending the data to the live plotting (if asked to).
            * Save the results to the ``results`` attribute.
            * Save the results to the remote database (if asked to).
        """
        # Generate live plotting
        if self.platform.connection is None:
            self._plot = None
        else:
            self._plot = LivePlot(
                connection=self.platform.connection,
                loops=self.options.loops or [],
                num_schedules=len(self.pulse_schedules),
                title=self.options.name,
            )
        if not hasattr(self, "execution_manager"):
            raise ValueError("Please build the execution_manager before running an experiment.")

        # Prepares the results
        self.results, self.results_path = self.prepare_results(save_results=save_results)

        data_queue: Queue = Queue()  # queue used to store the experiment results
        self._asynchronous_data_handling(queue=data_queue)
        num_schedules = self.execution_manager.num_schedules
        for idx, _ in itertools.product(
            tqdm(range(num_schedules), desc="Sequences", leave=False, disable=num_schedules == 1),
            range(self.software_average),
        ):
            self._execute_recursive_loops(loops=self.options.loops, idx=idx, queue=data_queue)

        if self.options.remote_save:
            self.remote_save_experiment()

        return self.results

    def _asynchronous_data_handling(self, queue: Queue):
        """Starts a thread that asynchronously gets the results from the queue, sends them to the live plot (if any)
        and saves them to a file.

        If no items are received in the queue for 5 seconds, the thread will exit.

        Args:
            queue (Queue): Queue used to store the experiment results.
        """
        timeout = max(5, 10 * self.hardware_average * self.repetition_duration * self.num_bins * 1e-9)

        def _threaded_function():
            """Asynchronous thread."""
            while True:
                try:
                    result = queue.get(timeout=timeout)  # get new result from the queue
                except Empty:
                    return  # exit thread if no results are received for 10 times the duration of the program

                if self._plot is not None:
                    acq = result.acquisitions()
                    i = np.array(acq["i"])
                    q = np.array(acq["q"])
                    amplitude = 20 * np.log10(np.abs(i + 1j * q)).astype(np.float64)
                    self._plot.send_points(value=amplitude[0])

                if self.results_path is not None:
                    with open(file=self.results_path / "results.yml", mode="a", encoding="utf8") as data_file:
                        result_dict = result.to_dict()
                        yaml.safe_dump(data=[result_dict], stream=data_file, sort_keys=False)

        thread = Thread(target=_threaded_function)
        thread.start()

    def compile(self) -> list[dict]:
        """Returns a dictionary containing the compiled programs of each bus for each circuit / pulse schedule of the
        experiment.

        Returns:
            list[dict]: List of dictionaries, where each dictionary has a bus alias as keys and a list of
                compiled sequences as values.
        """
        if not hasattr(self, "execution_manager"):
            raise ValueError("Please build the execution_manager before compilation.")
        return [
            self.execution_manager.compile(schedule_idx, self.hardware_average, self.repetition_duration, self.num_bins)
            for schedule_idx in range(len(self.pulse_schedules))
        ]

    def turn_on_instruments(self):
        """Turn on instruments."""
        if not hasattr(self, "execution_manager"):
            raise ValueError("Please build the execution_manager before turning on the instruments.")
        self.execution_manager.turn_on_instruments()

    def turn_off_instruments(self):
        """Turn off instruments."""
        if not hasattr(self, "execution_manager"):
            raise ValueError("Please build the execution_manager before turning off the instruments.")
        self.execution_manager.turn_off_instruments()

    def disconnect(self):
        """Disconnects from the instruments and releases the device."""
        self.platform.disconnect()

    def execute(self, save_results=True) -> Results:
        """Runs the whole execution pipeline, which includes the following steps:

            * Connect to the instruments.
            * Apply settings of the runcard to the instruments.
            * Translate circuit into pulses and create the ``ExecutionManager`` class.
            * Turn on instruments.
            * Create the results files & class and connect to live plotting.
            * Runs the experiment.
            * Turn off instruments.
            * Disconnect from the instruments.
            * Return results.

        Returns:
            Results: execution results
        """
        self.connect()
        self.initial_setup()
        self.build_execution()
        self.turn_on_instruments()
        results = self.run(save_results=save_results)
        self.turn_off_instruments()
        self.disconnect()
        QcodesInstrument.close_all()
        return results

    def remote_save_experiment(self) -> None:
        """Saves the experiment and the results to the remote database and updates the ``_remote_id`` attribute.

        Raises:
            ValueError: if connection is not specified
        """
        if self.platform.connection is None:
            return

        logger.debug("Sending experiment and results to remote database.")
        self._remote_id = self.platform.connection.save_experiment(
            name=self.options.name,
            description=self.options.description,
            experiment_dict=self.to_dict(),
            results_dict=self.results.to_dict(),
            device_id=self.platform.device_id,
            user_id=self.platform.connection.user_id,
            qililab_version=__version__,
            favorite=False,
        )

    def _execute_recursive_loops(self, loops: list[Loop] | None, idx: int, queue: Queue, depth=0):
        """Loop over all the values defined in the Loop class and change the parameters of the chosen instruments.

        Args:
            loops (list[Loop]): list of Loop classes containing the info of one or more Platform element and the
            parameter values to loop over.
            idx (int): index of the circuit to execute
            depth (int): depth of the recursive loop.
        """
        if loops is None or len(loops) == 0:
            self.execution_manager.compile(
                idx=idx,
                nshots=self.hardware_average,
                repetition_duration=self.repetition_duration,
                num_bins=self.num_bins,
            )
            self.execution_manager.upload()
            result = self.execution_manager.run(queue)
            if result is not None:
                self.results.add(result)
            return

        self._process_loops(loops=loops, idx=idx, queue=queue, depth=depth)

    def _process_loops(self, loops: list[Loop], idx: int, queue: Queue, depth: int):
        """Loop over the loop values, change the element's parameter and call the recursive_loop function.

        Args:
            loops (list[Loop]): list of Loop classes containing the info of one or more Platform element and the
            parameter values to loop over.
            idx (int): index of the circuit to execute
            depth (int): depth of the recursive loop.
        """
        is_the_top_loop = all(loop.previous is False for loop in loops)

        with tqdm(total=min(len(loop.values) for loop in loops), position=depth, leave=is_the_top_loop) as pbar:
            loop_ranges = [loop.values for loop in loops]

            for values in zip(*loop_ranges):
                self._update_tqdm_bar(loops=loops, values=values, pbar=pbar)
                filtered_loops, filtered_values = self._filter_loops_values_with_external_parameters(
                    values=values,
                    loops=loops,
                )
                self._update_parameters_from_loops(values=filtered_values, loops=filtered_loops)
                inner_loops = list(filter(None, [loop.loop for loop in loops]))
                self._execute_recursive_loops(idx=idx, loops=inner_loops, queue=queue, depth=depth + 1)

    def _update_tqdm_bar(self, loops: list[Loop], values: tuple[float], pbar):
        """Updates TQDM bar"""
        description = []
        for value, loop in zip(values, loops):
            parameter_text = (
                loop.alias if loop.parameter == Parameter.EXTERNAL and loop.alias is not None else loop.parameter.value
            )
            description.append(f"{parameter_text}: {value}")
        pbar.set_description(" | ".join(description))
        pbar.update()

    def _filter_loops_values_with_external_parameters(self, values: tuple[float], loops: list[Loop]):
        """filter loops and values removing those with external parameters"""
        if len(values) != len(loops):
            raise ValueError(f"Values list length: {len(values)} differ from loops list length: {len(loops)}.")
        filtered_loops = loops.copy()
        filtered_values = list(values).copy()
        for idx, loop in enumerate(filtered_loops):
            if loop.parameter == Parameter.EXTERNAL:
                filtered_loops.pop(idx)
                filtered_values.pop(idx)

        return filtered_loops, filtered_values

    def _update_parameters_from_loops(self, values: list[float], loops: list[Loop]):
        """update parameters from loops"""
        elements = [self.platform.get_element(alias=loop.alias) for loop in loops]

        for value, loop, element in zip(values, loops, elements):
            self.set_parameter(
                element=element, alias=loop.alias, parameter=loop.parameter, value=value, channel_id=loop.channel_id
            )

    def set_parameter(
        self,
        parameter: Parameter,
        value: float | str | bool,
        alias: str,
        element: RuncardSchema.PlatformSettings | Node | Instrument | None = None,
        channel_id: int | None = None,
    ):
        """Set parameter of a platform element.

        Args:
            parameter (Parameter): name of the parameter to change
            value (float | str | bool): new value
            alias (str): alias of the element that contains the given parameter
            channel_id (int | None): channel id
        """
<<<<<<< HEAD
        if parameter == Parameter.OPERATION_PARAMETER:
            alias, parameter_name = alias.split(".")
            for circuit in self.circuits:
                if isinstance(circuit, QiliCircuit):
                    circuit.set_operation_parameter(alias=alias, parameter_name=parameter_name, parameter_value=value)  # type: ignore[arg-type]
            self.build_execution()
        elif element is None:
=======
        if parameter == Parameter.GATE_PARAMETER:
            for circuit in self.circuits:
                parameters = list(sum(circuit.get_parameters(), ()))  # type: ignore[union-attr]
                parameters[int(alias)] = value
                circuit.set_parameters(parameters)  # type: ignore[union-attr]
            self.build_execution()
            return

        if element is None:
>>>>>>> 191d67cc
            self.platform.set_parameter(alias=alias, parameter=Parameter(parameter), value=value, channel_id=channel_id)
        elif isinstance(element, RuncardSchema.PlatformSettings):
            element.set_parameter(alias=alias, parameter=parameter, value=value, channel_id=channel_id)
            self.build_execution()
        elif isinstance(
            element, (RuncardSchema.PlatformSettings.GateSettings, RuncardSchema.PlatformSettings.OperationSettings)
        ):
            element.set_parameter(parameter=parameter, value=value)
            self.build_execution()
        else:
            element.set_parameter(parameter=parameter, value=value, channel_id=channel_id)  # type: ignore

    def draw(
        self,
        real: bool = True,
        imag: bool = True,
        absolute: bool = False,
        modulation: bool = True,
        linestyle: str = "-",
        resolution: float = 1.0,
        idx: int = 0,
    ):
        """Return figure with the waveforms/envelopes sent to each bus.

        You can plot any combination of the real (blue), imaginary (orange) and absolute (green) parts of the function.

        Args:
            real (bool): True to plot the real part of the function, False otherwise. Default to True.
            imag (bool): True to plot the imaginary part of the function, False otherwise. Default to True.
            absolute (bool): True to plot the absolute of the function, False otherwise. Default to False.
            modulation (bool): True to plot the modulated wave form, False for only envelope. Default to True.
            linestyle (str): lineplot ("-", "--", ":"), point plot (".", "o", "x") or any other linestyle matplotlib accepts. Defaults to "-".
            resolution (float, optional): The resolution of the pulses in ns. Defaults to 1.0.

        Returns:
            Figure: Matplotlib figure with the waveforms sent to each bus.
        """
        if not hasattr(self, "execution_manager"):
            raise ValueError("Please build the execution_manager before drawing the experiment.")

        return self.execution_manager.draw(
            real=real,
            imag=imag,
            absolute=absolute,
            modulation=modulation,
            linestyle=linestyle,
            resolution=resolution,
            idx=idx,
        )

    def to_dict(self):
        """Convert Experiment into a dictionary.

        Returns:
            dict: Dictionary representation of the Experiment class.
        """
        return {
            RUNCARD.PLATFORM: self.platform.to_dict(),
            EXPERIMENT.CIRCUITS: [circuit.to_qasm() for circuit in self.circuits if isinstance(circuit, Circuit)],
            EXPERIMENT.QILICIRCUITS: [
                QiliQasmConverter.to_qasm(circuit) for circuit in self.circuits if isinstance(circuit, QiliCircuit)
            ],
            EXPERIMENT.PULSE_SCHEDULES: [pulse_schedule.to_dict() for pulse_schedule in self.pulse_schedules],
            EXPERIMENT.OPTIONS: self.options.to_dict(),
        }

    @classmethod
    def from_dict(cls, dictionary: dict):
        """Load experiment from dictionary.

        Args:
            dictionary (dict): Dictionary description of an experiment.
        """

        platform = Platform(runcard_schema=RuncardSchema(**dictionary[RUNCARD.PLATFORM]))
        qibo_circuits = (
            [Circuit.from_qasm(settings) for settings in dictionary[EXPERIMENT.CIRCUITS]]
            if EXPERIMENT.CIRCUITS in dictionary
            else []
        )
        qili_circuits = (
            [QiliQasmConverter.from_qasm(settings) for settings in dictionary[EXPERIMENT.QILICIRCUITS]]
            if EXPERIMENT.QILICIRCUITS in dictionary
            else []
        )
        circuits = qibo_circuits + qili_circuits
        pulse_schedules = (
            [PulseSchedule.from_dict(settings) for settings in dictionary[EXPERIMENT.PULSE_SCHEDULES]]
            if EXPERIMENT.PULSE_SCHEDULES in dictionary
            else []
        )
        experiment_options = ExperimentOptions.from_dict(dictionary[EXPERIMENT.OPTIONS])
        return Experiment(
            platform=platform,
            circuits=circuits,
            pulse_schedules=pulse_schedules,
            options=experiment_options,
        )

    def __str__(self):
        """String representation of an experiment."""
        return (
            f"Experiment {self.options.name}:\n"
            + f"{str(self.platform)}\n"
            + f"{str(self.circuits)}\n"
            + f"{str(self.pulse_schedules)}\n"
            + f"{str(self.options)}"
        )

    @property
    def software_average(self):
        """Experiment 'software_average' property.
        Returns:
            int: settings.software_average.
        """
        return self.options.settings.software_average

    @property
    def hardware_average(self):
        """Experiment 'hardware_average' property.
        Returns:
            int: settings.hardware_average.
        """
        return self.options.settings.hardware_average

    @property
    def num_bins(self):
        """Experiment `num_bins` property.
        Returns
            int: settings.num_bins.
        """
        return self.options.settings.num_bins

    @property
    def repetition_duration(self):
        """Experiment 'repetition_duration' property.
        Returns:
            int: settings.repetition_duration.
        """
        return self.options.settings.repetition_duration

    def prepare_results(self, save_results=True) -> tuple[Results, Path | None]:
        """Creates the ``Results`` class, creates the ``results.yml`` file where the results will be saved, and dumps
        the experiment data into this file.

        Args:
            options (ExperimentOptions): options of the experiment
            num_schedules (int): number of schedules
            experiment_serialized (dict): dictionary representing the current experiment

        Returns:
            tuple[Results, Path]: a tuple containing the ``Results`` class and the path to the ``results.yml`` file
        """
        # Create the ``Results`` class
        results = Results(
            software_average=self.options.settings.software_average,
            num_schedules=self.execution_manager.num_schedules,
            loops=self.options.loops,
        )

        if save_results:
            # Create the folders & files needed to save the results locally
            results_path = self._path_to_results_folder()
            self._create_results_file(results_path)

            # Dump the experiment data into the created file
            with open(file=results_path / EXPERIMENT_FILENAME, mode="w", encoding="utf-8") as experiment_file:
                yaml.dump(data=self.to_dict(), stream=experiment_file, sort_keys=False)
        else:
            results_path = None

        return results, results_path

    def _path_to_results_folder(self) -> Path:
        """Creates a folder for the current day (if needed), creates another folder for the current timestamp
        (if needed) and returns the path to this last folder.

        Args:
            name (str): name to identify the folder besides the timestamp

        Returns:
            Path: Path to folder.
        """
        # Timestamp
        now = datetime.now()

        # Get path to DATA folder from environment
        daily_path = os.environ.get(DATA, None)
        if daily_path is None:
            raise ValueError("Environment variable DATA is not set.")

        # Generate path to the daily folder
        daily_path = Path(daily_path) / f"{now.year}{now.month:02d}{now.day:02d}"  # type: ignore

        # Check if folder exists, if not create one
        if not os.path.exists(daily_path):
            os.makedirs(daily_path)

        # Generate path to the results folder
        now_path = daily_path / f"{now.hour:02d}{now.minute:02d}{now.second:02d}_{self.options.name}"  # type: ignore

        # Check if folder exists, if not create one
        if not os.path.exists(now_path):
            os.makedirs(now_path)

        return now_path

    def _create_results_file(self, path: Path):
        """Create 'results.yml' file that contains all the information about the current experiment.

        Args:
            path (Path): Path to data folder.
        """

        data = {
            EXPERIMENT.SOFTWARE_AVERAGE: self.options.settings.software_average,
            EXPERIMENT.NUM_SCHEDULES: self.execution_manager.num_schedules,
            EXPERIMENT.SHAPE: [] if self.options.loops is None else compute_shapes_from_loops(loops=self.options.loops),
            EXPERIMENT.LOOPS: [loop.to_dict() for loop in self.options.loops]
            if self.options.loops is not None
            else None,
            EXPERIMENT.RESULTS: None,
        }
        with open(file=path / RESULTS_FILENAME, mode="w", encoding="utf-8") as results_file:
            yaml.dump(data=data, stream=results_file, sort_keys=False)<|MERGE_RESOLUTION|>--- conflicted
+++ resolved
@@ -326,15 +326,14 @@
             alias (str): alias of the element that contains the given parameter
             channel_id (int | None): channel id
         """
-<<<<<<< HEAD
         if parameter == Parameter.OPERATION_PARAMETER:
             alias, parameter_name = alias.split(".")
             for circuit in self.circuits:
                 if isinstance(circuit, QiliCircuit):
                     circuit.set_operation_parameter(alias=alias, parameter_name=parameter_name, parameter_value=value)  # type: ignore[arg-type]
             self.build_execution()
-        elif element is None:
-=======
+            return
+
         if parameter == Parameter.GATE_PARAMETER:
             for circuit in self.circuits:
                 parameters = list(sum(circuit.get_parameters(), ()))  # type: ignore[union-attr]
@@ -344,7 +343,6 @@
             return
 
         if element is None:
->>>>>>> 191d67cc
             self.platform.set_parameter(alias=alias, parameter=Parameter(parameter), value=value, channel_id=channel_id)
         elif isinstance(element, RuncardSchema.PlatformSettings):
             element.set_parameter(alias=alias, parameter=parameter, value=value, channel_id=channel_id)
