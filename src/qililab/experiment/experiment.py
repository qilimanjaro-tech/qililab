--- conflicted
+++ resolved
@@ -8,11 +8,7 @@
 from threading import Thread
 
 import numpy as np
-<<<<<<< HEAD
-=======
 from qcodes.instrument import Instrument as QcodesInstrument
-from qibo.models.circuit import Circuit
->>>>>>> fb73dd12
 from tqdm.auto import tqdm
 
 from qililab.chip import Node
@@ -83,30 +79,13 @@
                 num_schedules=1,
                 title=self.options.name,
             )
-<<<<<<< HEAD
         # Prepares the results
-        self.results, self.results_path = self.prepare_results()
+        self.results, self.results_path = self.prepare_results(save_results=save_results)
 
         data_queue: Queue = Queue()  # queue used to store the experiment results
         self._asynchronous_data_handling(queue=data_queue)
         self._execute_recursive_loops(loops=self.options.loops, queue=data_queue)
         self._post_process_results()
-=======
-        if not hasattr(self, "execution_manager"):
-            raise ValueError("Please build the execution_manager before running an experiment.")
-
-        # Prepares the results
-        self.results, self.results_path = self.prepare_results(save_results=save_results)
-
-        data_queue: Queue = Queue()  # queue used to store the experiment results
-        self._asynchronous_data_handling(queue=data_queue)
-        num_schedules = self.execution_manager.num_schedules
-        for idx, _ in itertools.product(
-            tqdm(range(num_schedules), desc="Sequences", leave=False, disable=num_schedules == 1),
-            range(self.software_average),
-        ):
-            self._execute_recursive_loops(loops=self.options.loops, idx=idx, queue=data_queue)
->>>>>>> fb73dd12
 
         if self.options.remote_save:
             self.remote_save_experiment()
@@ -153,7 +132,6 @@
                     return  # exit thread if no results are received for 10 times the duration of the program
 
                 if self._plot is not None:
-<<<<<<< HEAD
                     if isinstance(result, VNAResult):
                         i, q = result.acquisitions()
                         z = i + 1j * q
@@ -173,40 +151,12 @@
                             writer.writerow([i, q])
                 else:
                     with open(file=self.results_path / RESULTS_FILENAME, mode="a", encoding="utf8") as data_file:
-=======
-                    acq = result.acquisitions()
-                    i = np.array(acq["i"])
-                    q = np.array(acq["q"])
-                    amplitude = 20 * np.log10(np.abs(i + 1j * q)).astype(np.float64)
-                    self._plot.send_points(value=amplitude[0])
-
-                if self.results_path is not None:
-                    with open(file=self.results_path / "results.yml", mode="a", encoding="utf8") as data_file:
->>>>>>> fb73dd12
                         result_dict = result.to_dict()
                         yaml.safe_dump(data=[result_dict], stream=data_file, sort_keys=False)
 
         thread = Thread(target=_threaded_function)
         thread.start()
 
-<<<<<<< HEAD
-=======
-    def compile(self) -> list[dict]:
-        """Returns a dictionary containing the compiled programs of each bus for each circuit / pulse schedule of the
-        experiment.
-
-        Returns:
-            list[dict]: List of dictionaries, where each dictionary has a bus alias as keys and a list of
-                compiled sequences as values.
-        """
-        if not hasattr(self, "execution_manager"):
-            raise ValueError("Please build the execution_manager before compilation.")
-        return [
-            self.execution_manager.compile(schedule_idx, self.hardware_average, self.repetition_duration, self.num_bins)
-            for schedule_idx in range(len(self.pulse_schedules))
-        ]
-
->>>>>>> fb73dd12
     def turn_on_instruments(self):
         """Turn on instruments."""
         if not hasattr(self, "execution_manager"):
@@ -279,16 +229,6 @@
             depth (int): depth of the recursive loop.
         """
         if loops is None or len(loops) == 0:
-<<<<<<< HEAD
-=======
-            self.execution_manager.compile(
-                idx=idx,
-                nshots=self.hardware_average,
-                repetition_duration=self.repetition_duration,
-                num_bins=self.num_bins,
-            )
-            self.execution_manager.upload()
->>>>>>> fb73dd12
             result = self.execution_manager.run(queue)
             if result is not None:
                 self.results.add(result)
@@ -379,47 +319,6 @@
         else:
             element.set_parameter(parameter=parameter, value=value, channel_id=channel_id)  # type: ignore
 
-<<<<<<< HEAD
-=======
-    def draw(
-        self,
-        real: bool = True,
-        imag: bool = True,
-        absolute: bool = False,
-        modulation: bool = True,
-        linestyle: str = "-",
-        resolution: float = 1.0,
-        idx: int = 0,
-    ):
-        """Return figure with the waveforms/envelopes sent to each bus.
-
-        You can plot any combination of the real (blue), imaginary (orange) and absolute (green) parts of the function.
-
-        Args:
-            real (bool): True to plot the real part of the function, False otherwise. Default to True.
-            imag (bool): True to plot the imaginary part of the function, False otherwise. Default to True.
-            absolute (bool): True to plot the absolute of the function, False otherwise. Default to False.
-            modulation (bool): True to plot the modulated wave form, False for only envelope. Default to True.
-            linestyle (str): lineplot ("-", "--", ":"), point plot (".", "o", "x") or any other linestyle matplotlib accepts. Defaults to "-".
-            resolution (float, optional): The resolution of the pulses in ns. Defaults to 1.0.
-
-        Returns:
-            Figure: Matplotlib figure with the waveforms sent to each bus.
-        """
-        if not hasattr(self, "execution_manager"):
-            raise ValueError("Please build the execution_manager before drawing the experiment.")
-
-        return self.execution_manager.draw(
-            real=real,
-            imag=imag,
-            absolute=absolute,
-            modulation=modulation,
-            linestyle=linestyle,
-            resolution=resolution,
-            idx=idx,
-        )
-
->>>>>>> fb73dd12
     def to_dict(self):
         """Convert Exp into a dictionary.
 
@@ -501,25 +400,17 @@
             num_schedules=self.execution_manager.num_schedules,
             loops=self.options.loops,
         )
-<<<<<<< HEAD
-        # Create the folders & files needed to save the results locally
-        results_path = self._path_to_results_folder()
-        self._create_results_file(results_path)
-        self._create_raw_data_file(results_path)
-=======
->>>>>>> fb73dd12
-
         if save_results:
             # Create the folders & files needed to save the results locally
             results_path = self._path_to_results_folder()
             self._create_results_file(results_path)
+            self._create_raw_data_file(results_path)
 
             # Dump the experiment data into the created file
             with open(file=results_path / EXPERIMENT_FILENAME, mode="w", encoding="utf-8") as experiment_file:
                 yaml.dump(data=self.to_dict(), stream=experiment_file, sort_keys=False)
         else:
             results_path = None
-
         return results, results_path
 
     def _path_to_results_folder(self) -> Path:
