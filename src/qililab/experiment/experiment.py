--- conflicted
+++ resolved
@@ -44,14 +44,9 @@
 
     def __init__(
         self,
-<<<<<<< HEAD
         sequences: List[Circuit | PulseSequences] | Circuit | PulseSequences,
         platform_name: str = DEFAULT_PLATFORM_NAME,
-=======
-        platform_name: str,
-        sequences: List[Circuit | PulseSequences] | Circuit | PulseSequences,
         loop: Loop | None = None,
->>>>>>> abf6bfd8
         settings: ExperimentSettings = None,
         experiment_name: str = "experiment",
     ):
