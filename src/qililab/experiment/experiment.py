""" Experiment class."""
import itertools
import os
from datetime import datetime
from pathlib import Path
from queue import Empty, Queue
from threading import Thread
from typing import List, Tuple

import numpy as np
from qibo.models.circuit import Circuit
from sympy import Q
from tqdm.auto import tqdm

from qililab.chip import Node
from qililab.config import __version__, logger
from qililab.constants import DATA, EXPERIMENT, EXPERIMENT_FILENAME, RESULTS_FILENAME, RUNCARD
from qililab.execution import EXECUTION_BUILDER, ExecutionManager
from qililab.platform.platform import Platform
from qililab.pulse import CircuitToPulses, PulseSchedule
from qililab.result.results import Results
from qililab.settings import RuncardSchema
from qililab.typings.enums import Instrument, Parameter
from qililab.typings.experiment import ExperimentOptions
from qililab.typings.yaml_type import yaml
from qililab.utils.live_plot import LivePlot
from qililab.utils.loop import Loop
from qililab.utils.util_loops import compute_shapes_from_loops
import numpy as np

class Experiment:
    """Experiment class"""

    # Specify the types of the attributes that are not defined during initialization
    execution_manager: ExecutionManager
    results: Results
    results_path: Path
    _plot: LivePlot | None
    _remote_id: int

    def __init__(
        self,
        platform: Platform,
        circuits: List[Circuit] | None = None,
        pulse_schedules: List[PulseSchedule] | None = None,
        options: ExperimentOptions = ExperimentOptions(),
    ):
        self.platform = platform
        self.circuits = circuits or []
        self.pulse_schedules = pulse_schedules or []
        self.options = options

    def connect(self, manual_override=False):
        """Connects to the instruments and blocks the device."""
        self.platform.connect(manual_override=manual_override)

    def initial_setup(self):
        """Configure each instrument with the values defined in the runcard."""
        self.platform.initial_setup()

    def build_execution(self):
        """Translates the list of circuits to pulse sequences (if needed) and creates the ``ExecutionManager`` class."""
        # Translate circuits into pulses if needed
        if self.circuits:
            translator = CircuitToPulses(settings=self.platform.settings)
            self.pulse_schedules = translator.translate(circuits=self.circuits, chip=self.platform.chip)
        # Build ``ExecutionManager`` class
        self.execution_manager = EXECUTION_BUILDER.build(platform=self.platform, pulse_schedules=self.pulse_schedules)

    def run(self) -> Results:
        """This method is responsible for:
        * Creating the live plotting (if connection is provided).
        * Preparing the `Results` class and the `results.yml` file.
        * Looping over all the given circuits, loops and/or software averages. And for each loop:
            * Generating and uploading the program corresponding to the circuit.
            * Executing the circuit.
            * Saving the results to the ``results.yml`` file.
            * Sending the data to the live plotting (if asked to).
            * Save the results to the ``results`` attribute.
            * Save the results to the remote database (if asked to).
        """
        # Generate live plotting
        if self.platform.connection is None:
            self._plot = None
        else:
            self._plot = LivePlot(
                connection=self.platform.connection,
                loops=self.options.loops or [],
                num_schedules=len(self.pulse_schedules),
                title=self.options.name,
            )
        if not hasattr(self, "execution_manager"):
            raise ValueError("Please build the execution_manager before running an experiment.")
        # Prepares the results
        self.results, self.results_path = self.prepare_results()
        num_schedules = self.execution_manager.num_schedules

        data_queue: Queue = Queue()  # queue used to store the experiment results
        self._asynchronous_data_handling(queue=data_queue)

        for idx, _ in itertools.product(
            tqdm(range(num_schedules), desc="Sequences", leave=False, disable=num_schedules == 1),
            range(self.software_average),
        ):
            self._execute_recursive_loops(loops=self.options.loops, idx=idx, queue=data_queue)

        if self.options.remote_save:
            self.remote_save_experiment()

        return self.results

    def _asynchronous_data_handling(self, queue: Queue):
        """Starts a thread that asynchronously gets the results from the queue, sends them to the live plot (if any)
        and saves them to a file.

        If no items are received in the queue for 5 seconds, the thread will exit.

        Args:
            queue (Queue): Queue used to store the experiment results.
        """
        timeout = max(5, 10 * self.hardware_average * self.repetition_duration * 1e-9)

        def _threaded_function():
            """Asynchronous thread."""
            while True:
                try:
                    result = queue.get(timeout=timeout)  # get new result from the queue
                except Empty:
                    return  # exit thread if no results are received for 10 times the duration of the program

                if self._plot is not None:
                    acq = result.acquisitions()
                    i = np.array(acq["i"])
                    q = np.array(acq["q"])
<<<<<<< HEAD
                    amplitude = 20 * np.log10(np.abs(i + 1j*q)).astype(np.float64)
=======
                    amplitude = 20 * np.log10(np.abs(i + 1j * q)).astype(np.float64)
>>>>>>> 4197ba0b
                    self._plot.send_points(value=amplitude[0])
                with open(file=self.results_path / "results.yml", mode="a", encoding="utf8") as data_file:
                    result_dict = result.to_dict()
                    yaml.safe_dump(data=[result_dict], stream=data_file, sort_keys=False)

        thread = Thread(target=_threaded_function)
        thread.start()

    def compile(self) -> List[dict]:
        """Returns a dictionary containing the compiled programs of each bus for each circuit / pulse schedule of the
        experiment.

        Returns:
            List[dict]: List of dictionaries, where each dictionary has a bus alias as keys and a list of
                compiled sequences as values.
        """
        if not hasattr(self, "execution_manager"):
            raise ValueError("Please build the execution_manager before compilation.")
        return [
            self.execution_manager.compile(schedule_idx, self.hardware_average, self.repetition_duration)
            for schedule_idx in range(len(self.pulse_schedules))
        ]

    def turn_on_instruments(self):
        """Turn on instruments."""
        if not hasattr(self, "execution_manager"):
            raise ValueError("Please build the execution_manager before turning on the instruments.")
        self.execution_manager.turn_on_instruments()

    def turn_off_instruments(self):
        """Turn off instruments."""
        if not hasattr(self, "execution_manager"):
            raise ValueError("Please build the execution_manager before turning off the instruments.")
        self.execution_manager.turn_off_instruments()

    def disconnect(self):
        """Disconnects from the instruments and releases the device."""
        self.platform.disconnect()

    def execute(self) -> Results:
        """Runs the whole execution pipeline, which includes the following steps:

            * Connect to the instruments.
            * Apply settings of the runcard to the instruments.
            * Translate circuit into pulses and create the ``ExecutionManager`` class.
            * Turn on instruments.
            * Create the results files & class and connect to live plotting.
            * Runs the experiment.
            * Turn off instruments.
            * Disconnect from the instruments.
            * Return results.

        Returns:
            Results: execution results
        """
        self.connect()
        self.initial_setup()
        self.build_execution()
        self.turn_on_instruments()
        results = self.run()
        self.turn_off_instruments()
        self.disconnect()
        return results

    def remote_save_experiment(self) -> None:
        """Saves the experiment and the results to the remote database and updates the ``_remote_id`` attribute.

        Raises:
            ValueError: if connection is not specified
        """
        if self.platform.connection is None:
            return

        logger.debug("Sending experiment and results to remote database.")
        self._remote_id = self.platform.connection.save_experiment(
            name=self.options.name,
            description=self.options.description,
            experiment_dict=self.to_dict(),
            results_dict=self.results.to_dict(),
            device_id=self.platform.device_id,
            user_id=self.platform.connection.user_id,
            qililab_version=__version__,
            favorite=False,
        )

    def _execute_recursive_loops(self, loops: List[Loop] | None, idx: int, queue: Queue, depth=0):
        """Loop over all the values defined in the Loop class and change the parameters of the chosen instruments.

        Args:
            loops (List[Loop]): list of Loop classes containing the info of one or more Platform element and the
            parameter values to loop over.
            idx (int): index of the circuit to execute
            depth (int): depth of the recursive loop.
        """
        if loops is None or len(loops) == 0:
            self.execution_manager.compile(
                idx=idx, nshots=self.hardware_average, repetition_duration=self.repetition_duration
            )
            self.execution_manager.upload()
            result = self.execution_manager.run(queue)
            if result is not None:
                self.results.add(result)
            return

        self._process_loops(loops=loops, idx=idx, queue=queue, depth=depth)

    def _process_loops(self, loops: List[Loop], idx: int, queue: Queue, depth: int):
        """Loop over the loop values, change the element's parameter and call the recursive_loop function.

        Args:
            loops (List[Loop]): list of Loop classes containing the info of one or more Platform element and the
            parameter values to loop over.
            idx (int): index of the circuit to execute
            depth (int): depth of the recursive loop.
        """
        is_the_top_loop = all(loop.previous is False for loop in loops)

        with tqdm(total=min(len(loop.values) for loop in loops), position=depth, leave=is_the_top_loop) as pbar:
            loop_ranges = [loop.values for loop in loops]

            for values in zip(*loop_ranges):
                self._update_tqdm_bar(loops=loops, values=values, pbar=pbar)
                filtered_loops, filtered_values = self._filter_loops_values_with_external_parameters(
                    values=values,
                    loops=loops,
                )
                self._update_parameters_from_loops(values=filtered_values, loops=filtered_loops)
                inner_loops = list(filter(None, [loop.loop for loop in loops]))
                self._execute_recursive_loops(idx=idx, loops=inner_loops, queue=queue, depth=depth + 1)

    def _update_tqdm_bar(self, loops: List[Loop], values: Tuple[float], pbar):
        """Updates TQDM bar"""
        description = []
        for value, loop in zip(values, loops):
            parameter_text = (
                loop.alias if loop.parameter == Parameter.EXTERNAL and loop.alias is not None else loop.parameter.value
            )
            description.append(f"{parameter_text}: {value}")
        pbar.set_description(" | ".join(description))
        pbar.update()

    def _filter_loops_values_with_external_parameters(self, values: Tuple[float], loops: List[Loop]):
        """filter loops and values removing those with external parameters"""
        if len(values) != len(loops):
            raise ValueError(f"Values list length: {len(values)} differ from loops list length: {len(loops)}.")
        filtered_loops = loops.copy()
        filtered_values = list(values).copy()
        for idx, loop in enumerate(filtered_loops):
            if loop.parameter == Parameter.EXTERNAL:
                filtered_loops.pop(idx)
                filtered_values.pop(idx)

        return filtered_loops, filtered_values

    def _update_parameters_from_loops(self, values: List[float], loops: List[Loop]):
        """update parameters from loops"""
        elements = [self.platform.get_element(alias=loop.alias) for loop in loops]

        for value, loop, element in zip(values, loops, elements):
            self.set_parameter(
                element=element, alias=loop.alias, parameter=loop.parameter, value=value, channel_id=loop.channel_id
            )

    def set_parameter(
        self,
        parameter: Parameter,
        value: float | str | bool,
        alias: str,
        element: RuncardSchema.PlatformSettings | Node | Instrument | None = None,
        channel_id: int | None = None,
    ):
        """Set parameter of a platform element.

        Args:
            parameter (Parameter): name of the parameter to change
            value (float): new value
            alias (str): alias of the element that contains the given parameter
            channel_id (int | None): channel id
        """
        if parameter == Parameter.GATE_PARAMETER:
            for circuit in self.circuits:
                parameters = circuit.get_parameters()
                parameters[int(alias)] = value
                circuit.set_parameters(parameters)
            self.build_execution()
            return

        if element is None:
            self.platform.set_parameter(alias=alias, parameter=Parameter(parameter), value=value, channel_id=channel_id)
        elif isinstance(element, RuncardSchema.PlatformSettings):
            element.set_parameter(alias=alias, parameter=parameter, value=value, channel_id=channel_id)
            self.build_execution()
        elif isinstance(element, RuncardSchema.PlatformSettings.GateSettings):
            element.set_parameter(parameter=parameter, value=value)
            self.build_execution()
        else:
            element.set_parameter(parameter=parameter, value=value, channel_id=channel_id)  # type: ignore

    def draw(self, resolution: float = 1.0, idx: int = 0):
        """Return figure with the waveforms sent to each bus.

        Args:
            resolution (float, optional): The resolution of the pulses in ns. Defaults to 1.0.

        Returns:
            Figure: Matplotlib figure with the waveforms sent to each bus.
        """
        if not hasattr(self, "execution_manager"):
            raise ValueError("Please build the execution_manager before drawing the experiment.")
        return self.execution_manager.draw(resolution=resolution, idx=idx)

    def to_dict(self):
        """Convert Experiment into a dictionary.

        Returns:
            dict: Dictionary representation of the Experiment class.
        """
        return {
            RUNCARD.PLATFORM: self.platform.to_dict(),
            EXPERIMENT.CIRCUITS: [circuit.to_qasm() for circuit in self.circuits],
            EXPERIMENT.PULSE_SCHEDULES: [pulse_schedule.to_dict() for pulse_schedule in self.pulse_schedules],
            EXPERIMENT.OPTIONS: self.options.to_dict(),
        }

    @classmethod
    def from_dict(cls, dictionary: dict):
        """Load experiment from dictionary.

        Args:
            dictionary (dict): Dictionary description of an experiment.
        """

        platform = Platform(runcard_schema=RuncardSchema(**dictionary[RUNCARD.PLATFORM]))
        circuits = (
            [Circuit.from_qasm(settings) for settings in dictionary[EXPERIMENT.CIRCUITS]]
            if EXPERIMENT.CIRCUITS in dictionary
            else []
        )
        pulse_schedules = (
            [PulseSchedule.from_dict(settings) for settings in dictionary[EXPERIMENT.PULSE_SCHEDULES]]
            if EXPERIMENT.PULSE_SCHEDULES in dictionary
            else []
        )
        experiment_options = ExperimentOptions.from_dict(dictionary[EXPERIMENT.OPTIONS])
        return Experiment(
            platform=platform,
            circuits=circuits,
            pulse_schedules=pulse_schedules,
            options=experiment_options,
        )

    def __str__(self):
        """String representation of an experiment."""
        return (
            f"Experiment {self.options.name}:\n"
            + f"{str(self.platform)}\n"
            + f"{str(self.circuits)}\n"
            + f"{str(self.pulse_schedules)}\n"
            + f"{str(self.options)}"
        )

    @property
    def software_average(self):
        """Experiment 'software_average' property.
        Returns:
            int: settings.software_average.
        """
        return self.options.settings.software_average

    @property
    def hardware_average(self):
        """Experiment 'hardware_average' property.
        Returns:
            int: settings.hardware_average.
        """
        return self.options.settings.hardware_average

    @property
    def repetition_duration(self):
        """Experiment 'repetition_duration' property.
        Returns:
            int: settings.repetition_duration.
        """
        return self.options.settings.repetition_duration

    def prepare_results(self) -> tuple[Results, Path]:
        """Creates the ``Results`` class, creates the ``results.yml`` file where the results will be saved, and dumps
        the experiment data into this file.

        Args:
            options (ExperimentOptions): options of the experiment
            num_schedules (int): number of schedules
            experiment_serialized (dict): dictionary representing the current experiment

        Returns:
            tuple[Results, Path]: a tuple containing the ``Results`` class and the path to the ``results.yml`` file
        """
        # Create the ``Results`` class
        results = Results(
            software_average=self.options.settings.software_average,
            num_schedules=self.execution_manager.num_schedules,
            loops=self.options.loops,
        )
        # Create the folders & files needed to save the results locally
        results_path = self._path_to_results_folder()
        self._create_results_file(results_path)

        # Dump the experiment data into the created file
        with open(file=results_path / EXPERIMENT_FILENAME, mode="w", encoding="utf-8") as experiment_file:
            yaml.dump(data={}, stream=experiment_file, sort_keys=False)

        return results, results_path

    def _path_to_results_folder(self) -> Path:
        """Creates a folder for the current day (if needed), creates another folder for the current timestamp
        (if needed) and returns the path to this last folder.

        Args:
            name (str): name to identify the folder besides the timestamp

        Returns:
            Path: Path to folder.
        """
        # Timestamp
        now = datetime.now()

        # Get path to DATA folder from environment
        daily_path = os.environ.get(DATA, None)
        if daily_path is None:
            raise ValueError("Environment variable DATA is not set.")

        # Generate path to the daily folder
        daily_path = Path(daily_path) / f"{now.year}{now.month:02d}{now.day:02d}"  # type: ignore

        # Check if folder exists, if not create one
        if not os.path.exists(daily_path):
            os.makedirs(daily_path)

        # Generate path to the results folder
        now_path = daily_path / f"{now.hour:02d}{now.minute:02d}{now.second:02d}_{self.options.name}"  # type: ignore

        # Check if folder exists, if not create one
        if not os.path.exists(now_path):
            os.makedirs(now_path)

        return now_path

    def _create_results_file(self, path: Path):
        """Create 'results.yml' file that contains all the information about the current experiment.

        Args:
            path (Path): Path to data folder.
        """

        data = {
            EXPERIMENT.SOFTWARE_AVERAGE: self.options.settings.software_average,
            EXPERIMENT.NUM_SCHEDULES: self.execution_manager.num_schedules,
            EXPERIMENT.SHAPE: [] if self.options.loops is None else compute_shapes_from_loops(loops=self.options.loops),
            EXPERIMENT.LOOPS: [loop.to_dict() for loop in self.options.loops]
            if self.options.loops is not None
            else None,
            EXPERIMENT.RESULTS: None,
        }
        with open(file=path / RESULTS_FILENAME, mode="w", encoding="utf-8") as results_file:
            yaml.dump(data=data, stream=results_file, sort_keys=False)<|MERGE_RESOLUTION|>--- conflicted
+++ resolved
@@ -132,11 +132,7 @@
                     acq = result.acquisitions()
                     i = np.array(acq["i"])
                     q = np.array(acq["q"])
-<<<<<<< HEAD
-                    amplitude = 20 * np.log10(np.abs(i + 1j*q)).astype(np.float64)
-=======
                     amplitude = 20 * np.log10(np.abs(i + 1j * q)).astype(np.float64)
->>>>>>> 4197ba0b
                     self._plot.send_points(value=amplitude[0])
                 with open(file=self.results_path / "results.yml", mode="a", encoding="utf8") as data_file:
                     result_dict = result.to_dict()
