--- conflicted
+++ resolved
@@ -281,17 +281,6 @@
             dictionary (dict): Dictionary description of an BaseExperiment.
         """
 
-<<<<<<< HEAD
-=======
-        platform = Platform(runcard=Runcard(**dictionary[RUNCARD.PLATFORM]))
-
-        experiment_options = ExperimentOptions.from_dict(dictionary[EXPERIMENT.OPTIONS])
-        return BaseExperiment(
-            platform=platform,
-            options=experiment_options,
-        )
-
->>>>>>> 45694d6a
     def __str__(self):
         """String representation of a base experiment."""
         return f"BaseExperiment {self.options.name}:\n" + f"{str(self.platform)}\n" + f"{str(self.options)}"
