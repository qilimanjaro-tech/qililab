id_: 0
name: qili_schema  # unique name
category: schema  # general name
buses:
<<<<<<< HEAD
  - - category: qubit_control
      name: qblox_qcm
      id_: 0
    - category: signal_generator
      name: rohde_schwarz
      id_: 0
    - category: mixer
      name: mixer
      id_: 0
    - category: resonator
      name: resonator
      id_: 0
  - - category: qubit_readout  # connection QRM -> Resonator
      name: qblox_qrm
      id_: 0
    - category: signal_generator
      name: rohde_schwarz
      id_: 1
    - category: resonator
      name: resonator
      id_: 0
    - category: mixer  # up-conversion mixer
      name: mixer
      id_: 1
  - - category: qubit_readout  # connection Resonator -> QRM
      name: qblox_qrm
      id_: 0
    - category: signal_generator
      name: rohde_schwarz
      id_: 1
    - category: resonator
=======
  - id_: 0
    name: bus
    category: bus
    elements:
    - id_: 0
      name: qblox_qcm  # unique name
      category: qubit_control  # general name
      ip: 192.168.0.3
      reference_clock: internal
      sequencer: 0
      sync_enabled: true
      gain: 1
    - id_: 0
      name: rohde_schwarz  # unique name
      category: signal_generator  # general name
      ip: 192.168.0.10
      frequency: 3644000000.0
      power: 15
    - id_: 0
      name: mixer  # unique name
      category: mixer  # general name
      epsilon: 0
      delta: 0
      offset_i: 0
      offset_q: 0
      up_conversion: true
    - id_: 0
      name: resonator
      category: resonator
      qubits:  # list of qubit settings
        - id_: 0
          name: qubit
          category: qubit
          pi_pulse_amplitude: 1
          pi_pulse_duration: 100
          pi_pulse_frequency: 100000000.0
          qubit_frequency: 3544000000.0
          min_voltage: 950
          max_voltage: 1775
  - id_: 1
    name: bus
    category: bus
    elements:
    - id_: 0
      name: qblox_qrm  # unique name
      category: qubit_readout  # general name
      ip: 192.168.0.4
      reference_clock: external
      sequencer: 0
      sync_enabled: true
      gain: 0.5
      acquire_trigger_mode: sequencer
      hardware_average_enabled: true
      start_integrate: 130
      sampling_rate: 1000000000
      integration_length: 2000
      integration_mode: ssb
      sequence_timeout: 1
      acquisition_timeout: 1
      acquisition_name: "single"
    - id_: 1
      name: rohde_schwarz  # unique name
      category: signal_generator  # general name
      ip: 192.168.0.7
      frequency: 7307720000.0
      power: 15
    - id_: 0
      name: resonator
      category: resonator
      qubits:  # list of qubit settings
        - id_: 0
          name: qubit
          category: qubit
          pi_pulse_amplitude: 1
          pi_pulse_duration: 100
          pi_pulse_frequency: 100000000.0
          qubit_frequency: 3544000000.0
          min_voltage: 950
          max_voltage: 1775
    - id_: 1
      name: mixer  # unique name
      category: mixer  # general name
      epsilon: 0
      delta: 0
      offset_i: 0
      offset_q: 0
      up_conversion: true
  - id_: 2
    name: bus
    category: bus
    elements:
    - id_: 0
      name: qblox_qrm  # unique name
      category: qubit_readout  # general name
      ip: 192.168.0.4
      reference_clock: external
      sequencer: 0
      sync_enabled: true
      gain: 0.5
      acquire_trigger_mode: sequencer
      hardware_average_enabled: true
      start_integrate: 130
      sampling_rate: 1000000000
      integration_length: 2000
      integration_mode: ssb
      sequence_timeout: 1
      acquisition_timeout: 1
      acquisition_name: "single"
    - id_: 1
      name: rohde_schwarz  # unique name
      category: signal_generator  # general name
      ip: 192.168.0.7
      frequency: 7307720000.0
      power: 15
    - id_: 0
>>>>>>> 142aa6ce
      name: resonator
      category: resonator
      qubits:  # list of qubit settings
        - id_: 0
          name: qubit
          category: qubit
          pi_pulse_amplitude: 1
          pi_pulse_duration: 100
          pi_pulse_frequency: 100000000.0
          qubit_frequency: 3544000000.0
          min_voltage: 950
          max_voltage: 1775
    - id_: 2
      name: mixer  # unique name
      category: mixer  # general name
      epsilon: 0
      delta: 0
      offset_i: 0
      offset_q: 0
      up_conversion: false<|MERGE_RESOLUTION|>--- conflicted
+++ resolved
@@ -2,39 +2,6 @@
 name: qili_schema  # unique name
 category: schema  # general name
 buses:
-<<<<<<< HEAD
-  - - category: qubit_control
-      name: qblox_qcm
-      id_: 0
-    - category: signal_generator
-      name: rohde_schwarz
-      id_: 0
-    - category: mixer
-      name: mixer
-      id_: 0
-    - category: resonator
-      name: resonator
-      id_: 0
-  - - category: qubit_readout  # connection QRM -> Resonator
-      name: qblox_qrm
-      id_: 0
-    - category: signal_generator
-      name: rohde_schwarz
-      id_: 1
-    - category: resonator
-      name: resonator
-      id_: 0
-    - category: mixer  # up-conversion mixer
-      name: mixer
-      id_: 1
-  - - category: qubit_readout  # connection Resonator -> QRM
-      name: qblox_qrm
-      id_: 0
-    - category: signal_generator
-      name: rohde_schwarz
-      id_: 1
-    - category: resonator
-=======
   - id_: 0
     name: bus
     category: bus
@@ -150,7 +117,6 @@
       frequency: 7307720000.0
       power: 15
     - id_: 0
->>>>>>> 142aa6ce
       name: resonator
       category: resonator
       qubits:  # list of qubit settings
