--- conflicted
+++ resolved
@@ -1,27 +1,17 @@
 from dataclasses import dataclass
 
-<<<<<<< HEAD
-from qililab.settings.platform_settings import PlatformSettings
-from qililab.settings.qubit_calibration_settings import QubitCalibrationSettings
-from qililab.settings.schema_settings import SchemaSettings
-=======
 from qililab.settings.instruments.qblox.qblox_pulsar_qcm import QbloxPulsarQCMSettings
 from qililab.settings.instruments.qblox.qblox_pulsar_qrm import QbloxPulsarQRMSettings
 from qililab.settings.instruments.rohde_schwarz.sgs100a import SGS100ASettings
 from qililab.settings.platform import PlatformSettings
 from qililab.settings.qubit import QubitCalibrationSettings
->>>>>>> 511aee44
+from qililab.settings.schema import SchemaSettings
 
 
 @dataclass
 class SettingsHashTable:
     """Hash table that maps strings to settings classes"""
 
-<<<<<<< HEAD
-    platform: ClassVar[Type[PlatformSettings]] = PlatformSettings
-    qubit: ClassVar[Type[QubitCalibrationSettings]] = QubitCalibrationSettings
-    schema: ClassVar[Type[SchemaSettings]] = SchemaSettings
-=======
     platform = PlatformSettings
     qubit = QubitCalibrationSettings
     qblox_qrm = QbloxPulsarQRMSettings
@@ -31,4 +21,4 @@
     platform = PlatformSettings
     qubit = QubitCalibrationSettings
     rohde_schwarz = SGS100ASettings
->>>>>>> 511aee44
+    schema = SchemaSettings