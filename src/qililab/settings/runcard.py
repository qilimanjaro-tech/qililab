--- conflicted
+++ resolved
@@ -58,13 +58,8 @@
         nodes: list[dict]
 
     @nested_dataclass
-<<<<<<< HEAD
-    class GateSettings(Settings):
-        """GateSettings class."""
-=======
-    class GatesSettings(DDBBElement):
+    class GatesSettings(Settings):
         """Dataclass with all the settings and gates definitions needed to decompose gates into pulses."""
->>>>>>> 9fcb2e59
 
         @nested_dataclass
         class OperationSettings:
