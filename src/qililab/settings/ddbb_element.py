"""Settings class."""
from dataclasses import dataclass, fields
from enum import Enum
from types import NoneType
from typing import Any

from qililab.typings import Category, Parameter


@dataclass(kw_only=True)
class DDBBElement:
    """Settings class.

    Args:
        id_ (str): ID of the settings.
        category (str): General name of the settings category. Options are "platform", "awg",
        "signal_generator", "qubit", "resonator", "mixer", "bus" and "schema".
        alias (str): Unique name identifying the element.
    """

    id_: int
    category: Category
    alias: str | None = None

    def __post_init__(self):
        """Cast all enum attributes to its corresponding Enum class."""
        for field in fields(self):
            if isinstance(field.type, type) and issubclass(field.type, Enum):
                setattr(self, field.name, field.type(getattr(self, field.name)))

<<<<<<< HEAD
    def set_parameter(self, parameter: Parameter, value: float | str | bool, parameter_index: int | None = None):
=======
    def set_parameter(self, parameter: Parameter, value: float | str | bool, channel_id: int | None = None):
>>>>>>> eba268ac
        """Cast the new value to its corresponding type and set the new attribute."""
        param: str = parameter.value
        attribute = getattr(self, param)

        if isinstance(attribute, list):
<<<<<<< HEAD
            self._set_parameter_to_attribute_list(value=value, attributes=attribute, parameter_index=parameter_index)
=======
            self._set_parameter_to_attribute_list(value=value, attributes=attribute, channel_id=channel_id)
>>>>>>> eba268ac
            return
        self._set_parameter_to_attribute(parameter_name=param, value=value, attribute=attribute)

    def _set_parameter_to_attribute(self, value: float | str | bool, parameter_name: str, attribute: Any):
        """Set the parameter value to its corresponding attribute
<<<<<<< HEAD

=======
>>>>>>> eba268ac
        Args:
            value (float | str | bool): _description_
            parameter_name (str): _description_
            attribute (Any): _description_
        """
        attr_type = type(attribute)
        if attr_type == int:  # FIXME: Depending on how we define de value, python thinks it is an int
            attr_type = float
        if attr_type != NoneType:
            value = attr_type(value)
        setattr(self, parameter_name, value)

    def _set_parameter_to_attribute_list(
        self,
        value: float | str | bool,
        attributes: list[float | str | bool],
<<<<<<< HEAD
        parameter_index: int | None,
    ):
        """Set the parameter value to its corresponding attribute list element

        Args:
            value (float | str | bool): _description_
            attribute (list[float  |  str  |  bool]): _description_
            parameter_index (int | None): _description_
        """
        if parameter_index is None:
            raise ValueError("No list index specified when updating a list of parameters.")
        if len(attributes) <= parameter_index:
            raise ValueError(
                f"Index out of bounds: Trying to update a list of parameters with length {len(attributes)} at position {parameter_index}"
            )
        attributes[parameter_index] = value
=======
        channel_id: int | None,
    ):
        """Set the parameter value to its corresponding attribute list element
        Args:
            value (float | str | bool): _description_
            attribute (list[float  |  str  |  bool]): _description_
            channel_id (int | None): _description_
        """
        if channel_id is None:
            raise ValueError("No list index specified when updating a list of parameters.")
        if len(attributes) <= channel_id:
            raise ValueError(
                "Index out of bounds: Trying to update a list of parameters with length "
                + f"{len(attributes)} at position {channel_id}"
            )
        attributes[channel_id] = value
>>>>>>> eba268ac
<|MERGE_RESOLUTION|>--- conflicted
+++ resolved
@@ -28,30 +28,18 @@
             if isinstance(field.type, type) and issubclass(field.type, Enum):
                 setattr(self, field.name, field.type(getattr(self, field.name)))
 
-<<<<<<< HEAD
-    def set_parameter(self, parameter: Parameter, value: float | str | bool, parameter_index: int | None = None):
-=======
     def set_parameter(self, parameter: Parameter, value: float | str | bool, channel_id: int | None = None):
->>>>>>> eba268ac
         """Cast the new value to its corresponding type and set the new attribute."""
         param: str = parameter.value
         attribute = getattr(self, param)
 
         if isinstance(attribute, list):
-<<<<<<< HEAD
-            self._set_parameter_to_attribute_list(value=value, attributes=attribute, parameter_index=parameter_index)
-=======
             self._set_parameter_to_attribute_list(value=value, attributes=attribute, channel_id=channel_id)
->>>>>>> eba268ac
             return
         self._set_parameter_to_attribute(parameter_name=param, value=value, attribute=attribute)
 
     def _set_parameter_to_attribute(self, value: float | str | bool, parameter_name: str, attribute: Any):
         """Set the parameter value to its corresponding attribute
-<<<<<<< HEAD
-
-=======
->>>>>>> eba268ac
         Args:
             value (float | str | bool): _description_
             parameter_name (str): _description_
@@ -68,24 +56,6 @@
         self,
         value: float | str | bool,
         attributes: list[float | str | bool],
-<<<<<<< HEAD
-        parameter_index: int | None,
-    ):
-        """Set the parameter value to its corresponding attribute list element
-
-        Args:
-            value (float | str | bool): _description_
-            attribute (list[float  |  str  |  bool]): _description_
-            parameter_index (int | None): _description_
-        """
-        if parameter_index is None:
-            raise ValueError("No list index specified when updating a list of parameters.")
-        if len(attributes) <= parameter_index:
-            raise ValueError(
-                f"Index out of bounds: Trying to update a list of parameters with length {len(attributes)} at position {parameter_index}"
-            )
-        attributes[parameter_index] = value
-=======
         channel_id: int | None,
     ):
         """Set the parameter value to its corresponding attribute list element
@@ -101,5 +71,4 @@
                 "Index out of bounds: Trying to update a list of parameters with length "
                 + f"{len(attributes)} at position {channel_id}"
             )
-        attributes[channel_id] = value
->>>>>>> eba268ac
+        attributes[channel_id] = value