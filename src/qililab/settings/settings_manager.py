from dataclasses import dataclass, field
from pathlib import Path

import yaml

<<<<<<< HEAD
from qililab.settings.hashtable import SettingsHashTable
from qililab.settings.instruments.qblox.qblox_pulsar_qcm import QbloxPulsarQCMSettings
from qililab.settings.instruments.qblox.qblox_pulsar_qrm import QbloxPulsarQRMSettings
from qililab.settings.instruments.rohde_schwarz.sgs100a import SGS100ASettings
from qililab.settings.platform import PlatformSettings
from qililab.settings.qubit import QubitCalibrationSettings
from qililab.settings.schema import SchemaSettings
from qililab.utils.singleton import Singleton

SettingsTypes: TypeAlias = (
    PlatformSettings
    | QubitCalibrationSettings
    | QbloxPulsarQCMSettings
    | QbloxPulsarQRMSettings
    | SGS100ASettings
    | SchemaSettings
)

=======
from qililab.utils.singleton import Singleton

>>>>>>> 20d3fdcc

@dataclass
class SettingsManager(metaclass=Singleton):
    """Class used to load configuration settings.

    Args:
        foldername (str): Name of the folder containing all the settings files.
        platform (str): Name of the platform.
    """

    foldername: str
    platform_name: str = field(init=False)

    def load(self, filename: str) -> dict:
        """Load yaml file with path 'qililab/settings/foldername/platform/filename.yml' and
        return an instance of the corresponding settings class.

        Args:
            filename (str): Name of the settings file without the extension.

        Returns:
            dict: Dictionary containing the settings.
        """
        path = str(Path(__file__).parent / self.foldername / self.platform_name / f"{filename}.yml")

        with open(path, "r") as file:
            settings = yaml.safe_load(stream=file)

        return {"name": filename} | settings<|MERGE_RESOLUTION|>--- conflicted
+++ resolved
@@ -3,29 +3,8 @@
 
 import yaml
 
-<<<<<<< HEAD
-from qililab.settings.hashtable import SettingsHashTable
-from qililab.settings.instruments.qblox.qblox_pulsar_qcm import QbloxPulsarQCMSettings
-from qililab.settings.instruments.qblox.qblox_pulsar_qrm import QbloxPulsarQRMSettings
-from qililab.settings.instruments.rohde_schwarz.sgs100a import SGS100ASettings
-from qililab.settings.platform import PlatformSettings
-from qililab.settings.qubit import QubitCalibrationSettings
-from qililab.settings.schema import SchemaSettings
 from qililab.utils.singleton import Singleton
 
-SettingsTypes: TypeAlias = (
-    PlatformSettings
-    | QubitCalibrationSettings
-    | QbloxPulsarQCMSettings
-    | QbloxPulsarQRMSettings
-    | SGS100ASettings
-    | SchemaSettings
-)
-
-=======
-from qililab.utils.singleton import Singleton
-
->>>>>>> 20d3fdcc
 
 @dataclass
 class SettingsManager(metaclass=Singleton):
