"""PlatformSchema class."""
from dataclasses import dataclass
from typing import List, Literal

from qililab.constants import PLATFORM
from qililab.settings.ddbb_element import DDBBElement
from qililab.typings.enums import Category, MasterGateSettingsName, Parameter
from qililab.utils import nested_dataclass


@nested_dataclass
class RuncardSchema:
    """PlatformSchema class. Casts the platform dictionary into a class.
    The input to the constructor should be a dictionary with the following structure:

    - platform: settings dictionary.
    - schema: schema dictionary:
        - buses: buses dictionary:
            - elements: list of bus dictionaries with the following structure:
                - name: "readout" or "control"
                - awg: settings dictionary.
                - signal_generator: settings dictionary.
                - qubit / resonator: settings dictionary.
    """

    @nested_dataclass
    class Schema:
        """SchemaDict class."""

        @dataclass
        class BusSchema:
            """Bus schema class."""

            id_: int
            category: str
            system_control: dict
            port: int
            alias: str | None = None

        @dataclass
        class ChipSchema:
            """Chip schema class."""

            id_: int
            category: str
            nodes: List[dict]
            alias: str | None = None

        chip: ChipSchema | None
        buses: List[BusSchema]
        instruments: List[dict]
        instrument_controllers: List[dict]

        def __post_init__(self):
            self.buses = [self.BusSchema(**bus) for bus in self.buses] if self.buses is not None else None
            if isinstance(self.chip, dict):
                self.chip = self.ChipSchema(**self.chip)  # pylint: disable=not-a-mapping

    @nested_dataclass
    class PlatformSettings(DDBBElement):
        """SettingsSchema class."""

        @dataclass
        class GateSettings:
            """GatesSchema class."""

            name: str
            amplitude: float | Literal[MasterGateSettingsName.MASTER_AMPLITUDE_GATE]
            phase: float
            duration: int | Literal[MasterGateSettingsName.MASTER_DURATION_GATE]
            shape: dict

            def __post_init__(self):
                """build the Gate Settings based on the master settings"""
                self.amplitude = self._convert_string_to_master_gate_settings_enum(gate_current_value=self.amplitude)
                self.duration = self._convert_string_to_master_gate_settings_enum(gate_current_value=self.duration)

            def _convert_string_to_master_gate_settings_enum(self, gate_current_value: int | float | str):
                """convert string to master gate settings enum when value is depending on masters value"""
                if not isinstance(gate_current_value, str):
                    return gate_current_value
                if gate_current_value not in [PLATFORM.MASTER_AMPLITUDE_GATE, PLATFORM.MASTER_DURATION_GATE]:
                    raise ValueError(
                        f"Master Name {gate_current_value} not supported. The only supported names are: "
                        + f"[{PLATFORM.MASTER_AMPLITUDE_GATE}, {PLATFORM.MASTER_DURATION_GATE}]"
                    )
                if gate_current_value == PLATFORM.MASTER_AMPLITUDE_GATE:
                    return MasterGateSettingsName.MASTER_AMPLITUDE_GATE
                return MasterGateSettingsName.MASTER_DURATION_GATE

            def set_parameter(self, parameter: Parameter, value: float | str | bool):
                """Change a gate parameter with the given value."""
                param = parameter.value
                if not hasattr(self, param):
                    self.shape[param] = value
                else:
                    setattr(self, param, value)

        name: str
        device_id: int
        delay_between_pulses: int
        delay_before_readout: int
        master_amplitude_gate: float
        master_duration_gate: int
        gates: List[GateSettings]

        def __post_init__(self):
            """build the Gate Settings based on the master settings"""
            self.gates = [self.GateSettings(**gate) for gate in self.gates] if self.gates is not None else None

        def get_gate(self, name: str):
            """Get gate with the given name.
            Args:
                name (str): Name of the gate.
            Raises:
                ValueError: If no gate is found.
            Returns:
                GateSettings: GateSettings class.
            """
            for gate in self.gates:
                if gate.name == name:
                    return gate
            raise ValueError(f"Gate {name} not found in settings.")

        @property
        def gate_names(self) -> List[str]:
            """PlatformSettings 'gate_names' property.
            Returns:
                List[str]: List of the names of all the defined gates.
            """
            return [gate.name for gate in self.gates]

        def set_parameter(
            self,
            parameter: Parameter,
            value: float | str | bool,
            channel_id: int | None = None,
            alias: str | None = None,
        ):
            """Cast the new value to its corresponding type and set the new attribute."""
            if alias is None or alias == Category.PLATFORM.value:
                super().set_parameter(parameter=parameter, value=value, channel_id=channel_id)
                return
<<<<<<< HEAD
            param = parameter.value
            settings = self.get_gate(name=alias)
            if not hasattr(settings, param):
                settings.shape[param] = value
            else:
                setattr(settings, param, value)
=======
            gate_settings = self.get_gate(name=alias)
            gate_settings.set_parameter(parameter, value)
>>>>>>> de615412

    settings: PlatformSettings
    schema: Schema<|MERGE_RESOLUTION|>--- conflicted
+++ resolved
@@ -141,17 +141,8 @@
             if alias is None or alias == Category.PLATFORM.value:
                 super().set_parameter(parameter=parameter, value=value, channel_id=channel_id)
                 return
-<<<<<<< HEAD
-            param = parameter.value
-            settings = self.get_gate(name=alias)
-            if not hasattr(settings, param):
-                settings.shape[param] = value
-            else:
-                setattr(settings, param, value)
-=======
             gate_settings = self.get_gate(name=alias)
             gate_settings.set_parameter(parameter, value)
->>>>>>> de615412
 
     settings: PlatformSettings
     schema: Schema