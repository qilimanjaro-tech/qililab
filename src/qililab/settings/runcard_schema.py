"""PlatformSchema class."""
import ast
import re
from dataclasses import dataclass
from typing import Literal

from qililab.constants import GATE_ALIAS_REGEX
from qililab.settings.ddbb_element import DDBBElement
from qililab.typings.enums import Category, OperationTimingsCalculationMethod, Parameter, ResetMethod
from qililab.utils import nested_dataclass


@nested_dataclass
class RuncardSchema:
    """PlatformSchema class. Casts the platform dictionary into a class.
    The input to the constructor should be a dictionary with the following structure:

    - platform: settings dictionary.
    - schema: schema dictionary:
        - buses: buses dictionary:
            - elements: list of bus dictionaries with the following structure:
                - name: "readout" or "control"
                - awg: settings dictionary.
                - signal_generator: settings dictionary.
                - qubit / resonator: settings dictionary.
    """

    @nested_dataclass
    class Schema:
        """SchemaDict class."""

        @dataclass
        class BusSchema:
            """Bus schema class."""

            id_: int
            category: str
            system_control: dict
            port: int
            distortions: list[dict]
            alias: str | None = None

        @dataclass
        class ChipSchema:
            """Chip schema class."""

            id_: int
            category: str
            nodes: list[dict]
            alias: str | None = None

        chip: ChipSchema | None
        buses: list[BusSchema]
        instruments: list[dict]
        instrument_controllers: list[dict]

        def __post_init__(self):
            self.buses = [self.BusSchema(**bus) for bus in self.buses] if self.buses is not None else None
            if isinstance(self.chip, dict):
                self.chip = self.ChipSchema(**self.chip)  # pylint: disable=not-a-mapping

    @nested_dataclass
    class PlatformSettings(DDBBElement):
        """SettingsSchema class."""

        @nested_dataclass
        class OperationSettings:
            """OperationSchema class"""

            @dataclass
            class PulseSettings:
                """PulseSchema class"""

                name: str
<<<<<<< HEAD
                amplitude: float | Literal[MasterGateSettingsName.MASTER_AMPLITUDE_GATE]
                duration: int | Literal[MasterGateSettingsName.MASTER_DURATION_GATE]
                phase: float
=======
                amplitude: float
                duration: int
>>>>>>> fb73dd12
                parameters: dict

            name: str
            pulse: PulseSettings

        @dataclass
        class GateSettings:
            """GatesSchema class."""

            name: str
            amplitude: float
            phase: float
            duration: int
            shape: dict

            def set_parameter(self, parameter: Parameter, value: float | str | bool):
                """Change a gate parameter with the given value."""
                param = parameter.value
                if not hasattr(self, param):
                    self.shape[param] = value
                else:
                    setattr(self, param, value)

        name: str
        device_id: int
        minimum_clock_time: int
        delay_between_pulses: int
        delay_before_readout: int
        timings_calculation_method: Literal[
            OperationTimingsCalculationMethod.AS_SOON_AS_POSSIBLE, OperationTimingsCalculationMethod.AS_LATE_AS_POSSIBLE
        ]
        reset_method: Literal[ResetMethod.ACTIVE, ResetMethod.PASSIVE]
        passive_reset_duration: int
        operations: list[OperationSettings]
        gates: dict[int | tuple[int, int], list[GateSettings]]

        def __post_init__(self):
            """build the Gate Settings based on the master settings"""
            self.gates = (
                {qubit: [self.GateSettings(**gate) for gate in gate_list] for qubit, gate_list in self.gates.items()}
                if self.gates is not None
                else None
            )

        def get_operation_settings(self, name: str) -> OperationSettings:
            """Get OperationSettings by operation's name

            Args:
                name (str): Name of the operation

            Raises:
                ValueError: If no operation is found

            Returns:
                OperationSettings: Operation's settings
            """
            for operation in self.operations:
                # TODO: Fix bug that parses settings as dict instead of defined classes
                if isinstance(operation, dict):
                    operation = RuncardSchema.PlatformSettings.OperationSettings(**operation)
                if operation.name == name:
                    return operation
            raise ValueError(f"Operation {name} not found in platform settings.")

        def get_gate(self, name: str, qubits: int | tuple[int, int]):
            """Get gate with the given name for the given qubit(s).

            Args:
                name (str): Name of the gate.
                qubits (int |  tuple[int, int]): The qubits the gate is acting on.

            Raises:
                ValueError: If no gate is found.

            Returns:
                GateSettings: GateSettings class.
            """
            if qubits in self.gates:
                for gate in self.gates[qubits]:
                    if gate.name == name:
                        return gate
            raise ValueError(f"Gate {name} for qubits {qubits} not found in settings.")

        @property
        def gate_names(self) -> list[str]:
            """PlatformSettings 'gate_names' property.

            Returns:
                list[str]: List of the names of all the defined gates.
            """
            return list({gate.name for gates in self.gates.values() for gate in gates})

        def set_parameter(
            self,
            parameter: Parameter,
            value: float | str | bool,
            channel_id: int | None = None,
            alias: str | None = None,
        ):
            """Cast the new value to its corresponding type and set the new attribute."""
            if alias is None or alias == Category.PLATFORM.value:
                super().set_parameter(parameter=parameter, value=value, channel_id=channel_id)
                return
            regex_match = re.search(GATE_ALIAS_REGEX, alias)
            if regex_match is None:
                raise ValueError(f"Alias {alias} has incorrect format")
            name = regex_match.group("gate")
            qubits_str = regex_match.group("qubits")
            qubits = ast.literal_eval(qubits_str)
            gate_settings = self.get_gate(name=name, qubits=qubits)
            gate_settings.set_parameter(parameter, value)

    settings: PlatformSettings
    schema: Schema<|MERGE_RESOLUTION|>--- conflicted
+++ resolved
@@ -72,14 +72,9 @@
                 """PulseSchema class"""
 
                 name: str
-<<<<<<< HEAD
-                amplitude: float | Literal[MasterGateSettingsName.MASTER_AMPLITUDE_GATE]
-                duration: int | Literal[MasterGateSettingsName.MASTER_DURATION_GATE]
-                phase: float
-=======
                 amplitude: float
                 duration: int
->>>>>>> fb73dd12
+                phase: float
                 parameters: dict
 
             name: str
@@ -186,8 +181,8 @@
             regex_match = re.search(GATE_ALIAS_REGEX, alias)
             if regex_match is None:
                 raise ValueError(f"Alias {alias} has incorrect format")
-            name = regex_match.group("gate")
-            qubits_str = regex_match.group("qubits")
+            name = regex_match["gate"]
+            qubits_str = regex_match["qubits"]
             qubits = ast.literal_eval(qubits_str)
             gate_settings = self.get_gate(name=name, qubits=qubits)
             gate_settings.set_parameter(parameter, value)
