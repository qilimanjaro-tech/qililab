"""Bus class."""
from dataclasses import InitVar, dataclass

from qililab.chip import Chip, Coil, Coupler, Qubit, Resonator
from qililab.constants import BUS, NODE, RUNCARD
from qililab.instruments import Instruments, ParameterNotFound
from qililab.pulse import PulseDistortion
from qililab.settings import Settings
from qililab.system_control import SystemControl
from qililab.typings import Parameter
from qililab.utils import Factory


class Bus:
    """Bus class.

    Ideally a bus should contain a qubit control/readout and a signal generator, which are connected
    through a mixer for up- or down-conversion. At the end of the bus there should be a qubit or a resonator object,
    which is connected to one or multiple qubits.

    Args:
        settings (BusSettings): Bus settings.
    """

    targets: list[Qubit | Resonator | Coupler | Coil]  # port target (or targets in case of multiple resonators)

    @dataclass
    class BusSettings(Settings):
        """Bus settings.

        Args:
            system_control (SystemControl): System control used to control and readout the qubits of the bus.
            port (int): Chip's port where bus is connected.
            distortions (list[PulseDistotion]): List of the distortions to apply to the Bus.
            delay (int): Bus delay
        """

        alias: str
        system_control: SystemControl
        port: str
        platform_instruments: InitVar[Instruments]
        distortions: list[PulseDistortion]
        delay: int

        def __post_init__(self, platform_instruments: Instruments):  # type: ignore # pylint: disable=arguments-differ
            if isinstance(self.system_control, dict):
                system_control_class = Factory.get(name=self.system_control.pop(RUNCARD.NAME))
                self.system_control = system_control_class(
                    settings=self.system_control, platform_instruments=platform_instruments
                )
            super().__post_init__()

            self.distortions = [
                PulseDistortion.from_dict(distortion) for distortion in self.distortions if isinstance(distortion, dict)
            ]

    settings: BusSettings

    def __init__(self, settings: dict, platform_instruments: Instruments, chip: Chip):
        self.settings = self.BusSettings(**settings, platform_instruments=platform_instruments)  # type: ignore
<<<<<<< HEAD
        self.targets = chip.get_port_nodes(alias=self.port)
=======
        self.targets = chip.get_port_nodes(port_id=self.port)

    @property
    def id_(self):
        """ID of the Bus.

        Returns:
            int: ID of the Bus.
        """
        return self.settings.id_
>>>>>>> 9fcb2e59

    @property
    def alias(self):
        """Alias of the bus.

        Returns:
            str: alias of the bus
        """
        return self.settings.alias

    @property
    def system_control(self):
        """Bus 'system_control' property.

        Returns:
            Resonator: settings.system_control.
        """
        return self.settings.system_control

    @property
    def port(self):
        """Bus 'resonator' property.

        Returns:
            Resonator: settings.resonator.
        """
        return self.settings.port

    @property
    def distortions(self):
        """Bus 'distortions' property.

        Returns:
            list[PulseDistortion]: settings.distortions.
        """
        return self.settings.distortions

    @property
    def delay(self):
        """Bus 'delay' property.

        Returns:
            int: settings.delay.
        """
        return self.settings.delay

    def __str__(self):
        """String representation of a bus. Prints a drawing of the bus elements."""
        return f"Bus {self.alias}:  ----{self.system_control}---" + "".join(
            f"--|{target}|----" for target in self.targets
        )

    def __eq__(self, other: object) -> bool:
        """compare two Bus objects"""
        return str(self) == str(other) if isinstance(other, Bus) else False

    @property
    def target_freqs(self):
        """Bus 'target_freqs' property.

        Returns:
            list[float]: Frequencies of the nodes that have frequencies
        """
        return list(
            filter(None, [target.frequency if hasattr(target, NODE.FREQUENCY) else None for target in self.targets])
        )

    def __iter__(self):
        """Redirect __iter__ magic method."""
        return iter(self.system_control)

    def to_dict(self):
        """Return a dict representation of the Bus class."""
        return {
            RUNCARD.ALIAS: self.alias,
            RUNCARD.SYSTEM_CONTROL: self.system_control.to_dict(),
            BUS.PORT: self.port,
            RUNCARD.DISTORTIONS: [distortion.to_dict() for distortion in self.distortions],
            RUNCARD.DELAY: self.delay,
        }

    def set_parameter(self, parameter: Parameter, value: int | float | str | bool, channel_id: int | None = None):
        """_summary_

        Args:
            parameter (Parameter): parameter settings of the instrument to update
            value (int | float | str | bool): value to update
            channel_id (int | None, optional): instrument channel to update, if multiple. Defaults to None.
        """
        if parameter == Parameter.DELAY:
            self.settings.delay = int(value)
        else:
            try:
                self.system_control.set_parameter(parameter=parameter, value=value, channel_id=channel_id)
            except ParameterNotFound as error:
                raise ParameterNotFound(
                    f"No parameter with name {parameter.value} was found in the bus with alias {self.alias}"
                ) from error<|MERGE_RESOLUTION|>--- conflicted
+++ resolved
@@ -58,20 +58,7 @@
 
     def __init__(self, settings: dict, platform_instruments: Instruments, chip: Chip):
         self.settings = self.BusSettings(**settings, platform_instruments=platform_instruments)  # type: ignore
-<<<<<<< HEAD
         self.targets = chip.get_port_nodes(alias=self.port)
-=======
-        self.targets = chip.get_port_nodes(port_id=self.port)
-
-    @property
-    def id_(self):
-        """ID of the Bus.
-
-        Returns:
-            int: ID of the Bus.
-        """
-        return self.settings.id_
->>>>>>> 9fcb2e59
 
     @property
     def alias(self):
