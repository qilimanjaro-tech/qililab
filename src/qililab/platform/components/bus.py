"""Bus class."""
from dataclasses import dataclass
from typing import List

from qililab.constants import YAML
<<<<<<< HEAD
from qililab.instruments import (
    Attenuator,
    Instruments,
    MixerBasedSystemControl,
    SystemControl,
)
=======
from qililab.instruments import MixerBasedSystemControl, StepAttenuator, SystemControl
from qililab.platform import BusElement
from qililab.platform.components.targets.target import Target
>>>>>>> 90bf9a86
from qililab.settings import Settings
from qililab.typings import BusSubcategory, Category


class Bus:
    """Bus class. Ideally a bus should contain a qubit control/readout and a signal generator, which are connected
    through a mixer for up- or down-conversion. At the end of the bus there should be a qubit or a resonator object,
    which is connected to one or multiple qubits.

    Args:
        settings (BusSettings): Bus settings.
    """

    @dataclass
    class BusSettings(Settings):
        """Bus settings.

        Args:
            subcategory (BusSubcategory): Bus subcategory. Options are "readout" and "control".
            system_control (SystemControl): System control used to control and readout the qubits of the bus.
            target (BusTarget): Bus target (qubit, resonator, coupler).
        """

        subcategory: BusSubcategory
        system_control: SystemControl
<<<<<<< HEAD
        port: int
        attenuator: Attenuator | None = None

        def __iter__(self):
=======
        target: Target
        attenuator: StepAttenuator | None = None

        def __post_init__(self):
            """Cast each bus element to its corresponding class."""
            for name, value in self:
                if isinstance(value, dict):
                    try:
                        dict_name = value.pop(YAML.NAME)
                    except KeyError:
                        dict_name = value.get(YAML.SUBCATEGORY)
                    elem_obj = Factory.get(dict_name)(value)
                    setattr(self, name, elem_obj)

        def __iter__(
            self,
        ) -> Generator[Tuple[str, BusElement | dict], None, None]:
>>>>>>> 90bf9a86
            """Iterate over Bus elements.

            Yields:
                Tuple[str, ]: _description_
            """
            for name, value in self.__dict__.items():
<<<<<<< HEAD
                if isinstance(value, SystemControl | Attenuator | dict):
=======
                if isinstance(value, BusElement | dict):
>>>>>>> 90bf9a86
                    yield name, value

    settings: BusSettings

    def __init__(self, settings: dict, instruments: Instruments):
        self.settings = self.BusSettings(**settings)
        self._replace_settings_dicts_with_instrument_objects(instruments=instruments)

    @property
    def id_(self):
        """Bus 'id_' property.
        Returns:
            int: settings.id_.
        """
        return self.settings.id_

    @property
    def system_control(self):
        """Bus 'system_control' property.
        Returns:
            Resonator: settings.system_control.
        """
        return self.settings.system_control

    @property
    def port(self):
        """Bus 'resonator' property.
        Returns:
            Resonator: settings.resonator.
        """
        return self.settings.port

    @property
    def attenuator(self) -> Attenuator | None:
        """Bus 'attenuator' property.

        Returns:
            List[int]: settings.attenuator.
        """
        return self.settings.attenuator

    @property
    def qubit_ids(self) -> List[int]:
        """Bus 'qubit_ids' property.

        Returns:
            List[int]: IDs of the qubit connected to the bus.
        """
        return [0]  # TODO: Obtain from ChipPlaceHolder

    @property
    def subcategory(self) -> BusSubcategory:
        """Bus 'subcategory' property.

        Returns:
            BusSubcategory: Subcategory of the bus. Options are "control" or "readout".
        """
        return self.settings.subcategory

    def _replace_settings_dicts_with_instrument_objects(self, instruments: Instruments):
        """Replace dictionaries from settings into its respective instrument classes."""
        for name, value in self.settings:
            if isinstance(value, dict):
                id_ = value.get(YAML.ID)
                if not isinstance(id_, int):
                    raise ValueError("Invalid value for id.")
                instrument_object = instruments.get(id_=id_, category=Category(name))
                setattr(self.settings, name, instrument_object)

    def get_element(self, category: Category, id_: int):
        """Get bus element. Return None if element is not found.

        Args:
            category (str): Category of element.
            id_ (int): ID of element.

        Returns:
            (QubitControl | QubitReadout | SignalGenerator | Resonator | None): Element class.
        """
        return next(
            (element for _, element in self if element.category == category and element.id_ == id_),
            self.system_control.get_element(category=category, id_=id_)
            if isinstance(self.system_control, MixerBasedSystemControl)
            else None,
        )

    def __iter__(self):
        """Redirect __iter__ magic method."""
        return self.settings.__iter__()

    def to_dict(self):
        """Return a dict representation of the SchemaSettings class."""
        return {
            YAML.ID: self.id_,
            YAML.CATEGORY: self.settings.category.value,
            YAML.SUBCATEGORY: self.subcategory.value,
        } | {key: value.to_dict() for key, value in self if not isinstance(value, dict)}<|MERGE_RESOLUTION|>--- conflicted
+++ resolved
@@ -3,18 +3,12 @@
 from typing import List
 
 from qililab.constants import YAML
-<<<<<<< HEAD
 from qililab.instruments import (
     Attenuator,
     Instruments,
     MixerBasedSystemControl,
     SystemControl,
 )
-=======
-from qililab.instruments import MixerBasedSystemControl, StepAttenuator, SystemControl
-from qililab.platform import BusElement
-from qililab.platform.components.targets.target import Target
->>>>>>> 90bf9a86
 from qililab.settings import Settings
 from qililab.typings import BusSubcategory, Category
 
@@ -40,41 +34,17 @@
 
         subcategory: BusSubcategory
         system_control: SystemControl
-<<<<<<< HEAD
         port: int
         attenuator: Attenuator | None = None
 
         def __iter__(self):
-=======
-        target: Target
-        attenuator: StepAttenuator | None = None
-
-        def __post_init__(self):
-            """Cast each bus element to its corresponding class."""
-            for name, value in self:
-                if isinstance(value, dict):
-                    try:
-                        dict_name = value.pop(YAML.NAME)
-                    except KeyError:
-                        dict_name = value.get(YAML.SUBCATEGORY)
-                    elem_obj = Factory.get(dict_name)(value)
-                    setattr(self, name, elem_obj)
-
-        def __iter__(
-            self,
-        ) -> Generator[Tuple[str, BusElement | dict], None, None]:
->>>>>>> 90bf9a86
             """Iterate over Bus elements.
 
             Yields:
                 Tuple[str, ]: _description_
             """
             for name, value in self.__dict__.items():
-<<<<<<< HEAD
                 if isinstance(value, SystemControl | Attenuator | dict):
-=======
-                if isinstance(value, BusElement | dict):
->>>>>>> 90bf9a86
                     yield name, value
 
     settings: BusSettings
