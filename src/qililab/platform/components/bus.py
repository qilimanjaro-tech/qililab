# Copyright 2023 Qilimanjaro Quantum Tech
#
# Licensed under the Apache License, Version 2.0 (the "License");
# you may not use this file except in compliance with the License.
# You may obtain a copy of the License at
#
#     http://www.apache.org/licenses/LICENSE-2.0
#
# Unless required by applicable law or agreed to in writing, software
# distributed under the License is distributed on an "AS IS" BASIS,
# WITHOUT WARRANTIES OR CONDITIONS OF ANY KIND, either express or implied.
# See the License for the specific language governing permissions and
# limitations under the License.

"""Bus class."""
from dataclasses import InitVar, dataclass

from qpysequence import Sequence as QpySequence

from qililab.constants import BUS, RUNCARD
from qililab.instruments import Instruments, ParameterNotFound
from qililab.pulse import PulseDistortion
from qililab.result import Result
from qililab.settings import Settings
from qililab.system_control import ReadoutSystemControl, SystemControl
from qililab.typings import Parameter
from qililab.utils import Factory


class Bus:
    """Bus class.

    Ideally a bus should contain a qubit control/readout and a signal generator, which are connected
    through a mixer for up- or down-conversion. At the end of the bus there should be a qubit or a resonator object,
    which is connected to one or multiple qubits.

    Args:
        settings (BusSettings): Bus settings.
    """

    @dataclass
    class BusSettings(Settings):
        """Bus settings.

        Args:
            alias (str): Alias of the bus.
            system_control (SystemControl): System control used to control and readout the qubits of the bus.
            distortions (list[PulseDistotion]): List of the distortions to apply to the Bus.
            delay (int): Bus delay
        """

        alias: str
        system_control: SystemControl
        platform_instruments: InitVar[Instruments]
        distortions: list[PulseDistortion]
        delay: int
        qubit: int | None = None

        def __post_init__(self, platform_instruments: Instruments):  # type: ignore # pylint: disable=arguments-differ
            if isinstance(self.system_control, dict):
                system_control_class = Factory.get(name=self.system_control.pop(RUNCARD.NAME))
                self.system_control = system_control_class(
                    settings=self.system_control, platform_instruments=platform_instruments
                )
            super().__post_init__()

            self.distortions = [
                PulseDistortion.from_dict(distortion) for distortion in self.distortions if isinstance(distortion, dict)  # type: ignore[arg-type]
            ]

    settings: BusSettings
    """Bus settings. Containing the alias of the bus, the system control used to control and readout its qubits, the
    list of the distortions to apply, and its delay.
    """

    def __init__(self, settings: dict, platform_instruments: Instruments):
        self.settings = self.BusSettings(**settings, platform_instruments=platform_instruments)  # type: ignore

    @property
    def alias(self):
        """Alias of the bus.

        Returns:
            str: alias of the bus
        """
        return self.settings.alias

    @property
    def qubit(self):
        """

        Returns:
            str: Qubit the bus is connected to.
        """
        return self.settings.qubit

    @property
    def system_control(self):
        """Bus 'system_control' property.

        Returns:
            Resonator: settings.system_control.
        """
        return self.settings.system_control

    @property
    def distortions(self):
        """Bus 'distortions' property.

        Returns:
            list[PulseDistortion]: settings.distortions.
        """
        return self.settings.distortions

    @property
    def delay(self):
        """Bus 'delay' property.

        Returns:
            int: settings.delay.
        """
        return self.settings.delay

    def __str__(self):
        """String representation of a bus. Prints a drawing of the bus elements."""
        return f"Bus {self.alias}:  ----{self.system_control}----{self.qubit}----"

    def __eq__(self, other: object) -> bool:
        """compare two Bus objects"""
        return str(self) == str(other) if isinstance(other, Bus) else False

    def __iter__(self):
        """Redirect __iter__ magic method."""
        return iter(self.system_control)

    def to_dict(self):
        """Return a dict representation of the Bus class."""
        return {
            RUNCARD.ALIAS: self.alias,
            RUNCARD.SYSTEM_CONTROL: self.system_control.to_dict(),
            RUNCARD.DISTORTIONS: [distortion.to_dict() for distortion in self.distortions],
            RUNCARD.DELAY: self.delay,
        }

    def set_parameter(self, parameter: Parameter, value: int | float | str | bool, channel_id: int | None = None):
        """Set a parameter to the bus.

        Args:
            parameter (Parameter): parameter settings of the instrument to update
            value (int | float | str | bool): value to update
            channel_id (int | None, optional): instrument channel to update, if multiple. Defaults to None.
        """
        if parameter == Parameter.DELAY:
            self.settings.delay = int(value)
        else:
            try:
                self.system_control.set_parameter(
<<<<<<< HEAD
                    parameter=parameter, value=value, channel_id=channel_id, bus_alias=self.alias
=======
                    parameter=parameter, value=value, channel_id=channel_id, port_id=self.port, bus_alias=self.alias
>>>>>>> 90371dd4
                )
            except ParameterNotFound as error:
                raise ParameterNotFound(
                    f"No parameter with name {parameter.value} was found in the bus with alias {self.alias}"
                ) from error

    def get_parameter(self, parameter: Parameter, channel_id: int | None = None):
        """Gets a parameter of the bus.

        Args:
            parameter (Parameter): parameter settings of the instrument to update
            value (int | float | str | bool): value to update
            channel_id (int | None, optional): instrument channel to update, if multiple. Defaults to None.
        """
        if parameter == Parameter.DELAY:
            return self.settings.delay
        try:
            return self.system_control.get_parameter(parameter=parameter, channel_id=channel_id, bus_alias=self.alias)
        except ParameterNotFound as error:
            raise ParameterNotFound(
                f"No parameter with name {parameter.value} was found in the bus with alias {self.alias}"
            ) from error

    def upload_qpysequence(self, qpysequence: QpySequence):
        """Uploads the qpysequence into the instrument."""
        self.system_control.upload_qpysequence(qpysequence=qpysequence, bus_alias=self.alias)

    def upload(self):
        """Uploads any previously compiled program into the instrument."""
        self.system_control.upload(bus_alias=self.alias)

    def run(self) -> None:
        """Runs any previously uploaded program into the instrument."""
        self.system_control.run(bus_alias=self.alias)

    def acquire_result(self) -> Result:
        """Read the result from the vector network analyzer instrument

        Returns:
            Result: Acquired result
        """
        if isinstance(self.system_control, ReadoutSystemControl):
            return self.system_control.acquire_result()

        raise AttributeError(
            f"The bus {self.alias} cannot acquire results because it doesn't have a readout system control."
        )

    def acquire_qprogram_results(self, acquisitions: list[str]) -> list[Result]:
        """Read the result from the instruments

        Returns:
            list[Result]: Acquired results in chronological order
        """
        if isinstance(self.system_control, ReadoutSystemControl):
            return self.system_control.acquire_qprogram_results(acquisitions=acquisitions)

        raise AttributeError(
            f"The bus {self.alias} cannot acquire results because it doesn't have a readout system control."
        )<|MERGE_RESOLUTION|>--- conflicted
+++ resolved
@@ -17,7 +17,7 @@
 
 from qpysequence import Sequence as QpySequence
 
-from qililab.constants import BUS, RUNCARD
+from qililab.constants import RUNCARD
 from qililab.instruments import Instruments, ParameterNotFound
 from qililab.pulse import PulseDistortion
 from qililab.result import Result
@@ -155,11 +155,7 @@
         else:
             try:
                 self.system_control.set_parameter(
-<<<<<<< HEAD
                     parameter=parameter, value=value, channel_id=channel_id, bus_alias=self.alias
-=======
-                    parameter=parameter, value=value, channel_id=channel_id, port_id=self.port, bus_alias=self.alias
->>>>>>> 90371dd4
                 )
             except ParameterNotFound as error:
                 raise ParameterNotFound(
