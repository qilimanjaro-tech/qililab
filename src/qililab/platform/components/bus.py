"""Bus class."""
from dataclasses import InitVar, dataclass

from qililab.chip import Chip, Coil, Coupler, Qubit, Resonator
from qililab.constants import BUS, NODE, RUNCARD
from qililab.instruments import Instruments, ParameterNotFound
<<<<<<< HEAD
from qililab.pulse import PulseBusSchedule, PulseDistortion
from qililab.result import Result
from qililab.settings import DDBBElement
from qililab.system_control import ReadoutSystemControl, SystemControl
=======
from qililab.pulse import PulseDistortion
from qililab.settings import Settings
from qililab.system_control import SystemControl
>>>>>>> 8c7d5ff6
from qililab.typings import Parameter
from qililab.utils import Factory


class Bus:
    """Bus class.

    Ideally a bus should contain a qubit control/readout and a signal generator, which are connected
    through a mixer for up- or down-conversion. At the end of the bus there should be a qubit or a resonator object,
    which is connected to one or multiple qubits.

    Args:
        settings (BusSettings): Bus settings.
    """

    targets: list[Qubit | Resonator | Coupler | Coil]  # port target (or targets in case of multiple resonators)

    @dataclass
    class BusSettings(Settings):
        """Bus settings.

        Args:
            alias (str): Alias of the bus.
            system_control (SystemControl): System control used to control and readout the qubits of the bus.
            port (str): Alias of the port where bus is connected.
            distortions (list[PulseDistotion]): List of the distortions to apply to the Bus.
            delay (int): Bus delay
        """

        alias: str
        system_control: SystemControl
        port: str
        platform_instruments: InitVar[Instruments]
        distortions: list[PulseDistortion]
        delay: int

        def __post_init__(self, platform_instruments: Instruments):  # type: ignore # pylint: disable=arguments-differ
            if isinstance(self.system_control, dict):
                system_control_class = Factory.get(name=self.system_control.pop(RUNCARD.NAME))
                self.system_control = system_control_class(
                    settings=self.system_control, platform_instruments=platform_instruments
                )
            super().__post_init__()

            self.distortions = [
                PulseDistortion.from_dict(distortion) for distortion in self.distortions if isinstance(distortion, dict)
            ]

    settings: BusSettings

    def __init__(self, settings: dict, platform_instruments: Instruments, chip: Chip):
        self.settings = self.BusSettings(**settings, platform_instruments=platform_instruments)  # type: ignore
        self.targets = chip.get_port_nodes(alias=self.port)

    @property
    def alias(self):
        """Alias of the bus.

        Returns:
            str: alias of the bus
        """
        return self.settings.alias

    @property
    def system_control(self):
        """Bus 'system_control' property.

        Returns:
            Resonator: settings.system_control.
        """
        return self.settings.system_control

    @property
    def port(self):
        """Bus 'resonator' property.

        Returns:
            Resonator: settings.resonator.
        """
        return self.settings.port

    @property
    def distortions(self):
        """Bus 'distortions' property.

        Returns:
            list[PulseDistortion]: settings.distortions.
        """
        return self.settings.distortions

    @property
    def delay(self):
        """Bus 'delay' property.

        Returns:
            int: settings.delay.
        """
        return self.settings.delay

    def __str__(self):
        """String representation of a bus. Prints a drawing of the bus elements."""
        return f"Bus {self.alias}:  ----{self.system_control}---" + "".join(
            f"--|{target}|----" for target in self.targets
        )

    def __eq__(self, other: object) -> bool:
        """compare two Bus objects"""
        return str(self) == str(other) if isinstance(other, Bus) else False

    @property
    def target_freqs(self):
        """Bus 'target_freqs' property.

        Returns:
            list[float]: Frequencies of the nodes that have frequencies
        """
        return list(
            filter(None, [target.frequency if hasattr(target, NODE.FREQUENCY) else None for target in self.targets])
        )

    def __iter__(self):
        """Redirect __iter__ magic method."""
        return iter(self.system_control)

    def to_dict(self):
        """Return a dict representation of the Bus class."""
        return {
            RUNCARD.ALIAS: self.alias,
            RUNCARD.SYSTEM_CONTROL: self.system_control.to_dict(),
            BUS.PORT: self.port,
            RUNCARD.DISTORTIONS: [distortion.to_dict() for distortion in self.distortions],
            RUNCARD.DELAY: self.delay,
        }

    def set_parameter(self, parameter: Parameter, value: int | float | str | bool, channel_id: int | None = None):
        """_summary_

        Args:
            parameter (Parameter): parameter settings of the instrument to update
            value (int | float | str | bool): value to update
            channel_id (int | None, optional): instrument channel to update, if multiple. Defaults to None.
        """
        if parameter == Parameter.DELAY:
            self.settings.delay = int(value)
        else:
            try:
                self.system_control.set_parameter(parameter=parameter, value=value, channel_id=channel_id)
            except ParameterNotFound as error:
                raise ParameterNotFound(
                    f"No parameter with name {parameter.value} was found in the bus with alias {self.alias}"
                ) from error

    def compile(
        self, pulse_bus_schedule: PulseBusSchedule, nshots: int, repetition_duration: int, num_bins: int
    ) -> list:
        """Compiles the ``PulseBusSchedule`` into an assembly program.

        Args:
            pulse_bus_schedule (PulseBusSchedule): the list of pulses to be converted into a program
            nshots (int): number of shots / hardware average
            repetition_duration (int): maximum window for the duration of one hardware repetition
            num_bins (int): number of bins
        """
        return self.system_control.compile(pulse_bus_schedule, nshots, repetition_duration, num_bins)

    def upload(self):
        """Uploads any previously compiled program into the instrument."""
        self.system_control.upload(port=self.port)

    def run(self) -> None:
        """Runs any previously uploaded program into the instrument."""
        self.system_control.run(port=self.port)

    def acquire_result(self) -> Result:
        """Read the result from the vector network analyzer instrument

        Returns:
            Result: Acquired result
        """
        if isinstance(self.system_control, ReadoutSystemControl):
            return self.system_control.acquire_result(port=self.port)

        raise AttributeError(
            f"The bus {self.alias} cannot acquire results because it doesn't have a readout system control."
        )<|MERGE_RESOLUTION|>--- conflicted
+++ resolved
@@ -4,16 +4,10 @@
 from qililab.chip import Chip, Coil, Coupler, Qubit, Resonator
 from qililab.constants import BUS, NODE, RUNCARD
 from qililab.instruments import Instruments, ParameterNotFound
-<<<<<<< HEAD
 from qililab.pulse import PulseBusSchedule, PulseDistortion
 from qililab.result import Result
-from qililab.settings import DDBBElement
+from qililab.settings import Settings
 from qililab.system_control import ReadoutSystemControl, SystemControl
-=======
-from qililab.pulse import PulseDistortion
-from qililab.settings import Settings
-from qililab.system_control import SystemControl
->>>>>>> 8c7d5ff6
 from qililab.typings import Parameter
 from qililab.utils import Factory
 
@@ -194,7 +188,7 @@
             Result: Acquired result
         """
         if isinstance(self.system_control, ReadoutSystemControl):
-            return self.system_control.acquire_result(port=self.port)
+            return self.system_control.acquire_result()
 
         raise AttributeError(
             f"The bus {self.alias} cannot acquire results because it doesn't have a readout system control."
