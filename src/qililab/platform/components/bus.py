"""Bus class."""
from dataclasses import InitVar, dataclass

from qililab.chip import Chip, Coil, Coupler, Qubit, Resonator
<<<<<<< HEAD
from qililab.constants import BUS, RUNCARD
from qililab.instruments import Instruments, ParameterNotFound
from qililab.pulse import PulseDistortion
=======
from qililab.constants import BUS, NODE, RUNCARD
from qililab.instruments.instrument import ParameterNotFound
from qililab.instruments.instruments import Instruments
>>>>>>> 9aa6e98d
from qililab.settings import DDBBElement
from qililab.system_control import SystemControl
from qililab.typings import Parameter
from qililab.utils import Factory


class Bus:
    """Bus class. Ideally a bus should contain a qubit control/readout and a signal generator, which are connected
    through a mixer for up- or down-conversion. At the end of the bus there should be a qubit or a resonator object,
    which is connected to one or multiple qubits.

    Args:
        settings (BusSettings): Bus settings.
    """

    targets: list[Qubit | Resonator | Coupler | Coil]  # port target (or targets in case of multiple resonators)

    @dataclass
    class BusSettings(DDBBElement):
        """Bus settings.

        Args:
            bus_category (BusCategory): Bus category.
            bus_subcategory (BusSubCategory): Bus subcategory
            system_control (SystemControl): System control used to control and readout the qubits of the bus.
            port (int): Chip's port where bus is connected.
            distortions (list[PulseDistotion]): List of the distortions to apply to the Bus.
        """

        system_control: SystemControl
        port: int
        platform_instruments: InitVar[Instruments]
        distortions: list[PulseDistortion]

        def __post_init__(self, platform_instruments: Instruments):  # type: ignore # pylint: disable=arguments-differ
            if isinstance(self.system_control, dict):
                system_control_class = Factory.get(name=self.system_control.pop(RUNCARD.NAME))
                self.system_control = system_control_class(
                    settings=self.system_control, platform_instruments=platform_instruments
                )

            self.distortions = [
                PulseDistortion.from_dict(distortion) for distortion in self.distortions if isinstance(distortion, dict)
            ]

            super().__post_init__()

    settings: BusSettings

    def __init__(self, settings: dict, platform_instruments: Instruments, chip: Chip):
        self.settings = self.BusSettings(**settings, platform_instruments=platform_instruments)  # type: ignore
        self.targets = chip.get_port_nodes(port_id=self.port)

    @property
    def id_(self):
        """Bus 'id_' property.
        Returns:
            int: settings.id_.
        """
        return self.settings.id_

    @property
    def alias(self):
        """Alias of the bus.

        Returns:
            str: alias of the bus
        """
        return self.settings.alias

    @property
    def system_control(self):
        """Bus 'system_control' property.

        Returns:
            Resonator: settings.system_control.
        """
        return self.settings.system_control

    @property
    def port(self):
        """Bus 'resonator' property.

        Returns:
            Resonator: settings.resonator.
        """
        return self.settings.port

    @property
    def distortions(self):
        """Bus 'distortions' property.

        Returns:
            list[PulseDistortion]: settings.distortions.
        """
        return self.settings.distortions

    @property
    def category(self):
        """Bus 'category' property.

        Returns:
            str: settings.category.
        """
        return self.settings.category

    def __str__(self):
        """String representation of a bus. Prints a drawing of the bus elements."""
        return f"Bus {self.id_}:  ----{self.system_control}---" + "".join(
            f"--|{target}|----" for target in self.targets
        )

    def __eq__(self, other: object) -> bool:
        """compare two Bus objects"""
        return str(self) == str(other) if isinstance(other, Bus) else False

    @property
    def target_freqs(self):
        """Bus 'target_freqs' property.

        Returns:
            list[float]: Frequencies of the nodes that have frequencies
        """
        return list(
            filter(None, [target.frequency if hasattr(target, NODE.FREQUENCY) else None for target in self.targets])
        )

    def __iter__(self):
        """Redirect __iter__ magic method."""
        return iter(self.system_control)

    def to_dict(self):
        """Return a dict representation of the SchemaSettings class."""
        return {
            RUNCARD.ID: self.id_,
            RUNCARD.CATEGORY: self.category.value,
            RUNCARD.SYSTEM_CONTROL: self.system_control.to_dict(),
            BUS.PORT: self.port,
        }

    def set_parameter(self, parameter: Parameter, value: float | str | bool, channel_id: int | None = None):
        """_summary_

        Args:
            parameter (Parameter): parameter settings of the instrument to update
            value (float | str | bool): value to update
            channel_id (int | None, optional): instrument channel to update, if multiple. Defaults to None.
        """
        try:
            self.system_control.set_parameter(parameter=parameter, value=value, channel_id=channel_id)
        except ParameterNotFound as error:
            raise ParameterNotFound(
                f"No parameter with name {parameter.value} was found in the bus with alias {self.alias}"
            ) from error<|MERGE_RESOLUTION|>--- conflicted
+++ resolved
@@ -2,15 +2,9 @@
 from dataclasses import InitVar, dataclass
 
 from qililab.chip import Chip, Coil, Coupler, Qubit, Resonator
-<<<<<<< HEAD
-from qililab.constants import BUS, RUNCARD
+from qililab.constants import BUS, NODE, RUNCARD
 from qililab.instruments import Instruments, ParameterNotFound
 from qililab.pulse import PulseDistortion
-=======
-from qililab.constants import BUS, NODE, RUNCARD
-from qililab.instruments.instrument import ParameterNotFound
-from qililab.instruments.instruments import Instruments
->>>>>>> 9aa6e98d
 from qililab.settings import DDBBElement
 from qililab.system_control import SystemControl
 from qililab.typings import Parameter
