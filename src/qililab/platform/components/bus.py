--- conflicted
+++ resolved
@@ -59,8 +59,6 @@
     settings: BusSettings
 
     @property
-<<<<<<< HEAD
-=======
     def id_(self):
         """Bus 'id' property.
 
@@ -88,16 +86,11 @@
         return self.settings.category
 
     @property
->>>>>>> 9c5c82e5
     def elements(self):
         """Bus 'elements' property.
 
         Returns:
-<<<<<<< HEAD
-            List[QubitControl | QubitReadout | SignalGenerator | Mixer | Resonator]: Return list of elements in bus.
-=======
             List[QubitControl | QubitReadout | SignalGenerator | Mixer | Resonator]: settings.elements.
->>>>>>> 9c5c82e5
         """
         return self.settings.elements
 
@@ -106,11 +99,7 @@
         """Bus 'signal_generator' property.
 
         Returns:
-<<<<<<< HEAD
-            SignalGenerator: Return SignalGenerator object.
-=======
             SignalGenerator: settings.signal_generator.
->>>>>>> 9c5c82e5
         """
         return self.settings.signal_generator
 
@@ -119,11 +108,7 @@
         """Bus 'mixer' property.
 
         Returns:
-<<<<<<< HEAD
-            Mixer: Return Mixer object.
-=======
             Mixer: settings.mixer.
->>>>>>> 9c5c82e5
         """
         return self.settings.mixer
 
@@ -132,11 +117,7 @@
         """Bus 'resonator' property.
 
         Returns:
-<<<<<<< HEAD
-            Resonator: Return Resonator object.
-=======
             Resonator: settings.resonator.
->>>>>>> 9c5c82e5
         """
         return self.settings.resonator
 
@@ -145,11 +126,7 @@
         """Bus 'qubit_control' property.
 
         Returns:
-<<<<<<< HEAD
-            (QubitControl | None): Return QubitControl object. Return None if bus doesn't have any qubit control.
-=======
             (QubitControl | None): settings.qubit_control.
->>>>>>> 9c5c82e5
         """
         return self.settings.qubit_control
 
@@ -158,11 +135,7 @@
         """Bus 'qubit_readout' property.
 
         Returns:
-<<<<<<< HEAD
-            (QubitReadout | None): Return QubitReadout object. Return None if bus doesn't have any qubit readout.
-=======
             (QubitReadout | None): settings.qubit_readout.
->>>>>>> 9c5c82e5
         """
         return self.settings.qubit_readout
 
