"""Bus class."""
from dataclasses import InitVar, dataclass

from qililab.chip import Chip, Coil, Coupler, Qubit, Resonator
from qililab.constants import BUS, NODE, RUNCARD
from qililab.instruments import Instruments, ParameterNotFound
from qililab.pulse import PulseDistortion
from qililab.settings import DDBBElement
from qililab.system_control import SystemControl
from qililab.typings import Parameter
from qililab.utils import Factory


class Bus:
    """Bus class. Ideally a bus should contain a qubit control/readout and a signal generator, which are connected
    through a mixer for up- or down-conversion. At the end of the bus there should be a qubit or a resonator object,
    which is connected to one or multiple qubits.

    Args:
        settings (BusSettings): Bus settings.
    """

    targets: list[Qubit | Resonator | Coupler | Coil]  # port target (or targets in case of multiple resonators)

    @dataclass
    class BusSettings(DDBBElement):
        """Bus settings.

        Args:
            bus_category (BusCategory): Bus category.
            bus_subcategory (BusSubCategory): Bus subcategory
            system_control (SystemControl): System control used to control and readout the qubits of the bus.
            port (int): Chip's port where bus is connected.
            distortions (list[PulseDistotion]): List of the distortions to apply to the Bus.
            delay (int): Bus delay
        """

        system_control: SystemControl
        port: int
        platform_instruments: InitVar[Instruments]
        distortions: list[PulseDistortion]
        delay: int

        def __post_init__(self, platform_instruments: Instruments):  # type: ignore # pylint: disable=arguments-differ
            if isinstance(self.system_control, dict):
                system_control_class = Factory.get(name=self.system_control.pop(RUNCARD.NAME))
                self.system_control = system_control_class(
                    settings=self.system_control, platform_instruments=platform_instruments
                )
            super().__post_init__()

            self.distortions = [
                PulseDistortion.from_dict(distortion) for distortion in self.distortions if isinstance(distortion, dict)
            ]

    settings: BusSettings

    def __init__(self, settings: dict, platform_instruments: Instruments, chip: Chip):
        self.settings = self.BusSettings(**settings, platform_instruments=platform_instruments)  # type: ignore
        self.targets = chip.get_port_nodes(port_id=self.port)

    @property
    def id_(self):
        """Bus 'id_' property.
        Returns:
            int: settings.id_.
        """
        return self.settings.id_

    @property
    def alias(self):
        """Alias of the bus.

        Returns:
            str: alias of the bus
        """
        return self.settings.alias

    @property
    def system_control(self):
        """Bus 'system_control' property.

        Returns:
            Resonator: settings.system_control.
        """
        return self.settings.system_control

    @property
    def port(self):
        """Bus 'resonator' property.

        Returns:
            Resonator: settings.resonator.
        """
        return self.settings.port

    @property
    def distortions(self):
        """Bus 'distortions' property.

        Returns:
            list[PulseDistortion]: settings.distortions.
        """
        return self.settings.distortions

    @property
    def delay(self):
        """Bus 'delay' property.

        Returns:
            int: settings.delay.
        """
        return self.settings.delay

    @property
    def category(self):
        """Bus 'category' property.

        Returns:
            str: settings.category.
        """
        return self.settings.category

    def __str__(self):
        """String representation of a bus. Prints a drawing of the bus elements."""
        return f"Bus {self.id_}:  ----{self.system_control}---" + "".join(
            f"--|{target}|----" for target in self.targets
        )

    def __eq__(self, other: object) -> bool:
        """compare two Bus objects"""
        return str(self) == str(other) if isinstance(other, Bus) else False

    @property
    def target_freqs(self):
        """Bus 'target_freqs' property.

        Returns:
            list[float]: Frequencies of the nodes that have frequencies
        """
        return list(
            filter(None, [target.frequency if hasattr(target, NODE.FREQUENCY) else None for target in self.targets])
        )

    def __iter__(self):
        """Redirect __iter__ magic method."""
        return iter(self.system_control)

    def to_dict(self):
        """Return a dict representation of the SchemaSettings class."""
        return {
            RUNCARD.ID: self.id_,
            RUNCARD.CATEGORY: self.category.value,
            RUNCARD.SYSTEM_CONTROL: self.system_control.to_dict(),
            BUS.PORT: self.port,
            RUNCARD.DISTORTIONS: [distortion.to_dict() for distortion in self.distortions],
            RUNCARD.DELAY: self.delay,
        }

    def set_parameter(self, parameter: Parameter, value: int | float | str | bool, channel_id: int | None = None):
        """_summary_

        Args:
            parameter (Parameter): parameter settings of the instrument to update
            value (int | float | str | bool): value to update
            channel_id (int | None, optional): instrument channel to update, if multiple. Defaults to None.
        """
        if parameter == Parameter.DELAY:
<<<<<<< HEAD
            self.settings.delay = int(value)
=======
            self.settings.delay = value
>>>>>>> 8c9a8a47
        else:
            try:
                self.system_control.set_parameter(parameter=parameter, value=value, channel_id=channel_id)
            except ParameterNotFound as error:
                raise ParameterNotFound(
                    f"No parameter with name {parameter.value} was found in the bus with alias {self.alias}"
                ) from error<|MERGE_RESOLUTION|>--- conflicted
+++ resolved
@@ -166,11 +166,7 @@
             channel_id (int | None, optional): instrument channel to update, if multiple. Defaults to None.
         """
         if parameter == Parameter.DELAY:
-<<<<<<< HEAD
-            self.settings.delay = int(value)
-=======
             self.settings.delay = value
->>>>>>> 8c9a8a47
         else:
             try:
                 self.system_control.set_parameter(parameter=parameter, value=value, channel_id=channel_id)
