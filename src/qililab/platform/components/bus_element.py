"""BusElement class"""
from dataclasses import asdict

from qililab.constants import RUNCARD
from qililab.settings import DDBBElement
from qililab.typings.factory_element import FactoryElement
from qililab.utils import dict_factory


class BusElement(FactoryElement):
    """Class BusElement. All bus element classes must inherit from this class."""

    settings: DDBBElement

    def to_dict(self):
        """Return a dict representation of the BusElement class."""
        return {RUNCARD.NAME: self.name.value} | asdict(self.settings, dict_factory=dict_factory)
<<<<<<< HEAD

    def short_dict(self):
        """Return a dict representation of the BusElement class discarding all static elements."""
        return {
            key: value
            for key, value in self.to_dict().items()
            if key not in [RUNCARD.NAME, RUNCARD.ID, RUNCARD.CATEGORY, RUNCARD.FIRMWARE]
        }
=======
>>>>>>> 10889580

    def short_dict(self):
        """Return a dict representation of the BusElement class discarding all static elements."""
        return {
            key: value
            for key, value in self.to_dict().items()
            if key not in [RUNCARD.NAME, RUNCARD.ID, RUNCARD.CATEGORY, RUNCARD.IP, RUNCARD.FIRMWARE]
        }<|MERGE_RESOLUTION|>--- conflicted
+++ resolved
@@ -15,7 +15,6 @@
     def to_dict(self):
         """Return a dict representation of the BusElement class."""
         return {RUNCARD.NAME: self.name.value} | asdict(self.settings, dict_factory=dict_factory)
-<<<<<<< HEAD
 
     def short_dict(self):
         """Return a dict representation of the BusElement class discarding all static elements."""
@@ -23,14 +22,4 @@
             key: value
             for key, value in self.to_dict().items()
             if key not in [RUNCARD.NAME, RUNCARD.ID, RUNCARD.CATEGORY, RUNCARD.FIRMWARE]
-        }
-=======
->>>>>>> 10889580
-
-    def short_dict(self):
-        """Return a dict representation of the BusElement class discarding all static elements."""
-        return {
-            key: value
-            for key, value in self.to_dict().items()
-            if key not in [RUNCARD.NAME, RUNCARD.ID, RUNCARD.CATEGORY, RUNCARD.IP, RUNCARD.FIRMWARE]
         }