# Copyright 2023 Qilimanjaro Quantum Tech
#
# Licensed under the Apache License, Version 2.0 (the "License");
# you may not use this file except in compliance with the License.
# You may obtain a copy of the License at
#
#     http://www.apache.org/licenses/LICENSE-2.0
#
# Unless required by applicable law or agreed to in writing, software
# distributed under the License is distributed on an "AS IS" BASIS,
# WITHOUT WARRANTIES OR CONDITIONS OF ANY KIND, either express or implied.
# See the License for the specific language governing permissions and
# limitations under the License.


"""Platform class."""

from __future__ import annotations

import ast
import io
import re
import tempfile
from contextlib import contextmanager
from copy import deepcopy
from dataclasses import asdict
from typing import TYPE_CHECKING, Any, Callable, cast

import numpy as np
from qibo.gates import M
from qibo.models import Circuit
from qm import generate_qua_script
from ruamel.yaml import YAML

from qililab.analog import AnnealingProgram
from qililab.config import logger
from qililab.constants import FLUX_CONTROL_REGEX, GATE_ALIAS_REGEX, RUNCARD
from qililab.digital import CircuitTranspiler
from qililab.exceptions import ExceptionGroup
from qililab.instrument_controllers import InstrumentController, InstrumentControllers
from qililab.instrument_controllers.utils import InstrumentControllerFactory
from qililab.instruments.instrument import Instrument
from qililab.instruments.instruments import Instruments
from qililab.instruments.qblox import QbloxModule
from qililab.instruments.qblox.qblox_draw import QbloxDraw
from qililab.instruments.quantum_machines import QuantumMachinesCluster
from qililab.instruments.utils import InstrumentFactory
from qililab.platform.components.bus import Bus
from qililab.platform.components.buses import Buses
from qililab.pulse.pulse_schedule import PulseSchedule
from qililab.pulse.qblox_compiler import ModuleSequencer
from qililab.pulse.qblox_compiler import QbloxCompiler as PulseQbloxCompiler
from qililab.qprogram import (
    Calibration,
    Domain,
    Experiment,
    QbloxCompilationOutput,
    QbloxCompiler,
    QProgram,
    QuantumMachinesCompilationOutput,
    QuantumMachinesCompiler,
)
from qililab.qprogram.crosstalk_matrix import CrosstalkMatrix, FluxVector
from qililab.qprogram.experiment_executor import ExperimentExecutor
from qililab.result.database import get_db_manager
from qililab.result.qblox_results.qblox_result import QbloxResult
from qililab.result.qprogram.qprogram_results import QProgramResults
from qililab.result.qprogram.quantum_machines_measurement_result import QuantumMachinesMeasurementResult
from qililab.result.stream_results import StreamArray
from qililab.typings import ChannelID, InstrumentName, Parameter, ParameterValue
from qililab.utils import hash_qpy_sequence

if TYPE_CHECKING:
    from queue import Queue

    from qpysequence import Sequence as QpySequence

    from qililab.digital import DigitalTranspilationConfig
    from qililab.instrument_controllers.instrument_controller import InstrumentController
    from qililab.instruments.instrument import Instrument
    from qililab.result import Result
    from qililab.result.database import DatabaseManager
    from qililab.settings import Runcard
    from qililab.settings.digital.gate_event_settings import GateEventSettings


class Platform:
    """Platform object representing the laboratory setup used to control quantum devices.

    The platform is responsible for managing the initializations, connections, setups, and executions of the laboratory, which mainly consists of:

    - :class:`.Chip`

    - Buses

    - Instruments

    .. note::

        This class should be instantiated with the :meth:`ql.build_platform()` function, either by passing a :ref:`runcard <runcards>` (serialized platform dictionary)
        or a path to the location of the YAML file containing it.

        More information about the runcard structure, in the :ref:`Runcards <runcards>` section of the documentation.

    After initializing a :class:`Platform`, the typical first three steps (which are usually only required at the start) are:

    >>> platform.connect()  # Connects to all the instruments.
    >>> platform.initial_setup()  # Sets the parameters defined in the runcard.
    >>> platform.turn_on_instruments()  # Turns on the signal outputs.

    And then, for each experiment you want to run, you would typically repeat:

    >>> platform.set_parameter(...)  # Sets any parameter of the Platform.
    >>> result = platform.execute(...)  # Executes the platform.

    Args:
        runcard (Runcard): Dataclass containing the serialized platform (chip, instruments, buses...), created during :meth:`ql.build_platform()` with the given runcard dictionary.

    Examples:

        .. note::

            The following examples contain made up results. These will soon be updated with real results.

        .. note::

            All the following examples are explained in detail in the :ref:`Platform <platform>` section of the documentation. However, here are a few thing to keep in mind:

            - To connect, your computer must be in the same network of the instruments specified in the runcard, with their IP's addresses. Connection is necessary for the subsequent steps.

            - You might want to skip the ``platform.initial_setup()`` and the ``platform.turn_on_instruments()`` steps if you think nothing has been modified, but we recommend doing them every time.

            - ``platform.turn_on_instruments()`` is used to turn on the signal output of all the sources defined in the runcard (RF, Voltage and Current sources).

            - You can print ``platform.chip`` and ``platform.buses`` at any time to check the platform's structure.

        **1. Executing a circuit with Platform:**


        To execute a circuit you first need to define your circuit, for example, one with a pi pulse and a measurement gate in qubit ``q`` (``int``).
        Then you also need to build, connect, set up, and execute the platform, which together look like:

        .. code-block:: python

            import qililab as ql

            from qibo.models import Circuit
            from qibo import gates

            # Defining the Rabi circuit:
            circuit = Circuit(q + 1)
            circuit.add(gates.X(q))
            circuit.add(gates.M(q))

            # Building the platform:
            platform = ql.build_platform(runcard="runcards/galadriel.yml")

            # Connecting and setting up the platform:
            platform.connect()
            platform.initial_setup()
            platform.turn_on_instruments()

            # Executing the platform:
            result = platform.execute(program=circuit, num_avg=1000, repetition_duration=6000)

        The results would look something like this:

        >>> result.array
        array([[6.],
                [6.]])

        .. note::

            The obtained values correspond to the integral of the I/Q signals received by the digitizer.
            And they have shape `(#sequencers, 2, #bins)`, in this case you only have 1 sequencer and 1 bin.

        You could also get the results in a more standard format, as already classified ``counts`` or ``probabilities`` dictionaries, with:

        >>> result.counts
        {'0': 501, '1': 499}

        >>> result.probabilities
        {'0': .501, '1': .499}

        .. note::

            You can find more information about the results, in the :class:`.Results` class documentation.

        |

        **2. Running a Rabi sweep with Platform:**

        To perform a Rabi sweep, you need the previous circuit, and again, you also need to build, connect and setup the platform.
        But this time, instead than executing the circuit once, you will loop changing the amplitude parameter of the AWG (generator of the pi pulse):

        .. code-block:: python

            # Looping over the AWG amplitude to execute the Rabi sweep:
            results = []
            amp_values = [0.0, 0.1, 0.2, 0.3, 0.4, 0.5, 0.6, 0.7, 0.9, 1.0]

            for amp in amp_values:
                platform.set_parameter(alias="drive_q", parameter=ql.Parameter.AMPLITUDE, value=amp)
                result = platform.execute(program=circuit, num_avg=1000, repetition_duration=6000)
                results.append(result.array)

        Now you can use ``np.hstack`` to stack the results horizontally. By doing this, you would obtain an
        array with shape `(2, N)`, where N is the number of elements inside the loop:

        >>> import numpy as np
        >>> np.hstack(results)
        array([[5, 4, 3, 2, 1, 2, 3, 4, 5, 4, 3],
                [5, 4, 3, 2, 1, 2, 3, 4, 5, 4, 3]])

        You can see how the integrated I/Q values oscillate, indicating that qubit ``q`` oscillates between the ground and
        excited states!

        |

        **3. A faster Rabi sweep, translating the circuit to pulses:**

        Since you are looping over variables that are independent of the circuit (in this case, the amplitude of the AWG),
        you can speed up the experiment by translating the circuit into pulses beforehand, only once, and then, executing the obtained
        pulses inside the loop.

        Which is the same as before, but passing the ``pulse_schedule`` instead than the ``circuit``, to the ``execute()`` method:

        .. code-block:: python

            from qililab.pulse.circuit_to_pulses import CircuitToPulses

            # Translating the circuit to pulses:
            pulse_schedule = CircuitToPulses(platform=platform).translate(circuits=[circuit])

            # Looping over the AWG amplitude to execute the Rabi sweep:
            results = []
            amp_values = [0.0, 0.1, 0.2, 0.3, 0.4, 0.5, 0.6, 0.7, 0.9, 1.0]

            for amp in amp_values:
                platform.set_parameter(alias="drive_q", parameter=ql.Parameter.AMPLITUDE, value=amp)
                result = platform.execute(program=pulse_schedule, num_avg=1000, repetition_duration=6000)
                results.append(result.array)

        If you now stack and print the results, you will obtain similar results, but much faster!

        >>> np.hstack(results)
        array([[5, 4, 3, 2, 1, 2, 3, 4, 5, 4, 3],
                [5, 4, 3, 2, 1, 2, 3, 4, 5, 4, 3]])
        TODO: !!! Change this results for the actual ones !!!

        |

        **4. Ramsey sequence, looping over a parameter inside the circuit:**

        To run a Ramsey sequence you also need to build, connect and set up the platform as before. However, the circuit will be different from the previous one,
        and also, this time, you need to loop over a parameter of the circuit itself, specifically over the time of the ``Wait`` gate.

        To do this, since the parameter is inside the Qibo circuit, you will need to use Qibo own ``circuit.set_parameters()`` method, specifying the
        parameters you want to set, in the same order they appear in the circuit construction:

        .. code-block:: python

            import qililab as ql

            from qibo.models import Circuit
            from qibo import gates

            # Building the platform:
            platform = ql.build_platform(runcard="runcards/galadriel.yml")

            # Connecting and setting up the platform:
            platform.connect()
            platform.initial_setup()
            platform.turn_on_instruments()

            # Defining the Ramsey circuit:
            circuit = Circuit(q + 1)
            circuit.add(gates.RX(q, theta=np.pi / 2))
            circuit.add(ql.Wait(q, t=0))
            circuit.add(gates.RX(q, theta=np.pi / 2))
            circuit.add(gates.M(q))

            # Looping over the wait time t to execute the Ramsey:
            results = []
            wait_times = [0, 1, 2, 3, 4, 5, 6, 7, 8, 9, 10]

            for wait in wait_times:
                circuit.set_parameters([np.pi / 2, wait, np.pi / 2])
                result = platform.execute(program=circuit, num_avg=1000, repetition_duration=6000)
                results.append(result.array)

        which for each execution, would set ``np.pi/2`` to the ``theta`` parameters of the ``RX`` gates, and the looped ``wait`` time  to the ``t`` parameter of the
        ``Wait`` gate.

        If you print the results, you'll see how you obtain the sinusoidal expected behaviour!

        >>> results = np.hstack(results)
        >>> results
        array([[5, 4, 3, 2, 1, 2, 3, 4, 5, 4, 3],
                [5, 4, 3, 2, 1, 2, 3, 4, 5, 4, 3]])
        TODO: !!! Change this results for the actual sinusoidal ones (change wait_times of execution if needed) !!!
    """

    def __init__(self, runcard: Runcard):
        self.name = runcard.name
        """Name of the platform (``str``) """

        self.instruments = Instruments(elements=self._load_instruments(instruments_dict=runcard.instruments))
        """All the instruments of the platform and their necessary settings (``dataclass``). Each individual instrument is contained in a list within the dataclass."""

        self.instrument_controllers = InstrumentControllers(
            elements=self._load_instrument_controllers(instrument_controllers_dict=runcard.instrument_controllers)
        )
        """All the instrument controllers of the platform and their necessary settings (``dataclass``). Each individual instrument controller is contained in a list within the dataclass."""

        self.buses = Buses(
            elements=[Bus(settings=asdict(bus), platform_instruments=self.instruments) for bus in runcard.buses]
        )
        """All the buses of the platform and their necessary settings (``dataclass``). Each individual bus is contained in a list within the dataclass."""

        self.digital_compilation_settings = runcard.digital
        """Gate settings and definitions (``dataclass``). These setting contain how to decompose gates into pulses."""

        self.analog_compilation_settings = runcard.analog
        """Flux to bus mapping for analog control"""

        self._connected_to_instruments: bool = False
        """Boolean indicating the connection status to the instruments. Defaults to False (not connected)."""

        self._qpy_sequence_cache: dict[str, str] = {}
        """Dictionary for caching qpysequences."""

        self.experiment_results_base_path: str = tempfile.gettempdir()
        """Base path for saving experiment results."""

        self.experiment_results_path_format: str = "{date}/{time}/{label}.h5"
        """Format of the experiment results path."""

        self.crosstalk: CrosstalkMatrix | None = None
        """Crosstalk matrix information, defaults to None (only used on FLUX parameters)"""

        self.flux_vector: FluxVector | None = None
        """Flux vector information, defaults to None (only used on FLUX parameters)"""

        self.flux_parameter: dict[str, int | float | bool | str] = {}
        """Flux dictionary with information for the get parameter (only used on FLUX parameters)"""

        self.db_manager: DatabaseManager | None = None
        """Database manager for experiment class and db stream array"""

        self.save_experiment_results_in_database: bool = True
        """Database trigger to define if the experiment metadata will be saved in a database or not"""

    def connect(self):
        """Connects to all the instruments and blocks the connection for other users.

        You must be connected in order to set up and turn on instruments, or in order to execute the platform.

        To connect, your computer must be in the same network of the instruments specified in the :ref:`runcard <runcards>` (with their corresponding IP's addresses).
        """
        if self._connected_to_instruments:
            logger.info("Already connected to the instruments")
            return

        self.instrument_controllers.connect()
        self._connected_to_instruments = True
        logger.info("Connected to the instruments")

    def initial_setup(self):
        """Sets the values of the cache of the :class:`.Platform` object to the connected instruments.

        If called after a ``ql.build_platform()``, where the :class:`.Platform` object is built with the provided runcard,
        this function sets the values of the :ref:`runcard <runcards>` into the connected instruments.

        It is recommended to use this function after a ``ql.build_platform()`` + ``platform.connect()`` to ensure that no parameter
        differs from the current runcard settings.

        If a `platform.set_parameter()` is called between platform building and initial setup, the value set in the instruments
        will be the new "set" value, as the cache values of the :class:`.Platform` object are modified.
        """
        if not self._connected_to_instruments:
            raise AttributeError("Can not do initial_setup without being connected to the instruments.")
        self.instrument_controllers.initial_setup()
        logger.info("Initial setup applied to the instruments")

    def turn_on_instruments(self):
        """Turns on the signal output for the generator instruments (RF, voltage sources and current sources).

        This does not actually turn on the laboratory instruments, it only opens the signal output generation of the sources.

        We recommend you to do this always after a connection and a setup, to ensure that everything is ready for an execution.
        """
        self.instrument_controllers.turn_on_instruments()
        logger.info("Instruments turned on")

    def turn_off_instruments(self):
        """Turns off the signal output for the generator instruments (local oscillators, voltage sources and current sources).

        This does not actually turn the laboratory instruments off, it only closes their signal output generation.
        """
        self.instrument_controllers.turn_off_instruments()
        logger.info("Instruments turned off")

    def disconnect(self):
        """Closes the connection to all the instruments."""
        if not self._connected_to_instruments:
            logger.info("Already disconnected from the instruments")
            return
        self.instrument_controllers.disconnect()
        self._connected_to_instruments = False
        self._qpy_sequence_cache = {}
        logger.info("Disconnected from instruments")

    def get_element(self, alias: str):
        """Gets the platform element and to which bus it is connected, using its alias.

        Args:
            alias (str): Element alias to identify it.

        Returns:
            tuple[object, list | None]: Element class together with the index of the bus where the element is located.
        """
        # TODO: fix docstring, bus is not returned in most cases
        regex_match = re.search(GATE_ALIAS_REGEX, alias.split("_")[0])
        if regex_match is not None:
            name = regex_match["gate"]
            qubits_str = regex_match["qubits"]
            qubits = ast.literal_eval(qubits_str)
            if (
                self.digital_compilation_settings is not None
                and f"{name}({qubits_str})" in self.digital_compilation_settings.gate_names
            ):
                return self.digital_compilation_settings.get_gate(name=name, qubits=qubits)
        regex_match = re.search(FLUX_CONTROL_REGEX, alias)
        if regex_match is not None:
            element_type = regex_match.lastgroup
            element_shorthands = {"qubit": "q", "coupler": "c"}
            flux = regex_match["flux"]
            # TODO: support commuting the name of the coupler eg. c1_0 = c0_1
            bus_alias = next(
                (
                    element.bus
                    for element in self.analog_compilation_settings.flux_control_topology  # type: ignore[union-attr]
                    if self.analog_compilation_settings
                    and element.flux == f"{flux}_{element_shorthands[element_type]}{regex_match[element_type]}"  # type: ignore[index]
                ),
                None,
            )
            if bus_alias is not None:
                return self.buses.get(alias=bus_alias)

        element = self.instruments.get_instrument(alias=alias)
        if element is None:
            element = self.instrument_controllers.get_instrument_controller(alias=alias)
        if element is None:
            element = self.buses.get(alias=alias)
        return element

    def _get_bus_by_alias(self, alias: str) -> Bus | None:
        """Gets buses given their alias.

        Args:
            alias (str, optional): Bus alias to identify it. Defaults to None.

        Returns:
            :class:`Bus`: Bus corresponding to the given alias. If none is found `None` is returned.

        """
        return self.buses.get(alias=alias)

    def get_parameter(self, alias: str, parameter: Parameter, channel_id: ChannelID | None = None):
        """Get platform parameter.

        Args:
            parameter (Parameter): Name of the parameter to get.
            alias (str): Alias of the bus where the parameter is set.
            channel_id (int, optional): ID of the channel we want to use to set the parameter. Defaults to None.
        """
        regex_match = re.search(GATE_ALIAS_REGEX, alias)
        if alias == "platform" or parameter == Parameter.DELAY or regex_match is not None:
            if self.digital_compilation_settings is None:
                raise ValueError("Trying to get parameter of gates settings, but no gates settings exist in platform.")
            return self.digital_compilation_settings.get_parameter(
                alias=alias, parameter=parameter, channel_id=channel_id
            )
        if parameter == Parameter.FLUX:
            if alias not in self.flux_parameter:
                self.flux_parameter[alias] = 0.0
            return self.flux_parameter[alias]
        element = self.get_element(alias=alias)
        return element.get_parameter(parameter=parameter, channel_id=channel_id)

    def _data_draw(self):
        """From the runcard retrieve the parameters necessary to draw the qprogram."""
        data_oscilloscope = {}
        buses = list(self.buses)
        instruments = {
            instrument for bus in buses for instrument in bus.instruments if isinstance(instrument, (QbloxModule))
        }
        if instruments and all(isinstance(instrument, QbloxModule) for instrument in instruments):
            for bus in buses:
                for instrument, _ in zip(bus.instruments, bus.channels):
                    if isinstance(instrument, QbloxModule):
                        data_oscilloscope[bus.alias] = {}
                        dac_offset_i = 0
                        dac_offset_q = 0
                        parameters = [
                            Parameter.IF,
                            Parameter.GAIN_I,
                            Parameter.GAIN_Q,
                            Parameter.OFFSET_I,
                            Parameter.OFFSET_Q,
                            Parameter.HARDWARE_MODULATION,
                        ]
                        for parameter in parameters:
                            data_oscilloscope[bus.alias][parameter.value] = self.get_parameter(bus.alias, parameter)

                        data_oscilloscope[bus.alias]["instrument_name"] = instrument.name.value

                        if instrument.name == InstrumentName.QBLOX_QCM or instrument.name == InstrumentName.QBLOX_QRM:
                            # retrieve the dac offset and assign it to the bus
                            identifier = bus.channels
                            for awg in instrument.awg_sequencers:
                                if awg.identifier == identifier[0]:
                                    for idx, out in enumerate(awg.outputs):
                                        if idx == 0:
                                            dac_offset_i = instrument.out_offsets[out]
                                        elif idx == 1:
                                            dac_offset_q = instrument.out_offsets[out]
                            data_oscilloscope[bus.alias]["dac_offset_i"] = dac_offset_i
                            data_oscilloscope[bus.alias]["dac_offset_q"] = dac_offset_q

                        elif instrument.name == InstrumentName.QCMRF or instrument.name == InstrumentName.QRMRF:
                            # retrieve the dac offset and assign it to the bus
                            identifier = bus.channels
                            for awg in instrument.awg_sequencers:
                                if awg.identifier == identifier[0]:
                                    for out in awg.outputs:
                                        if out == 0:
                                            dac_offset_i = bus.get_parameter(Parameter.OUT0_OFFSET_PATH0)
                                            dac_offset_q = bus.get_parameter(Parameter.OUT0_OFFSET_PATH1)
                                        elif out == 1:
                                            dac_offset_i = bus.get_parameter(Parameter.OUT1_OFFSET_PATH0)
                                            dac_offset_q = bus.get_parameter(Parameter.OUT1_OFFSET_PATH1)

                            data_oscilloscope[bus.alias]["dac_offset_i"] = dac_offset_i
                            data_oscilloscope[bus.alias]["dac_offset_q"] = dac_offset_q

                        if instrument.name == InstrumentName.QRMRF or instrument.name == InstrumentName.QBLOX_QRM:
                            integration_length = bus.get_parameter(Parameter.INTEGRATION_LENGTH)
                            data_oscilloscope[bus.alias]["integration_length"] = integration_length
        else:
            # TODO: the same information could be generated with a Quantum Machine runcard, even if the QBlox Compiler is used in the background.
            raise NotImplementedError("The drawing feature is currently only supported for QBlox.")

        return data_oscilloscope

    def set_parameter(
        self,
        alias: str,
        parameter: Parameter,
        value: ParameterValue,
        channel_id: ChannelID | None = None,
    ):
        """Set a parameter for a platform element.

        If connected to an instrument, this function updates both the cache of the :class:`.Platform` object and the
        instrument's value. Otherwise, it only stores the value in the cache. Subsequent ``connect()`` + ``initial_setup()``
        will apply the cached values into the real instruments.

        If you use ``set_parameter`` + ``ql.save_platform()``, the saved runcard will include the new "set" value, even without
        an instrument connection, as the cache values of the :class:`.Platform` object are modified.

        Args:
            parameter (Parameter): Name of the parameter to change.
            value (float | str | bool): New value to set in the parameter.
            alias (str): Alias of the bus where the parameter is set.
            channel_id (int, optional): ID of the channel you want to use to set the parameter. Defaults to None.
        """
        regex_match = re.search(GATE_ALIAS_REGEX, alias)
        if alias == "platform" or parameter == Parameter.DELAY or regex_match is not None:
            if self.digital_compilation_settings is None:
                raise ValueError("Trying to get parameter of gates settings, but no gates settings exist in platform.")
            self.digital_compilation_settings.set_parameter(
                alias=alias, parameter=parameter, value=value, channel_id=channel_id
            )
            return

        element = self.get_element(alias=alias)

        if parameter == Parameter.FLUX:
            self.flux_parameter[alias] = float(value)
            self._process_crosstalk(alias, value)
            self._set_bias_from_element(element)
            return

        element.set_parameter(parameter=parameter, value=value, channel_id=channel_id)

    def _set_bias_from_element(self, element: list[GateEventSettings] | Bus | InstrumentController | Instrument | None):  # type: ignore[union-attr]
        """Sets the right parameter depending on the instrument defined inside the element.
        This is used in the crosstalk correction.
        The instruments included in this function are: QM, QBlox, SPI and QDevil.

        Args:
            element (_type_): runcard elemnt.

        """
        bias = [
            instrument
            for instrument in element.instruments  # type: ignore[union-attr]
            if instrument.name
            in {"QCM", "QRM", "QRM-RF", "QCM-RF", "D5a", "S4g", "quantum_machines_cluster", "qdevil_qdac2"}
        ]

        if len(bias) == 0:
            raise ReferenceError(
                "Flux bus must have one of these instruments:\nQCM, QRM, QRM-RF, QCM-RF, D5a, S4g, quantum_machines_cluster, qdevil_qdac2"
            )
        if len(bias) > 1:
            raise NotImplementedError(
                "Flux bus must not have more than one of these instruments:\nQCM, QRM, QRM-RF, QCM-RF, D5a, S4g, quantum_machines_cluster, qdevil_qdac2"
            )
        if bias[0].name in {"quantum_machines_cluster"}:
            parameter = Parameter.DC_OFFSET
        if bias[0].name in {"D5a", "qdevil_qdac2"}:
            parameter = Parameter.VOLTAGE
        if bias[0].name in {"S4g"}:
            parameter = Parameter.CURRENT
        for flux_alias, flux_value in self.flux_vector.bias_vector.items():  # type: ignore[union-attr]
            flux_element = self.get_element(alias=flux_alias)
            if bias[0].name in {"QCM", "QRM", "QRM-RF", "QCM-RF"}:
                offset_channel = flux_element.instruments[0].awg_sequencers[flux_element.channels[0]].outputs[0]
                if offset_channel == 0:
                    parameter = Parameter.OFFSET_OUT0
                if offset_channel == 1:
                    parameter = Parameter.OFFSET_OUT1
                if offset_channel == 2:
                    parameter = Parameter.OFFSET_OUT2
                if offset_channel == 3:
                    parameter = Parameter.OFFSET_OUT3
            flux_element.set_parameter(parameter=parameter, value=flux_value)
        return

    def _process_crosstalk(self, alias: str, value):
        """Calculates the Current/Voltage of the set parameter based on the value of the flux and the crosstalk matrix"""
        if not self.crosstalk:
            raise ValueError("Crosstalk matrix has not been set")

        bus_list = list(self.crosstalk.matrix.keys())

        if not self.flux_vector:
            self.flux_vector = FluxVector()
        for flux in bus_list:
            if flux not in self.flux_vector.flux_vector.keys():
                self.flux_vector[flux] = 0

        if alias not in self.crosstalk.matrix.keys():
            raise ValueError(f"{alias} not inside crosstalk matrix\n{self.crosstalk}")

        if not self.flux_vector.crosstalk or self.crosstalk != self.flux_vector.crosstalk:
            self.flux_vector.set_crosstalk(self.crosstalk)

        self.flux_vector[alias] = value

    def set_crosstalk(self, crosstalk: CrosstalkMatrix):
        """Sets the crosstalk matrix using the crosstalk matrix class.

        Args:
            crosstalk (CrosstalkMatrix): Crosstalk matrix to implement on the sample
        """
        self.crosstalk = crosstalk

    def set_flux_to_zero(self, bus_list: list[str] | None = None):
        """Set all lines inside the crosstalk / bus list to 0 Phi0, sets everything into the crosstalk offsets.

        Args:
            bus_list (list[str] | None, optional): Optional bus list for all the flux used in the experiment. Defaults to the Crosstalk buses.
        """
        if not self.crosstalk:
            raise ValueError("Crosstalk matrix has not been set")

        if not bus_list:
            bus_list = list(self.crosstalk.matrix.keys())

        for flux_alias in bus_list:
            self.set_parameter(alias=flux_alias, parameter=Parameter.FLUX, value=0)

    def set_bias_to_zero(self, bus_list: list[str] | None = None):
        """Set all lines inside the crosstalk / bus list to 0 Volts / Amperes.

        Args:
            bus_list (list[str] | None, optional): Optional bus list for all the flux used in the experiment. Defaults to the Crosstalk buses.
        """

        if not bus_list:
            if not self.crosstalk:
                raise ValueError("Neither crosstalk matrix nor bus_list has been set")
            bus_list = list(self.crosstalk.matrix.keys())

        if not self.flux_vector:
            self.flux_vector = FluxVector()
        for flux in bus_list:
            if flux not in self.flux_vector.flux_vector.keys():
                self.flux_vector[flux] = 0

        for flux_alias in bus_list:
            element = self.get_element(alias=flux_alias)
            self._set_bias_from_element(element)

    def _load_instruments(self, instruments_dict: list[dict]) -> list[Instrument]:
        """Instantiates all instrument classes from their respective dictionaries.

        Args:
            instruments_dict (list[dict]): List of dictionaries containing the settings of each instrument.

        Returns:
            list[Instrument]: List of instantiated instrument classes.
        """
        instruments = []
        for instrument in instruments_dict:
            local_dict = deepcopy(instrument)
            instruments.append(InstrumentFactory.get(local_dict.pop(RUNCARD.NAME))(settings=local_dict))
        return instruments

    def _load_instrument_controllers(self, instrument_controllers_dict: list[dict]) -> list[InstrumentController]:
        """Instantiates all instrument controller classes from their respective dictionaries.

        Args:
            instrument_controllers_dict (list[dict]): List of dictionaries containing
            the settings of each instrument controller.

        Returns:
            list[InstrumentController]: List of instantiated instrument controller classes.
        """
        instrument_controllers = []
        for instrument_controller in instrument_controllers_dict:
            local_dict = deepcopy(instrument_controller)
            instrument_controllers.append(
                InstrumentControllerFactory.get(local_dict.pop(RUNCARD.NAME))(
                    settings=local_dict, loaded_instruments=self.instruments
                )
            )
        return instrument_controllers

    def to_dict(self):
        """Returns all platform information as a dictionary, called the :ref:`runcard <runcards>`. Used for the platform serialization.

        Returns:
            dict: Dictionary of the serialized platform
        """
        name_dict = {RUNCARD.NAME: self.name}
        instrument_dict = {RUNCARD.INSTRUMENTS: self.instruments.to_dict()}
        instrument_controllers_dict = {RUNCARD.INSTRUMENT_CONTROLLERS: self.instrument_controllers.to_dict()}
        buses_dict = {RUNCARD.BUSES: self.buses.to_dict()}
        digital_dict = {
            RUNCARD.DIGITAL: (
                self.digital_compilation_settings.to_dict() if self.digital_compilation_settings is not None else None
            )
        }
        analog_dict = {
            RUNCARD.ANALOG: (
                self.analog_compilation_settings.to_dict() if self.analog_compilation_settings is not None else None
            )
        }

        return name_dict | instrument_dict | instrument_controllers_dict | buses_dict | digital_dict | analog_dict

    def __str__(self) -> str:
        """String representation of the platform.

        Returns:
            str: Name of the platform.
        """
        return str(YAML(typ="safe").dump(self.to_dict(), io.BytesIO()))

    @contextmanager
    def session(self):
        """Context manager to manage platform session, ensuring that resources are always released."""
        cleanup_methods = []
        cleanup_errors = []
        try:
            # Track successfully called setup methods and their cleanup counterparts
            self.connect()
            cleanup_methods.append(self.disconnect)  # Store disconnect for cleanup

            self.initial_setup()  # No specific cleanup for initial_setup

            self.turn_on_instruments()
            cleanup_methods.append(self.turn_off_instruments)  # Store turn_off_instruments for cleanup

            yield  # Experiment logic goes here

        except Exception as e:
            logger.error(f"An error occurred: {e}")
            raise  # Re-raise the exception for further handling
        finally:
            # Call the cleanup methods in reverse order
            for cleanup_method in reversed(cleanup_methods):
                try:
                    cleanup_method()
                except Exception as e:  # noqa: BLE001
                    logger.error(f"Error during cleanup: {e}")
                    cleanup_errors.append(e)

            # Raise any exception that might have happened during cleanup
            if cleanup_errors:
                raise ExceptionGroup("Exceptions occurred during cleanup", cleanup_errors)

    def compile_annealing_program(
        self,
        annealing_program_dict: list[dict[str, dict[str, float]]],
        transpiler: Callable,
        calibration: Calibration,
        num_averages: int = 1000,
        num_shots: int = 1,
        preparation_block: str = "preparation",
        measurement_block: str = "measurement",
    ) -> QProgram:
        """
        Compile an annealing program into a `QProgram` by mapping Ising coefficients to flux waveforms.

        This method takes an annealing program, represented as a time-ordered list of circuit elements with
        corresponding Ising coefficients, and compiles it into a quantum program (QProgram) that can be
        executed on a quantum annealing hardware setup.

        The input `annealing_program_dict` is structured as a list of dictionaries, each representing a
        specific time point. Each dictionary maps qubit and coupler identifiers to Ising terms (`sigma_x`,
        `sigma_y`, `sigma_z`), indicating the coefficient values for each term. For example:

        .. code-block:: python

            [
                {"qubit_0": {"sigma_x": 0, "sigma_y": 1, "sigma_z": 2}, "coupler_1_0": {...}},
                {...},  # time=1ns
                ...,
            ]

        Using the provided `transpiler`, these Ising coefficients are converted to flux values. These fluxes
        are then transformed into waveforms assigned to specific hardware buses, as defined by a `flux_to_bus`
        mapping in the analog compilation settings.

        Args:
            annealing_program_dict (list[dict[str, dict[str, float]]]): The time-ordered list of qubit and
                coupler Ising coefficients to be compiled.
            transpiler (Callable): A function to convert Ising parameters (delta, epsilon) to flux values
                (phix, phiz).
            calibration (Calibration): Calibration data containing the required blocks (e.g., `preparation`,
                `measurement`) and any applicable crosstalk corrections.
            num_averages (int, optional): Number of times the program should be averaged per shot. Defaults to 1000.
            num_shots (int, optional): Number of shots to execute the program. Defaults to 1.
            preparation_block (str, optional): Name of the calibration block used for preparation. Defaults to "preparation".
            measurement_block (str, optional): Name of the calibration block used for measurement. Defaults to "measurement".

        Returns:
            QProgram: A compiled quantum program (QProgram) ready for execution on the target hardware.

        Raises:
            ValueError: If the flux-to-bus topology is not defined in the analog compilation settings.
            ValueError: If the specified `measurement_block` is not available in the calibration.

        Notes:
            - The method checks for essential compilation settings and calibrated blocks, ensuring the program can be executed successfully.
            - Transpiled waveforms are adjusted for crosstalk when a crosstalk matrix is available in the calibration.
            - Execution includes optional `preparation_block` and synchronizes waveforms before the final `measurement_block`.

        """
        if self.analog_compilation_settings is None:
            raise ValueError("Flux to bus topology not given in the runcard")

        if not calibration.has_block(name=measurement_block):
            raise ValueError("The calibrated measurement is not present in the calibration file.")

        annealing_program = AnnealingProgram(
            flux_to_bus_topology=self.analog_compilation_settings.flux_control_topology,
            annealing_program=annealing_program_dict,
        )
        annealing_program.transpile(transpiler)
        crosstalk_matrix = calibration.crosstalk_matrix.inverse() if calibration.crosstalk_matrix is not None else None
        annealing_waveforms = annealing_program.get_waveforms(crosstalk_matrix=crosstalk_matrix, minimum_clock_time=4)

        qp_annealing = QProgram()
        shots_variable = qp_annealing.variable("num_shots", Domain.Scalar, int)

        with qp_annealing.for_loop(variable=shots_variable, start=0, stop=num_shots, step=1):
            with qp_annealing.average(num_averages):
                if calibration.has_block(name=preparation_block):
                    qp_annealing.insert_block(calibration.get_block(name=preparation_block))
                    qp_annealing.sync()
                for bus, waveform in annealing_waveforms.items():
                    qp_annealing.play(bus=bus, waveform=waveform)
                qp_annealing.sync()
                qp_annealing.insert_block(calibration.get_block(name=measurement_block))

        return qp_annealing

    def execute_annealing_program(
        self,
        annealing_program_dict: list[dict[str, dict[str, float]]],
        transpiler: Callable,
        calibration: Calibration,
        num_averages: int = 1000,
        num_shots: int = 1,
        preparation_block: str = "preparation",
        measurement_block: str = "measurement",
        bus_mapping: dict[str, str] | None = None,
        debug: bool = False,
    ) -> QProgramResults:
        """Given an annealing program execute it as a qprogram.
        The annealing program should contain a time ordered list of circuit elements and their corresponging ising coefficients as a dictionary. Example structure:

        .. code-block:: python

            [
                {"qubit_0": {"sigma_x" : 0, "sigma_y" : 1, "sigma_z" : 2},
                "coupler_1_0 : {...},
                },      # time=0ns
                {...},  # time=1ns
            .
            .
            .
            ]

        This dictionary containing ising coefficients is transpiled to fluxes using the given transpiler. Then the correspoinding waveforms are obtained and assigned to a bus
        from the bus to flux mapping given by the runcard.

        Args:
            annealing_program_dict (list[dict[str, dict[str, float]]]): annealing program to run
            transpiler (Callable): ising to flux transpiler. The transpiler should take 2 values as arguments (delta, epsilon) and return 2 values (phix, phiz)
            averages (int, optional): Amount of times to run and average the program over. Defaults to 1.
            debug (bool, optional): Whether to create debug information. For ``Qblox`` clusters all the program information is printed on screen.
                For ``Quantum Machines`` clusters a ``.py`` file is created containing the ``QUA`` and config compilation. Defaults to False.
        """

        qprogram = self.compile_annealing_program(
            annealing_program_dict=annealing_program_dict,
            transpiler=transpiler,
            calibration=calibration,
            num_averages=num_averages,
            num_shots=num_shots,
            preparation_block=preparation_block,
            measurement_block=measurement_block,
        )
        return self.execute_qprogram(qprogram=qprogram, calibration=calibration, bus_mapping=bus_mapping, debug=debug)

    def execute_experiment(
        self,
        experiment: Experiment,
        live_plot: bool = True,
        slurm_execution: bool = True,
        port_number: int | None = None,
    ) -> str:
        """Executes a quantum experiment on the platform.

        This method manages the execution of a given `Experiment` on the platform by utilizing an `ExperimentExecutor`. It orchestrates the entire process, including traversing the experiment's structure, handling loops and operations, and streaming results in real-time to ensure data integrity. The results are saved in a timestamped directory within the specified `base_data_path`.

        Args:
            experiment (Experiment): The experiment object defining the sequence of operations and loops.
            live_plot (bool): Flag that abilitates live plotting. Defaults to True.
            slurm_execution (bool): Flag that defines if the liveplot will be held through Dash or a notebook cell.
                                    Defaults to True.
            port_number (int | None): Optional parameter for when slurm_execution is True.
                                    It defines the port number of the Dash server. Defaults to None.

        Returns:
            str: The path to the file where the results are stored.

        Example:
            .. code-block:: python

                from qililab import Experiment

                # Initialize your experiment
                experiment = Experiment(label="my_experiment")
                # Add variables, loops, and operations to the experiment
                # ...

                # Execute the experiment on the platform
                results_path = platform.execute_experiment(experiment=experiment, database=False)
                print(f"Results saved to {results_path}")

        Example with database:
            .. code-block:: python

                from qililab import Experiment

                # Initialize your experiment
                experiment = Experiment(label="my_experiment")
                # Add variables, loops, and operations to the experiment
                # ...

                # Define the database manager. Optional, as this can be done inside execute_experiment
                db_manager = platform.load_db_manager(db_manager_ini_path)
                db_manager.set_sample_and_cooldown(sample=sample, cooldown=cooldown)

                # Execute the experiment on the platform
                results_path = platform.execute_experiment(experiment=experiment, database=True)
                print(f"Results saved to {results_path}")

        Note:
            - Ensure that the experiment is properly configured before execution.
            - The results will be saved in a directory within the load_db_manager config file. The default format is `{date}/{time}/{label}.h5`.
            - This method handles the setup and execution internally, providing a simplified interface for experiment execution.
        """

        if self.save_experiment_results_in_database and not self.db_manager:
            try:
                self.load_db_manager()
            except ReferenceError:
                raise ReferenceError("Missing initialization information at the desired database '.ini' path.")

        executor = ExperimentExecutor(
            platform=self,
            experiment=experiment,
            live_plot=live_plot,
            slurm_execution=slurm_execution,
            port_number=port_number,
        )
        return executor.execute()

    def compile_qprogram(
        self, qprogram: QProgram, bus_mapping: dict[str, str] | None = None, calibration: Calibration | None = None
    ) -> QbloxCompilationOutput | QuantumMachinesCompilationOutput:
        bus_aliases = {bus_mapping[bus] if bus_mapping and bus in bus_mapping else bus for bus in qprogram.buses}
        buses = [self.buses.get(alias=bus_alias) for bus_alias in bus_aliases]
        instruments = {
            instrument
            for bus in buses
            for instrument in bus.instruments
            if isinstance(instrument, (QbloxModule, QuantumMachinesCluster))
        }
        if all(isinstance(instrument, QbloxModule) for instrument in instruments):
            # Retrieve the time of flight parameter from settings
            times_of_flight = {
                bus.alias: int(bus.get_parameter(Parameter.TIME_OF_FLIGHT)) for bus in buses if bus.has_adc()
            }
            delays = {bus.alias: int(bus.get_parameter(Parameter.DELAY)) for bus in buses}
            # Determine what should be the initial value of the markers for each bus.
            # This depends on the model of the associated Qblox module and the `output` setting of the associated sequencer.
            markers = {}
            for bus in buses:
                for instrument, channel in zip(bus.instruments, bus.channels):
                    if isinstance(instrument, QbloxModule):
                        sequencer = instrument.get_sequencer(sequencer_id=channel)
                        if instrument.name == InstrumentName.QCMRF:
                            markers[bus.alias] = "".join(
                                ["1" if i in [0, 1] and i in sequencer.outputs else "0" for i in range(4)]
                            )[::-1]
                        elif instrument.name == InstrumentName.QRMRF:
                            markers[bus.alias] = "".join(
                                ["1" if i in [1] and i - 1 in sequencer.outputs else "0" for i in range(4)]
                            )[::-1]
                        else:
                            markers[bus.alias] = "0000"
            qblox_compiler = QbloxCompiler()
            return qblox_compiler.compile(
                qprogram=qprogram,
                bus_mapping=bus_mapping,
                calibration=calibration,
                times_of_flight=times_of_flight,
                delays=delays,
                markers=markers,
            )
        if all(isinstance(instrument, QuantumMachinesCluster) for instrument in instruments):
            if len(instruments) != 1:
                raise NotImplementedError(
                    "Executing QProgram in more than one Quantum Machines Cluster is not supported."
                )
            thresholds: dict[str, float] = {
                bus.alias: float(bus.get_parameter(parameter=Parameter.THRESHOLD) or 0.0)
                for bus in buses
                if bus.has_adc()
            }
            threshold_rotations: dict[str, float] = {
                bus.alias: float(bus.get_parameter(parameter=Parameter.THRESHOLD_ROTATION) or 0.0)
                for bus in buses
                if bus.has_adc()
            }

            compiler = QuantumMachinesCompiler()
            return compiler.compile(
                qprogram=qprogram,
                bus_mapping=bus_mapping,
                thresholds=thresholds,
                threshold_rotations=threshold_rotations,
                calibration=calibration,
            )
        raise NotImplementedError("Compiling QProgram for a mixture of instruments is not supported.")

    def execute_compilation_output(
        self,
        output: QbloxCompilationOutput | QuantumMachinesCompilationOutput,
        debug: bool = False,
    ):
        if isinstance(output, QbloxCompilationOutput):
            return self._execute_qblox_compilation_output(output=output, debug=debug)

        buses = [self.buses.get(alias=bus_alias) for bus_alias in output.qprogram.buses]
        instruments = {instrument for bus in buses for instrument in bus.instruments if bus.has_adc()}
        if len(instruments) != 1:
            raise NotImplementedError("Executing QProgram in more than one Quantum Machines Cluster is not supported.")
        cluster: QuantumMachinesCluster = cast("QuantumMachinesCluster", next(iter(instruments)))
        return self._execute_quantum_machines_compilation_output(output=output, cluster=cluster, debug=debug)

    def _execute_qblox_compilation_output(self, output: QbloxCompilationOutput, debug: bool = False):
        sequences, acquisitions = output.sequences, output.acquisitions
        buses = {bus_alias: self.buses.get(alias=bus_alias) for bus_alias in sequences}
        for bus_alias, bus in buses.items():
            if bus.distortions:
                for distortion in bus.distortions:
                    for waveform in sequences[bus_alias]._waveforms._waveforms:
                        sequences[bus_alias]._waveforms.modify(waveform.name, distortion.apply(waveform.data))
        if debug:
            with open("debug_qblox_execution.txt", "w", encoding="utf-8") as sourceFile:
                for bus_alias, sequence in sequences.items():
                    print(f"Bus {bus_alias}:", file=sourceFile)
                    print(str(sequence._program), file=sourceFile)
                    print(file=sourceFile)

        # Upload sequences
        for bus_alias in sequences:
            sequence_hash = hash_qpy_sequence(sequence=sequences[bus_alias])
            if bus_alias not in self._qpy_sequence_cache or self._qpy_sequence_cache[bus_alias] != sequence_hash:
                buses[bus_alias].upload_qpysequence(qpysequence=sequences[bus_alias])
                self._qpy_sequence_cache[bus_alias] = sequence_hash
            # sync all relevant sequences
            for instrument, channel in zip(buses[bus_alias].instruments, buses[bus_alias].channels):
                if isinstance(instrument, QbloxModule):
                    instrument.sync_sequencer(sequencer_id=int(channel))

        # Execute sequences
        for bus_alias in sequences:
            buses[bus_alias].run()

        # Acquire results
        results = QProgramResults()
        for bus_alias, bus in buses.items():
            if bus.has_adc():
                for instrument, channel in zip(buses[bus_alias].instruments, buses[bus_alias].channels):
                    if isinstance(instrument, QbloxModule):
                        bus_results = bus.acquire_qprogram_results(
                            acquisitions=acquisitions[bus_alias], channel_id=int(channel)
                        )
                        for bus_result in bus_results:
                            results.append_result(bus=bus_alias, result=bus_result)

        # Reset instrument settings
        for bus_alias in sequences:
            for instrument, channel in zip(buses[bus_alias].instruments, buses[bus_alias].channels):
                if isinstance(instrument, QbloxModule):
                    instrument.desync_sequencer(sequencer_id=int(channel))

        return results

    def _execute_quantum_machines_compilation_output(
        self,
        output: QuantumMachinesCompilationOutput,
        cluster: QuantumMachinesCluster,
        debug: bool = False,
    ):
        qua, configuration, measurements = output.qua, output.configuration, output.measurements
        try:
            cluster.append_configuration(configuration=configuration)

            if debug:
                with open("debug_qm_execution.py", "w", encoding="utf-8") as sourceFile:
                    print(generate_qua_script(qua, cluster.config), file=sourceFile)

            compiled_program_id = cluster.compile(program=qua)
            job = cluster.run_compiled_program(compiled_program_id=compiled_program_id)

            acquisitions = cluster.get_acquisitions(job=job)

            results = QProgramResults()
            # Doing manual classification of results as QM does not return thresholded values like Qblox
            for measurement in measurements:
                measurement_result = QuantumMachinesMeasurementResult(
                    measurement.bus,
                    *[acquisitions[handle] for handle in measurement.result_handles],
                )
                measurement_result.set_classification_threshold(measurement.threshold)
                results.append_result(bus=measurement.bus, result=measurement_result)

            return results

        except Exception as e:
            cluster.turn_off()
            raise e

        return results

    def execute_qprogram(
        self,
        qprogram: QProgram,
        bus_mapping: dict[str, str] | None = None,
        calibration: Calibration | None = None,
        debug: bool = False,
    ) -> QProgramResults:
        """Execute a :class:`.QProgram` using the platform instruments.

        |

        **The execution is done in the following steps:**

        1. Compile the QProgram.
        2. Run the compiled QProgram.
        3. Acquire the results.

        |

        **The execution can be done for (buses associated to) two different type of clusters:**

        - For ``Qblox`` modules, the compilation is done using the :class:`.QbloxCompiler`. Which compiles the :class:`.QProgram` into``Q1ASM`` for multiple sequencers based on each bus, uploads and executes the sequences, and acquires the results.
        - For ``Quantum Machines`` clusters, the compilation is done using the :class:`.QuantumMachinesCompiler`. This compiler transforms the :class:`.QProgram` into ``QUA``, the programming language of ``Quantum Machines`` hardware. It then executes the resulting ``QUA`` program and returns the results, organized by bus.

        Args:
            qprogram (QProgram): The :class:`.QProgram` to execute.
            bus_mapping (dict[str, str], optional): A dictionary mapping the buses in the :class:`.QProgram` (keys )to the buses in the platform (values).
                It is useful for mapping a generic :class:`.QProgram` to a specific experiment. Defaults to None.
            calibration (Calibration, optional): :class:`.Calibration` instance containing information of previously calibrated values, like waveforms, weights and crosstalk matrix. Defaults to None.
            debug (bool, optional): Whether to create debug information. For ``Qblox`` clusters all the program information is printed on screen.
                For ``Quantum Machines`` clusters a ``.py`` file is created containing the ``QUA`` and config compilation. Defaults to False.

        Returns:
            QProgramResults: The results of the execution. ``QProgramResults.results()`` returns a dictionary (``dict[str, list[Result]]``) of measurement results.
            The keys correspond to the buses a measurement were performed upon, and the values are the list of measurement results in chronological order.
        """
        output = self.compile_qprogram(qprogram=qprogram, bus_mapping=bus_mapping, calibration=calibration)
        return self.execute_compilation_output(output=output, debug=debug)

    def execute_qprograms_parallel(
        self,
        qprograms: list[QProgram],
        bus_mapping: dict[str, str] | None = None,
        calibration: Calibration | None = None,
        debug: bool = False,
    ) -> list[QProgramResults]:
        """Compiles a list of qprograms to be executed in parallel. Then it calls the execute_compilation_outputs_parallel method to execute the compiled qprograms.
        It loads each qprogram into a different sequencer and uses the multiplexing capabilities of QBlox to run all sequencers at the same time.

        **The execution can be done for (buses associated to) Qblox only. And it can only be done for qprograms that do not share buses.**

        Args:
            qprograms (QProgram): A list of the :class:`.QProgram` to execute.
            bus_mapping (dict[str, str], optional): A dictionary mapping the buses in the :class:`.QProgram` (keys )to the buses in the platform (values).
                It is useful for mapping a generic :class:`.QProgram` to a specific experiment. Defaults to None.
            calibration (Calibration, optional): :class:`.Calibration` instance containing information of previously calibrated values, like waveforms, weights and crosstalk matrix. Defaults to None.
            debug (bool, optional): Whether to create debug information. For ``Qblox`` clusters all the program information is printed on screen.
                Defaults to False.

        Returns:
            QProgramResults: The results of the execution. ``QProgramResults.results()`` returns a list of dictionary (``dict[str, list[Result]]``) of measurement results.
            Each element of the list corresponds to a sequencer.
            The keys correspond to the buses a measurement were performed upon, and the values are the list of measurement results in chronological order.
        """
        buses_per_qprogram = [qprogram.buses for qprogram in qprograms]
        total_buses = sum(len(s) for s in buses_per_qprogram)
        unique_buses = len(set.union(*buses_per_qprogram))
        if total_buses != unique_buses:
            raise ValueError("QPrograms cannot be executed in parallel.")
        outputs = [
            self.compile_qprogram(qprogram=qprogram, bus_mapping=bus_mapping, calibration=calibration)
            for qprogram in qprograms
        ]
        if any(isinstance(output, QuantumMachinesCompilationOutput) for output in outputs):
            raise ValueError("Parallel execution is not supported in Quantum Machines.")
        return self.execute_compilation_outputs_parallel(
            outputs=cast("list[QbloxCompilationOutput]", outputs), debug=debug
        )

    def execute_compilation_outputs_parallel(
        self,
        outputs: list[QbloxCompilationOutput],
        debug: bool = False,
    ):
        """Execute compiled qprograms in parallel.
        It loads each qprogram into a different sequencer and uses the multiplexing capabilities of QBlox to run all sequencers at the same time.

        |

        **The execution is done in the following steps:**

        1. Upload all sequences.
        2. Execute all sequences.
        3. Acquire the results.

        |

        **The execution can be done for (buses associated to) Qblox only.**

        Args:
            outputs: A list of the compiled qprograms.
            debug (bool, optional): Whether to create debug information. For ``Qblox`` clusters all the program information is printed on screen.
                Defaults to False.

        Returns:
            QProgramResults: The results of the execution. ``QProgramResults.results()`` returns a list of dictionary (``dict[str, list[Result]]``) of measurement results.
            Each element of the list corresponds to a sequencer.
            The keys correspond to the buses a measurement were performed upon, and the values are the list of measurement results in chronological order.
        """
        sequences_per_qprogram = [output.sequences for output in outputs]
        aquisitions_per_qprogram = [output.acquisitions for output in outputs]
        buses_per_qprogram = [
            {bus_alias: self.buses.get(alias=bus_alias) for bus_alias in sequences}
            for sequences in sequences_per_qprogram
        ]
        for qprogram_idx, buses in enumerate(buses_per_qprogram):
            for bus_alias, bus in buses.items():
                if bus.distortions:
                    for distortion in bus.distortions:
                        for waveform in sequences_per_qprogram[qprogram_idx][bus_alias]._waveforms._waveforms:
                            sequences_per_qprogram[qprogram_idx][bus_alias]._waveforms.modify(
                                waveform.name, distortion.apply(waveform.data)
                            )

        if debug:
            with open("debug_qblox_execution.txt", "w", encoding="utf-8") as sourceFile:
                for qprogram_idx, sequences in enumerate(sequences_per_qprogram):
                    print(f"QProgram {qprogram_idx}:", file=sourceFile)
                    for bus_alias, sequence in sequences.items():
                        print(f"Bus {bus_alias}:", file=sourceFile)
                        print(str(sequence._program), file=sourceFile)
                        print(file=sourceFile)

        # Upload sequences
        for qprogram_idx, sequences in enumerate(sequences_per_qprogram):
            for bus_alias in sequences:
                sequence_hash = hash_qpy_sequence(sequence=sequences[bus_alias])
                if bus_alias not in self._qpy_sequence_cache or self._qpy_sequence_cache[bus_alias] != sequence_hash:
                    buses_per_qprogram[qprogram_idx][bus_alias].upload_qpysequence(qpysequence=sequences[bus_alias])
                    self._qpy_sequence_cache[bus_alias] = sequence_hash
                # sync all relevant sequences
                for instrument, channel in zip(
                    buses_per_qprogram[qprogram_idx][bus_alias].instruments,
                    buses_per_qprogram[qprogram_idx][bus_alias].channels,
                ):
                    if isinstance(instrument, QbloxModule):
                        instrument.sync_sequencer(sequencer_id=int(channel))

        # Execute sequences
        for qprogram_idx, sequences in enumerate(sequences_per_qprogram):
            for bus_alias in sequences:
                buses_per_qprogram[qprogram_idx][bus_alias].run()

        # Acquire results
        results = [QProgramResults() for _ in outputs]
        for qprogram_idx, buses in enumerate(buses_per_qprogram):
            for bus_alias, bus in buses.items():
                if bus.has_adc():
                    for instrument, channel in zip(buses[bus_alias].instruments, buses[bus_alias].channels):
                        if isinstance(instrument, QbloxModule):
                            bus_results = bus.acquire_qprogram_results(
                                acquisitions=aquisitions_per_qprogram[qprogram_idx][bus_alias], channel_id=int(channel)
                            )
                            for bus_result in bus_results:
                                results[qprogram_idx].append_result(bus=bus_alias, result=bus_result)

        # Reset instrument settings
        for qprogram_idx, sequences in enumerate(sequences_per_qprogram):
            for bus_alias in sequences:
                for instrument, channel in zip(
                    buses_per_qprogram[qprogram_idx][bus_alias].instruments,
                    buses_per_qprogram[qprogram_idx][bus_alias].channels,
                ):
                    if isinstance(instrument, QbloxModule):
                        instrument.desync_sequencer(sequencer_id=int(channel))

        return results

    def execute(
        self,
        program: PulseSchedule | Circuit,
        num_avg: int,
        repetition_duration: int = 200_000,
        num_bins: int = 1,
        queue: Queue | None = None,
        transpilation_config: DigitalTranspilationConfig | None = None,
    ) -> Result | QbloxResult:
        """Compiles and executes a circuit or a pulse schedule, using the platform instruments.

        If the ``program`` argument is a :class:`.Circuit`, it will first be translated into a :class:`.PulseSchedule` using the transpilation
        settings of the platform and the passed transpile onfiguration. Then the pulse schedules will be compiled into the assembly programs and executed.

        To compile to assembly programs, the ``platform.compile()`` method is called; check its documentation for more information.

        The transpilation is performed using the :meth:`.CircuitTranspiler.transpile_circuit()` method. Refer to the method's documentation or :ref:`Transpilation <transpilation>` for more detailed information.

        The main stages of this process are: **1.** Routing, **2.** Canceling Hermitian pairs, **3.** Translate to native gates, **4.** Correcting Drag phases, **5** Optimize Drag gates, **6.** Convert to pulse schedule.

        .. note ::

            Default steps are only: **3.**, **4.**, and **6.**, since they are always needed.

            To do Step **1.** set routing=True in transpilation_config (default behavior skips it).

            To do Steps **2.** and **5.** set optimize=True in transpilation_config (default behavior skips it)

        Args:
            program (``PulseSchedule`` | ``Circuit``): Circuit or pulse schedule to execute.
            num_avg (int): Number of hardware averages used.
            repetition_duration (int): Minimum duration of a single execution. Defaults to 200_000.
            num_bins (int, optional): Number of bins used. Defaults to 1.
            queue (Queue, optional): External queue used for asynchronous data handling. Defaults to None.
            transpilation_config (DigitalTranspilationConfig, optional): :class:`.DigitalTranspilationConfig` dataclass containing
                the configuration used during transpilation. Defaults to ``None`` (not changing any default value).
                Check the class:`.DigitalTranspilationConfig` documentation for the keys and values it can contain.

        Returns:
            Result: Result obtained from the execution. This corresponds to a numpy array that depending on the
                platform configuration may contain the following:

                - Scope acquisition is enabled: An array with dimension `(2, N)` which contain the scope data for
                    path0 (I) and path1 (Q). N corresponds to the length of the scope measured.

                - Scope acquisition disabled: An array with dimension `(#sequencers, 2, #bins)`.

        |

        Example Usage:

        .. code-block:: python

            from qibo import gates, Circuit
            from qibo.transpiler import ReverseTraversal, Sabre
            from qililab import build_platform
            from qililab.digital import DigitalTranspilationConfig

            # Create circuit:
            c = Circuit(5)
            c.add(gates.CNOT(1, 0))

            # Create platform:
            platform = build_platform(runcard="<path_to_runcard>")
            transp_config = DigitalTranspilationConfig(routing=True, optimize=False, router=Sabre, placer=ReverseTraversal)

            # Execute with automatic transpilation:
            result = platform.execute(c, num_avg=1000, transpilation_config=transp_config)
        """
        # Compile pulse schedule
        programs, final_layout = self.compile(program, num_avg, repetition_duration, num_bins, transpilation_config)

        # Upload pulse schedule
        for bus_alias in programs:
            bus = self.buses.get(alias=bus_alias)
            bus.upload()

        # Execute pulse schedule
        for bus_alias in programs:
            bus = self.buses.get(alias=bus_alias)
            bus.run()

        # Acquire results
        readout_buses = [bus for bus in self.buses if bus.alias in programs and bus.has_adc()]
        results: list[Result] = []
        for bus in readout_buses:
            result = bus.acquire_result()
            if queue is not None:
                queue.put_nowait(item=result)
            if not np.all(np.isnan(result.array)):
                results.append(result)

        for instrument in self.instruments.elements:
            if isinstance(instrument, QbloxModule):
                instrument.desync_sequencers()

        # Flatten results if more than one readout bus was used for a qblox module
        if len(results) > 1:
            result = QbloxResult(
                integration_lengths=[length for result in results for length in result.integration_lengths],  # type: ignore[attr-defined]
                qblox_raw_results=[raw_result for result in results for raw_result in result.qblox_raw_results],  # type: ignore[attr-defined]
            )
        elif not results:
            raise ValueError("There are no readout buses in the platform.")
        else:
            result = results[0]

        if isinstance(program, Circuit):
            result = self._order_result(result, program, final_layout)

        return result

    @staticmethod
    def _order_result(result: Result, circuit: Circuit, final_layout: list[int] | None) -> Result:
        """Order the results of the execution as they are ordered in the input circuit.

        Finds the absolute order of each measurement for each qubit and its corresponding key in the
        same format as in qblox's aqcuisitions dictionary (#qubit, #qubit_measurement).

        Then it orders results in the same measurement order as the one in circuit.queue.

        Args:
            result (Result): Result obtained from the execution
            circuit (Circuit): Qibo circuit being executed
            final_layouts (list[int], optional): Final layout of the original logical qubits in the physical circuit:
                [Logical qubit in wire 1, Logical qubit in wire 2, ...] (None = trivial mapping).

        Returns:
            Result: Result obtained from the execution, with each measurement in the same order as in circuit.queue.
        """
        if not isinstance(result, QbloxResult):
            raise NotImplementedError("Result ordering is only implemented for qblox results")

        # register the overall order of all qubit measurements.
        qubits_m = {}
        order = {}
        # iterate over qubits measured in same order as they appear in the circuit
        # TODO: You need to check where each measurement is, since SWAPs can be after a measurement...
        # FIXME: In the meanwhile do it asuming the Measurement is the last gate for each qubit
        for i, qubit in enumerate(qubit for gate in circuit.queue for qubit in gate.qubits if isinstance(gate, M)):
            if qubit not in qubits_m:
                qubits_m[qubit] = 0
            order[qubit, qubits_m[qubit]] = i
            qubits_m[qubit] += 1
        if len(order) != len(result.qblox_raw_results):
            raise ValueError(
                f"Number of measurements in the circuit {len(order)} does not match number of acquisitions {len(result.qblox_raw_results)}"
            )

        # Tell users that the final layout is being undone:
        logger.info(
            "Undoing final physical qubit mapping, so you get back the original qubit order in your logical circuit."
        )

        # allocate each measurement its corresponding index in the results list
        results = [None] * len(order)  # type: list | list[dict]
        for qblox_result in result.qblox_raw_results:
            measurement = qblox_result["measurement"]
            physical_qubit = qblox_result["qubit"]
            original_logical_qubit = final_layout[physical_qubit] if final_layout else physical_qubit

            # TODO:Check this is correct, or how it works with multiple measurements per qubit:
            original_measure_num = order[original_logical_qubit, measurement]
            results[original_measure_num] = qblox_result

        return QbloxResult(integration_lengths=result.integration_lengths, qblox_raw_results=results)

    def compile(
        self,
        program: PulseSchedule | Circuit,
        num_avg: int,
        repetition_duration: int,
        num_bins: int,
        transpilation_config: DigitalTranspilationConfig | None = None,
    ) -> tuple[dict[str, list[QpySequence]], list[int] | None]:
        """Compiles the circuit / pulse schedule into a set of assembly programs, to be uploaded into the awg buses.

        If the ``program`` argument is a :class:`.Circuit`, it will first be translated into a :class:`.PulseSchedule` using the transpilation
        settings of the platform and passed  transpile configuration. Then the pulse schedules will be compiled into the assembly programs.

        .. note::

            Compile is called during ``platform.execute()``, check its documentation for more information.

        The transpilation is performed using the :meth:`.CircuitTranspiler.transpile_circuit()` method. Refer to the method's documentation or :ref:`Transpilation <transpilation>` for more detailed information.

        The main stages of this process are: **1.** Routing, **2.** Canceling Hermitian pairs, **3.** Translate to native gates, **4.** Correcting Drag phases, **5** Optimize Drag gates, **6.** Convert to pulse schedule.

        .. note ::

            Default steps are only: **3.**, **4.**, and **6.**, since they are always needed.

            To do Step **1.** set routing=True in transpilation_config (default behavior skips it).

            To do Steps **2.** and **5.** set optimize=True in transpilation_config (default behavior skips it)

        Args:
            program (PulseSchedule | Circuit): Circuit or pulse schedule to compile.
            num_avg (int): Number of hardware averages used.
            repetition_duration (int): Minimum duration of a single execution.
            num_bins (int): Number of bins used.
            transpilation_config (DigitalTranspilationConfig, optional): :class:`.DigitalTranspilationConfig` dataclass containing
                the configuration used during transpilation. Defaults to ``None`` (not changing any default value).
                Check the class:`.DigitalTranspilationConfig` documentation for the keys and values it can contain.

        Returns:
            tuple[dict, list[int] | None]: Tuple containing the dictionary of compiled assembly programs (The key is the bus alias (``str``),
                and the value is the assembly compilation (``list``)), and its corresponding final layout (Initial Re-mapping + SWAPs routing) of
                the Original Logical Qubits (l_q) in the physical circuit (wires): [l_q in wire 0, l_q in wire 1, ...] (None = trivial mapping).

        Raises:
            ValueError: raises value error if the circuit execution time is longer than ``repetition_duration`` for some qubit.
        """
        # We have a circular import because Platform uses CircuitToPulses and vice versa
        if self.digital_compilation_settings is None:
            raise ValueError("Cannot compile Qibo Circuit or Pulse Schedule without gates settings.")

        if isinstance(program, Circuit):
            transpiler = CircuitTranspiler(settings=self.digital_compilation_settings)
            pulse_schedule, final_layout = transpiler.transpile_circuit(program, transpilation_config)

        elif isinstance(program, PulseSchedule):
            pulse_schedule = program
            final_layout = None

        else:
            raise ValueError(
                f"Program to execute can only be either a single circuit or a pulse schedule. Got program of type {type(program)} instead"
            )

        module_and_sequencer_per_bus: dict[str, ModuleSequencer] = {}
        for element in pulse_schedule.elements:
            bus = self.buses.get(alias=element.bus_alias)
            if bus is None:
                raise ValueError(
                    f"Bus with alias '{element.bus_alias}' defined in Digital/Buses section of the Runcard, not found in main Buses section of the same Runcard."
                )
            for instrument, channel in zip(bus.instruments, bus.channels):
                if isinstance(instrument, QbloxModule):
                    module_and_sequencer_per_bus[element.bus_alias] = ModuleSequencer(
                        module=instrument, sequencer=instrument.get_sequencer(channel)
                    )

        compiler = PulseQbloxCompiler(
            buses=self.digital_compilation_settings.buses,
            module_and_sequencer_per_bus=module_and_sequencer_per_bus,
        )

        compiled_programs = compiler.compile(
            pulse_schedule=pulse_schedule, num_avg=num_avg, repetition_duration=repetition_duration, num_bins=num_bins
        )

        return compiled_programs, final_layout

    def calibrate_mixers(self, alias: str, cal_type: str, channel_id: ChannelID | None = None):
        bus = self.get_element(alias=alias)
        for instrument, instrument_channel in zip(bus.instruments, bus.channels):
            if instrument.name == InstrumentName.QRMRF:
                if channel_id is not None and channel_id == instrument_channel:
                    instrument.calibrate_mixers(cal_type, instrument_channel)
            elif instrument.name == InstrumentName.QCMRF:
                if channel_id is not None and channel_id == instrument_channel:
                    instrument.calibrate_mixers(cal_type, channel_id)
            else:
                raise AttributeError("Mixers calibration not implemented for this instrument.")

    def draw(
        self,
        qprogram: QProgram,
        time_window: int | None = None,
        averages_displayed: bool = False,
        acquisition_showing: bool = True,
        bus_mapping: dict[str, str] | None = None,
    ):
        """Draw the QProgram using QBlox Compiler whilst adding the knowledge of the platform

        Args:
            time_window (int): Allows the user to stop the plotting after the specified number of ns have been plotted. The plotting might not be the precise number of ns inputted.
                For example, if the timeout is 100 ns but there is a play operation of 150 ns, the plot will display the data until 150 ns. Defaults to None.
            averages_displayed (bool): False means that all loops on the sequencer starting with avg will only loop once, and True shows all iterations. Defaults to False.
            acquisition_showing (bool): Allows visualing the acquisition period on the plot. Defaults to True.
            bus_mapping (dict[str, str], optional): A dictionary mapping the buses in the :class:`.QProgram` (keys )to the buses in the platform (values).
                It is useful for mapping a generic :class:`.QProgram` to a specific experiment. Defaults to None.

        Returns:
            tuple[plotly object, dictionary]: Tuple containing the dictionary where keys are bus aliases and values are lists containing numpy arrays for
                the I and Q components. And the plotly object plotting the data from the dictionary.

        Note:
            This function also **plots** the waveforms using the generated data.
        """
        runcard_data = self._data_draw()
        qblox_draw = QbloxDraw()
        sequencer = self.compile_qprogram(qprogram, bus_mapping)
<<<<<<< HEAD
        result = qblox_draw.draw(sequencer, runcard_data, time_window, averages_displayed, acquisition_showing)
        return result
=======
        plotly_figure, data_draw = qblox_draw.draw(sequencer, runcard_data, time_window, averages_displayed, acquisition_showing)

        return plotly_figure, data_draw
>>>>>>> ba870f41

    def load_db_manager(self, db_ini_path: str | None = None):
        """Load Database Manager from an .ini path containing user DB user information or if no path is given
        it uses '~/database.ini'.

        Args:
            db_ini_path (str | None, optional): Database manager initialization file path. Defaults to None.

        Returns:
            DatabaseManager: Database manager class
        """
        if db_ini_path:
            self.db_manager = get_db_manager(db_ini_path)
        else:
            self.db_manager = get_db_manager()
        return self.db_manager

    def db_real_time_saving(
        self,
        shape: tuple,
        loops: dict[str, np.ndarray],
        experiment_name: str,
        qprogram: QProgram | None = None,
        description: str | None = None,
    ):
        """Allows for real time saving of results from an experiment.

        This class wraps a numpy array and adds a context manager to save results and database metadata on real time
        while they are acquired by the instruments.

        Example usage of this function:

            .. code-block:: python

                platform = ql.build_platform(runcard=runcard)
                platform.connect()
                platform.initial_setup()
                platform.turn_on_instruments()

                db_manager = platform.load_db_manager(db_manager_ini_path)
                db_manager.set_sample_and_cooldown(sample=sample, cooldown=cooldown)

                (experiment definition)

                stream_array = platform.database_saving(
                    shape=(len(if_sweep), 2),
                    loops={"frequency": if_sweep},
                    experiment_name="resonator_spectroscopy",
                    qprogram=qprogram,
                    description="optional text"
                )

                with stream_array:
                    results = platform.execute_qprogram(qprogram).results
                    stream_array[()] = results[readout_bus][0].array.T


        Args:
            shape (tuple): results array shape.
            loops (dict[str, np.ndarray]): Dictionary of loops with the name of the loop and the array.
            experiment_name (str): Name of the experiment.
            qprogram (QProgram | None, optional): Qprogram of the experiment, if there is no Qprogram related to the results it is not mandatory. Defaults to None.
            description (str | None, optional): String containing a description or any rellevant information about the experiment. Defaults to None.

        Returns:
            StreamArray: StreamArray class to process and save the data
        """

        if not self.db_manager:
            raise ReferenceError("Missing db_manager, try using platform.load_db_manager().")

        return StreamArray(
            shape=shape,
            loops=loops,
            platform=self,
            qprogram=qprogram,
            experiment_name=experiment_name,
            db_manager=self.db_manager,
            optional_identifier=description,
        )

    def db_save_results(
        self,
        experiment_name: str,
        results: np.ndarray,
        loops: dict[str, np.ndarray] | dict[str, dict[str, Any]],
        qprogram: QProgram | None = None,
        description: str | None = None,
    ):
        """Uses the same StreamArray class as for live saving but it saves full chunks of data in the same format as platform.stream_array.

        Example usage of this function:

            .. code-block:: python

                platform = ql.build_platform(runcard=runcard)
                platform.connect()
                platform.initial_setup()
                platform.turn_on_instruments()

                db_manager = platform.load_db_manager(db_manager_ini_path)
                db_manager.set_sample_and_cooldown(sample=sample, cooldown=cooldown)

                results = Create experiment results without live saving, either not needed or incapable (VNA data)
                or
                results = old results to be saved inside the database

                saving_path = platform.save_measurement_results(
                    experiment_name="resonator_spectroscopy",
                    results = results
                    loops={"frequency": if_sweep},
                    qprogram=qprogram,
                    description="optional text"
                )

        Args:
            experiment_name (str): Name of the experiment.
            results (np.ndarray): Experiment data.
            loops (dict[str, np.ndarray]): Dictionary of loops with the name of the loop and the array.
            qprogram (QProgram | None, optional): Qprogram of the experiment, if there is no Qprogram related to the results it is not mandatory. Defaults to None.
            description (str | None, optional): String containing a description or any rellevant information about the experiment. Defaults to None.
        """

        if not self.db_manager:
            raise ReferenceError("Missing db_manager, try using platform.load_db_manager().")

        shape = results.shape

        if len(loops) != len(shape) - 1:
            raise ValueError(
                "Number of loops must be the same as the number of dimensions of the results except for IQ"
            )

        for iteration, (loop_name, loop_array) in enumerate(loops.items()):
            if isinstance(loop_array, dict):
                loop_array = loop_array["array"]
            if loop_array.shape[0] != shape[iteration] - 1:  # type: ignore
                raise ValueError(
                    f"Loops dimensions must be the same than the array instroduced, {loop_name} as {loop_array.shape[0]} != {shape[iteration]}"  # type: ignore
                )

        stream_array = StreamArray(
            shape=shape,
            loops=loops,
            platform=self,
            qprogram=qprogram,
            experiment_name=experiment_name,
            db_manager=self.db_manager,
            optional_identifier=description,
        )

        with stream_array:
            for index in range(shape[0]):
                stream_array[index,] = results[index, ...]  # type: ignore
        return stream_array.path<|MERGE_RESOLUTION|>--- conflicted
+++ resolved
@@ -1660,14 +1660,10 @@
         runcard_data = self._data_draw()
         qblox_draw = QbloxDraw()
         sequencer = self.compile_qprogram(qprogram, bus_mapping)
-<<<<<<< HEAD
-        result = qblox_draw.draw(sequencer, runcard_data, time_window, averages_displayed, acquisition_showing)
-        return result
-=======
         plotly_figure, data_draw = qblox_draw.draw(sequencer, runcard_data, time_window, averages_displayed, acquisition_showing)
 
         return plotly_figure, data_draw
->>>>>>> ba870f41
+
 
     def load_db_manager(self, db_ini_path: str | None = None):
         """Load Database Manager from an .ini path containing user DB user information or if no path is given
