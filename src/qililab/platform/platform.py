# Copyright 2023 Qilimanjaro Quantum Tech
#
# Licensed under the Apache License, Version 2.0 (the "License");
# you may not use this file except in compliance with the License.
# You may obtain a copy of the License at
#
#     http://www.apache.org/licenses/LICENSE-2.0
#
# Unless required by applicable law or agreed to in writing, software
# distributed under the License is distributed on an "AS IS" BASIS,
# WITHOUT WARRANTIES OR CONDITIONS OF ANY KIND, either express or implied.
# See the License for the specific language governing permissions and
# limitations under the License.


"""Platform class."""

from __future__ import annotations

import ast
import io
import re
import tempfile
import warnings
from contextlib import contextmanager
from copy import deepcopy
from dataclasses import asdict
from typing import TYPE_CHECKING, Any, Callable, cast

import numpy as np
from qibo.gates import M
from qibo.models import Circuit
from qm import generate_qua_script
from ruamel.yaml import YAML

from qililab.analog import AnnealingProgram
from qililab.config import logger
from qililab.constants import FLUX_CONTROL_REGEX, GATE_ALIAS_REGEX, RUNCARD
from qililab.digital import CircuitTranspiler
from qililab.exceptions import ExceptionGroup
from qililab.instrument_controllers import InstrumentController, InstrumentControllers
from qililab.instrument_controllers.qblox.qblox_cluster_controller import QbloxClusterController
from qililab.instrument_controllers.utils import InstrumentControllerFactory
from qililab.instruments.instrument import Instrument
from qililab.instruments.instruments import Instruments
from qililab.instruments.qblox import QbloxModule
from qililab.instruments.qblox.qblox_draw import QbloxDraw
from qililab.instruments.qdevil.qdevil_qdac2 import QDevilQDac2
from qililab.instruments.quantum_machines import QuantumMachinesCluster
from qililab.instruments.utils import InstrumentFactory
from qililab.platform.components.bus import Bus
from qililab.platform.components.buses import Buses
from qililab.pulse.pulse_schedule import PulseSchedule
from qililab.pulse.qblox_compiler import ModuleSequencer
from qililab.pulse.qblox_compiler import QbloxCompiler as PulseQbloxCompiler
from qililab.qprogram import (
    Calibration,
    Domain,
    Experiment,
    QbloxCompilationOutput,
    QbloxCompiler,
    QProgram,
    QuantumMachinesCompilationOutput,
    QuantumMachinesCompiler,
)
from qililab.qprogram.crosstalk_matrix import CrosstalkMatrix, FluxVector
from qililab.qprogram.experiment_executor import ExperimentExecutor
from qililab.qprogram.qdac_compiler import QdacCompilationOutput, QdacCompiler
from qililab.result.database import get_db_manager
from qililab.result.qblox_results.qblox_result import QbloxResult
from qililab.result.qprogram.qprogram_results import QProgramResults
from qililab.result.qprogram.quantum_machines_measurement_result import QuantumMachinesMeasurementResult
from qililab.result.stream_results import StreamArray
from qililab.typings import ChannelID, InstrumentName, Parameter, ParameterValue
from qililab.utils import hash_qpy_sequence

if TYPE_CHECKING:
    from queue import Queue

    from qpysequence import Sequence as QpySequence

    from qililab.digital import DigitalTranspilationConfig
    from qililab.instrument_controllers.instrument_controller import InstrumentController
    from qililab.instruments.instrument import Instrument
    from qililab.result import Result
    from qililab.result.database import DatabaseManager
    from qililab.settings import Runcard
    from qililab.settings.digital.gate_event_settings import GateEventSettings


class Platform:
    """Platform object representing the laboratory setup used to control quantum devices.

    The platform is responsible for managing the initializations, connections, setups, and executions of the laboratory, which mainly consists of:

    - :class:`.Chip`

    - Buses

    - Instruments

    .. note::

        This class should be instantiated with the :meth:`ql.build_platform()` function, either by passing a :ref:`runcard <runcards>` (serialized platform dictionary)
        or a path to the location of the YAML file containing it.

        More information about the runcard structure, in the :ref:`Runcards <runcards>` section of the documentation.

    After initializing a :class:`Platform`, the typical first three steps (which are usually only required at the start) are:

    >>> platform.connect()  # Connects to all the instruments.
    >>> platform.initial_setup()  # Sets the parameters defined in the runcard.
    >>> platform.turn_on_instruments()  # Turns on the signal outputs.

    And then, for each experiment you want to run, you would typically repeat:

    >>> platform.set_parameter(...)  # Sets any parameter of the Platform.
    >>> result = platform.execute(...)  # Executes the platform.

    Args:
        runcard (Runcard): Dataclass containing the serialized platform (chip, instruments, buses...), created during :meth:`ql.build_platform()` with the given runcard dictionary.

    Examples:

        .. note::

            The following examples contain made up results. These will soon be updated with real results.

        .. note::

            All the following examples are explained in detail in the :ref:`Platform <platform>` section of the documentation. However, here are a few thing to keep in mind:

            - To connect, your computer must be in the same network of the instruments specified in the runcard, with their IP's addresses. Connection is necessary for the subsequent steps.

            - You might want to skip the ``platform.initial_setup()`` and the ``platform.turn_on_instruments()`` steps if you think nothing has been modified, but we recommend doing them every time.

            - ``platform.turn_on_instruments()`` is used to turn on the signal output of all the sources defined in the runcard (RF, Voltage and Current sources).

            - You can print ``platform.chip`` and ``platform.buses`` at any time to check the platform's structure.

        **1. Executing a circuit with Platform:**


        To execute a circuit you first need to define your circuit, for example, one with a pi pulse and a measurement gate in qubit ``q`` (``int``).
        Then you also need to build, connect, set up, and execute the platform, which together look like:

        .. code-block:: python

            import qililab as ql

            from qibo.models import Circuit
            from qibo import gates

            # Defining the Rabi circuit:
            circuit = Circuit(q + 1)
            circuit.add(gates.X(q))
            circuit.add(gates.M(q))

            # Building the platform:
            platform = ql.build_platform(runcard="runcards/galadriel.yml")

            # Connecting and setting up the platform:
            platform.connect()
            platform.initial_setup()
            platform.turn_on_instruments()

            # Executing the platform:
            result = platform.execute(program=circuit, num_avg=1000, repetition_duration=6000)

        The results would look something like this:

        >>> result.array
        array([[6.],
                [6.]])

        .. note::

            The obtained values correspond to the integral of the I/Q signals received by the digitizer.
            And they have shape `(#sequencers, 2, #bins)`, in this case you only have 1 sequencer and 1 bin.

        You could also get the results in a more standard format, as already classified ``counts`` or ``probabilities`` dictionaries, with:

        >>> result.counts
        {'0': 501, '1': 499}

        >>> result.probabilities
        {'0': .501, '1': .499}

        .. note::

            You can find more information about the results, in the :class:`.Results` class documentation.

        |

        **2. Running a Rabi sweep with Platform:**

        To perform a Rabi sweep, you need the previous circuit, and again, you also need to build, connect and setup the platform.
        But this time, instead than executing the circuit once, you will loop changing the amplitude parameter of the AWG (generator of the pi pulse):

        .. code-block:: python

            # Looping over the AWG amplitude to execute the Rabi sweep:
            results = []
            amp_values = [0.0, 0.1, 0.2, 0.3, 0.4, 0.5, 0.6, 0.7, 0.9, 1.0]

            for amp in amp_values:
                platform.set_parameter(alias="drive_q", parameter=ql.Parameter.AMPLITUDE, value=amp)
                result = platform.execute(program=circuit, num_avg=1000, repetition_duration=6000)
                results.append(result.array)

        Now you can use ``np.hstack`` to stack the results horizontally. By doing this, you would obtain an
        array with shape `(2, N)`, where N is the number of elements inside the loop:

        >>> import numpy as np
        >>> np.hstack(results)
        array([[5, 4, 3, 2, 1, 2, 3, 4, 5, 4, 3],
                [5, 4, 3, 2, 1, 2, 3, 4, 5, 4, 3]])

        You can see how the integrated I/Q values oscillate, indicating that qubit ``q`` oscillates between the ground and
        excited states!

        |

        **3. A faster Rabi sweep, translating the circuit to pulses:**

        Since you are looping over variables that are independent of the circuit (in this case, the amplitude of the AWG),
        you can speed up the experiment by translating the circuit into pulses beforehand, only once, and then, executing the obtained
        pulses inside the loop.

        Which is the same as before, but passing the ``pulse_schedule`` instead than the ``circuit``, to the ``execute()`` method:

        .. code-block:: python

            from qililab.pulse.circuit_to_pulses import CircuitToPulses

            # Translating the circuit to pulses:
            pulse_schedule = CircuitToPulses(platform=platform).translate(circuits=[circuit])

            # Looping over the AWG amplitude to execute the Rabi sweep:
            results = []
            amp_values = [0.0, 0.1, 0.2, 0.3, 0.4, 0.5, 0.6, 0.7, 0.9, 1.0]

            for amp in amp_values:
                platform.set_parameter(alias="drive_q", parameter=ql.Parameter.AMPLITUDE, value=amp)
                result = platform.execute(program=pulse_schedule, num_avg=1000, repetition_duration=6000)
                results.append(result.array)

        If you now stack and print the results, you will obtain similar results, but much faster!

        >>> np.hstack(results)
        array([[5, 4, 3, 2, 1, 2, 3, 4, 5, 4, 3],
                [5, 4, 3, 2, 1, 2, 3, 4, 5, 4, 3]])
        TODO: !!! Change this results for the actual ones !!!

        |

        **4. Ramsey sequence, looping over a parameter inside the circuit:**

        To run a Ramsey sequence you also need to build, connect and set up the platform as before. However, the circuit will be different from the previous one,
        and also, this time, you need to loop over a parameter of the circuit itself, specifically over the time of the ``Wait`` gate.

        To do this, since the parameter is inside the Qibo circuit, you will need to use Qibo own ``circuit.set_parameters()`` method, specifying the
        parameters you want to set, in the same order they appear in the circuit construction:

        .. code-block:: python

            import qililab as ql

            from qibo.models import Circuit
            from qibo import gates

            # Building the platform:
            platform = ql.build_platform(runcard="runcards/galadriel.yml")

            # Connecting and setting up the platform:
            platform.connect()
            platform.initial_setup()
            platform.turn_on_instruments()

            # Defining the Ramsey circuit:
            circuit = Circuit(q + 1)
            circuit.add(gates.RX(q, theta=np.pi / 2))
            circuit.add(ql.Wait(q, t=0))
            circuit.add(gates.RX(q, theta=np.pi / 2))
            circuit.add(gates.M(q))

            # Looping over the wait time t to execute the Ramsey:
            results = []
            wait_times = [0, 1, 2, 3, 4, 5, 6, 7, 8, 9, 10]

            for wait in wait_times:
                circuit.set_parameters([np.pi / 2, wait, np.pi / 2])
                result = platform.execute(program=circuit, num_avg=1000, repetition_duration=6000)
                results.append(result.array)

        which for each execution, would set ``np.pi/2`` to the ``theta`` parameters of the ``RX`` gates, and the looped ``wait`` time  to the ``t`` parameter of the
        ``Wait`` gate.

        If you print the results, you'll see how you obtain the sinusoidal expected behavior!

        >>> results = np.hstack(results)
        >>> results
        array([[5, 4, 3, 2, 1, 2, 3, 4, 5, 4, 3],
                [5, 4, 3, 2, 1, 2, 3, 4, 5, 4, 3]])
        TODO: !!! Change this results for the actual sinusoidal ones (change wait_times of execution if needed) !!!
    """

    def __init__(self, runcard: Runcard):
        self.name = runcard.name
        """Name of the platform (``str``) """

        self.instruments = Instruments(elements=self._load_instruments(instruments_dict=runcard.instruments))
        """All the instruments of the platform and their necessary settings (``dataclass``). Each individual instrument is contained in a list within the dataclass."""

        self.instrument_controllers = InstrumentControllers(
            elements=self._load_instrument_controllers(instrument_controllers_dict=runcard.instrument_controllers)
        )
        """All the instrument controllers of the platform and their necessary settings (``dataclass``). Each individual instrument controller is contained in a list within the dataclass."""

        self.buses = Buses(
            elements=[Bus(settings=asdict(bus), platform_instruments=self.instruments) for bus in runcard.buses]
        )
        """All the buses of the platform and their necessary settings (``dataclass``). Each individual bus is contained in a list within the dataclass."""

        self.digital_compilation_settings = runcard.digital
        """Gate settings and definitions (``dataclass``). These setting contain how to decompose gates into pulses."""

        self.analog_compilation_settings = runcard.analog
        """Flux to bus mapping for analog control"""

        self._connected_to_instruments: bool = False
        """Boolean indicating the connection status to the instruments. Defaults to False (not connected)."""

        self._qpy_sequence_cache: dict[str, str] = {}
        """Dictionary for caching qpysequences."""

        self.experiment_results_base_path: str = tempfile.gettempdir()
        """Base path for saving experiment results."""

        self.experiment_results_path_format: str = "{date}/{time}/{label}.h5"
        """Format of the experiment results path."""

        self.crosstalk: CrosstalkMatrix | None = None
        """Crosstalk matrix information, defaults to None (only used on FLUX parameters)"""

        self.flux_vector: FluxVector | None = None
        """Flux vector information, defaults to None (only used on FLUX parameters)"""

        self.flux_parameter: dict[str, int | float | bool | str] = {}
        """Flux dictionary with information for the get parameter (only used on FLUX parameters)"""

        self.db_manager: DatabaseManager | None = None
        """Database manager for experiment class and db stream array"""

        self.save_experiment_results_in_database: bool = True
        """Database trigger to define if the experiment metadata will be saved in a database or not"""

        self.trigger_runs: int = 0

    def connect(self):
        """Connects to all the instruments and blocks the connection for other users.

        You must be connected in order to set up and turn on instruments, or in order to execute the platform.

        To connect, your computer must be in the same network of the instruments specified in the :ref:`runcard <runcards>` (with their corresponding IP's addresses).
        """
        if self._connected_to_instruments:
            logger.info("Already connected to the instruments")
            return

        self.instrument_controllers.connect()
        self._connected_to_instruments = True
        logger.info("Connected to the instruments")

    def initial_setup(self):
        """Sets the values of the cache of the :class:`.Platform` object to the connected instruments.

        If called after a ``ql.build_platform()``, where the :class:`.Platform` object is built with the provided runcard,
        this function sets the values of the :ref:`runcard <runcards>` into the connected instruments.

        It is recommended to use this function after a ``ql.build_platform()`` + ``platform.connect()`` to ensure that no parameter
        differs from the current runcard settings.

        If a `platform.set_parameter()` is called between platform building and initial setup, the value set in the instruments
        will be the new "set" value, as the cache values of the :class:`.Platform` object are modified.
        """
        if not self._connected_to_instruments:
            raise AttributeError("Can not do initial_setup without being connected to the instruments.")
        self.instrument_controllers.initial_setup()
        logger.info("Initial setup applied to the instruments")

    def turn_on_instruments(self):
        """Turns on the signal output for the generator instruments (RF, voltage sources and current sources).

        This does not actually turn on the laboratory instruments, it only opens the signal output generation of the sources.

        We recommend you to do this always after a connection and a setup, to ensure that everything is ready for an execution.
        """
        self.instrument_controllers.turn_on_instruments()
        logger.info("Instruments turned on")

    def turn_off_instruments(self):
        """Turns off the signal output for the generator instruments (local oscillators, voltage sources and current sources).

        This does not actually turn the laboratory instruments off, it only closes their signal output generation.
        """
        self.instrument_controllers.turn_off_instruments()
        logger.info("Instruments turned off")

    def disconnect(self):
        """Closes the connection to all the instruments."""
        if not self._connected_to_instruments:
            logger.info("Already disconnected from the instruments")
            return
        self.instrument_controllers.disconnect()
        self._connected_to_instruments = False
        self._qpy_sequence_cache = {}
        logger.info("Disconnected from instruments")

    def get_element(self, alias: str):
        """Gets the platform element and to which bus it is connected, using its alias.

        Args:
            alias (str): Element alias to identify it.

        Returns:
            tuple[object, list | None]: Element class together with the index of the bus where the element is located.
        """
        # TODO: fix docstring, bus is not returned in most cases
        regex_match = re.search(GATE_ALIAS_REGEX, alias.split("_")[0])
        if regex_match is not None:
            name = regex_match["gate"]
            qubits_str = regex_match["qubits"]
            qubits = ast.literal_eval(qubits_str)
            if (
                self.digital_compilation_settings is not None
                and f"{name}({qubits_str})" in self.digital_compilation_settings.gate_names
            ):
                return self.digital_compilation_settings.get_gate(name=name, qubits=qubits)
        regex_match = re.search(FLUX_CONTROL_REGEX, alias)
        if regex_match is not None:
            element_type = regex_match.lastgroup
            element_shorthands = {"qubit": "q", "coupler": "c"}
            flux = regex_match["flux"]
            # TODO: support commuting the name of the coupler eg. c1_0 = c0_1
            bus_alias = next(
                (
                    element.bus
                    for element in self.analog_compilation_settings.flux_control_topology  # type: ignore[union-attr]
                    if self.analog_compilation_settings
                    and element.flux == f"{flux}_{element_shorthands[element_type]}{regex_match[element_type]}"  # type: ignore[index]
                ),
                None,
            )
            if bus_alias is not None:
                return self.buses.get(alias=bus_alias)

        element = self.instruments.get_instrument(alias=alias)
        if element is None:
            element = self.instrument_controllers.get_instrument_controller(alias=alias)
        if element is None:
            element = self.buses.get(alias=alias)
        return element

    def _get_bus_by_alias(self, alias: str) -> Bus | None:
        """Gets buses given their alias.

        Args:
            alias (str, optional): Bus alias to identify it. Defaults to None.

        Returns:
            :class:`Bus`: Bus corresponding to the given alias. If none is found `None` is returned.

        """
        return self.buses.get(alias=alias)

    def get_parameter(self, alias: str, parameter: Parameter, channel_id: ChannelID | None = None):
        """Get platform parameter.

        Args:
            parameter (Parameter): Name of the parameter to get.
            alias (str): Alias of the bus where the parameter is set.
            channel_id (int, optional): ID of the channel we want to use to set the parameter. Defaults to None.
        """
        regex_match = re.search(GATE_ALIAS_REGEX, alias)
        if alias == "platform" or parameter == Parameter.DELAY or regex_match is not None:
            if self.digital_compilation_settings is None:
                raise ValueError("Trying to get parameter of gates settings, but no gates settings exist in platform.")
            return self.digital_compilation_settings.get_parameter(
                alias=alias, parameter=parameter, channel_id=channel_id
            )
        if parameter == Parameter.FLUX:
            if alias not in self.flux_parameter:
                self.flux_parameter[alias] = 0.0
            return self.flux_parameter[alias]
        element = self.get_element(alias=alias)
        return element.get_parameter(parameter=parameter, channel_id=channel_id)

    def _data_draw(self):
        """From the runcard retrieve the parameters necessary to draw the qprogram."""
        data_oscilloscope = {}
        buses = list(self.buses)
        instruments = {
            instrument for bus in buses for instrument in bus.instruments if isinstance(instrument, (QbloxModule))
        }
        if instruments and all(isinstance(instrument, QbloxModule) for instrument in instruments):
            for bus in buses:
                for instrument, _ in zip(bus.instruments, bus.channels):
                    if isinstance(instrument, QbloxModule):
                        data_oscilloscope[bus.alias] = {}
                        dac_offset_i = 0
                        dac_offset_q = 0
                        parameters = [
                            Parameter.IF,
                            Parameter.GAIN_I,
                            Parameter.GAIN_Q,
                            Parameter.OFFSET_I,
                            Parameter.OFFSET_Q,
                            Parameter.HARDWARE_MODULATION,
                        ]
                        for parameter in parameters:
                            data_oscilloscope[bus.alias][parameter.value] = self.get_parameter(bus.alias, parameter)

                        data_oscilloscope[bus.alias]["instrument_name"] = instrument.name.value

                        if instrument.name == InstrumentName.QBLOX_QCM or instrument.name == InstrumentName.QBLOX_QRM:
                            # retrieve the dac offset and assign it to the bus
                            identifier = bus.channels
                            for awg in instrument.awg_sequencers:
                                if awg.identifier == identifier[0]:
                                    for idx, out in enumerate(awg.outputs):
                                        if idx == 0:
                                            dac_offset_i = instrument.out_offsets[out]
                                        elif idx == 1:
                                            dac_offset_q = instrument.out_offsets[out]
                            data_oscilloscope[bus.alias]["dac_offset_i"] = dac_offset_i
                            data_oscilloscope[bus.alias]["dac_offset_q"] = dac_offset_q

                        elif instrument.name == InstrumentName.QCMRF or instrument.name == InstrumentName.QRMRF:
                            # retrieve the dac offset and assign it to the bus
                            identifier = bus.channels
                            for awg in instrument.awg_sequencers:
                                if awg.identifier == identifier[0]:
                                    for out in awg.outputs:
                                        if out == 0:
                                            dac_offset_i = bus.get_parameter(Parameter.OUT0_OFFSET_PATH0)
                                            dac_offset_q = bus.get_parameter(Parameter.OUT0_OFFSET_PATH1)
                                        elif out == 1:
                                            dac_offset_i = bus.get_parameter(Parameter.OUT1_OFFSET_PATH0)
                                            dac_offset_q = bus.get_parameter(Parameter.OUT1_OFFSET_PATH1)

                            data_oscilloscope[bus.alias]["dac_offset_i"] = dac_offset_i
                            data_oscilloscope[bus.alias]["dac_offset_q"] = dac_offset_q

                        if instrument.name == InstrumentName.QRMRF or instrument.name == InstrumentName.QBLOX_QRM:
                            integration_length = bus.get_parameter(Parameter.INTEGRATION_LENGTH)
                            data_oscilloscope[bus.alias]["integration_length"] = integration_length
        else:
            # TODO: the same information could be generated with a Quantum Machine runcard, even if the QBlox Compiler is used in the background.
            raise NotImplementedError("The drawing feature is currently only supported for QBlox.")

        return data_oscilloscope

    def set_parameter(
        self,
        alias: str,
        parameter: Parameter,
        value: ParameterValue,
        channel_id: ChannelID | None = None,
    ):
        """Set a parameter for a platform element.

        If connected to an instrument, this function updates both the cache of the :class:`.Platform` object and the
        instrument's value. Otherwise, it only stores the value in the cache. Subsequent ``connect()`` + ``initial_setup()``
        will apply the cached values into the real instruments.

        If you use ``set_parameter`` + ``ql.save_platform()``, the saved runcard will include the new "set" value, even without
        an instrument connection, as the cache values of the :class:`.Platform` object are modified.

        Args:
            parameter (Parameter): Name of the parameter to change.
            value (float | str | bool): New value to set in the parameter.
            alias (str): Alias of the bus where the parameter is set.
            channel_id (int, optional): ID of the channel you want to use to set the parameter. Defaults to None.
        """
        regex_match = re.search(GATE_ALIAS_REGEX, alias)
        if alias == "platform" or parameter == Parameter.DELAY or regex_match is not None:
            if self.digital_compilation_settings is None:
                raise ValueError("Trying to get parameter of gates settings, but no gates settings exist in platform.")
            self.digital_compilation_settings.set_parameter(
                alias=alias, parameter=parameter, value=value, channel_id=channel_id
            )
            return

        element = self.get_element(alias=alias)

        if parameter == Parameter.FLUX:
            self.flux_parameter[alias] = float(value)
            self._process_crosstalk(alias, value)
            self._set_bias_from_element(element)
            return

        element.set_parameter(parameter=parameter, value=value, channel_id=channel_id)

    def _set_bias_from_element(self, element: list[GateEventSettings] | Bus | InstrumentController | Instrument | None):  # type: ignore[union-attr]
        """Sets the right parameter depending on the instrument defined inside the element.
        This is used in the crosstalk correction.
        The instruments included in this function are: QM, QBlox, SPI and QDevil.

        Args:
            element (_type_): runcard element.

        """
        bias = [
            instrument
            for instrument in element.instruments  # type: ignore[union-attr]
            if instrument.name
            in {"QCM", "QRM", "QRM-RF", "QCM-RF", "D5a", "S4g", "quantum_machines_cluster", "qdevil_qdac2"}
        ]

        if len(bias) == 0:
            raise ReferenceError(
                "Flux bus must have one of these instruments:\nQCM, QRM, QRM-RF, QCM-RF, D5a, S4g, quantum_machines_cluster, qdevil_qdac2"
            )
        if len(bias) > 1:
            raise NotImplementedError(
                "Flux bus must not have more than one of these instruments:\nQCM, QRM, QRM-RF, QCM-RF, D5a, S4g, quantum_machines_cluster, qdevil_qdac2"
            )
        if bias[0].name in {"quantum_machines_cluster"}:
            parameter = Parameter.DC_OFFSET
        if bias[0].name in {"D5a", "qdevil_qdac2"}:
            parameter = Parameter.VOLTAGE
        if bias[0].name in {"S4g"}:
            parameter = Parameter.CURRENT
        for flux_alias, flux_value in self.flux_vector.bias_vector.items():  # type: ignore[union-attr]
            flux_element = self.get_element(alias=flux_alias)
            if bias[0].name in {"QCM", "QRM", "QRM-RF", "QCM-RF"}:
                offset_channel = flux_element.instruments[0].awg_sequencers[flux_element.channels[0]].outputs[0]
                if offset_channel == 0:
                    parameter = Parameter.OFFSET_OUT0
                if offset_channel == 1:
                    parameter = Parameter.OFFSET_OUT1
                if offset_channel == 2:
                    parameter = Parameter.OFFSET_OUT2
                if offset_channel == 3:
                    parameter = Parameter.OFFSET_OUT3
            flux_element.set_parameter(parameter=parameter, value=flux_value)
        return

    def _process_crosstalk(self, alias: str, value):
        """Calculates the Current/Voltage of the set parameter based on the value of the flux and the crosstalk matrix"""
        if not self.crosstalk:
            raise ValueError("Crosstalk matrix has not been set")

        bus_list = list(self.crosstalk.matrix.keys())

        if not self.flux_vector:
            self.flux_vector = FluxVector()
        for flux in bus_list:
            if flux not in self.flux_vector.flux_vector.keys():
                self.flux_vector[flux] = 0

        if alias not in self.crosstalk.matrix.keys():
            raise ValueError(f"{alias} not inside crosstalk matrix\n{self.crosstalk}")

        if not self.flux_vector.crosstalk or self.crosstalk != self.flux_vector.crosstalk:
            self.flux_vector.set_crosstalk(self.crosstalk)

        self.flux_vector[alias] = value

    def set_crosstalk(self, crosstalk: CrosstalkMatrix):
        """Sets the crosstalk matrix using the crosstalk matrix class.

        Args:
            crosstalk (CrosstalkMatrix): Crosstalk matrix to implement on the sample
        """
        self.crosstalk = crosstalk

    def set_flux_to_zero(self, bus_list: list[str] | None = None):
        """Set all lines inside the crosstalk / bus list to 0 Phi0, sets everything into the crosstalk offsets.

        Args:
            bus_list (list[str] | None, optional): Optional bus list for all the flux used in the experiment. Defaults to the Crosstalk buses.
        """
        if not self.crosstalk:
            raise ValueError("Crosstalk matrix has not been set")

        if not bus_list:
            bus_list = list(self.crosstalk.matrix.keys())

        for flux_alias in bus_list:
            self.set_parameter(alias=flux_alias, parameter=Parameter.FLUX, value=0)

    def set_bias_to_zero(self, bus_list: list[str] | None = None):
        """Set all lines inside the crosstalk / bus list to 0 Volts / Amperes.

        Args:
            bus_list (list[str] | None, optional): Optional bus list for all the flux used in the experiment. Defaults to the Crosstalk buses.
        """

        if not bus_list:
            if not self.crosstalk:
                raise ValueError("Neither crosstalk matrix nor bus_list has been set")
            bus_list = list(self.crosstalk.matrix.keys())

        if not self.flux_vector:
            self.flux_vector = FluxVector()
        for flux in bus_list:
            if flux not in self.flux_vector.flux_vector.keys():
                self.flux_vector[flux] = 0

        for flux_alias in bus_list:
            element = self.get_element(alias=flux_alias)
            self._set_bias_from_element(element)

    def _load_instruments(self, instruments_dict: list[dict]) -> list[Instrument]:
        """Instantiates all instrument classes from their respective dictionaries.

        Args:
            instruments_dict (list[dict]): List of dictionaries containing the settings of each instrument.

        Returns:
            list[Instrument]: List of instantiated instrument classes.
        """
        instruments = []
        for instrument in instruments_dict:
            local_dict = deepcopy(instrument)
            instruments.append(InstrumentFactory.get(local_dict.pop(RUNCARD.NAME))(settings=local_dict))
        return instruments

    def _load_instrument_controllers(self, instrument_controllers_dict: list[dict]) -> list[InstrumentController]:
        """Instantiates all instrument controller classes from their respective dictionaries.

        Args:
            instrument_controllers_dict (list[dict]): List of dictionaries containing
            the settings of each instrument controller.

        Returns:
            list[InstrumentController]: List of instantiated instrument controller classes.
        """
        instrument_controllers = []
        for instrument_controller in instrument_controllers_dict:
            local_dict = deepcopy(instrument_controller)
            instrument_controllers.append(
                InstrumentControllerFactory.get(local_dict.pop(RUNCARD.NAME))(
                    settings=local_dict, loaded_instruments=self.instruments
                )
            )
        return instrument_controllers

    def to_dict(self):
        """Returns all platform information as a dictionary, called the :ref:`runcard <runcards>`. Used for the platform serialization.

        Returns:
            dict: Dictionary of the serialized platform
        """
        name_dict = {RUNCARD.NAME: self.name}
        instrument_dict = {RUNCARD.INSTRUMENTS: self.instruments.to_dict()}
        instrument_controllers_dict = {RUNCARD.INSTRUMENT_CONTROLLERS: self.instrument_controllers.to_dict()}
        buses_dict = {RUNCARD.BUSES: self.buses.to_dict()}
        digital_dict = {
            RUNCARD.DIGITAL: (
                self.digital_compilation_settings.to_dict() if self.digital_compilation_settings is not None else None
            )
        }
        analog_dict = {
            RUNCARD.ANALOG: (
                self.analog_compilation_settings.to_dict() if self.analog_compilation_settings is not None else None
            )
        }

        return name_dict | instrument_dict | instrument_controllers_dict | buses_dict | digital_dict | analog_dict

    def __str__(self) -> str:
        """String representation of the platform.

        Returns:
            str: Name of the platform.
        """
        return str(YAML(typ="safe").dump(self.to_dict(), io.BytesIO()))

    @contextmanager
    def session(self):
        """Context manager to manage platform session, ensuring that resources are always released."""
        cleanup_methods = []
        cleanup_errors = []
        try:
            # Track successfully called setup methods and their cleanup counterparts
            self.connect()
            cleanup_methods.append(self.disconnect)  # Store disconnect for cleanup

            self.initial_setup()  # No specific cleanup for initial_setup

            self.turn_on_instruments()
            cleanup_methods.append(self.turn_off_instruments)  # Store turn_off_instruments for cleanup

            yield  # Experiment logic goes here

        except Exception as e:
            logger.error(f"An error occurred: {e}")
            raise  # Re-raise the exception for further handling
        finally:
            # Call the cleanup methods in reverse order
            for cleanup_method in reversed(cleanup_methods):
                try:
                    cleanup_method()
                except Exception as e:  # noqa: BLE001
                    logger.error(f"Error during cleanup: {e}")
                    cleanup_errors.append(e)

            # Raise any exception that might have happened during cleanup
            if cleanup_errors:
                raise ExceptionGroup("Exceptions occurred during cleanup", cleanup_errors)

    def compile_annealing_program(
        self,
        annealing_program_dict: list[dict[str, dict[str, float]]],
        transpiler: Callable,
        calibration: Calibration,
        num_averages: int = 1000,
        num_shots: int = 1,
        preparation_block: str = "preparation",
        measurement_block: str = "measurement",
    ) -> QProgram:
        """
        Compile an annealing program into a `QProgram` by mapping Ising coefficients to flux waveforms.

        This method takes an annealing program, represented as a time-ordered list of circuit elements with
        corresponding Ising coefficients, and compiles it into a quantum program (QProgram) that can be
        executed on a quantum annealing hardware setup.

        The input `annealing_program_dict` is structured as a list of dictionaries, each representing a
        specific time point. Each dictionary maps qubit and coupler identifiers to Ising terms (`sigma_x`,
        `sigma_y`, `sigma_z`), indicating the coefficient values for each term. For example:

        .. code-block:: python

            [
                {"qubit_0": {"sigma_x": 0, "sigma_y": 1, "sigma_z": 2}, "coupler_1_0": {...}},
                {...},  # time=1ns
                ...,
            ]

        Using the provided `transpiler`, these Ising coefficients are converted to flux values. These fluxes
        are then transformed into waveforms assigned to specific hardware buses, as defined by a `flux_to_bus`
        mapping in the analog compilation settings.

        Args:
            annealing_program_dict (list[dict[str, dict[str, float]]]): The time-ordered list of qubit and
                coupler Ising coefficients to be compiled.
            transpiler (Callable): A function to convert Ising parameters (delta, epsilon) to flux values
                (phix, phiz).
            calibration (Calibration): Calibration data containing the required blocks (e.g., `preparation`,
                `measurement`) and any applicable crosstalk corrections.
            num_averages (int, optional): Number of times the program should be averaged per shot. Defaults to 1000.
            num_shots (int, optional): Number of shots to execute the program. Defaults to 1.
            preparation_block (str, optional): Name of the calibration block used for preparation. Defaults to "preparation".
            measurement_block (str, optional): Name of the calibration block used for measurement. Defaults to "measurement".

        Returns:
            QProgram: A compiled quantum program (QProgram) ready for execution on the target hardware.

        Raises:
            ValueError: If the flux-to-bus topology is not defined in the analog compilation settings.
            ValueError: If the specified `measurement_block` is not available in the calibration.

        Notes:
            - The method checks for essential compilation settings and calibrated blocks, ensuring the program can be executed successfully.
            - Transpiled waveforms are adjusted for crosstalk when a crosstalk matrix is available in the calibration.
            - Execution includes optional `preparation_block` and synchronizes waveforms before the final `measurement_block`.

        """
        if self.analog_compilation_settings is None:
            raise ValueError("Flux to bus topology not given in the runcard")

        if not calibration.has_block(name=measurement_block):
            raise ValueError("The calibrated measurement is not present in the calibration file.")

        annealing_program = AnnealingProgram(
            flux_to_bus_topology=self.analog_compilation_settings.flux_control_topology,
            annealing_program=annealing_program_dict,
        )
        annealing_program.transpile(transpiler)
        crosstalk_matrix = calibration.crosstalk_matrix.inverse() if calibration.crosstalk_matrix is not None else None
        annealing_waveforms = annealing_program.get_waveforms(crosstalk_matrix=crosstalk_matrix, minimum_clock_time=4)

        qp_annealing = QProgram()
        shots_variable = qp_annealing.variable("num_shots", Domain.Scalar, int)

        with qp_annealing.for_loop(variable=shots_variable, start=0, stop=num_shots, step=1):
            with qp_annealing.average(num_averages):
                if calibration.has_block(name=preparation_block):
                    qp_annealing.insert_block(calibration.get_block(name=preparation_block))
                    qp_annealing.sync()
                for bus, waveform in annealing_waveforms.items():
                    qp_annealing.play(bus=bus, waveform=waveform)
                qp_annealing.sync()
                qp_annealing.insert_block(calibration.get_block(name=measurement_block))

        return qp_annealing

    def execute_annealing_program(
        self,
        annealing_program_dict: list[dict[str, dict[str, float]]],
        transpiler: Callable,
        calibration: Calibration,
        num_averages: int = 1000,
        num_shots: int = 1,
        preparation_block: str = "preparation",
        measurement_block: str = "measurement",
        bus_mapping: dict[str, str] | None = None,
        debug: bool = False,
    ) -> QProgramResults:
        """Given an annealing program execute it as a qprogram.
        The annealing program should contain a time ordered list of circuit elements and their corresponding ising coefficients as a dictionary. Example structure:

        .. code-block:: python

            [
                {"qubit_0": {"sigma_x" : 0, "sigma_y" : 1, "sigma_z" : 2},
                "coupler_1_0 : {...},
                },      # time=0ns
                {...},  # time=1ns
            .
            .
            .
            ]

        This dictionary containing ising coefficients is transpiled to fluxes using the given transpiler. Then the corresponding waveforms are obtained and assigned to a bus
        from the bus to flux mapping given by the runcard.

        Args:
            annealing_program_dict (list[dict[str, dict[str, float]]]): annealing program to run
            transpiler (Callable): ising to flux transpiler. The transpiler should take 2 values as arguments (delta, epsilon) and return 2 values (phix, phiz)
            averages (int, optional): Amount of times to run and average the program over. Defaults to 1.
            debug (bool, optional): Whether to create debug information. For ``Qblox`` clusters all the program information is printed on screen.
                For ``Quantum Machines`` clusters a ``.py`` file is created containing the ``QUA`` and config compilation. Defaults to False.
        """

        qprogram = self.compile_annealing_program(
            annealing_program_dict=annealing_program_dict,
            transpiler=transpiler,
            calibration=calibration,
            num_averages=num_averages,
            num_shots=num_shots,
            preparation_block=preparation_block,
            measurement_block=measurement_block,
        )
        return self.execute_qprogram(qprogram=qprogram, calibration=calibration, bus_mapping=bus_mapping, debug=debug)

    def execute_experiment(
        self,
        experiment: Experiment,
        live_plot: bool = True,
        slurm_execution: bool = True,
        port_number: int | None = None,
    ) -> str:
        """Executes a quantum experiment on the platform.

        This method manages the execution of a given `Experiment` on the platform by utilizing an `ExperimentExecutor`. It orchestrates the entire process, including traversing the experiment's structure, handling loops and operations, and streaming results in real-time to ensure data integrity. The results are saved in a timestamped directory within the specified `base_data_path`.

        Args:
            experiment (Experiment): The experiment object defining the sequence of operations and loops.
<<<<<<< HEAD
            base_path (str | None, optional): Base path of the saved data. If no string given it defaults to platform.experiment_results_base_path.
            live_plot (bool): Flag that validates live plotting. Defaults to True.
=======
            live_plot (bool): Flag that abilitates live plotting. Defaults to True.
>>>>>>> dcac5435
            slurm_execution (bool): Flag that defines if the liveplot will be held through Dash or a notebook cell.
                                    Defaults to True.
            port_number (int | None): Optional parameter for when slurm_execution is True.
                                    It defines the port number of the Dash server. Defaults to None.

        Returns:
            str: The path to the file where the results are stored.

        Example:
            .. code-block:: python

                from qililab import Experiment

                # Initialize your experiment
                experiment = Experiment(label="my_experiment")
                # Add variables, loops, and operations to the experiment
                # ...

                # Execute the experiment on the platform
                results_path = platform.execute_experiment(experiment=experiment, database=False)
                print(f"Results saved to {results_path}")

        Example with database:
            .. code-block:: python

                from qililab import Experiment

                # Initialize your experiment
                experiment = Experiment(label="my_experiment")
                # Add variables, loops, and operations to the experiment
                # ...

                # Define the database manager. Optional, as this can be done inside execute_experiment
                db_manager = platform.load_db_manager(db_manager_ini_path)
                db_manager.set_sample_and_cooldown(sample=sample, cooldown=cooldown)

                # Execute the experiment on the platform
                results_path = platform.execute_experiment(experiment=experiment, database=True)
                print(f"Results saved to {results_path}")

        Note:
            - Ensure that the experiment is properly configured before execution.
            - The results will be saved in a directory within the load_db_manager config file. The default format is `{date}/{time}/{label}.h5`.
            - This method handles the setup and execution internally, providing a simplified interface for experiment execution.
        """

        if self.save_experiment_results_in_database and not self.db_manager:
            try:
                self.load_db_manager()
            except ReferenceError:
                raise ReferenceError("Missing initialization information at the desired database '.ini' path.")

        executor = ExperimentExecutor(
            platform=self,
            experiment=experiment,
            live_plot=live_plot,
            slurm_execution=slurm_execution,
            port_number=port_number,
        )
        return executor.execute()

    def compile_qprogram(
        self, qprogram: QProgram, bus_mapping: dict[str, str] | None = None, calibration: Calibration | None = None
    ) -> tuple(QbloxCompilationOutput | QuantumMachinesCompilationOutput, QdacCompilationOutput | None):  # type: ignore[valid-type]
        bus_aliases = {bus_mapping[bus] if bus_mapping and bus in bus_mapping else bus for bus in qprogram.buses}
        buses = [self.buses.get(alias=bus_alias) for bus_alias in bus_aliases]
        instruments = {
            instrument
            for bus in buses
            for instrument in bus.instruments
            if isinstance(instrument, (QbloxModule, QuantumMachinesCluster))
        }
        qdac_buses = [
            bus for bus in buses if any(isinstance(instrument, QDevilQDac2) for instrument in bus.instruments)
        ]
        if all(isinstance(instrument, QbloxModule) for instrument in instruments):
            # Retrieve the time of flight parameter from settings
            instrument_controllers = [
                controller
                for controller in self.instrument_controllers.elements
                if isinstance(controller, QbloxClusterController)
            ]
            ext_trigger = any(controller.ext_trigger for controller in instrument_controllers)
            times_of_flight = {
                bus.alias: int(bus.get_parameter(Parameter.TIME_OF_FLIGHT)) for bus in buses if bus.has_adc()
            }
            delays = {bus.alias: int(bus.get_parameter(Parameter.DELAY)) for bus in buses}
            # Determine what should be the initial value of the markers for each bus.
            # This depends on the model of the associated Qblox module and the `output` setting of the associated sequencer.
            markers = {}
            for bus in buses:
                for instrument, channel in zip(bus.instruments, bus.channels):
                    if isinstance(instrument, QbloxModule):
                        sequencer = instrument.get_sequencer(sequencer_id=channel)
                        if instrument.name == InstrumentName.QCMRF:
                            markers[bus.alias] = "".join(
                                ["1" if i in [0, 1] and i in sequencer.outputs else "0" for i in range(4)]
                            )[::-1]
                        elif instrument.name == InstrumentName.QRMRF:
                            markers[bus.alias] = "".join(
                                ["1" if i in [1] and i - 1 in sequencer.outputs else "0" for i in range(4)]
                            )[::-1]
                        else:
                            markers[bus.alias] = "0000"

            compiled_qdac = None
            if qdac_buses:
                qdac_instrument = next(
                    instrument for instrument in qdac_buses[0].instruments if isinstance(instrument, QDevilQDac2)
                )
                qdac_compiler = QdacCompiler()
                compiled_qdac = qdac_compiler.compile(
                    qprogram=qprogram,
                    qdac=qdac_instrument,
                    qdac_buses=qdac_buses,
                    bus_mapping=bus_mapping,
                    calibration=calibration,
                )

            qblox_compiler = QbloxCompiler()
            return (
                qblox_compiler.compile(
                    qprogram=qprogram,
                    bus_mapping=bus_mapping,
                    calibration=calibration,
                    times_of_flight=times_of_flight,
                    delays=delays,
                    markers=markers,
                    ext_trigger=ext_trigger,
                    qdac_buses=qdac_buses,
                ),
                compiled_qdac,
            )
        if all(isinstance(instrument, QuantumMachinesCluster) for instrument in instruments):
            if len(instruments) != 1:
                raise NotImplementedError(
                    "Executing QProgram in more than one Quantum Machines Cluster is not supported."
                )
            thresholds: dict[str, float] = {
                bus.alias: float(bus.get_parameter(parameter=Parameter.THRESHOLD) or 0.0)
                for bus in buses
                if bus.has_adc()
            }
            threshold_rotations: dict[str, float] = {
                bus.alias: float(bus.get_parameter(parameter=Parameter.THRESHOLD_ROTATION) or 0.0)
                for bus in buses
                if bus.has_adc()
            }

            compiled_qdac = None
            if qdac_buses:
                qdac_instrument = qdac_buses[0].instruments[0]
                qdac_compiler = QdacCompiler()
                compiled_qdac = qdac_compiler.compile(
                    qprogram=qprogram,
                    qdac=qdac_instrument,
                    qdac_buses=qdac_buses,
                    bus_mapping=bus_mapping,
                    calibration=calibration,
                )

            compiler = QuantumMachinesCompiler()
            return (
                compiler.compile(
                    qprogram=qprogram,
                    bus_mapping=bus_mapping,
                    thresholds=thresholds,
                    threshold_rotations=threshold_rotations,
                    calibration=calibration,
                ),
                compiled_qdac,
            )
        raise NotImplementedError("Compiling QProgram for a mixture of AWG instruments is not supported.")

    def execute_compilation_output(
        self,
        output: QbloxCompilationOutput | QuantumMachinesCompilationOutput,
        qdac_output: QdacCompilationOutput | None,
        debug: bool = False,
    ):
        if isinstance(output, QbloxCompilationOutput):
            self.trigger_runs = 0
            return self._execute_qblox_compilation_output(output=output, qdac_output=qdac_output, debug=debug)

        buses = [self.buses.get(alias=bus_alias) for bus_alias in output.qprogram.buses]
        instruments = {instrument for bus in buses for instrument in bus.instruments if bus.has_adc()}
        if len(instruments) != 1:
            raise NotImplementedError("Executing QProgram in more than one Quantum Machines Cluster is not supported.")
        cluster: QuantumMachinesCluster = cast("QuantumMachinesCluster", next(iter(instruments)))
        return self._execute_quantum_machines_compilation_output(
            output=output, qdac_output=qdac_output, cluster=cluster, debug=debug
        )

    def _execute_qblox_compilation_output(
        self, output: QbloxCompilationOutput, qdac_output: QdacCompilationOutput | None, debug: bool = False
    ):
        try:
            sequences, acquisitions = output.sequences, output.acquisitions
            buses = {bus_alias: self.buses.get(alias=bus_alias) for bus_alias in sequences}
            for bus_alias, bus in buses.items():
                if bus.distortions:
                    for distortion in bus.distortions:
                        for waveform in sequences[bus_alias]._waveforms._waveforms:
                            sequences[bus_alias]._waveforms.modify(waveform.name, distortion.apply(waveform.data))
            if debug:
                with open("debug_qblox_execution.txt", "w", encoding="utf-8") as sourceFile:
                    for bus_alias, sequence in sequences.items():
                        print(f"Bus {bus_alias}:", file=sourceFile)
                        print(str(sequence._program), file=sourceFile)
                        print(file=sourceFile)

            # Upload sequences
            for bus_alias in sequences:
                sequence_hash = hash_qpy_sequence(sequence=sequences[bus_alias])
                if bus_alias not in self._qpy_sequence_cache or self._qpy_sequence_cache[bus_alias] != sequence_hash:
                    buses[bus_alias].upload_qpysequence(qpysequence=sequences[bus_alias])
                    self._qpy_sequence_cache[bus_alias] = sequence_hash
                # sync all relevant sequences
                for instrument, channel in zip(buses[bus_alias].instruments, buses[bus_alias].channels):
                    if isinstance(instrument, QbloxModule):
                        instrument.sync_sequencer(sequencer_id=int(channel))

            # Execute sequences
            if qdac_output:
                if qdac_output.trigger_position == "front":
                    qdac_output.qdac.start()
                for bus_alias in sequences:
                    buses[bus_alias].run()

                if qdac_output.trigger_position == "back":
                    qdac_output.qdac.start()
            else:
                for bus_alias in sequences:
                    buses[bus_alias].run()

            # Acquire results
            results = QProgramResults()
            for bus_alias, bus in buses.items():
                if bus.has_adc():
                    for instrument, channel in zip(buses[bus_alias].instruments, buses[bus_alias].channels):
                        if isinstance(instrument, QbloxModule):
                            bus_results = bus.acquire_qprogram_results(
                                acquisitions=acquisitions[bus_alias], channel_id=int(channel)
                            )
                            for bus_result in bus_results:
                                results.append_result(bus=bus_alias, result=bus_result)

            # Reset instrument settings
            for bus_alias in sequences:
                for instrument, channel in zip(buses[bus_alias].instruments, buses[bus_alias].channels):
                    if isinstance(instrument, QbloxModule):
                        instrument.desync_sequencer(sequencer_id=int(channel))

            return results
        except TimeoutError as timeout:
            if qdac_output:
                warnings.warn(f"Timeout reached for triggered measurement, trying again.")

                # Reset instrument settings
                for bus_alias in sequences:
                    for instrument, channel in zip(buses[bus_alias].instruments, buses[bus_alias].channels):
                        if isinstance(instrument, QbloxModule):
                            instrument.desync_sequencer(sequencer_id=int(channel))
                self.trigger_runs += 1

                if self.trigger_runs <= 3:
                    return self._execute_qblox_compilation_output(output, qdac_output, debug)

            raise timeout

    def _execute_quantum_machines_compilation_output(
        self,
        output: QuantumMachinesCompilationOutput,
        qdac_output: QdacCompilationOutput | None,
        cluster: QuantumMachinesCluster,
        debug: bool = False,
    ):
        qua, configuration, measurements = output.qua, output.configuration, output.measurements
        try:
            cluster.append_configuration(configuration=configuration)

            if debug:
                with open("debug_qm_execution.py", "w", encoding="utf-8") as sourceFile:
                    print(generate_qua_script(qua, cluster.config), file=sourceFile)

            compiled_program_id = cluster.compile(program=qua)
            job = cluster.run_compiled_program(compiled_program_id=compiled_program_id)

            acquisitions = cluster.get_acquisitions(job=job)

            results = QProgramResults()
            # Doing manual classification of results as QM does not return thresholded values like Qblox
            for measurement in measurements:
                measurement_result = QuantumMachinesMeasurementResult(
                    measurement.bus,
                    *[acquisitions[handle] for handle in measurement.result_handles],
                )
                measurement_result.set_classification_threshold(measurement.threshold)
                results.append_result(bus=measurement.bus, result=measurement_result)

            return results

        except Exception as e:
            cluster.turn_off()
            raise e

    def execute_qprogram(
        self,
        qprogram: QProgram,
        bus_mapping: dict[str, str] | None = None,
        calibration: Calibration | None = None,
        debug: bool = False,
    ) -> QProgramResults:
        """Execute a :class:`.QProgram` using the platform instruments.

        |

        **The execution is done in the following steps:**

        1. Compile the QProgram.
        2. Run the compiled QProgram.
        3. Acquire the results.

        |

        **The execution can be done for (buses associated to) two different type of clusters:**

        - For ``Qblox`` modules, the compilation is done using the :class:`.QbloxCompiler`. Which compiles the :class:`.QProgram` into``Q1ASM`` for multiple sequencers based on each bus, uploads and executes the sequences, and acquires the results.
        - For ``Quantum Machines`` clusters, the compilation is done using the :class:`.QuantumMachinesCompiler`. This compiler transforms the :class:`.QProgram` into ``QUA``, the programming language of ``Quantum Machines`` hardware. It then executes the resulting ``QUA`` program and returns the results, organized by bus.

        Args:
            qprogram (QProgram): The :class:`.QProgram` to execute.
            bus_mapping (dict[str, str], optional): A dictionary mapping the buses in the :class:`.QProgram` (keys )to the buses in the platform (values).
                It is useful for mapping a generic :class:`.QProgram` to a specific experiment. Defaults to None.
            calibration (Calibration, optional): :class:`.Calibration` instance containing information of previously calibrated values, like waveforms, weights and crosstalk matrix. Defaults to None.
            debug (bool, optional): Whether to create debug information. For ``Qblox`` clusters all the program information is printed on screen.
                For ``Quantum Machines`` clusters a ``.py`` file is created containing the ``QUA`` and config compilation. Defaults to False.

        Returns:
            QProgramResults: The results of the execution. ``QProgramResults.results()`` returns a dictionary (``dict[str, list[Result]]``) of measurement results.
            The keys correspond to the buses a measurement were performed upon, and the values are the list of measurement results in chronological order.
        """
        output, qdac_output = self.compile_qprogram(qprogram=qprogram, bus_mapping=bus_mapping, calibration=calibration)
        return self.execute_compilation_output(output=output, qdac_output=qdac_output, debug=debug)

    def execute_qprograms_parallel(
        self,
        qprograms: list[QProgram],
        bus_mapping: dict[str, str] | None = None,
        calibration: Calibration | None = None,
        debug: bool = False,
    ) -> list[QProgramResults]:
        """Compiles a list of qprograms to be executed in parallel. Then it calls the execute_compilation_outputs_parallel method to execute the compiled qprograms.
        It loads each qprogram into a different sequencer and uses the multiplexing capabilities of QBlox to run all sequencers at the same time.

        **The execution can be done for (buses associated to) Qblox only. And it can only be done for qprograms that do not share buses.**

        Args:
            qprograms (QProgram): A list of the :class:`.QProgram` to execute.
            bus_mapping (dict[str, str], optional): A dictionary mapping the buses in the :class:`.QProgram` (keys )to the buses in the platform (values).
                It is useful for mapping a generic :class:`.QProgram` to a specific experiment. Defaults to None.
            calibration (Calibration, optional): :class:`.Calibration` instance containing information of previously calibrated values, like waveforms, weights and crosstalk matrix. Defaults to None.
            debug (bool, optional): Whether to create debug information. For ``Qblox`` clusters all the program information is printed on screen.
                Defaults to False.

        Returns:
            QProgramResults: The results of the execution. ``QProgramResults.results()`` returns a list of dictionary (``dict[str, list[Result]]``) of measurement results.
            Each element of the list corresponds to a sequencer.
            The keys correspond to the buses a measurement were performed upon, and the values are the list of measurement results in chronological order.
        """
        buses_per_qprogram = [qprogram.buses for qprogram in qprograms]
        total_buses = sum(len(s) for s in buses_per_qprogram)
        unique_buses = len(set.union(*buses_per_qprogram))
        if total_buses != unique_buses:
            raise ValueError("QPrograms cannot be executed in parallel.")
        outputs = [
            self.compile_qprogram(qprogram=qprogram, bus_mapping=bus_mapping, calibration=calibration)
            for qprogram in qprograms
        ]
        if any(isinstance(output, QuantumMachinesCompilationOutput) for output in outputs):
            raise ValueError("Parallel execution is not supported in Quantum Machines.")
        return self.execute_compilation_outputs_parallel(
            outputs=cast("list[QbloxCompilationOutput]", outputs), debug=debug
        )

    def execute_compilation_outputs_parallel(
        self,
        outputs: list[QbloxCompilationOutput],
        debug: bool = False,
    ):
        """Execute compiled qprograms in parallel.
        It loads each qprogram into a different sequencer and uses the multiplexing capabilities of QBlox to run all sequencers at the same time.

        |

        **The execution is done in the following steps:**

        1. Upload all sequences.
        2. Execute all sequences.
        3. Acquire the results.

        |

        **The execution can be done for (buses associated to) Qblox only.**

        Args:
            outputs: A list of the compiled qprograms.
            debug (bool, optional): Whether to create debug information. For ``Qblox`` clusters all the program information is printed on screen.
                Defaults to False.

        Returns:
            QProgramResults: The results of the execution. ``QProgramResults.results()`` returns a list of dictionary (``dict[str, list[Result]]``) of measurement results.
            Each element of the list corresponds to a sequencer.
            The keys correspond to the buses a measurement were performed upon, and the values are the list of measurement results in chronological order.
        """
        sequences_per_qprogram = [output.sequences for output in outputs]
        aquisitions_per_qprogram = [output.acquisitions for output in outputs]
        buses_per_qprogram = [
            {bus_alias: self.buses.get(alias=bus_alias) for bus_alias in sequences}
            for sequences in sequences_per_qprogram
        ]
        for qprogram_idx, buses in enumerate(buses_per_qprogram):
            for bus_alias, bus in buses.items():
                if bus.distortions:
                    for distortion in bus.distortions:
                        for waveform in sequences_per_qprogram[qprogram_idx][bus_alias]._waveforms._waveforms:
                            sequences_per_qprogram[qprogram_idx][bus_alias]._waveforms.modify(
                                waveform.name, distortion.apply(waveform.data)
                            )

        if debug:
            with open("debug_qblox_execution.txt", "w", encoding="utf-8") as sourceFile:
                for qprogram_idx, sequences in enumerate(sequences_per_qprogram):
                    print(f"QProgram {qprogram_idx}:", file=sourceFile)
                    for bus_alias, sequence in sequences.items():
                        print(f"Bus {bus_alias}:", file=sourceFile)
                        print(str(sequence._program), file=sourceFile)
                        print(file=sourceFile)

        # Upload sequences
        for qprogram_idx, sequences in enumerate(sequences_per_qprogram):
            for bus_alias in sequences:
                sequence_hash = hash_qpy_sequence(sequence=sequences[bus_alias])
                if bus_alias not in self._qpy_sequence_cache or self._qpy_sequence_cache[bus_alias] != sequence_hash:
                    buses_per_qprogram[qprogram_idx][bus_alias].upload_qpysequence(qpysequence=sequences[bus_alias])
                    self._qpy_sequence_cache[bus_alias] = sequence_hash
                # sync all relevant sequences
                for instrument, channel in zip(
                    buses_per_qprogram[qprogram_idx][bus_alias].instruments,
                    buses_per_qprogram[qprogram_idx][bus_alias].channels,
                ):
                    if isinstance(instrument, QbloxModule):
                        instrument.sync_sequencer(sequencer_id=int(channel))

        # Execute sequences
        for qprogram_idx, sequences in enumerate(sequences_per_qprogram):
            for bus_alias in sequences:
                buses_per_qprogram[qprogram_idx][bus_alias].run()

        # Acquire results
        results = [QProgramResults() for _ in outputs]
        for qprogram_idx, buses in enumerate(buses_per_qprogram):
            for bus_alias, bus in buses.items():
                if bus.has_adc():
                    for instrument, channel in zip(buses[bus_alias].instruments, buses[bus_alias].channels):
                        if isinstance(instrument, QbloxModule):
                            bus_results = bus.acquire_qprogram_results(
                                acquisitions=aquisitions_per_qprogram[qprogram_idx][bus_alias], channel_id=int(channel)
                            )
                            for bus_result in bus_results:
                                results[qprogram_idx].append_result(bus=bus_alias, result=bus_result)

        # Reset instrument settings
        for qprogram_idx, sequences in enumerate(sequences_per_qprogram):
            for bus_alias in sequences:
                for instrument, channel in zip(
                    buses_per_qprogram[qprogram_idx][bus_alias].instruments,
                    buses_per_qprogram[qprogram_idx][bus_alias].channels,
                ):
                    if isinstance(instrument, QbloxModule):
                        instrument.desync_sequencer(sequencer_id=int(channel))

        return results

    def execute(
        self,
        program: PulseSchedule | Circuit,
        num_avg: int,
        repetition_duration: int = 200_000,
        num_bins: int = 1,
        queue: Queue | None = None,
        transpilation_config: DigitalTranspilationConfig | None = None,
    ) -> Result | QbloxResult:
        """Compiles and executes a circuit or a pulse schedule, using the platform instruments.

        If the ``program`` argument is a :class:`.Circuit`, it will first be translated into a :class:`.PulseSchedule` using the transpilation
        settings of the platform and the passed transpile configuration. Then the pulse schedules will be compiled into the assembly programs and executed.

        To compile to assembly programs, the ``platform.compile()`` method is called; check its documentation for more information.

        The transpilation is performed using the :meth:`.CircuitTranspiler.transpile_circuit()` method. Refer to the method's documentation or :ref:`Transpilation <transpilation>` for more detailed information.

        The main stages of this process are: **1.** Routing, **2.** Canceling Hermitian pairs, **3.** Translate to native gates, **4.** Correcting Drag phases, **5** Optimize Drag gates, **6.** Convert to pulse schedule.

        .. note ::

            Default steps are only: **3.**, **4.**, and **6.**, since they are always needed.

            To do Step **1.** set routing=True in transpilation_config (default behavior skips it).

            To do Steps **2.** and **5.** set optimize=True in transpilation_config (default behavior skips it)

        Args:
            program (``PulseSchedule`` | ``Circuit``): Circuit or pulse schedule to execute.
            num_avg (int): Number of hardware averages used.
            repetition_duration (int): Minimum duration of a single execution. Defaults to 200_000.
            num_bins (int, optional): Number of bins used. Defaults to 1.
            queue (Queue, optional): External queue used for asynchronous data handling. Defaults to None.
            transpilation_config (DigitalTranspilationConfig, optional): :class:`.DigitalTranspilationConfig` dataclass containing
                the configuration used during transpilation. Defaults to ``None`` (not changing any default value).
                Check the class:`.DigitalTranspilationConfig` documentation for the keys and values it can contain.

        Returns:
            Result: Result obtained from the execution. This corresponds to a numpy array that depending on the
                platform configuration may contain the following:

                - Scope acquisition is enabled: An array with dimension `(2, N)` which contain the scope data for
                    path0 (I) and path1 (Q). N corresponds to the length of the scope measured.

                - Scope acquisition disabled: An array with dimension `(#sequencers, 2, #bins)`.

        |

        Example Usage:

        .. code-block:: python

            from qibo import gates, Circuit
            from qibo.transpiler import ReverseTraversal, Sabre
            from qililab import build_platform
            from qililab.digital import DigitalTranspilationConfig

            # Create circuit:
            c = Circuit(5)
            c.add(gates.CNOT(1, 0))

            # Create platform:
            platform = build_platform(runcard="<path_to_runcard>")
            transp_config = DigitalTranspilationConfig(
                routing=True, optimize=False, router=Sabre, placer=ReverseTraversal
            )

            # Execute with automatic transpilation:
            result = platform.execute(c, num_avg=1000, transpilation_config=transp_config)
        """
        # Compile pulse schedule
        programs, final_layout = self.compile(program, num_avg, repetition_duration, num_bins, transpilation_config)

        # Upload pulse schedule
        for bus_alias in programs:
            bus = self.buses.get(alias=bus_alias)
            bus.upload()

        # Execute pulse schedule
        for bus_alias in programs:
            bus = self.buses.get(alias=bus_alias)
            bus.run()

        # Acquire results
        readout_buses = [bus for bus in self.buses if bus.alias in programs and bus.has_adc()]
        results: list[Result] = []
        for bus in readout_buses:
            result = bus.acquire_result()
            if queue is not None:
                queue.put_nowait(item=result)
            if not np.all(np.isnan(result.array)):
                results.append(result)

        for instrument in self.instruments.elements:
            if isinstance(instrument, QbloxModule):
                instrument.desync_sequencers()

        # Flatten results if more than one readout bus was used for a qblox module
        if len(results) > 1:
            result = QbloxResult(
                integration_lengths=[length for result in results for length in result.integration_lengths],  # type: ignore[attr-defined]
                qblox_raw_results=[raw_result for result in results for raw_result in result.qblox_raw_results],  # type: ignore[attr-defined]
            )
        elif not results:
            raise ValueError("There are no readout buses in the platform.")
        else:
            result = results[0]

        if isinstance(program, Circuit):
            result = self._order_result(result, program, final_layout)

        return result

    @staticmethod
    def _order_result(result: Result, circuit: Circuit, final_layout: list[int] | None) -> Result:
        """Order the results of the execution as they are ordered in the input circuit.

        Finds the absolute order of each measurement for each qubit and its corresponding key in the
        same format as in qblox's acquisitions dictionary (#qubit, #qubit_measurement).

        Then it orders results in the same measurement order as the one in circuit.queue.

        Args:
            result (Result): Result obtained from the execution
            circuit (Circuit): Qibo circuit being executed
            final_layouts (list[int], optional): Final layout of the original logical qubits in the physical circuit:
                [Logical qubit in wire 1, Logical qubit in wire 2, ...] (None = trivial mapping).

        Returns:
            Result: Result obtained from the execution, with each measurement in the same order as in circuit.queue.
        """
        if not isinstance(result, QbloxResult):
            raise NotImplementedError("Result ordering is only implemented for qblox results")

        # register the overall order of all qubit measurements.
        qubits_m = {}
        order = {}
        # iterate over qubits measured in same order as they appear in the circuit
        # TODO: You need to check where each measurement is, since SWAPs can be after a measurement...
        # FIXME: In the meanwhile do it assuming the Measurement is the last gate for each qubit
        for i, qubit in enumerate(qubit for gate in circuit.queue for qubit in gate.qubits if isinstance(gate, M)):
            if qubit not in qubits_m:
                qubits_m[qubit] = 0
            order[qubit, qubits_m[qubit]] = i
            qubits_m[qubit] += 1
        if len(order) != len(result.qblox_raw_results):
            raise ValueError(
                f"Number of measurements in the circuit {len(order)} does not match number of acquisitions {len(result.qblox_raw_results)}"
            )

        # Tell users that the final layout is being undone:
        logger.info(
            "Undoing final physical qubit mapping, so you get back the original qubit order in your logical circuit."
        )

        # allocate each measurement its corresponding index in the results list
        results = [None] * len(order)  # type: list | list[dict]
        for qblox_result in result.qblox_raw_results:
            measurement = qblox_result["measurement"]
            physical_qubit = qblox_result["qubit"]
            original_logical_qubit = final_layout[physical_qubit] if final_layout else physical_qubit

            # TODO:Check this is correct, or how it works with multiple measurements per qubit:
            original_measure_num = order[original_logical_qubit, measurement]
            results[original_measure_num] = qblox_result

        return QbloxResult(integration_lengths=result.integration_lengths, qblox_raw_results=results)

    def compile(
        self,
        program: PulseSchedule | Circuit,
        num_avg: int,
        repetition_duration: int,
        num_bins: int,
        transpilation_config: DigitalTranspilationConfig | None = None,
    ) -> tuple[dict[str, list[QpySequence]], list[int] | None]:
        """Compiles the circuit / pulse schedule into a set of assembly programs, to be uploaded into the awg buses.

        If the ``program`` argument is a :class:`.Circuit`, it will first be translated into a :class:`.PulseSchedule` using the transpilation
        settings of the platform and passed  transpile configuration. Then the pulse schedules will be compiled into the assembly programs.

        .. note::

            Compile is called during ``platform.execute()``, check its documentation for more information.

        The transpilation is performed using the :meth:`.CircuitTranspiler.transpile_circuit()` method. Refer to the method's documentation or :ref:`Transpilation <transpilation>` for more detailed information.

        The main stages of this process are: **1.** Routing, **2.** Canceling Hermitian pairs, **3.** Translate to native gates, **4.** Correcting Drag phases, **5** Optimize Drag gates, **6.** Convert to pulse schedule.

        .. note ::

            Default steps are only: **3.**, **4.**, and **6.**, since they are always needed.

            To do Step **1.** set routing=True in transpilation_config (default behavior skips it).

            To do Steps **2.** and **5.** set optimize=True in transpilation_config (default behavior skips it)

        Args:
            program (PulseSchedule | Circuit): Circuit or pulse schedule to compile.
            num_avg (int): Number of hardware averages used.
            repetition_duration (int): Minimum duration of a single execution.
            num_bins (int): Number of bins used.
            transpilation_config (DigitalTranspilationConfig, optional): :class:`.DigitalTranspilationConfig` dataclass containing
                the configuration used during transpilation. Defaults to ``None`` (not changing any default value).
                Check the class:`.DigitalTranspilationConfig` documentation for the keys and values it can contain.

        Returns:
            tuple[dict, list[int] | None]: Tuple containing the dictionary of compiled assembly programs (The key is the bus alias (``str``),
                and the value is the assembly compilation (``list``)), and its corresponding final layout (Initial Re-mapping + SWAPs routing) of
                the Original Logical Qubits (l_q) in the physical circuit (wires): [l_q in wire 0, l_q in wire 1, ...] (None = trivial mapping).

        Raises:
            ValueError: raises value error if the circuit execution time is longer than ``repetition_duration`` for some qubit.
        """
        # We have a circular import because Platform uses CircuitToPulses and vice versa
        if self.digital_compilation_settings is None:
            raise ValueError("Cannot compile Qibo Circuit or Pulse Schedule without gates settings.")

        if isinstance(program, Circuit):
            transpiler = CircuitTranspiler(settings=self.digital_compilation_settings)
            pulse_schedule, final_layout = transpiler.transpile_circuit(program, transpilation_config)

        elif isinstance(program, PulseSchedule):
            pulse_schedule = program
            final_layout = None

        else:
            raise ValueError(
                f"Program to execute can only be either a single circuit or a pulse schedule. Got program of type {type(program)} instead"
            )

        module_and_sequencer_per_bus: dict[str, ModuleSequencer] = {}
        for element in pulse_schedule.elements:
            bus = self.buses.get(alias=element.bus_alias)
            if bus is None:
                raise ValueError(
                    f"Bus with alias '{element.bus_alias}' defined in Digital/Buses section of the Runcard, not found in main Buses section of the same Runcard."
                )
            for instrument, channel in zip(bus.instruments, bus.channels):
                if isinstance(instrument, QbloxModule):
                    module_and_sequencer_per_bus[element.bus_alias] = ModuleSequencer(
                        module=instrument, sequencer=instrument.get_sequencer(channel)
                    )

        compiler = PulseQbloxCompiler(
            buses=self.digital_compilation_settings.buses,
            module_and_sequencer_per_bus=module_and_sequencer_per_bus,
        )

        compiled_programs = compiler.compile(
            pulse_schedule=pulse_schedule, num_avg=num_avg, repetition_duration=repetition_duration, num_bins=num_bins
        )

        return compiled_programs, final_layout

    def calibrate_mixers(self, alias: str, cal_type: str, channel_id: ChannelID | None = None):
        bus = self.get_element(alias=alias)
        for instrument, instrument_channel in zip(bus.instruments, bus.channels):
            if instrument.name == InstrumentName.QRMRF:
                if channel_id is not None and channel_id == instrument_channel:
                    instrument.calibrate_mixers(cal_type, instrument_channel)
            elif instrument.name == InstrumentName.QCMRF:
                if channel_id is not None and channel_id == instrument_channel:
                    instrument.calibrate_mixers(cal_type, channel_id)
            else:
                raise AttributeError("Mixers calibration not implemented for this instrument.")

    def draw(
        self,
        qprogram: QProgram,
        time_window: int | None = None,
        averages_displayed: bool = False,
        acquisition_showing: bool = True,
        bus_mapping: dict[str, str] | None = None,
    ):
        """Draw the QProgram using QBlox Compiler whilst adding the knowledge of the platform

        Args:
            time_window (int): Allows the user to stop the plotting after the specified number of ns have been plotted. The plotting might not be the precise number of ns inputted.
                For example, if the timeout is 100 ns but there is a play operation of 150 ns, the plot will display the data until 150 ns. Defaults to None.
            averages_displayed (bool): False means that all loops on the sequencer starting with avg will only loop once, and True shows all iterations. Defaults to False.
            acquisition_showing (bool): Allows visualizing the acquisition period on the plot. Defaults to True.
            bus_mapping (dict[str, str], optional): A dictionary mapping the buses in the :class:`.QProgram` (keys )to the buses in the platform (values).
                It is useful for mapping a generic :class:`.QProgram` to a specific experiment. Defaults to None.

        Returns:
            plotly object: plotly.graph_objs._figure.Figure
        """
        runcard_data = self._data_draw()
        qblox_draw = QbloxDraw()
        sequencer = self.compile_qprogram(qprogram, bus_mapping)
        plotly_figure, _ = qblox_draw.draw(
            sequencer, runcard_data, time_window, averages_displayed, acquisition_showing
        )

        return plotly_figure

    def load_db_manager(self, db_ini_path: str | None = None):
        """Load Database Manager from an .ini path containing user DB user information or if no path is given
        it uses '~/database.ini'.

        Args:
            db_ini_path (str | None, optional): Database manager initialization file path. Defaults to None.

        Returns:
            DatabaseManager: Database manager class
        """
        if db_ini_path:
            self.db_manager = get_db_manager(db_ini_path)
        else:
            self.db_manager = get_db_manager()
        return self.db_manager

    def db_real_time_saving(
        self,
        shape: tuple,
        loops: dict[str, np.ndarray],
        experiment_name: str,
        qprogram: QProgram | None = None,
        description: str | None = None,
    ):
        """Allows for real time saving of results from an experiment.

        This class wraps a numpy array and adds a context manager to save results and database metadata on real time
        while they are acquired by the instruments.

        Example usage of this function:

            .. code-block:: python

                platform = ql.build_platform(runcard=runcard)
                platform.connect()
                platform.initial_setup()
                platform.turn_on_instruments()

                db_manager = platform.load_db_manager(db_manager_ini_path)
                db_manager.set_sample_and_cooldown(sample=sample, cooldown=cooldown)

                (experiment definition)

                stream_array = platform.database_saving(
                    shape=(len(if_sweep), 2),
                    loops={"frequency": if_sweep},
                    experiment_name="resonator_spectroscopy",
                    qprogram=qprogram,
                    description="optional text"
                )

                with stream_array:
                    results = platform.execute_qprogram(qprogram).results
                    stream_array[()] = results[readout_bus][0].array.T


        Args:
            shape (tuple): results array shape.
            loops (dict[str, np.ndarray]): Dictionary of loops with the name of the loop and the array.
            experiment_name (str): Name of the experiment.
            qprogram (QProgram | None, optional): Qprogram of the experiment, if there is no Qprogram related to the results it is not mandatory. Defaults to None.
            description (str | None, optional): String containing a description or any relevant information about the experiment. Defaults to None.

        Returns:
            StreamArray: StreamArray class to process and save the data
        """

        if not self.db_manager:
            raise ReferenceError("Missing db_manager, try using platform.load_db_manager().")

        return StreamArray(
            shape=shape,
            loops=loops,
            platform=self,
            qprogram=qprogram,
            experiment_name=experiment_name,
            db_manager=self.db_manager,
            optional_identifier=description,
        )

    def db_save_results(
        self,
        experiment_name: str,
        results: np.ndarray,
        loops: dict[str, np.ndarray] | dict[str, dict[str, Any]],
        qprogram: QProgram | None = None,
        description: str | None = None,
    ):
        """Uses the same StreamArray class as for live saving but it saves full chunks of data in the same format as platform.stream_array.

        Example usage of this function:

            .. code-block:: python

                platform = ql.build_platform(runcard=runcard)
                platform.connect()
                platform.initial_setup()
                platform.turn_on_instruments()

                db_manager = platform.load_db_manager(db_manager_ini_path)
                db_manager.set_sample_and_cooldown(sample=sample, cooldown=cooldown)

                results = Create experiment results without live saving, either not needed or incapable (VNA data)
                or
                results = old results to be saved inside the database

                saving_path = platform.save_measurement_results(
                    experiment_name="resonator_spectroscopy",
                    results = results
                    loops={"frequency": if_sweep},
                    qprogram=qprogram,
                    description="optional text"
                )

        Args:
            experiment_name (str): Name of the experiment.
            results (np.ndarray): Experiment data.
            loops (dict[str, np.ndarray]): Dictionary of loops with the name of the loop and the array.
            qprogram (QProgram | None, optional): Qprogram of the experiment, if there is no Qprogram related to the results it is not mandatory. Defaults to None.
            description (str | None, optional): String containing a description or any relevant information about the experiment. Defaults to None.
        """

        if not self.db_manager:
            raise ReferenceError("Missing db_manager, try using platform.load_db_manager().")

        shape = results.shape

        if len(loops) != len(shape) - 1:
            raise ValueError(
                "Number of loops must be the same as the number of dimensions of the results except for IQ"
            )

        for iteration, (loop_name, loop_array) in enumerate(loops.items()):
            if isinstance(loop_array, dict):
                loop_array = loop_array["array"]
            if loop_array.shape[0] != shape[iteration] - 1:  # type: ignore
                raise ValueError(
                    f"Loops dimensions must be the same than the array introduced, {loop_name} as {loop_array.shape[0]} != {shape[iteration]}"  # type: ignore
                )

        stream_array = StreamArray(
            shape=shape,
            loops=loops,
            platform=self,
            qprogram=qprogram,
            experiment_name=experiment_name,
            db_manager=self.db_manager,
            optional_identifier=description,
        )

        with stream_array:
            for index in range(shape[0]):
                stream_array[index,] = results[index, ...]  # type: ignore
        return stream_array.path<|MERGE_RESOLUTION|>--- conflicted
+++ resolved
@@ -961,12 +961,7 @@
 
         Args:
             experiment (Experiment): The experiment object defining the sequence of operations and loops.
-<<<<<<< HEAD
-            base_path (str | None, optional): Base path of the saved data. If no string given it defaults to platform.experiment_results_base_path.
-            live_plot (bool): Flag that validates live plotting. Defaults to True.
-=======
             live_plot (bool): Flag that abilitates live plotting. Defaults to True.
->>>>>>> dcac5435
             slurm_execution (bool): Flag that defines if the liveplot will be held through Dash or a notebook cell.
                                     Defaults to True.
             port_number (int | None): Optional parameter for when slurm_execution is True.
