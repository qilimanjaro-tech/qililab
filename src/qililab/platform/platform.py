# Copyright 2023 Qilimanjaro Quantum Tech
#
# Licensed under the Apache License, Version 2.0 (the "License");
# you may not use this file except in compliance with the License.
# You may obtain a copy of the License at
#
#     http://www.apache.org/licenses/LICENSE-2.0
#
# Unless required by applicable law or agreed to in writing, software
# distributed under the License is distributed on an "AS IS" BASIS,
# WITHOUT WARRANTIES OR CONDITIONS OF ANY KIND, either express or implied.
# See the License for the specific language governing permissions and
# limitations under the License.


"""Platform class."""

from __future__ import annotations

import ast
import io
import re
from contextlib import contextmanager
from copy import deepcopy
from dataclasses import asdict
from typing import TYPE_CHECKING, Any, Callable, cast

import numpy as np
from qibo.gates import M
from qibo.models import Circuit
from ruamel.yaml import YAML

from qililab.analog import AnnealingProgram
from qililab.config import logger
from qililab.constants import FLUX_CONTROL_REGEX, GATE_ALIAS_REGEX, RUNCARD
from qililab.digital import CircuitTranspiler
from qililab.exceptions import ExceptionGroup
from qililab.extra.quantum_machines import (
    QuantumMachinesCluster,
    QuantumMachinesCompilationOutput,
    QuantumMachinesCompiler,
    QuantumMachinesMeasurementResult,
    generate_qua_script,
)
from qililab.instrument_controllers import InstrumentController, InstrumentControllers
from qililab.instrument_controllers.utils import InstrumentControllerFactory
from qililab.instruments.instrument import Instrument
from qililab.instruments.instruments import Instruments
from qililab.instruments.qblox import QbloxModule
from qililab.instruments.qblox.qblox_draw import QbloxDraw
from qililab.instruments.utils import InstrumentFactory
from qililab.platform.components.bus import Bus
from qililab.platform.components.buses import Buses
from qililab.pulse.pulse_schedule import PulseSchedule
from qililab.pulse.qblox_compiler import ModuleSequencer
from qililab.pulse.qblox_compiler import QbloxCompiler as PulseQbloxCompiler
from qililab.qililab_settings import get_settings
from qililab.qprogram import (
    Calibration,
    Domain,
    Experiment,
    QbloxCompilationOutput,
    QbloxCompiler,
    QProgram,
)
from qililab.qprogram.crosstalk_matrix import CrosstalkMatrix, FluxVector
from qililab.qprogram.experiment_executor import ExperimentExecutor
from qililab.result.database import get_db_manager
from qililab.result.qblox_results.qblox_result import QbloxResult
from qililab.result.qprogram.qprogram_results import QProgramResults
from qililab.result.stream_results import StreamArray
from qililab.typings import ChannelID, DistortionState, InstrumentName, OutputID, Parameter, ParameterValue
from qililab.utils import hash_qpy_sequence

if TYPE_CHECKING:
    from queue import Queue

    from qm import generate_qua_script as _T_generate_qua_script  # noqa: F401
    from qpysequence import Sequence as QpySequence

    from qililab.digital import DigitalTranspilationConfig
    from qililab.instrument_controllers.instrument_controller import InstrumentController
    from qililab.instruments.instrument import Instrument
    from qililab.result import Result
    from qililab.result.database import DatabaseManager
    from qililab.settings import Runcard
    from qililab.settings.digital.gate_event_settings import GateEventSettings


class Platform:
    """Platform object representing the laboratory setup used to control quantum devices.

    The platform is responsible for managing the initializations, connections, setups, and executions of the laboratory, which mainly consists of:

    - :class:`.Chip`

    - Buses

    - Instruments

    .. note::

        This class should be instantiated with the :meth:`ql.build_platform()` function, either by passing a :ref:`runcard <runcards>` (serialized platform dictionary)
        or a path to the location of the YAML file containing it.

        More information about the runcard structure, in the :ref:`Runcards <runcards>` section of the documentation.

    After initializing a Platform, the typical first three steps (which are usually only required at the start) are:

    >>> platform.connect()  # Connects to all the instruments.
    >>> platform.initial_setup()  # Sets the parameters defined in the runcard.
    >>> platform.turn_on_instruments()  # Turns on the signal outputs.

    And then, for each experiment you want to run, you would typically repeat:

    >>> platform.set_parameter(...)  # Sets any parameter of the Platform.
    >>> result = platform.execute(...)  # Executes the platform.

    Args:
        runcard (Runcard): Dataclass containing the serialized platform (chip, instruments, buses...), created during :meth:`ql.build_platform()` with the given runcard dictionary.

    Examples:

        .. note::

            The following examples contain made up results. These will soon be updated with real results.

        .. note::

            All the following examples are explained in detail in the :ref:`Platform <platform>` section of the documentation. However, here are a few thing to keep in mind:

            - To connect, your computer must be in the same network of the instruments specified in the runcard, with their IP's addresses. Connection is necessary for the subsequent steps.

            - You might want to skip the ``platform.initial_setup()`` and the ``platform.turn_on_instruments()`` steps if you think nothing has been modified, but we recommend doing them every time.

            - ``platform.turn_on_instruments()`` is used to turn on the signal output of all the sources defined in the runcard (RF, Voltage and Current sources).

            - You can print ``platform.chip`` and ``platform.buses`` at any time to check the platform's structure.

        **1. Executing a circuit with Platform:**


        To execute a circuit you first need to define your circuit, for example, one with a pi pulse and a measurement gate in qubit ``q`` (``int``).
        Then you also need to build, connect, set up, and execute the platform, which together look like:

        .. code-block:: python

            import qililab as ql

            from qibo.models import Circuit
            from qibo import gates

            # Defining the Rabi circuit:
            circuit = Circuit(q + 1)
            circuit.add(gates.X(q))
            circuit.add(gates.M(q))

            # Building the platform:
            platform = ql.build_platform(runcard="runcards/galadriel.yml")

            # Connecting and setting up the platform:
            platform.connect()
            platform.initial_setup()
            platform.turn_on_instruments()

            # Executing the platform:
            result = platform.execute(program=circuit, num_avg=1000, repetition_duration=6000)

        The results would look something like this:

        >>> result.array
        array([[6.],
                [6.]])

        .. note::

            The obtained values correspond to the integral of the I/Q signals received by the digitizer.
            And they have shape `(#sequencers, 2, #bins)`, in this case you only have 1 sequencer and 1 bin.

        You could also get the results in a more standard format, as already classified ``counts`` or ``probabilities`` dictionaries.
        To do so the call to execute circuit must be slightly different, as the number of averages must be 1:

        .. code-block:: python

            # Executing the platform with the same amount of loops but using bins:
            result = platform.execute(program=circuit, num_avg=1, num_bins=1000, repetition_duration=6000)

        Then:

        >>> result.counts
        {'0': 501, '1': 499}

        >>> result.probabilities
        {'0': .501, '1': .499}

        .. note::

            You can find more information about the results, in the :class:`.Results` class documentation.

        |

        **2. Running a Rabi sweep with Platform:**

        To perform a Rabi sweep, you need the previous circuit, and again, you also need to build, connect and setup the platform.
        But this time, instead than executing the circuit once, you will loop changing the amplitude parameter of the AWG (generator of the pi pulse):

        .. code-block:: python

            # Looping over the AWG amplitude to execute the Rabi sweep:
            results = []
            amp_values = [0.0, 0.1, 0.2, 0.3, 0.4, 0.5, 0.6, 0.7, 0.9, 1.0]

            for amp in amp_values:
                platform.set_parameter(alias="drive_q", parameter=ql.Parameter.AMPLITUDE, value=amp)
                result = platform.execute(program=circuit, num_avg=1000, repetition_duration=6000)
                results.append(result.array)

        Now you can use ``np.hstack`` to stack the results horizontally. By doing this, you would obtain an
        array with shape `(2, N)`, where N is the number of elements inside the loop:

        >>> import numpy as np
        >>> np.hstack(results)
        array([[5, 4, 3, 2, 1, 2, 3, 4, 5, 4, 3],
                [5, 4, 3, 2, 1, 2, 3, 4, 5, 4, 3]])

        You can see how the integrated I/Q values oscillate, indicating that qubit ``q`` oscillates between the ground and
        excited states!

        |

        **3. A faster Rabi sweep, translating the circuit to pulses:**

        Since you are looping over variables that are independent of the circuit (in this case, the amplitude of the AWG),
        you can speed up the experiment by translating the circuit into pulses beforehand, only once, and then, executing the obtained
        pulses inside the loop.

        Which is the same as before, but passing the ``pulse_schedule`` instead than the ``circuit``, to the ``execute()`` method:

        .. code-block:: python

            from qililab.pulse.circuit_to_pulses import CircuitToPulses

            # Translating the circuit to pulses:
            pulse_schedule = CircuitToPulses(platform=platform).translate(circuits=[circuit])

            # Looping over the AWG amplitude to execute the Rabi sweep:
            results = []
            amp_values = [0.0, 0.1, 0.2, 0.3, 0.4, 0.5, 0.6, 0.7, 0.9, 1.0]

            for amp in amp_values:
                platform.set_parameter(alias="drive_q", parameter=ql.Parameter.AMPLITUDE, value=amp)
                result = platform.execute(program=pulse_schedule, num_avg=1000, repetition_duration=6000)
                results.append(result.array)

        If you now stack and print the results, you will obtain similar results, but much faster!

        >>> np.hstack(results)
        array([[5, 4, 3, 2, 1, 2, 3, 4, 5, 4, 3],
                [5, 4, 3, 2, 1, 2, 3, 4, 5, 4, 3]])
        TODO: !!! Change this results for the actual ones !!!

        |

        **4. Ramsey sequence, looping over a parameter inside the circuit:**

        To run a Ramsey sequence you also need to build, connect and set up the platform as before. However, the circuit will be different from the previous one,
        and also, this time, you need to loop over a parameter of the circuit itself, specifically over the time of the ``Wait`` gate.

        To do this, since the parameter is inside the Qibo circuit, you will need to use Qibo own ``circuit.set_parameters()`` method, specifying the
        parameters you want to set, in the same order they appear in the circuit construction:

        .. code-block:: python

            import qililab as ql

            from qibo.models import Circuit
            from qibo import gates

            # Building the platform:
            platform = ql.build_platform(runcard="runcards/galadriel.yml")

            # Connecting and setting up the platform:
            platform.connect()
            platform.initial_setup()
            platform.turn_on_instruments()

            # Defining the Ramsey circuit:
            circuit = Circuit(q + 1)
            circuit.add(gates.RX(q, theta=np.pi / 2))
            circuit.add(ql.Wait(q, t=0))
            circuit.add(gates.RX(q, theta=np.pi / 2))
            circuit.add(gates.M(q))

            # Looping over the wait time t to execute the Ramsey:
            results = []
            wait_times = [0, 1, 2, 3, 4, 5, 6, 7, 8, 9, 10]

            for wait in wait_times:
                circuit.set_parameters([np.pi / 2, wait, np.pi / 2])
                result = platform.execute(program=circuit, num_avg=1000, repetition_duration=6000)
                results.append(result.array)

        which for each execution, would set ``np.pi/2`` to the ``theta`` parameters of the ``RX`` gates, and the looped ``wait`` time  to the ``t`` parameter of the
        ``Wait`` gate.

        If you print the results, you'll see how you obtain the sinusoidal expected behaviour!

        >>> results = np.hstack(results)
        >>> results
        array([[5, 4, 3, 2, 1, 2, 3, 4, 5, 4, 3],
                [5, 4, 3, 2, 1, 2, 3, 4, 5, 4, 3]])
        TODO: !!! Change this results for the actual sinusoidal ones (change wait_times of execution if needed) !!!
    """

    def __init__(self, runcard: Runcard):
        self.name = runcard.name
        """Name of the platform (``str``) """

        self.instruments = Instruments(elements=self._load_instruments(instruments_dict=runcard.instruments))
        """All the instruments of the platform and their necessary settings (``dataclass``). Each individual instrument is contained in a list within the dataclass."""

        self.instrument_controllers = InstrumentControllers(
            elements=self._load_instrument_controllers(instrument_controllers_dict=runcard.instrument_controllers)
        )
        """All the instrument controllers of the platform and their necessary settings (``dataclass``). Each individual instrument controller is contained in a list within the dataclass."""

        self.buses = Buses(
            elements=[Bus(settings=asdict(bus), platform_instruments=self.instruments) for bus in runcard.buses]
        )
        """All the buses of the platform and their necessary settings (``dataclass``). Each individual bus is contained in a list within the dataclass."""

        self.digital_compilation_settings = runcard.digital
        """Gate settings and definitions (``dataclass``). These setting contain how to decompose gates into pulses."""

        self.analog_compilation_settings = runcard.analog
        """Flux to bus mapping for analog control"""

        self._connected_to_instruments: bool = False
        """Boolean indicating the connection status to the instruments. Defaults to False (not connected)."""

        self._qpy_sequence_cache: dict[str, str] = {}
        """Dictionary for caching qpysequences."""

        self.crosstalk: CrosstalkMatrix | None = None
        """Crosstalk matrix information, defaults to None (only used on FLUX parameters)"""

        self.flux_vector: FluxVector | None = None
        """Flux vector information, defaults to None (only used on FLUX parameters)"""

        self.flux_parameter: dict[str, int | float | bool | str] = {}
        """Flux dictionary with information for the get parameter (only used on FLUX parameters)"""

        self.db_manager: DatabaseManager | None = None
        """Database manager for experiment class and db stream array"""

<<<<<<< HEAD
=======
        self.save_experiment_results_in_database: bool = False
        """Database trigger to define if the experiment metadata will be saved in a database or not"""

        self.qblox_alias_module: list = self._get_qblox_alias_module()
        """List of dict with key the alias of qblox module and value the module_id. Used for the qblox distortions"""

        self.qblox_active_filter_exponential: list = self._get_qblox_active_filter_exponential()
        """List of exponential_idx with an active exponential filter. Active is considered as either "enabled" or "delay_comp". Used for the qblox distortions"""

        self.qblox_active_filter_fir: bool = self._get_qblox_active_filter_fir()
        """Bool to determine if any FIR filter is active. Active is considered as either "enabled" or "delay_comp". Used for the qblox distortions"""

        self._update_qblox_filter_state_exponential()
        """Updates the exponential state as needed. Used for the qblox distortions"""

        self._update_qblox_filter_state_fir()
        """Updates the FIR state as needed. Used for the qblox distortions"""

>>>>>>> 872dc8a5
    def connect(self):
        """Connects to all the instruments and blocks the connection for other users.

        You must be connected in order to set up and turn on instruments, or in order to execute the platform.

        To connect, your computer must be in the same network of the instruments specified in the :ref:`runcard <runcards>` (with their corresponding IP's addresses).
        """
        if self._connected_to_instruments:
            logger.info("Already connected to the instruments")
            return

        self.instrument_controllers.connect()
        self._connected_to_instruments = True
        logger.info("Connected to the instruments")

    def initial_setup(self):
        """Sets the values of the cache of the :class:`.Platform` object to the connected instruments.

        If called after a ``ql.build_platform()``, where the :class:`.Platform` object is built with the provided runcard,
        this function sets the values of the :ref:`runcard <runcards>` into the connected instruments.

        It is recommended to use this function after a ``ql.build_platform()`` + ``platform.connect()`` to ensure that no parameter
        differs from the current runcard settings.

        If a `platform.set_parameter()` is called between platform building and initial setup, the value set in the instruments
        will be the new "set" value, as the cache values of the :class:`.Platform` object are modified.
        """
        if not self._connected_to_instruments:
            raise AttributeError("Can not do initial_setup without being connected to the instruments.")
        self.instrument_controllers.initial_setup()
        logger.info("Initial setup applied to the instruments")

    def turn_on_instruments(self):
        """Turns on the signal output for the generator instruments (RF, voltage sources and current sources).

        This does not actually turn on the laboratory instruments, it only opens the signal output generation of the sources.

        We recommend you to do this always after a connection and a setup, to ensure that everything is ready for an execution.
        """
        self.instrument_controllers.turn_on_instruments()
        logger.info("Instruments turned on")

    def turn_off_instruments(self):
        """Turns off the signal output for the generator instruments (local oscillators, voltage sources and current sources).

        This does not actually turn the laboratory instruments off, it only closes their signal output generation.
        """
        self.instrument_controllers.turn_off_instruments()
        logger.info("Instruments turned off")

    def disconnect(self):
        """Closes the connection to all the instruments."""
        if not self._connected_to_instruments:
            logger.info("Already disconnected from the instruments")
            return
        self.instrument_controllers.disconnect()
        self._connected_to_instruments = False
        self._qpy_sequence_cache = {}
        logger.info("Disconnected from instruments")

    def get_element(self, alias: str):
        """Gets the platform element and to which bus it is connected, using its alias.

        Args:
            alias (str): Element alias to identify it.

        Returns:
            tuple[object, list | None]: Element class together with the index of the bus where the element is located.
        """
        # TODO: fix docstring, bus is not returned in most cases
        regex_match = re.search(GATE_ALIAS_REGEX, alias.split("_")[0])
        if regex_match is not None:
            name = regex_match["gate"]
            qubits_str = regex_match["qubits"]
            qubits = ast.literal_eval(qubits_str)
            if (
                self.digital_compilation_settings is not None
                and f"{name}({qubits_str})" in self.digital_compilation_settings.gate_names
            ):
                return self.digital_compilation_settings.get_gate(name=name, qubits=qubits)
        regex_match = re.search(FLUX_CONTROL_REGEX, alias)
        if regex_match is not None:
            element_type = regex_match.lastgroup
            element_shorthands = {"qubit": "q", "coupler": "c"}
            flux = regex_match["flux"]
            # TODO: support commuting the name of the coupler eg. c1_0 = c0_1
            bus_alias = next(
                (
                    element.bus
                    for element in self.analog_compilation_settings.flux_control_topology  # type: ignore[union-attr]
                    if self.analog_compilation_settings
                    and element.flux == f"{flux}_{element_shorthands[element_type]}{regex_match[element_type]}"  # type: ignore[index]
                ),
                None,
            )
            if bus_alias is not None:
                return self.buses.get(alias=bus_alias)

        element = self.instruments.get_instrument(alias=alias)
        if element is None:
            element = self.instrument_controllers.get_instrument_controller(alias=alias)
        if element is None:
            element = self.buses.get(alias=alias)
        return element

    def _get_bus_by_alias(self, alias: str) -> Bus | None:
        """Gets buses given their alias.

        Args:
            alias (str, optional): Bus alias to identify it. Defaults to None.

        Returns:
            :class:`Bus`: Bus corresponding to the given alias. If none is found `None` is returned.

        """
        return self.buses.get(alias=alias)

    def get_parameter(self, alias: str, parameter: Parameter, channel_id: ChannelID | None = None, output_id: OutputID | None = None):
        """Get platform parameter.

        Args:
            parameter (Parameter): Name of the parameter to get.
            alias (str): Alias of the bus where the parameter is set.
            channel_id (int, optional): ID of the channel we want to use to set the parameter. Defaults to None.
            output_id (int, optional): ID of the module we want to use to set the parameter, used for Qblox distortion filters. Defaults to None.
        """
        regex_match = re.search(GATE_ALIAS_REGEX, alias)
        if alias == "platform" or parameter == Parameter.DELAY or regex_match is not None:
            if self.digital_compilation_settings is None:
                raise ValueError("Trying to get parameter of gates settings, but no gates settings exist in platform.")
            return self.digital_compilation_settings.get_parameter(
                alias=alias, parameter=parameter, channel_id=channel_id
            )
        if parameter == Parameter.FLUX:
            if alias not in self.flux_parameter:
                self.flux_parameter[alias] = 0.0
            return self.flux_parameter[alias]
        element = self.get_element(alias=alias)
        return element.get_parameter(parameter=parameter, channel_id=channel_id, output_id=output_id)

    def _data_draw(self):
        """From the runcard retrieve the parameters necessary to draw the qprogram."""
        data_oscilloscope = {}
        buses = list(self.buses)
        instruments = {
            instrument for bus in buses for instrument in bus.instruments if isinstance(instrument, (QbloxModule))
        }
        if instruments and all(isinstance(instrument, QbloxModule) for instrument in instruments):
            for bus in buses:
                for instrument, _ in zip(bus.instruments, bus.channels):
                    if isinstance(instrument, QbloxModule):
                        data_oscilloscope[bus.alias] = {}
                        dac_offset_i = 0
                        dac_offset_q = 0
                        parameters = [
                            Parameter.IF,
                            Parameter.GAIN_I,
                            Parameter.GAIN_Q,
                            Parameter.OFFSET_I,
                            Parameter.OFFSET_Q,
                            Parameter.HARDWARE_MODULATION,
                        ]
                        for parameter in parameters:
                            data_oscilloscope[bus.alias][parameter.value] = self.get_parameter(bus.alias, parameter)

                        data_oscilloscope[bus.alias]["instrument_name"] = instrument.name.value

                        if instrument.name == InstrumentName.QBLOX_QCM or instrument.name == InstrumentName.QBLOX_QRM:
                            # retrieve the dac offset and assign it to the bus
                            identifier = bus.channels
                            for awg in instrument.awg_sequencers:
                                if awg.identifier == identifier[0]:
                                    for idx, out in enumerate(awg.outputs):
                                        if idx == 0:
                                            dac_offset_i = instrument.out_offsets[out]
                                        elif idx == 1:
                                            dac_offset_q = instrument.out_offsets[out]
                            data_oscilloscope[bus.alias]["dac_offset_i"] = dac_offset_i
                            data_oscilloscope[bus.alias]["dac_offset_q"] = dac_offset_q

                        elif instrument.name == InstrumentName.QCMRF or instrument.name == InstrumentName.QRMRF:
                            # retrieve the dac offset and assign it to the bus
                            identifier = bus.channels
                            for awg in instrument.awg_sequencers:
                                if awg.identifier == identifier[0]:
                                    for out in awg.outputs:
                                        if out == 0:
                                            dac_offset_i = bus.get_parameter(Parameter.OUT0_OFFSET_PATH0)
                                            dac_offset_q = bus.get_parameter(Parameter.OUT0_OFFSET_PATH1)
                                        elif out == 1:
                                            dac_offset_i = bus.get_parameter(Parameter.OUT1_OFFSET_PATH0)
                                            dac_offset_q = bus.get_parameter(Parameter.OUT1_OFFSET_PATH1)

                            data_oscilloscope[bus.alias]["dac_offset_i"] = dac_offset_i
                            data_oscilloscope[bus.alias]["dac_offset_q"] = dac_offset_q

        else:
            # TODO: the same information could be generated with a Quantum Machine runcard, even if the QBlox Compiler is used in the background.
            raise NotImplementedError("The drawing feature is currently only supported for QBlox.")

        return data_oscilloscope

    def _get_qblox_active_filter_fir(self):
        """ Determines if any FIR filter is active. Active is considered as either "enabled" or "delay_comp"

            Returns:
                qblox_active_filter(bool): true if any FIR filter is active, False otherwise. Defaults to False
        """
        qblox_active_filter = False
        for pair in self.qblox_alias_module:
            module_alias, output_id = next(iter(pair.items()))
            qblox_instrument = self.instruments.get_instrument(module_alias)
            for filter in qblox_instrument.filters:
                if filter.output_id == output_id:
                    if filter.fir_state in {DistortionState.ENABLED, DistortionState.DELAY_COMP}:
                        qblox_active_filter = True
        return qblox_active_filter

    def _get_qblox_active_filter_exponential(self):
        """ Determines which exponential index has an active exponential filter. Active is considered as either "enabled" or "delay_comp"

            Returns:
                qblox_active_filter(list): List index of exponential for which an exponential filter is active.
        """
        qblox_active_filter = []
        for pair in self.qblox_alias_module:
            module_alias, output_id = next(iter(pair.items()))
            qblox_instrument = self.instruments.get_instrument(module_alias)
            for filter in qblox_instrument.filters:
                if filter.output_id == output_id:
                    if filter.exponential_state is not None:
                        for idx, state_exponential in enumerate(filter.exponential_state):
                            if state_exponential in {DistortionState.ENABLED, DistortionState.DELAY_COMP} and idx not in qblox_active_filter:
                                qblox_active_filter.append(idx)
        return qblox_active_filter

    def _get_qblox_alias_module(self):
        """Maps the qblox alias to the module_id defined in the bus mapping of the runcard

            Returns:
                qblox_alias_module(list): List of dict with key the alias of qblox module and value the module_id
        """
        buses = list(self.buses)
        qblox_alias_module = []
        for bus in buses:
            for instrument, channel in zip(bus.instruments, bus.channels):
                if isinstance(instrument, QbloxModule):
                    output_channels = instrument.awg_sequencers[channel].outputs
                    for output_channel in output_channels:
                        pair = {instrument.alias: output_channel}
                        if pair not in qblox_alias_module:
                            qblox_alias_module.append(pair)
        return qblox_alias_module

    def set_parameter(
        self,
        alias: str,
        parameter: Parameter,
        value: ParameterValue,
        channel_id: ChannelID | None = None,
        output_id: OutputID | None = None,
    ):
        """Set a parameter for a platform element.

        If connected to an instrument, this function updates both the cache of the :class:`.Platform` object and the
        instrument's value. Otherwise, it only stores the value in the cache. Subsequent ``connect()`` + ``initial_setup()``
        will apply the cached values into the real instruments.

        If you use ``set_parameter`` + ``ql.save_platform()``, the saved runcard will include the new "set" value, even without
        an instrument connection, as the cache values of the :class:`.Platform` object are modified.

        Args:
            parameter (Parameter): Name of the parameter to change.
            value (float | str | bool): New value to set in the parameter.
            alias (str): Alias of the bus where the parameter is set.
            channel_id (int, optional): ID of the channel you want to use to set the parameter. Defaults to None.
            output_id (int, optional): ID of the module we want to use to set the parameter, used for Qblox distortion filters. Defaults to None.
        """
        regex_match = re.search(GATE_ALIAS_REGEX, alias)
        if alias == "platform" or parameter == Parameter.DELAY or regex_match is not None:
            if self.digital_compilation_settings is None:
                raise ValueError("Trying to get parameter of gates settings, but no gates settings exist in platform.")
            self.digital_compilation_settings.set_parameter(
                alias=alias, parameter=parameter, value=value, channel_id=channel_id
            )
            return

        element = self.get_element(alias=alias)

        if parameter == Parameter.FLUX:
            self.flux_parameter[alias] = float(value)
            self._process_crosstalk(alias, value)
            self._set_bias_from_element(element)
            return

        if parameter in {Parameter.EXPONENTIAL_STATE_0, Parameter.EXPONENTIAL_STATE_1, Parameter.EXPONENTIAL_STATE_2, Parameter.EXPONENTIAL_STATE_3}:
            exponential_idx = int(parameter.value[-1])
            if value is True:
                if exponential_idx not in self.qblox_active_filter_exponential:
                    self.qblox_active_filter_exponential.append(exponential_idx)
                self._update_qblox_filter_state_exponential()
            else:
                if exponential_idx in self.qblox_active_filter_exponential:  # cannot put the filter as bypassed otherwise this would cause a delay with the other sequencers
                    element.set_parameter(parameter=parameter, value=DistortionState.DELAY_COMP, channel_id=channel_id, output_id=output_id)
                    if value in {DistortionState.BYPASSED, False}:
                        logger.warning("Another exponential filter is marked as active hence it is not possible to disable this filter otherwise this would cause a delay with the other sequencers.")
                    return

        if parameter == Parameter.FIR_STATE:
            if value is True:
                self.qblox_active_filter_fir = True
                self._update_qblox_filter_state_fir()

            elif self.qblox_active_filter_fir:  # cannot put the filter as bypassed otherwise this would cause a delay with the other sequencers
                element.set_parameter(parameter=parameter, value=DistortionState.DELAY_COMP, channel_id=channel_id, output_id=output_id)
                if value in {DistortionState.BYPASSED, False}:
                    logger.warning("Another FIR filter is marked as active hence it is not possible to disable this filter otherwise this would cause a delay with the other sequencers.")
                return
        element.set_parameter(parameter=parameter, value=value, channel_id=channel_id, output_id=output_id)

    def _update_qblox_filter_state_exponential(self):
        """Updates the exponential state as needed.
            If any exponential idx is active ("enabled" or "delay_comp"), the exponential state of all other outputs will be updated to "delay_comp".
            This ensures that there are no delays between outputs that have a filter "enabled" or "delay_comp" and outputs with bypassed filters.
        """
        if self.qblox_active_filter_exponential:
            for pair in self.qblox_alias_module:
                alias, output_id = next(iter(pair.items()))
                for expo_idx in self.qblox_active_filter_exponential:
                    parameter = getattr(Parameter, f"EXPONENTIAL_STATE_{expo_idx}")
                    pre_exisisting_filter = False
                    qblox_instrument = self.get_element(alias=alias)
                    for filter in qblox_instrument.filters:
                        if filter.output_id == output_id and pre_exisisting_filter is False and filter.exponential_state is not None:
                            if len(filter.exponential_state) > expo_idx:
                                pre_exisisting_filter = True
                                state_exponential = self.get_parameter(alias=alias, parameter=parameter, output_id=output_id)
                                if state_exponential not in {DistortionState.ENABLED, DistortionState.DELAY_COMP}:
                                    self.set_parameter(alias=alias, parameter=parameter, value=DistortionState.DELAY_COMP, output_id=output_id)
                    if pre_exisisting_filter is False:  # filter needs to be created
                        self.set_parameter(alias=alias, parameter=parameter, value=DistortionState.DELAY_COMP, output_id=output_id)

    def _update_qblox_filter_state_fir(self):
        """Updates the FIR state as needed.
            If any FIR filter is active ("enabled" or "delay_comp"), the FIR state of all other outputs will be updated to "delay_comp".
            This ensures that there are no delays between outputs that have a filter "enabled" or "delay_comp" and outputs with bypassed filters.
        """
        if self.qblox_active_filter_fir:
            for pair in self.qblox_alias_module:
                alias, output_id = next(iter(pair.items()))
                pre_exisisting_filter = False
                qblox_instrument = self.get_element(alias=alias)
                for filter in qblox_instrument.filters:
                    if filter.output_id == output_id and pre_exisisting_filter is False and filter.fir_state is not None:
                        pre_exisisting_filter = True
                        state_fir = self.get_parameter(alias=alias, parameter=Parameter.FIR_STATE, output_id=output_id)
                        if state_fir not in {DistortionState.ENABLED, DistortionState.DELAY_COMP}:
                            self.set_parameter(alias=alias, parameter=Parameter.FIR_STATE, value=DistortionState.DELAY_COMP, output_id=output_id)
                if pre_exisisting_filter is False:  # filter needs to be created
                    self.set_parameter(alias=alias, parameter=Parameter.FIR_STATE, value=DistortionState.DELAY_COMP, output_id=output_id)

    def _set_bias_from_element(self, element: list[GateEventSettings] | Bus | InstrumentController | Instrument | None):  # type: ignore[union-attr]
        """Sets the right parameter depending on the instrument defined inside the element.
        This is used in the crosstalk correction.
        The instruments included in this function are: QM, QBlox, SPI and QDevil.

        Args:
            element (_type_): runcard elemnt.

        """
        bias = [
            instrument
            for instrument in element.instruments  # type: ignore[union-attr]
            if instrument.name
            in {"QCM", "QRM", "QRM-RF", "QCM-RF", "D5a", "S4g", "quantum_machines_cluster", "qdevil_qdac2"}
        ]

        if len(bias) == 0:
            raise ReferenceError(
                "Flux bus must have one of these instruments:\nQCM, QRM, QRM-RF, QCM-RF, D5a, S4g, quantum_machines_cluster, qdevil_qdac2"
            )
        if len(bias) > 1:
            raise NotImplementedError(
                "Flux bus must not have more than one of these instruments:\nQCM, QRM, QRM-RF, QCM-RF, D5a, S4g, quantum_machines_cluster, qdevil_qdac2"
            )
        if bias[0].name in {"quantum_machines_cluster"}:
            parameter = Parameter.DC_OFFSET
        if bias[0].name in {"D5a", "qdevil_qdac2"}:
            parameter = Parameter.VOLTAGE
        if bias[0].name in {"S4g"}:
            parameter = Parameter.CURRENT
        for flux_alias, flux_value in self.flux_vector.bias_vector.items():  # type: ignore[union-attr]
            flux_element = self.get_element(alias=flux_alias)
            if bias[0].name in {"QCM", "QRM", "QRM-RF", "QCM-RF"}:
                offset_channel = flux_element.instruments[0].awg_sequencers[flux_element.channels[0]].outputs[0]
                if offset_channel == 0:
                    parameter = Parameter.OFFSET_OUT0
                if offset_channel == 1:
                    parameter = Parameter.OFFSET_OUT1
                if offset_channel == 2:
                    parameter = Parameter.OFFSET_OUT2
                if offset_channel == 3:
                    parameter = Parameter.OFFSET_OUT3
            flux_element.set_parameter(parameter=parameter, value=flux_value)
        return

    def _process_crosstalk(self, alias: str, value):
        """Calculates the Current/Voltage of the set parameter based on the value of the flux and the crosstalk matrix"""
        if not self.crosstalk:
            raise ValueError("Crosstalk matrix has not been set")

        bus_list = list(self.crosstalk.matrix.keys())

        if not self.flux_vector:
            self.flux_vector = FluxVector()
        for flux in bus_list:
            if flux not in self.flux_vector.flux_vector.keys():
                self.flux_vector[flux] = 0

        if alias not in self.crosstalk.matrix.keys():
            raise ValueError(f"{alias} not inside crosstalk matrix\n{self.crosstalk}")

        if not self.flux_vector.crosstalk or self.crosstalk != self.flux_vector.crosstalk:
            self.flux_vector.set_crosstalk(self.crosstalk)

        self.flux_vector[alias] = value

    def set_crosstalk(self, crosstalk: CrosstalkMatrix):
        """Sets the crosstalk matrix using the crosstalk matrix class.

        Args:
            crosstalk (CrosstalkMatrix): Crosstalk matrix to implement on the sample
        """
        self.crosstalk = crosstalk

    def set_flux_to_zero(self, bus_list: list[str] | None = None):
        """Set all lines inside the crosstalk / bus list to 0 Phi0, sets everything into the crosstalk offsets.

        Args:
            bus_list (list[str] | None, optional): Optional bus list for all the flux used in the experiment. Defaults to the Crosstalk buses.
        """
        if not self.crosstalk:
            raise ValueError("Crosstalk matrix has not been set")

        if not bus_list:
            bus_list = list(self.crosstalk.matrix.keys())

        for flux_alias in bus_list:
            self.set_parameter(alias=flux_alias, parameter=Parameter.FLUX, value=0)

    def set_bias_to_zero(self, bus_list: list[str] | None = None):
        """Set all lines inside the crosstalk / bus list to 0 Volts / Amperes.

        Args:
            bus_list (list[str] | None, optional): Optional bus list for all the flux used in the experiment. Defaults to the Crosstalk buses.
        """

        if not self.crosstalk:
            raise ValueError("Crosstalk matrix has not been set")

        if not bus_list:
            bus_list = list(self.crosstalk.matrix.keys())

        if not self.flux_vector:
            self.flux_vector = FluxVector()
        for flux in bus_list:
            if flux not in self.flux_vector.flux_vector.keys():
                self.flux_vector[flux] = 0
            self.flux_vector.bias_vector[flux] = 0
            self.flux_vector.set_crosstalk_from_bias(self.crosstalk)

        for flux_alias in bus_list:
            element = self.get_element(alias=flux_alias)
            self._set_bias_from_element(element)

    def _load_instruments(self, instruments_dict: list[dict]) -> list[Instrument]:
        """Instantiates all instrument classes from their respective dictionaries.

        Args:
            instruments_dict (list[dict]): List of dictionaries containing the settings of each instrument.

        Returns:
            list[Instrument]: List of instantiated instrument classes.
        """
        instruments = []
        for instrument in instruments_dict:
            local_dict = deepcopy(instrument)
            instruments.append(InstrumentFactory.get(local_dict.pop(RUNCARD.NAME))(settings=local_dict))
        return instruments

    def _load_instrument_controllers(self, instrument_controllers_dict: list[dict]) -> list[InstrumentController]:
        """Instantiates all instrument controller classes from their respective dictionaries.

        Args:
            instrument_controllers_dict (list[dict]): List of dictionaries containing
            the settings of each instrument controller.

        Returns:
            list[InstrumentController]: List of instantiated instrument controller classes.
        """
        instrument_controllers = []
        for instrument_controller in instrument_controllers_dict:
            local_dict = deepcopy(instrument_controller)
            instrument_controllers.append(
                InstrumentControllerFactory.get(local_dict.pop(RUNCARD.NAME))(
                    settings=local_dict, loaded_instruments=self.instruments
                )
            )
        return instrument_controllers

    def to_dict(self):
        """Returns all platform information as a dictionary, called the :ref:`runcard <runcards>`. Used for the platform serialization.

        Returns:
            dict: Dictionary of the serialized platform
        """
        name_dict = {RUNCARD.NAME: self.name}
        instrument_dict = {RUNCARD.INSTRUMENTS: self.instruments.to_dict()}
        instrument_controllers_dict = {RUNCARD.INSTRUMENT_CONTROLLERS: self.instrument_controllers.to_dict()}
        buses_dict = {RUNCARD.BUSES: self.buses.to_dict()}
        digital_dict = {
            RUNCARD.DIGITAL: (
                self.digital_compilation_settings.to_dict() if self.digital_compilation_settings is not None else None
            )
        }
        analog_dict = {
            RUNCARD.ANALOG: (
                self.analog_compilation_settings.to_dict() if self.analog_compilation_settings is not None else None
            )
        }

        return name_dict | instrument_dict | instrument_controllers_dict | buses_dict | digital_dict | analog_dict

    def __str__(self) -> str:
        """String representation of the platform.

        Returns:
            str: Name of the platform.
        """
        return str(YAML(typ="safe").dump(self.to_dict(), io.BytesIO()))

    @contextmanager
    def session(self):
        """Context manager to manage platform session, ensuring that resources are always released."""
        cleanup_methods = []
        cleanup_errors = []
        try:
            # Track successfully called setup methods and their cleanup counterparts
            self.connect()
            cleanup_methods.append(self.disconnect)  # Store disconnect for cleanup

            self.initial_setup()  # No specific cleanup for initial_setup

            self.turn_on_instruments()
            cleanup_methods.append(self.turn_off_instruments)  # Store turn_off_instruments for cleanup

            yield  # Experiment logic goes here

        except Exception as e:
            logger.error(f"An error occurred: {e}")
            raise  # Re-raise the exception for further handling
        finally:
            # Call the cleanup methods in reverse order
            for cleanup_method in reversed(cleanup_methods):
                try:
                    cleanup_method()
                except Exception as e:  # noqa: BLE001
                    logger.error(f"Error during cleanup: {e}")
                    cleanup_errors.append(e)

            # Raise any exception that might have happened during cleanup
            if cleanup_errors:
                raise ExceptionGroup("Exceptions occurred during cleanup", cleanup_errors)

    def compile_annealing_program(
        self,
        annealing_program_dict: list[dict[str, dict[str, float]]],
        transpiler: Callable,
        calibration: Calibration,
        num_averages: int = 1000,
        num_shots: int = 1,
        preparation_block: str = "preparation",
        measurement_block: str = "measurement",
    ) -> QProgram:
        """
        Compile an annealing program into a `QProgram` by mapping Ising coefficients to flux waveforms.

        This method takes an annealing program, represented as a time-ordered list of circuit elements with
        corresponding Ising coefficients, and compiles it into a quantum program (QProgram) that can be
        executed on a quantum annealing hardware setup.

        The input `annealing_program_dict` is structured as a list of dictionaries, each representing a
        specific time point. Each dictionary maps qubit and coupler identifiers to Ising terms (`sigma_x`,
        `sigma_y`, `sigma_z`), indicating the coefficient values for each term. For example:

        .. code-block:: python

            [
                {"qubit_0": {"sigma_x": 0, "sigma_y": 1, "sigma_z": 2}, "coupler_1_0": {...}},
                {...},  # time=1ns
                ...,
            ]

        Using the provided `transpiler`, these Ising coefficients are converted to flux values. These fluxes
        are then transformed into waveforms assigned to specific hardware buses, as defined by a `flux_to_bus`
        mapping in the analog compilation settings.

        Args:
            annealing_program_dict (list[dict[str, dict[str, float]]]): The time-ordered list of qubit and
                coupler Ising coefficients to be compiled.
            transpiler (Callable): A function to convert Ising parameters (delta, epsilon) to flux values
                (phix, phiz).
            calibration (Calibration): Calibration data containing the required blocks (e.g., `preparation`,
                `measurement`) and any applicable crosstalk corrections.
            num_averages (int, optional): Number of times the program should be averaged per shot. Defaults to 1000.
            num_shots (int, optional): Number of shots to execute the program. Defaults to 1.
            preparation_block (str, optional): Name of the calibration block used for preparation. Defaults to "preparation".
            measurement_block (str, optional): Name of the calibration block used for measurement. Defaults to "measurement".

        Returns:
            QProgram: A compiled quantum program (QProgram) ready for execution on the target hardware.

        Raises:
            ValueError: If the flux-to-bus topology is not defined in the analog compilation settings.
            ValueError: If the specified `measurement_block` is not available in the calibration.

        Notes:
            - The method checks for essential compilation settings and calibrated blocks, ensuring the program can be executed successfully.
            - Transpiled waveforms are adjusted for crosstalk when a crosstalk matrix is available in the calibration.
            - Execution includes optional `preparation_block` and synchronizes waveforms before the final `measurement_block`.

        """
        if self.analog_compilation_settings is None:
            raise ValueError("Flux to bus topology not given in the runcard")

        if not calibration.has_block(name=measurement_block):
            raise ValueError("The calibrated measurement is not present in the calibration file.")

        annealing_program = AnnealingProgram(
            flux_to_bus_topology=self.analog_compilation_settings.flux_control_topology,
            annealing_program=annealing_program_dict,
        )
        annealing_program.transpile(transpiler)
        crosstalk_matrix = calibration.crosstalk_matrix.inverse() if calibration.crosstalk_matrix is not None else None
        annealing_waveforms = annealing_program.get_waveforms(crosstalk_matrix=crosstalk_matrix, minimum_clock_time=4)

        qp_annealing = QProgram()
        shots_variable = qp_annealing.variable("num_shots", Domain.Scalar, int)

        with qp_annealing.for_loop(variable=shots_variable, start=0, stop=num_shots, step=1):
            with qp_annealing.average(num_averages):
                if calibration.has_block(name=preparation_block):
                    qp_annealing.insert_block(calibration.get_block(name=preparation_block))
                    qp_annealing.sync()
                for bus, waveform in annealing_waveforms.items():
                    qp_annealing.play(bus=bus, waveform=waveform)
                qp_annealing.sync()
                qp_annealing.insert_block(calibration.get_block(name=measurement_block))

        return qp_annealing

    def execute_annealing_program(
        self,
        annealing_program_dict: list[dict[str, dict[str, float]]],
        transpiler: Callable,
        calibration: Calibration,
        num_averages: int = 1000,
        num_shots: int = 1,
        preparation_block: str = "preparation",
        measurement_block: str = "measurement",
        bus_mapping: dict[str, str] | None = None,
        debug: bool = False,
    ) -> QProgramResults:
        """Given an annealing program execute it as a qprogram.
        The annealing program should contain a time ordered list of circuit elements and their corresponging ising coefficients as a dictionary. Example structure:

        .. code-block:: python

            [
                {"qubit_0": {"sigma_x" : 0, "sigma_y" : 1, "sigma_z" : 2},
                "coupler_1_0 : {...},
                },      # time=0ns
                {...},  # time=1ns
            .
            .
            .
            ]

        This dictionary containing ising coefficients is transpiled to fluxes using the given transpiler. Then the correspoinding waveforms are obtained and assigned to a bus
        from the bus to flux mapping given by the runcard.

        Args:
            annealing_program_dict (list[dict[str, dict[str, float]]]): annealing program to run
            transpiler (Callable): ising to flux transpiler. The transpiler should take 2 values as arguments (delta, epsilon) and return 2 values (phix, phiz)
            averages (int, optional): Amount of times to run and average the program over. Defaults to 1.
            debug (bool, optional): Whether to create debug information. For ``Qblox`` clusters all the program information is printed on screen.
                For ``Quantum Machines`` clusters a ``.py`` file is created containing the ``QUA`` and config compilation. Defaults to False.
        """

        qprogram = self.compile_annealing_program(
            annealing_program_dict=annealing_program_dict,
            transpiler=transpiler,
            calibration=calibration,
            num_averages=num_averages,
            num_shots=num_shots,
            preparation_block=preparation_block,
            measurement_block=measurement_block,
        )
        return self.execute_qprogram(qprogram=qprogram, calibration=calibration, bus_mapping=bus_mapping, debug=debug)

    def execute_experiment(
        self,
        experiment: Experiment
    ) -> str:
        """Executes a quantum experiment on the platform.

        This method manages the execution of a given `Experiment` on the platform by utilizing an `ExperimentExecutor`. It orchestrates the entire process, including traversing the experiment's structure, handling loops and operations, and streaming results in real-time to ensure data integrity. Result storage paths, live plotting, and database persistence are configured through :func:`qililab.qililab_settings.get_settings`.

        Args:
            experiment (Experiment): The experiment object defining the sequence of operations and loops.

        Returns:
            str: The path to the file where the results are stored.

        Example:
            .. code-block:: python

                from qililab import Experiment

                # Initialize your experiment
                experiment = Experiment(label="my_experiment")
                # Add variables, loops, and operations to the experiment
                # ...

                # Execute the experiment on the platform
                results_path = platform.execute_experiment(experiment=experiment)
                print(f"Results saved to {results_path}")

        Example with database:
            .. code-block:: python

                from qililab import Experiment
                from qililab.qililab_settings import get_settings

                # Initialize your experiment
                experiment = Experiment(label="my_experiment")
                # Add variables, loops, and operations to the experiment
                # ...

                # Define the database manager. Optional, as this can be done inside execute_experiment
                db_manager = platform.load_db_manager(db_manager_ini_path)
                db_manager.set_sample_and_cooldown(sample=sample, cooldown=cooldown)

                settings = get_settings()
                settings.experiment_results_save_in_database = True

                # Execute the experiment on the platform
                results_path = platform.execute_experiment(experiment=experiment)
                print(f"Results saved to {results_path}")

        Note:
            - Ensure that the experiment is properly configured before execution.
            - The results will be saved in a directory within the load_db_manager config file. The default format is `{date}/{time}/{label}.h5`.
            - This method handles the setup and execution internally, providing a simplified interface for experiment execution.
        """

        if get_settings().experiment_results_save_in_database and not self.db_manager:
            try:
                self.load_db_manager()
            except ReferenceError:
                raise ReferenceError("Missing initialization information at the desired database '.ini' path.")

        executor = ExperimentExecutor(
            platform=self,
            experiment=experiment
        )
        return executor.execute()

    def compile_qprogram(
        self, qprogram: QProgram, bus_mapping: dict[str, str] | None = None, calibration: Calibration | None = None
    ) -> QbloxCompilationOutput | QuantumMachinesCompilationOutput:
        bus_aliases = {bus_mapping[bus] if bus_mapping and bus in bus_mapping else bus for bus in qprogram.buses}
        buses = [self.buses.get(alias=bus_alias) for bus_alias in bus_aliases]
        instruments = {
            instrument
            for bus in buses
            for instrument in bus.instruments
            if isinstance(instrument, (QbloxModule, QuantumMachinesCluster))
        }
        if all(isinstance(instrument, QbloxModule) for instrument in instruments):
            # Retrieve the time of flight parameter from settings
            times_of_flight = {
                bus.alias: int(bus.get_parameter(Parameter.TIME_OF_FLIGHT)) for bus in buses if bus.has_adc()
            }
            delays = {bus.alias: int(bus.get_parameter(Parameter.DELAY)) for bus in buses}
            # Determine what should be the initial value of the markers for each bus.
            # This depends on the model of the associated Qblox module and the `output` setting of the associated sequencer.
            markers = {}
            for bus in buses:
                for instrument, channel in zip(bus.instruments, bus.channels):
                    if isinstance(instrument, QbloxModule):
                        sequencer = instrument.get_sequencer(sequencer_id=channel)
                        if instrument.name == InstrumentName.QCMRF:
                            markers[bus.alias] = "".join(
                                ["1" if i in [0, 1] and i in sequencer.outputs else "0" for i in range(4)]
                            )[::-1]
                        elif instrument.name == InstrumentName.QRMRF:
                            markers[bus.alias] = "".join(
                                ["1" if i in [1] and i - 1 in sequencer.outputs else "0" for i in range(4)]
                            )[::-1]
                        else:
                            markers[bus.alias] = "0000"
            qblox_compiler = QbloxCompiler()
            return qblox_compiler.compile(
                qprogram=qprogram,
                bus_mapping=bus_mapping,
                calibration=calibration,
                times_of_flight=times_of_flight,
                delays=delays,
                markers=markers,
            )
        if all(isinstance(instrument, QuantumMachinesCluster) for instrument in instruments):
            if len(instruments) != 1:
                raise NotImplementedError(
                    "Executing QProgram in more than one Quantum Machines Cluster is not supported."
                )
            thresholds: dict[str, float] = {
                bus.alias: float(bus.get_parameter(parameter=Parameter.THRESHOLD) or 0.0)
                for bus in buses
                if bus.has_adc()
            }
            threshold_rotations: dict[str, float] = {
                bus.alias: float(bus.get_parameter(parameter=Parameter.THRESHOLD_ROTATION) or 0.0)
                for bus in buses
                if bus.has_adc()
            }

            compiler = QuantumMachinesCompiler()
            return compiler.compile(
                qprogram=qprogram,
                bus_mapping=bus_mapping,
                thresholds=thresholds,
                threshold_rotations=threshold_rotations,
                calibration=calibration,
            )
        raise NotImplementedError("Compiling QProgram for a mixture of instruments is not supported.")

    def execute_compilation_output(
        self,
        output: QbloxCompilationOutput | QuantumMachinesCompilationOutput,
        debug: bool = False,
    ):
        if isinstance(output, QbloxCompilationOutput):
            return self._execute_qblox_compilation_output(output=output, debug=debug)

        buses = [self.buses.get(alias=bus_alias) for bus_alias in output.qprogram.buses]
        instruments = {instrument for bus in buses for instrument in bus.instruments if bus.has_adc()}
        if len(instruments) != 1:
            raise NotImplementedError("Executing QProgram in more than one Quantum Machines Cluster is not supported.")
        cluster: QuantumMachinesCluster = cast("QuantumMachinesCluster", next(iter(instruments)))
        return self._execute_quantum_machines_compilation_output(output=output, cluster=cluster, debug=debug)

    def _execute_qblox_compilation_output(self, output: QbloxCompilationOutput, debug: bool = False):
        sequences, acquisitions = output.sequences, output.acquisitions
        buses = {bus_alias: self.buses.get(alias=bus_alias) for bus_alias in sequences}
        for bus_alias, bus in buses.items():
            if bus.distortions:
                for distortion in bus.distortions:
                    for waveform in sequences[bus_alias]._waveforms._waveforms:
                        sequences[bus_alias]._waveforms.modify(waveform.name, distortion.apply(waveform.data))
        if debug:
            with open("debug_qblox_execution.txt", "w", encoding="utf-8") as sourceFile:
                for bus_alias, sequence in sequences.items():
                    print(f"Bus {bus_alias}:", file=sourceFile)
                    print(str(sequence._program), file=sourceFile)
                    print(file=sourceFile)

        # Upload sequences
        for bus_alias in sequences:
            sequence_hash = hash_qpy_sequence(sequence=sequences[bus_alias])
            if bus_alias not in self._qpy_sequence_cache or self._qpy_sequence_cache[bus_alias] != sequence_hash:
                buses[bus_alias].upload_qpysequence(qpysequence=sequences[bus_alias])
                self._qpy_sequence_cache[bus_alias] = sequence_hash
            # sync all relevant sequences
            for instrument, channel in zip(buses[bus_alias].instruments, buses[bus_alias].channels):
                if isinstance(instrument, QbloxModule):
                    instrument.sync_sequencer(sequencer_id=int(channel))

        # Execute sequences
        for bus_alias in sequences:
            buses[bus_alias].run()

        # Acquire results
        results = QProgramResults()
        for bus_alias, bus in buses.items():
            if bus.has_adc():
                for instrument, channel in zip(buses[bus_alias].instruments, buses[bus_alias].channels):
                    if isinstance(instrument, QbloxModule):
                        bus_results = bus.acquire_qprogram_results(
                            acquisitions=acquisitions[bus_alias], channel_id=int(channel)
                        )
                        for bus_result in bus_results:
                            results.append_result(bus=bus_alias, result=bus_result)

        # Reset instrument settings
        for bus_alias in sequences:
            for instrument, channel in zip(buses[bus_alias].instruments, buses[bus_alias].channels):
                if isinstance(instrument, QbloxModule):
                    instrument.desync_sequencer(sequencer_id=int(channel))

        return results

    def _execute_quantum_machines_compilation_output(
        self,
        output: QuantumMachinesCompilationOutput,
        cluster: QuantumMachinesCluster,
        debug: bool = False,
    ):
        qua, configuration, measurements = output.qua, output.configuration, output.measurements
        try:
            cluster.append_configuration(configuration=configuration)

            if debug:
                with open("debug_qm_execution.py", "w", encoding="utf-8") as sourceFile:
                    print(generate_qua_script(qua, cluster.config), file=sourceFile)

            compiled_program_id = cluster.compile(program=qua)
            job = cluster.run_compiled_program(compiled_program_id=compiled_program_id)

            acquisitions = cluster.get_acquisitions(job=job)

            results = QProgramResults()
            # Doing manual classification of results as QM does not return thresholded values like Qblox
            for measurement in measurements:
                measurement_result = QuantumMachinesMeasurementResult(
                    measurement.bus,
                    *[acquisitions[handle] for handle in measurement.result_handles],
                )
                measurement_result.set_classification_threshold(measurement.threshold)
                results.append_result(bus=measurement.bus, result=measurement_result)

            return results

        except Exception as e:
            cluster.turn_off()
            raise e

        return results

    def execute_qprogram(
        self,
        qprogram: QProgram,
        bus_mapping: dict[str, str] | None = None,
        calibration: Calibration | None = None,
        debug: bool = False,
    ) -> QProgramResults:
        """Execute a :class:`.QProgram` using the platform instruments.

        |

        **The execution is done in the following steps:**

        1. Compile the QProgram.
        2. Run the compiled QProgram.
        3. Acquire the results.

        |

        **The execution can be done for (buses associated to) two different type of clusters:**

        - For ``Qblox`` modules, the compilation is done using the :class:`.QbloxCompiler`. Which compiles the :class:`.QProgram` into``Q1ASM`` for multiple sequencers based on each bus, uploads and executes the sequences, and acquires the results.
        - For ``Quantum Machines`` clusters, the compilation is done using the :class:`.QuantumMachinesCompiler`. This compiler transforms the :class:`.QProgram` into ``QUA``, the programming language of ``Quantum Machines`` hardware. It then executes the resulting ``QUA`` program and returns the results, organized by bus.

        Args:
            qprogram (QProgram): The :class:`.QProgram` to execute.
            bus_mapping (dict[str, str], optional): A dictionary mapping the buses in the :class:`.QProgram` (keys )to the buses in the platform (values).
                It is useful for mapping a generic :class:`.QProgram` to a specific experiment. Defaults to None.
            calibration (Calibration, optional): :class:`.Calibration` instance containing information of previously calibrated values, like waveforms, weights and crosstalk matrix. Defaults to None.
            debug (bool, optional): Whether to create debug information. For ``Qblox`` clusters all the program information is printed on screen.
                For ``Quantum Machines`` clusters a ``.py`` file is created containing the ``QUA`` and config compilation. Defaults to False.

        Returns:
            QProgramResults: The results of the execution. ``QProgramResults.results()`` returns a dictionary (``dict[str, list[Result]]``) of measurement results.
            The keys correspond to the buses a measurement were performed upon, and the values are the list of measurement results in chronological order.
        """
        output = self.compile_qprogram(qprogram=qprogram, bus_mapping=bus_mapping, calibration=calibration)
        return self.execute_compilation_output(output=output, debug=debug)

    def _normalize_bus_mappings(
        self,
        bus_mappings: list[dict[str, str] | None] | dict[str, str] | None,
        n: int,
    ) -> list[dict[str, str] | None]:
        """
        Return a list of length n with one mapping per qprogram.
        Accepts:
        - None                          -> [None] * n
        - single dict                   -> [that dict] * n
        - sequence of dict/None, len n  -> as-is
        """
        if bus_mappings is None:
            return [None] * n

        if isinstance(bus_mappings, dict):
            return [bus_mappings.copy() for _ in range(n)]

        # sequence case
        if len(bus_mappings) != n:
            raise ValueError(f"len(bus_mappings)={len(bus_mappings)} != len(qprograms)={n}")

        return bus_mappings

    def _normalize_calibrations(
        self,
        calibrations: list[Calibration | None] | Calibration | None,
        n: int,
    ) -> list[Calibration | None]:
        """
        Return a list of length n with one mapping per qprogram.
        Accepts:
        - None                          -> [None] * n
        - single Calibration instance   -> [that Calibration] * n
        - sequence of Calibration/None, len n  -> as-is
        """
        if calibrations is None:
            return [None] * n

        if isinstance(calibrations, Calibration):
            return [calibrations for _ in range(n)]

        # sequence case
        if len(calibrations) != n:
            raise ValueError(f"len(calibrations)={len(calibrations)} != len(qprograms)={n}")

        return calibrations

    def _mapped_buses(self, qp_buses: set[str], mapping: dict[str, str] | None) -> set[str]:
        """Apply mapping (if any) to a qprogram's logical buses to get physical buses."""
        if not mapping:
            return set(qp_buses)

        return {mapping.get(b, b) for b in qp_buses}

    def execute_qprograms_parallel(
        self,
        qprograms: list[QProgram],
        bus_mappings: list[dict[str, str] | None] | dict[str, str] | None = None,
        calibrations: list[Calibration | None] | Calibration | None = None,
        debug: bool = False,
    ) -> list[QProgramResults]:
        """Compiles a list of qprograms to be executed in parallel. Then it calls the execute_compilation_outputs_parallel method to execute the compiled qprograms.
            It loads each qprogram into a different sequencer and uses the multiplexing capabilities of QBlox to run all sequencers at the same time.

            **The execution can be done for (buses associated to) Qblox only. And it can only be done for qprograms that do not share buses.**

            Args:
                qprograms (list[QProgram]): A list of the :class:`.QProgram` to execute.
                bus_mapping (ist[dict[str, str] | None] | dict[str, str], optional). It can be one of the following:
                    A list of dictionaries mapping the buses in the :class:`.QProgram` (keys )to the buses in the platform (values). In this case, each bus mapping gets assigned to the :class:`.QProgram` in the same index of the list of qprograms passed as first parameter.
                    A single dictionary mapping the buses in the :class:`.QProgram` (keys )to the buses in the platform (values). In this case the same bus mapping is used for each one of the qprograms.
                    None, in this case there is not a bus mapping between :class:`.QProgram` (keys )to the buses in the platform (values) and the buses are as defined in each qprogram.
                    It is useful for mapping a generic :class:`.QProgram` to a specific experiment.
                    Defaults to None.
                calibrations (list[Calibration], Calibration, optional). Contains information of previously calibrated values, like waveforms, weights and crosstalk matrix. It can be one of the following:
                    A list of :class:`.Calibration` instances, one per :class:`.QProgram` instance in the qprograms parameter.
                    A single instance of :class:`.Calibration`, in this case the same `.Calibration` instance gets associated to all qprograms.
                    None. In this case no `.Calibration` instance is used.
                    Defaults to None.
                debug (bool, optional): Whether to create debug information. For ``Qblox`` clusters all the program information is printed on screen.
                    Defaults to False.

            Returns:
                QProgramResults: The results of the execution. ``QProgramResults.results()`` returns a list of dictionary (``dict[str, list[Result]]``) of measurement results.
                Each element of the list corresponds to a sequencer.
                The keys correspond to the buses a measurement were performed upon, and the values are the list of measurement results in chronological order.
            """
        if not qprograms:
            return []

        # Normalize mappings and calibrations to one-per-qprogram
        bus_mapping_list = self._normalize_bus_mappings(bus_mappings=bus_mappings, n=len(qprograms))
        calibrations_list = self._normalize_calibrations(calibrations=calibrations, n=len(qprograms))

        # Validate: no shared *physical* buses after applying each mapping
        all_physical: set[str] = set()
        if bus_mapping_list:
            for qp, bus_mapping in zip(qprograms, bus_mapping_list):
                phys = self._mapped_buses(qp.buses, bus_mapping)  # qp.buses is the set of logical buses
                if all_physical & phys:
                    raise ValueError(
                        f"QPrograms cannot be executed in parallel (bus collision on {all_physical & phys})."
                    )
                all_physical |= phys

            outputs = [
                self.compile_qprogram(qprogram=qp, bus_mapping=bus_mapping, calibration=calibration)
                for qp, bus_mapping, calibration in zip(qprograms, bus_mapping_list, calibrations_list)
            ]

        if any(isinstance(output, QuantumMachinesCompilationOutput) for output in outputs):
            raise ValueError("Parallel execution is not supported in Quantum Machines.")

        return self.execute_compilation_outputs_parallel(
            outputs=cast("list[QbloxCompilationOutput]", outputs), debug=debug
        )

    def execute_compilation_outputs_parallel(
        self,
        outputs: list[QbloxCompilationOutput],
        debug: bool = False,
    ):
        """Execute compiled qprograms in parallel.
        It loads each qprogram into a different sequencer and uses the multiplexing capabilities of QBlox to run all sequencers at the same time.

        |

        **The execution is done in the following steps:**

        1. Upload all sequences.
        2. Execute all sequences.
        3. Acquire the results.

        |

        **The execution can be done for (buses associated to) Qblox only.**

        Args:
            outputs: A list of the compiled qprograms.
            debug (bool, optional): Whether to create debug information. For ``Qblox`` clusters all the program information is printed on screen.
                Defaults to False.

        Returns:
            QProgramResults: The results of the execution. ``QProgramResults.results()`` returns a list of dictionary (``dict[str, list[Result]]``) of measurement results.
            Each element of the list corresponds to a sequencer.
            The keys correspond to the buses a measurement were performed upon, and the values are the list of measurement results in chronological order.
        """
        sequences_per_qprogram = [output.sequences for output in outputs]
        aquisitions_per_qprogram = [output.acquisitions for output in outputs]
        buses_per_qprogram = [
            {bus_alias: self.buses.get(alias=bus_alias) for bus_alias in sequences}
            for sequences in sequences_per_qprogram
        ]
        for qprogram_idx, buses in enumerate(buses_per_qprogram):
            for bus_alias, bus in buses.items():
                if bus.distortions:
                    for distortion in bus.distortions:
                        for waveform in sequences_per_qprogram[qprogram_idx][bus_alias]._waveforms._waveforms:
                            sequences_per_qprogram[qprogram_idx][bus_alias]._waveforms.modify(
                                waveform.name, distortion.apply(waveform.data)
                            )

        if debug:
            with open("debug_qblox_execution.txt", "w", encoding="utf-8") as sourceFile:
                for qprogram_idx, sequences in enumerate(sequences_per_qprogram):
                    print(f"QProgram {qprogram_idx}:", file=sourceFile)
                    for bus_alias, sequence in sequences.items():
                        print(f"Bus {bus_alias}:", file=sourceFile)
                        print(str(sequence._program), file=sourceFile)
                        print(file=sourceFile)

        # Upload sequences
        for qprogram_idx, sequences in enumerate(sequences_per_qprogram):
            for bus_alias in sequences:
                sequence_hash = hash_qpy_sequence(sequence=sequences[bus_alias])
                if bus_alias not in self._qpy_sequence_cache or self._qpy_sequence_cache[bus_alias] != sequence_hash:
                    buses_per_qprogram[qprogram_idx][bus_alias].upload_qpysequence(qpysequence=sequences[bus_alias])
                    self._qpy_sequence_cache[bus_alias] = sequence_hash
                # sync all relevant sequences
                for instrument, channel in zip(
                    buses_per_qprogram[qprogram_idx][bus_alias].instruments,
                    buses_per_qprogram[qprogram_idx][bus_alias].channels,
                ):
                    if isinstance(instrument, QbloxModule):
                        instrument.sync_sequencer(sequencer_id=int(channel))

        # Execute sequences
        for qprogram_idx, sequences in enumerate(sequences_per_qprogram):
            for bus_alias in sequences:
                buses_per_qprogram[qprogram_idx][bus_alias].run()

        # Acquire results
        results = [QProgramResults() for _ in outputs]
        for qprogram_idx, buses in enumerate(buses_per_qprogram):
            for bus_alias, bus in buses.items():
                if bus.has_adc():
                    for instrument, channel in zip(buses[bus_alias].instruments, buses[bus_alias].channels):
                        if isinstance(instrument, QbloxModule):
                            bus_results = bus.acquire_qprogram_results(
                                acquisitions=aquisitions_per_qprogram[qprogram_idx][bus_alias], channel_id=int(channel)
                            )
                            for bus_result in bus_results:
                                results[qprogram_idx].append_result(bus=bus_alias, result=bus_result)

        # Reset instrument settings
        for qprogram_idx, sequences in enumerate(sequences_per_qprogram):
            for bus_alias in sequences:
                for instrument, channel in zip(
                    buses_per_qprogram[qprogram_idx][bus_alias].instruments,
                    buses_per_qprogram[qprogram_idx][bus_alias].channels,
                ):
                    if isinstance(instrument, QbloxModule):
                        instrument.desync_sequencer(sequencer_id=int(channel))

        return results

    def execute(
        self,
        program: PulseSchedule | Circuit,
        num_avg: int,
        repetition_duration: int = 200_000,
        num_bins: int = 1,
        queue: Queue | None = None,
        transpilation_config: DigitalTranspilationConfig | None = None,
    ) -> Result | QbloxResult:
        """Compiles and executes a circuit or a pulse schedule, using the platform instruments.

        If the ``program`` argument is a :class:`.Circuit`, it will first be translated into a :class:`.PulseSchedule` using the transpilation
        settings of the platform and the passed transpile onfiguration. Then the pulse schedules will be compiled into the assembly programs and executed.

        To compile to assembly programs, the ``platform.compile()`` method is called; check its documentation for more information.

        The transpilation is performed using the :meth:`.CircuitTranspiler.transpile_circuit()` method. Refer to the method's documentation or :ref:`Transpilation <transpilation>` for more detailed information.

        The main stages of this process are: **1.** Routing, **2.** Canceling Hermitian pairs, **3.** Translate to native gates, **4.** Correcting Drag phases, **5** Optimize Drag gates, **6.** Convert to pulse schedule.

        .. note ::

            Default steps are only: **3.**, **4.**, and **6.**, since they are always needed.

            To do Step **1.** set routing=True in transpilation_config (default behavior skips it).

            To do Steps **2.** and **5.** set optimize=True in transpilation_config (default behavior skips it)

        Args:
            program (``PulseSchedule`` | ``Circuit``): Circuit or pulse schedule to execute.
            num_avg (int): Number of hardware averages used.
            repetition_duration (int): Minimum duration of a single execution. Defaults to 200_000.
            num_bins (int, optional): Number of bins used. Defaults to 1.
            queue (Queue, optional): External queue used for asynchronous data handling. Defaults to None.
            transpilation_config (DigitalTranspilationConfig, optional): :class:`.DigitalTranspilationConfig` dataclass containing
                the configuration used during transpilation. Defaults to ``None`` (not changing any default value).
                Check the class:`.DigitalTranspilationConfig` documentation for the keys and values it can contain.

        Returns:
            Result: Result obtained from the execution. This corresponds to a numpy array that depending on the
                platform configuration may contain the following:

                - Scope acquisition is enabled: An array with dimension `(2, N)` which contain the scope data for
                    path0 (I) and path1 (Q). N corresponds to the length of the scope measured.

                - Scope acquisition disabled: An array with dimension `(#sequencers, 2, #bins)`.

        |

        Example Usage:

        .. code-block:: python

            from qibo import gates, Circuit
            from qibo.transpiler import ReverseTraversal, Sabre
            from qililab import build_platform
            from qililab.digital import DigitalTranspilationConfig

            # Create circuit:
            c = Circuit(5)
            c.add(gates.CNOT(1, 0))

            # Create platform:
            platform = build_platform(runcard="<path_to_runcard>")
            transp_config = DigitalTranspilationConfig(routing=True, optimize=False, router=Sabre, placer=ReverseTraversal)

            # Execute with automatic transpilation:
            result = platform.execute(c, num_avg=1000, transpilation_config=transp_config)
        """
        # Compile pulse schedule
        programs, final_layout = self.compile(program, num_avg, repetition_duration, num_bins, transpilation_config)

        # Upload pulse schedule
        for bus_alias in programs:
            bus = self.buses.get(alias=bus_alias)
            bus.upload()

        # Execute pulse schedule
        for bus_alias in programs:
            bus = self.buses.get(alias=bus_alias)
            bus.run()

        # Acquire results
        readout_buses = [bus for bus in self.buses if bus.alias in programs and bus.has_adc()]
        results: list[Result] = []
        for bus in readout_buses:
            result = bus.acquire_result()
            if queue is not None:
                queue.put_nowait(item=result)
            if not np.all(np.isnan(result.array)):
                results.append(result)

        for instrument_controller in self.instrument_controllers.elements:
            for instrument in instrument_controller.modules:
                if isinstance(instrument, QbloxModule):
                    instrument.desync_sequencers()

        # Flatten results if more than one readout bus was used for a qblox module
        if len(results) > 1:
            result = QbloxResult(
                integration_lengths=[length for result in results for length in result.integration_lengths],  # type: ignore[attr-defined]
                qblox_raw_results=[raw_result for result in results for raw_result in result.qblox_raw_results],  # type: ignore[attr-defined]
            )
        elif not results:
            raise ValueError("There are no readout buses in the platform.")
        else:
            result = results[0]

        if isinstance(program, Circuit):
            result = self._order_result(result, program, final_layout)

        return result

    @staticmethod
    def _order_result(result: Result, circuit: Circuit, final_layout: list[int] | None) -> Result:
        """Order the results of the execution as they are ordered in the input circuit.

        Finds the absolute order of each measurement for each qubit and its corresponding key in the
        same format as in qblox's aqcuisitions dictionary (#qubit, #qubit_measurement).

        Then it orders results in the same measurement order as the one in circuit.queue.

        Args:
            result (Result): Result obtained from the execution
            circuit (Circuit): Qibo circuit being executed
            final_layouts (list[int], optional): Final layout of the original logical qubits in the physical circuit:
                [Logical qubit in wire 1, Logical qubit in wire 2, ...] (None = trivial mapping).

        Returns:
            Result: Result obtained from the execution, with each measurement in the same order as in circuit.queue.
        """
        if not isinstance(result, QbloxResult):
            raise NotImplementedError("Result ordering is only implemented for qblox results")

        # register the overall order of all qubit measurements.
        qubits_m = {}
        order = {}
        # iterate over qubits measured in same order as they appear in the circuit
        # TODO: You need to check where each measurement is, since SWAPs can be after a measurement...
        # FIXME: In the meanwhile do it asuming the Measurement is the last gate for each qubit
        for i, qubit in enumerate(qubit for gate in circuit.queue for qubit in gate.qubits if isinstance(gate, M)):
            if qubit not in qubits_m:
                qubits_m[qubit] = 0
            order[qubit, qubits_m[qubit]] = i
            qubits_m[qubit] += 1
        if len(order) != len(result.qblox_raw_results):
            raise ValueError(
                f"Number of measurements in the circuit {len(order)} does not match number of acquisitions {len(result.qblox_raw_results)}"
            )

        # Tell users that the final layout is being undone:
        logger.info(
            "Undoing final physical qubit mapping, so you get back the original qubit order in your logical circuit."
        )

        # allocate each measurement its corresponding index in the results list
        results = [None] * len(order)  # type: list | list[dict]
        for qblox_result in result.qblox_raw_results:
            measurement = qblox_result["measurement"]
            physical_qubit = qblox_result["qubit"]
            original_logical_qubit = final_layout[physical_qubit] if final_layout else physical_qubit

            # TODO:Check this is correct, or how it works with multiple measurements per qubit:
            original_measure_num = order[original_logical_qubit, measurement]
            results[original_measure_num] = qblox_result

        return QbloxResult(integration_lengths=result.integration_lengths, qblox_raw_results=results)

    def compile(
        self,
        program: PulseSchedule | Circuit,
        num_avg: int,
        repetition_duration: int,
        num_bins: int,
        transpilation_config: DigitalTranspilationConfig | None = None,
    ) -> tuple[dict[str, list[QpySequence]], list[int] | None]:
        """Compiles the circuit / pulse schedule into a set of assembly programs, to be uploaded into the awg buses.

        If the ``program`` argument is a :class:`.Circuit`, it will first be translated into a :class:`.PulseSchedule` using the transpilation
        settings of the platform and passed  transpile configuration. Then the pulse schedules will be compiled into the assembly programs.

        .. note::

            Compile is called during ``platform.execute()``, check its documentation for more information.

        The transpilation is performed using the :meth:`.CircuitTranspiler.transpile_circuit()` method. Refer to the method's documentation or :ref:`Transpilation <transpilation>` for more detailed information.

        The main stages of this process are: **1.** Routing, **2.** Canceling Hermitian pairs, **3.** Translate to native gates, **4.** Correcting Drag phases, **5** Optimize Drag gates, **6.** Convert to pulse schedule.

        .. note ::

            Default steps are only: **3.**, **4.**, and **6.**, since they are always needed.

            To do Step **1.** set routing=True in transpilation_config (default behavior skips it).

            To do Steps **2.** and **5.** set optimize=True in transpilation_config (default behavior skips it)

        Args:
            program (PulseSchedule | Circuit): Circuit or pulse schedule to compile.
            num_avg (int): Number of hardware averages used.
            repetition_duration (int): Minimum duration of a single execution.
            num_bins (int): Number of bins used.
            transpilation_config (DigitalTranspilationConfig, optional): :class:`.DigitalTranspilationConfig` dataclass containing
                the configuration used during transpilation. Defaults to ``None`` (not changing any default value).
                Check the class:`.DigitalTranspilationConfig` documentation for the keys and values it can contain.

        Returns:
            tuple[dict, list[int] | None]: Tuple containing the dictionary of compiled assembly programs (The key is the bus alias (``str``),
                and the value is the assembly compilation (``list``)), and its corresponding final layout (Initial Re-mapping + SWAPs routing) of
                the Original Logical Qubits (l_q) in the physical circuit (wires): [l_q in wire 0, l_q in wire 1, ...] (None = trivial mapping).

        Raises:
            ValueError: raises value error if the circuit execution time is longer than ``repetition_duration`` for some qubit.
        """
        # We have a circular import because Platform uses CircuitToPulses and vice versa
        if self.digital_compilation_settings is None:
            raise ValueError("Cannot compile Qibo Circuit or Pulse Schedule without gates settings.")

        if isinstance(program, Circuit):
            transpiler = CircuitTranspiler(settings=self.digital_compilation_settings)
            pulse_schedule, final_layout = transpiler.transpile_circuit(program, transpilation_config)

        elif isinstance(program, PulseSchedule):
            pulse_schedule = program
            final_layout = None

        else:
            raise ValueError(
                f"Program to execute can only be either a single circuit or a pulse schedule. Got program of type {type(program)} instead"
            )

        module_and_sequencer_per_bus: dict[str, ModuleSequencer] = {}
        for element in pulse_schedule.elements:
            bus = self.buses.get(alias=element.bus_alias)
            if bus is None:
                raise ValueError(
                    f"Bus with alias '{element.bus_alias}' defined in Digital/Buses section of the Runcard, not found in main Buses section of the same Runcard."
                )
            for instrument, channel in zip(bus.instruments, bus.channels):
                if isinstance(instrument, QbloxModule):
                    module_and_sequencer_per_bus[element.bus_alias] = ModuleSequencer(
                        module=instrument, sequencer=instrument.get_sequencer(channel)
                    )

        compiler = PulseQbloxCompiler(
            buses=self.digital_compilation_settings.buses,
            module_and_sequencer_per_bus=module_and_sequencer_per_bus,
        )

        compiled_programs = compiler.compile(
            pulse_schedule=pulse_schedule, num_avg=num_avg, repetition_duration=repetition_duration, num_bins=num_bins
        )

        return compiled_programs, final_layout

    def calibrate_mixers(self, alias: str, cal_type: str, channel_id: ChannelID | None = None):
        bus = self.get_element(alias=alias)
        for instrument, instrument_channel in zip(bus.instruments, bus.channels):
            if instrument.name == InstrumentName.QRMRF:
                if channel_id is not None and channel_id == instrument_channel:
                    instrument.calibrate_mixers(cal_type, instrument_channel)
            elif instrument.name == InstrumentName.QCMRF:
                if channel_id is not None and channel_id == instrument_channel:
                    instrument.calibrate_mixers(cal_type, channel_id)
            else:
                raise AttributeError("Mixers calibration not implemented for this instrument.")

    def draw(
        self,
        qprogram: QProgram,
        time_window: int | None = None,
        averages_displayed: bool = False,
        acquisition_showing: bool = True,
        bus_mapping: dict[str, str] | None = None,
        calibration: Calibration | None = None,
    ):
        """Draw the QProgram using QBlox Compiler whilst adding the knowledge of the platform

        Args:
            time_window (int): Allows the user to stop the plotting after the specified number of ns have been plotted. The plotting might not be the precise number of ns inputted.
                For example, if the timeout is 100 ns but there is a play operation of 150 ns, the plot will display the data until 150 ns. Defaults to None.
            averages_displayed (bool): False means that all loops on the sequencer starting with avg will only loop once, and True shows all iterations. Defaults to False.
            acquisition_showing (bool): Allows visualing the acquisition period on the plot. Defaults to True.
            bus_mapping (dict[str, str], optional): A dictionary mapping the buses in the :class:`.QProgram` (keys )to the buses in the platform (values).
                It is useful for mapping a generic :class:`.QProgram` to a specific experiment. Defaults to None.

        Returns:
            plotly object: plotly.graph_objs._figure.Figure
        """
        runcard_data = self._data_draw()
        qblox_draw = QbloxDraw()
        sequencer = self.compile_qprogram(qprogram, bus_mapping, calibration)
        plotly_figure, _ = qblox_draw.draw(
            sequencer, runcard_data, time_window, averages_displayed, acquisition_showing
        )

        return plotly_figure

    def load_db_manager(self, db_ini_path: str | None = None):
        """Load Database Manager from an .ini path containing user DB user information or if no path is given
        it uses '~/database.ini'.

        Args:
            db_ini_path (str | None, optional): Database manager initialization file path. Defaults to None.

        Returns:
            DatabaseManager: Database manager class
        """
        if db_ini_path:
            self.db_manager = get_db_manager(db_ini_path)
        else:
            self.db_manager = get_db_manager()
        return self.db_manager

    def db_real_time_saving(
        self,
        shape: tuple,
        loops: dict[str, np.ndarray],
        experiment_name: str,
        qprogram: QProgram | None = None,
        description: str | None = None,
    ):
        """Allows for real time saving of results from an experiment.

        This class wraps a numpy array and adds a context manager to save results and database metadata on real time
        while they are acquired by the instruments.

        Example usage of this function:

            .. code-block:: python

                platform = ql.build_platform(runcard=runcard)
                platform.connect()
                platform.initial_setup()
                platform.turn_on_instruments()

                db_manager = platform.load_db_manager(db_manager_ini_path)
                db_manager.set_sample_and_cooldown(sample=sample, cooldown=cooldown)

                (experiment definition)

                stream_array = platform.database_saving(
                    shape=(len(if_sweep), 2),
                    loops={"frequency": if_sweep},
                    experiment_name="resonator_spectroscopy",
                    qprogram=qprogram,
                    description="optional text"
                )

                with stream_array:
                    results = platform.execute_qprogram(qprogram).results
                    stream_array[()] = results[readout_bus][0].array.T


        Args:
            shape (tuple): results array shape.
            loops (dict[str, np.ndarray]): Dictionary of loops with the name of the loop and the array.
            experiment_name (str): Name of the experiment.
            qprogram (QProgram | None, optional): Qprogram of the experiment, if there is no Qprogram related to the results it is not mandatory. Defaults to None.
            description (str | None, optional): String containing a description or any rellevant information about the experiment. Defaults to None.

        Returns:
            StreamArray: StreamArray class to process and save the data
        """

        if not self.db_manager:
            raise ReferenceError("Missing db_manager, try using platform.load_db_manager().")

        return StreamArray(
            shape=shape,
            loops=loops,
            platform=self,
            qprogram=qprogram,
            experiment_name=experiment_name,
            db_manager=self.db_manager,
            optional_identifier=description,
        )

    def db_save_results(
        self,
        experiment_name: str,
        results: np.ndarray,
        loops: dict[str, np.ndarray] | dict[str, dict[str, Any]],
        qprogram: QProgram | None = None,
        description: str | None = None,
    ):
        """Uses the same StreamArray class as for live saving but it saves full chunks of data in the same format as platform.stream_array.

        Example usage of this function:

            .. code-block:: python

                platform = ql.build_platform(runcard=runcard)
                platform.connect()
                platform.initial_setup()
                platform.turn_on_instruments()

                db_manager = platform.load_db_manager(db_manager_ini_path)
                db_manager.set_sample_and_cooldown(sample=sample, cooldown=cooldown)

                results = Create experiment results without live saving, either not needed or incapable (VNA data)
                or
                results = old results to be saved inside the database

                saving_path = platform.save_measurement_results(
                    experiment_name="resonator_spectroscopy",
                    results = results
                    loops={"frequency": if_sweep},
                    qprogram=qprogram,
                    description="optional text"
                )

        Args:
            experiment_name (str): Name of the experiment.
            results (np.ndarray): Experiment data.
            loops (dict[str, np.ndarray]): Dictionary of loops with the name of the loop and the array.
            qprogram (QProgram | None, optional): Qprogram of the experiment, if there is no Qprogram related to the results it is not mandatory. Defaults to None.
            description (str | None, optional): String containing a description or any rellevant information about the experiment. Defaults to None.
        """

        if not self.db_manager:
            raise ReferenceError("Missing db_manager, try using platform.load_db_manager().")

        shape = results.shape

        if len(loops) != len(shape) - 1:
            raise ValueError(
                "Number of loops must be the same as the number of dimensions of the results except for IQ"
            )

        for iteration, (loop_name, loop_array) in enumerate(loops.items()):
            if isinstance(loop_array, dict):
                loop_array = loop_array["array"]
            if loop_array.shape[0] != shape[iteration] - 1:  # type: ignore
                raise ValueError(
                    f"Loops dimensions must be the same than the array instroduced, {loop_name} as {loop_array.shape[0]} != {shape[iteration]}"  # type: ignore
                )

        stream_array = StreamArray(
            shape=shape,
            loops=loops,
            platform=self,
            qprogram=qprogram,
            experiment_name=experiment_name,
            db_manager=self.db_manager,
            optional_identifier=description,
        )

        with stream_array:
            for index in range(shape[0]):
                stream_array[index,] = results[index, ...]  # type: ignore
        return stream_array.path<|MERGE_RESOLUTION|>--- conflicted
+++ resolved
@@ -353,11 +353,6 @@
         self.db_manager: DatabaseManager | None = None
         """Database manager for experiment class and db stream array"""
 
-<<<<<<< HEAD
-=======
-        self.save_experiment_results_in_database: bool = False
-        """Database trigger to define if the experiment metadata will be saved in a database or not"""
-
         self.qblox_alias_module: list = self._get_qblox_alias_module()
         """List of dict with key the alias of qblox module and value the module_id. Used for the qblox distortions"""
 
@@ -373,7 +368,6 @@
         self._update_qblox_filter_state_fir()
         """Updates the FIR state as needed. Used for the qblox distortions"""
 
->>>>>>> 872dc8a5
     def connect(self):
         """Connects to all the instruments and blocks the connection for other users.
 
