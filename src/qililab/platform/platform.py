"""Platform class."""
import ast
import re
from copy import deepcopy
from dataclasses import asdict
from queue import Queue

from qibo.models import Circuit
from qiboconnection.api import API

from qililab.chip import Chip
from qililab.config import logger
from qililab.constants import GATE_ALIAS_REGEX, RUNCARD
<<<<<<< HEAD
from qililab.platform.components import Bus, Schema
from qililab.platform.components.bus_element import dict_factory
from qililab.qprogram import QBloxCompiler, QProgram, Settings
from qililab.result.qblox_results.qblox_result import QbloxResult
from qililab.settings import RuncardSchema
from qililab.typings.enums import Category, Line, Parameter
=======
from qililab.instrument_controllers import InstrumentController, InstrumentControllers
from qililab.instrument_controllers.utils import InstrumentControllerFactory
from qililab.instruments.instrument import Instrument
from qililab.instruments.instruments import Instruments
from qililab.instruments.utils import InstrumentFactory
from qililab.pulse import PulseSchedule
from qililab.result import Result
from qililab.settings import Runcard
from qililab.system_control import ReadoutSystemControl
from qililab.typings.enums import Line, Parameter
>>>>>>> 0823d005
from qililab.typings.yaml_type import yaml

from .components import Bus, Buses
from .components.bus_element import dict_factory


class Platform:  # pylint: disable = too-many-public-methods, too-many-instance-attributes
    """Platform object that describes setup used to control quantum devices.

    The class will receive the Runcard class, with all the inner GatesSettings, Chip, Bus classes that the Runcard class has created
    from the dictionaries, together with the instrument dictionaries that the Runcard class has not transform into classes yet.

    And with all that information instantiates the actual qililab Chip, Buses/Bus and corresponding Instrument classes.

    This class also handles the corresponding dis/connections, set_ups, set_parameters and turning the instruments on/off.

    Args:
        runcard (Runcard): Runcard class containing all the chip, buses & instruments information of the platform.
        connection (API | None = None): Qiboconnection's API class used to block access to other users when connected
            to the platform.

    Examples:

        .. note::

            The following examples contain made up results. These will soon be updated with real results.


        Imagine we want to run a Rabi sequence. To do so, we can first define a Qibo Circuit that contains a
        pi pulse and a measurement gate:

        .. code-block:: python3

            from qibo.models import Circuit
            from qibo import gates

            circuit = Circuit(1)
            circuit.add(gates.X(0))
            circuit.add(gates.M(0))

        For testing purposes, we can already execute this circuit using the platform. In order to execute a circuit or
        a pulse schedule we first need to connect to the platform:

        >>> platform.connect()
        >>> result = platform.execute(program=circuit, num_avg=1000, repetition_duration=6000)
        >>> result.array
        array([[5.],
                [5.]])

        When disabling scope acquisition mode, the array obtained has shape `(#sequencers, 2, #bins)`. In this case,
        given that we are using only 1 sequencer to acquire the results, we obtain an array with shape `(2, #bins)`.

        .. note::

            Remember that the values obtained correspond to the integral of the I/Q signals received by the
            digitiser.

        Now let's run the Rabi sequence. We will run this sequence by looping over the gain of the AWG used to
        create the pi pulse. To do so, we will use the `set_parameter` method with the alias of the bus used to
        drive qubit 0.

        .. code-block:: python3

            import numpy as np

            results = []

            gain_values = np.arange(0, 1, step=0.1)
            for gain in gain_values:
                # We assume the bus used to drive qubit 0 is called "drive_q0"
                platform.set_parameter(alias="drive_q0", parameter=ql.Parameter.GAIN, value=gain)
                result = platform.execute(program=circuit, num_avg=1000, repetition_duration=6000)
                results.append(result.array)

        No we can use `np.hstack` to stack the obtained results horizontally. By doing this, we will obtain an
        array with shape `(2, N)`, where N is the number of elements inside the loop:

        >>> results = np.hstack(results)
        >>> results
        array([[5, 4, 3, 2, 1, 2, 3],
                [5, 4, 3, 2, 1, 2, 3]])

        We can see how the integrated I/Q values oscillated, meaning that qubit 0 oscillates between ground and
        excited state!

        Given that we are looping over variables that are independent of the circuit (in this case the gain of the AWG),
        we can speed up the experiment by translating the circuit into pulses only once, and then executing the obtained
        pulses inside the loop:

        .. code-block:: python3

            from qililab.pulses.circuit_to_pulses import CircuitToPulses

            pulse_schedule = CircuitToPulses(platform=platform).translate(circuits=[circuit])

            results = []

            gain_values = np.arange(0, 1, step=0.1)
            for gain in gain_values:
                # We assume the bus used to drive qubit 0 is called "drive_q0"
                platform.set_parameter(alias="drive_q0", parameter=ql.Parameter.GAIN, value=gain)
                result = platform.execute(program=pulse_schedule, num_avg=1000, repetition_duration=6000)
                results.append(result.array)

        If we stack and print the results, we see how we obtain similar results, but much faster!

        >>> results = np.hstack(results)
        >>> results
        array([[5, 4, 3, 2, 1, 2, 3],
                [5, 4, 3, 2, 1, 2, 3]])
    """

    def __init__(self, runcard: Runcard, connection: API | None = None):
        self.name = runcard.name
        """Name of the platform (str) """

        self.device_id = runcard.device_id
        """Device id of the platform (int). This attribute is needed for `qiboconnection` to save results remotely."""

        self.gates_settings = runcard.gates_settings
        """Dataclass with all the settings and gates definitions needed to decompose gates into pulses."""

        self.instruments = Instruments(elements=self._load_instruments(instruments_dict=runcard.instruments))
        """All the instruments of the platform and their needed settings, contained as elements (`list[Instrument]`) inside an `Instruments` class."""

        self.instrument_controllers = InstrumentControllers(
            elements=self._load_instrument_controllers(instrument_controllers_dict=runcard.instrument_controllers)
        )
        """All the instrument controllers of the platform and their needed settings, contained as elements (`list[InstrumentController]`) inside an `InstrumentControllers` class."""

        self.chip = Chip(**asdict(runcard.chip))
        """All the chip nodes (`list[Nodes]`) of the platform, contained inside a `Chip` class"""

        self.buses = Buses(
            elements=[
                Bus(settings=asdict(bus), platform_instruments=self.instruments, chip=self.chip)
                for bus in runcard.buses
            ]
        )
        """All the buses of the platform and their needed settings, contained as elements (`list[Bus]`) inside a `Buses` class"""

        self.connection = connection
        """API connection of the platform. Same as the passed argument. Defaults to None."""

        self._connected_to_instruments: bool = False
        """Boolean describing the connection to the instruments. Defaults to False (not connected)."""

    def connect(self, manual_override=False):
        """Blocks the given device and connects to the instruments.

        Args:
            connection (API): qiboconnection's ``API`` class
            device_id (int): id of the device
            manual_override (bool, optional): If ``True``, avoid checking if the device is blocked. This will stop any
                current execution. Defaults to False.
        """
        if self._connected_to_instruments:
            logger.info("Already connected to the instruments")
            return

        if self.connection is not None and not manual_override:
            self.connection.block_device_id(device_id=self.device_id)

        self.instrument_controllers.connect()
        self._connected_to_instruments = True
        logger.info("Connected to the instruments")

    def initial_setup(self):
        """Set the initial setup of the instruments"""
        self.instrument_controllers.initial_setup()
        logger.info("Initial setup applied to the instruments")

    def turn_on_instruments(self):
        """Turn on the instruments"""
        self.instrument_controllers.turn_on_instruments()
        logger.info("Instruments turned on")

    def turn_off_instruments(self):
        """Turn off the instruments"""
        self.instrument_controllers.turn_off_instruments()
        logger.info("Instruments turned off")

    def disconnect(self):
        """Close connection to the instrument controllers."""
        if self.connection is not None:
            self.connection.release_device(device_id=self.device_id)
        if not self._connected_to_instruments:
            logger.info("Already disconnected from the instruments")
            return
        self.instrument_controllers.disconnect()
        self._connected_to_instruments = False
        logger.info("Disconnected from instruments")

    def execute_qprogram(self, qprogram: QProgram) -> list[QbloxResult]:
        """Compile and execute a qprogram on the buses of the platform.

        NOTE: this method might have issues when the platform is used with the old buses, because they don't
        have the 'execute_qpysequence' method (actually not even the 'execute' method). This should be handled
        somehow, to maintain backwards compatibility.

        Args:
            qprogram (QProgram): The qprogram to execute.

        Returns:
            QbloxResult: The results of the acquisition performed by a readout bus.
            This result is represented as an instance of the QbloxResult class.
        """
        compiler = QBloxCompiler(settings=Settings())
        compiled_results = compiler.compile(qprogram)

        for bus in self.buses:
            sequence = compiled_results[bus.alias]
            bus.execute_qpysequence(sequence)

        results = []
        #FIXME: this implementation does not support multiple readout buses
        for bus in self.buses.readout_buses():
            result = bus.acquire_results()
            results.append(result)

        return results[0]

    def get_element(self, alias: str):
        """Get platform element.

        Args:
            alias (str): Element alias to identify it.

        Returns:
            tuple[object, list | None]: Element class together with the index of the bus where the element is located.
        """
        if alias is not None:
            if alias == "platform":
                return self.gates_settings
            regex_match = re.search(GATE_ALIAS_REGEX, alias.split("_")[0])
            if regex_match is not None:
                name = regex_match["gate"]
                qubits_str = regex_match["qubits"]
                qubits = ast.literal_eval(qubits_str)
                if f"{name}({qubits_str})" in self.gates_settings.gate_names:
                    return self.gates_settings.get_gate(name=name, qubits=qubits)

        element = self.instruments.get_instrument(alias=alias)
        if element is None:
            element = self.instrument_controllers.get_instrument_controller(alias=alias)
        if element is None:
            element = self.get_bus_by_alias(alias=alias)
        if element is None:
            element = self.chip.get_node_from_alias(alias=alias)
        return element

    def get_bus_by_qubit_index(self, qubit_index: int) -> tuple[Bus, Bus, Bus]:
        """Find bus associated with the given qubit index.

        Args:
            qubit_index (int): qubit index

        Returns:
            tuple[Bus, Bus, Bus]: Returns a tuple of Bus objects containing the flux, control and readout buses of the given qubit
        """
        flux_port = self.chip.get_port_from_qubit_idx(idx=qubit_index, line=Line.FLUX)
        control_port = self.chip.get_port_from_qubit_idx(idx=qubit_index, line=Line.DRIVE)
        readout_port = self.chip.get_port_from_qubit_idx(idx=qubit_index, line=Line.FEEDLINE_INPUT)
        flux_bus = self.buses.get(port=flux_port)
        control_bus = self.buses.get(port=control_port)
        readout_bus = self.buses.get(port=readout_port)
        if flux_bus is None or control_bus is None or readout_bus is None:
            raise ValueError(
                f"Could not find buses for qubit {qubit_index} connected to the ports "
                f"{flux_port}, {control_port} and {readout_port}."
            )
        return flux_bus, control_bus, readout_bus

    def get_bus_by_alias(self, alias: str | None = None):
        """Get bus given an alias."""
        return next((bus for bus in self.buses if bus.alias == alias), None)

    def set_parameter(
        self,
        parameter: Parameter,
        value: float | str | bool,
        alias: str,
        channel_id: int | None = None,
    ):
        """Set parameter of a platform element.

        Args:
            parameter (Parameter): Name of the parameter to change.
            value (float | str | bool): New value to set.
            alias (str): Alias of the bus where the parameter is set.
            channel_id (int, optional): ID of the channel we want to use to set the parameter. Defaults to None.
        """
        regex_match = re.search(GATE_ALIAS_REGEX, alias)
        if alias == "platform" or regex_match is not None:
            self.gates_settings.set_parameter(alias=alias, parameter=parameter, value=value, channel_id=channel_id)
            return
        element = self.get_element(alias=alias)
        element.set_parameter(parameter=parameter, value=value, channel_id=channel_id)

    def _load_instruments(self, instruments_dict: list[dict]) -> list[Instrument]:
        """Instantiate all instrument classes from their respective dictionaries.

        Args:
            instruments_dict (list[dict]): List of dictionaries containing the settings of each instrument.

        Returns:
            list[Instrument]: List of instantiated instrument classes.
        """
        instruments = []
        for instrument in instruments_dict:
            local_dict = deepcopy(instrument)
            instruments.append(InstrumentFactory.get(local_dict.pop(RUNCARD.NAME))(settings=local_dict))
        return instruments

    def _load_instrument_controllers(self, instrument_controllers_dict: list[dict]) -> list[InstrumentController]:
        """Instantiate all instrument controller classes from their respective dictionaries.

        Args:
            instrument_controllers_dict (list[dict]): List of dictionaries containing
            the settings of each instrument controller.

        Returns:
            list[InstrumentController]: List of instantiated instrument controller classes.
        """
        instrument_controllers = []
        for instrument_controller in instrument_controllers_dict:
            local_dict = deepcopy(instrument_controller)
            instrument_controllers.append(
                InstrumentControllerFactory.get(local_dict.pop(RUNCARD.NAME))(
                    settings=local_dict, loaded_instruments=self.instruments
                )
            )
        return instrument_controllers

    def to_dict(self):
        """Return all platform information as a dictionary."""
        name_dict = {RUNCARD.NAME: self.name}
        device_id = {RUNCARD.DEVICE_ID: self.device_id}
        gates_settings_dict = {RUNCARD.GATES_SETTINGS: asdict(self.gates_settings, dict_factory=dict_factory)}
        chip_dict = {RUNCARD.CHIP: self.chip.to_dict() if self.chip is not None else None}
        buses_dict = {RUNCARD.BUSES: self.buses.to_dict() if self.buses is not None else None}
        instrument_dict = {RUNCARD.INSTRUMENTS: self.instruments.to_dict() if self.instruments is not None else None}
        instrument_controllers_dict = {
            RUNCARD.INSTRUMENT_CONTROLLERS: self.instrument_controllers.to_dict()
            if self.instrument_controllers is not None
            else None,
        }

        return (
            name_dict
            | device_id
            | gates_settings_dict
            | chip_dict
            | buses_dict
            | instrument_dict
            | instrument_controllers_dict
        )

    def __str__(self) -> str:
        """String representation of the platform

        Returns:
            str: Name of the platform
        """
        return str(yaml.dump(self.to_dict(), sort_keys=False))

    def execute(
        self,
        program: PulseSchedule | Circuit,
        num_avg: int,
        repetition_duration: int,
        num_bins: int = 1,
        queue: Queue | None = None,
    ) -> Result:
        """Execute a circuit or a pulse schedule using the platform instruments.

        If a Circuit is given, then it will be translated into a pulse schedule by using the transpilation
        settings of the platform.

        Args:
            program (PulseSchedule | Circuit): Circuit or pulse schedule to execute.
            num_avg (int): Number of hardware averages used.
            repetition_duration (int): Minimum duration of a single execution.
            num_bins (int, optional): Number of bins used. Defaults to 1.
            queue (Queue, optional): External queue used for asynchronous data handling. Defaults to None.

        Returns:
            Result: Result obtained from the execution. This corresponds to a numpy array that depending on the
                platform configuration may contain the following:

                - Scope acquisition is enabled: An array with dimension `(2, N)` which contain the scope data for
                    path0 (I) and path1 (Q). N corresponds to the length of the scope measured.

                - Scope acquisition disabled: An array with dimension `(#sequencers, 2, #bins)`.
        """
        # Compile pulse schedule
        programs = self.compile(program, num_avg, repetition_duration, num_bins)

        # Upload pulse schedule
        for bus_alias in programs:
            bus = self.get_bus_by_alias(alias=bus_alias)
            bus.upload()

        # Execute pulse schedule
        for bus_alias in programs:
            bus = self.get_bus_by_alias(alias=bus_alias)
            bus.run()

        # Acquire results
        readout_buses = [bus for bus in self.buses if isinstance(bus.system_control, ReadoutSystemControl)]
        results: list[Result] = []
        for bus in readout_buses:
            result = bus.acquire_result()
            if queue is not None:
                queue.put_nowait(item=result)
            results.append(result)

        # FIXME: set multiple readout buses
        if len(results) > 1:
            logger.error("Only One Readout Bus allowed. Reading only from the first one.")
        if not results:
            raise ValueError("There are no readout buses in the platform.")

        return results[0]

    def compile(self, program: PulseSchedule | Circuit, num_avg: int, repetition_duration: int, num_bins: int) -> dict:
        """Compiles the circuit / pulse schedule into a set of assembly programs.

        Args:
            program (PulseSchedule | Circuit): Circuit to compile.
            num_avg (int): Number of hardware averages used.
            repetition_duration (int): Minimum duration of a single execution.
            num_bins (int): Number of bins used.

        Returns:
            dict: Dictionary of compiled assembly programs.
        """
        # We have a circular import because Platform uses CircuitToPulses and vice versa
        from qililab.pulse.circuit_to_pulses import (  # pylint: disable=import-outside-toplevel, cyclic-import
            CircuitToPulses,
        )

        if isinstance(program, Circuit):
            translator = CircuitToPulses(platform=self)
            pulse_schedule = translator.translate(circuits=[program])[0]
        else:
            pulse_schedule = program

        programs = {}
        for pulse_bus_schedule in pulse_schedule.elements:
            bus = self.buses.get(port=pulse_bus_schedule.port)
            bus_programs = bus.compile(pulse_bus_schedule, num_avg, repetition_duration, num_bins)
            programs[bus.alias] = bus_programs

        return programs<|MERGE_RESOLUTION|>--- conflicted
+++ resolved
@@ -11,25 +11,18 @@
 from qililab.chip import Chip
 from qililab.config import logger
 from qililab.constants import GATE_ALIAS_REGEX, RUNCARD
-<<<<<<< HEAD
-from qililab.platform.components import Bus, Schema
-from qililab.platform.components.bus_element import dict_factory
-from qililab.qprogram import QBloxCompiler, QProgram, Settings
-from qililab.result.qblox_results.qblox_result import QbloxResult
-from qililab.settings import RuncardSchema
-from qililab.typings.enums import Category, Line, Parameter
-=======
 from qililab.instrument_controllers import InstrumentController, InstrumentControllers
 from qililab.instrument_controllers.utils import InstrumentControllerFactory
 from qililab.instruments.instrument import Instrument
 from qililab.instruments.instruments import Instruments
 from qililab.instruments.utils import InstrumentFactory
 from qililab.pulse import PulseSchedule
+from qililab.qprogram import QbloxCompiler, QProgram
 from qililab.result import Result
+from qililab.result.qblox_results import QbloxResult
 from qililab.settings import Runcard
 from qililab.system_control import ReadoutSystemControl
 from qililab.typings.enums import Line, Parameter
->>>>>>> 0823d005
 from qililab.typings.yaml_type import yaml
 
 from .components import Bus, Buses
@@ -237,7 +230,7 @@
             QbloxResult: The results of the acquisition performed by a readout bus.
             This result is represented as an instance of the QbloxResult class.
         """
-        compiler = QBloxCompiler(settings=Settings())
+        compiler = QbloxCompiler(integration_length=16384)
         compiled_results = compiler.compile(qprogram)
 
         for bus in self.buses:
@@ -245,8 +238,8 @@
             bus.execute_qpysequence(sequence)
 
         results = []
-        #FIXME: this implementation does not support multiple readout buses
-        for bus in self.buses.readout_buses():
+        # FIXME: this implementation does not support multiple readout buses
+        for bus in self.buses.readout_buses:
             result = bus.acquire_results()
             results.append(result)
 
