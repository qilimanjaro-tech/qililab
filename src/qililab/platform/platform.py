--- conflicted
+++ resolved
@@ -3,11 +3,8 @@
 import re
 from copy import deepcopy
 from dataclasses import asdict
-<<<<<<< HEAD
 import warnings
-=======
 from queue import Queue
->>>>>>> 7d8faa04
 
 from qibo.models import Circuit
 from qiboconnection.api import API
