"""Platform class."""
from dataclasses import asdict, dataclass
from typing import List

<<<<<<< HEAD
from qililab.instruments import Instrument
=======
from qililab.constants import YAML
from qililab.platform.components.bus_element import dict_factory
>>>>>>> 90bf9a86
from qililab.platform.components.schema import Schema
from qililab.platform.utils import PlatformSchema
from qililab.settings import Settings, TranslationSettings
from qililab.typings import BusSubcategory, Category, Parameter, yaml
<<<<<<< HEAD
from qililab.utils import dict_factory
=======
from qililab.utils import nested_dataclass
>>>>>>> 90bf9a86


class Platform:
    """Platform object that describes setup used to control quantum devices.

    Args:
        settings (PlatformSettings): Settings of the platform.
        schema (Schema): Schema object.
        buses (Buses): Container of Bus objects.
    """

    @dataclass
    class PlatformSettings(Settings):
        """Contains the settings of the platform.

        Args:
            number_qubits (int): Number of qubits used in the platform.
            drag_coefficient (float): Coefficient used for the drag pulse.
            num_sigmas (float): Number of sigmas that the pulse contains. sigma = pulse_duration / num_sigmas.
        """

        name: str
        translation_settings: TranslationSettings

    settings: PlatformSettings
    schema: Schema

    def __init__(self, platform_schema: PlatformSchema):
        self.settings = self.PlatformSettings(**platform_schema.settings)
<<<<<<< HEAD
        self._schema = platform_schema  # TODO: Remove this line
        self.schema = Schema(**asdict(platform_schema.schema, dict_factory=dict_factory))
=======
        self.schema = Schema(**asdict(platform_schema.schema))
        self._schema = platform_schema
>>>>>>> 90bf9a86

    def get_element(self, category: Category, id_: int = 0):
        """Get platform element.

        Args:
            category (str): Category of element.
            id_ (int): ID of element.

        Returns:
            Tuple[object, list | None]: Element class together with the index of the bus where the element is located.
        """
        if category == Category.SCHEMA:
            return self.schema, None
        if category == Category.BUSES:
            return self.buses, None
        return self.schema.get_element(category=category, id_=id_)

    def get_bus(self, qubit_ids: List[int], bus_subcategory: BusSubcategory):
        """Find bus of type 'bus_subcategory' that contains the given qubits.

        Args:
            qubit_ids (List[int]): List of qubit IDs.
            bus_subcategory (BusSubcategory): Type of bus. Options are "control" and "readout".

        Returns:
            Bus | None: Returns a Bus object or None if none is found.
        """
        return next(
            (
                (bus_idx, bus)
                for bus_idx, bus in enumerate(self.buses)
                if bus.qubit_ids == qubit_ids and bus.subcategory == bus_subcategory
            ),
            ([], None),
        )

    def set_parameter(self, category: Category, id_: int, parameter: Parameter, value: float):
        """Set parameter of a platform element.

        Args:
            category (str): Category of the element.
            id_ (int): ID of the element.
            parameter (str): Name of the parameter to change.
            value (float): New value.
        """
        if Category(category) == Category.PLATFORM:
            attr_type = type(getattr(self.settings.translation_settings, parameter.value))
            setattr(self.settings.translation_settings, parameter.value, attr_type(value))
            return
        element, _ = self.get_element(category=Category(category), id_=id_)
        element.set_parameter(parameter=parameter, value=value)

    @property
    def id_(self):
        """Platform 'id_' property.

        Returns:
            int: settings.id_.
        """
        return self.settings.id_

    @property
    def name(self):
        """Platform 'name' property.

        Returns:
            str: settings.name.
        """
        return self.settings.name

    @property
    def translation_settings(self):
        """Platform 'translation_settings' property.

        Returns:
            str: settings.translation_settings.
        """
        return self.settings.translation_settings

    @property
    def category(self):
        """Platform 'category' property.

        Returns:
            str: settings.category.
        """
        return self.settings.category

    @property
    def buses(self):
        """Platform 'buses' property.

        Returns:
            Buses: schema.buses.
        """
        return self.schema.buses

    @property
    def num_qubits(self):
        """Platform 'num_qubits' property.

        Returns:
            int: Number of different qubits that the platform contains.
        """
        qubit_sum = 0
        while self.get_element(category=Category.QUBIT, id_=qubit_sum)[0] is not None:
            qubit_sum += 1
        return qubit_sum

    def to_dict(self):
        """Return all platform information as a dictionary."""
        platform_dict = {YAML.SETTINGS: asdict(self.settings, dict_factory=dict_factory)}
        schema_dict = {YAML.SCHEMA: self.schema.to_dict()}
        return platform_dict | schema_dict

    def __str__(self) -> str:
        """String representation of the platform

        Returns:
            str: Name of the platform
        """
        return yaml.dump(self.to_dict(), sort_keys=False)<|MERGE_RESOLUTION|>--- conflicted
+++ resolved
@@ -2,21 +2,12 @@
 from dataclasses import asdict, dataclass
 from typing import List
 
-<<<<<<< HEAD
-from qililab.instruments import Instrument
-=======
 from qililab.constants import YAML
 from qililab.platform.components.bus_element import dict_factory
->>>>>>> 90bf9a86
 from qililab.platform.components.schema import Schema
 from qililab.platform.utils import PlatformSchema
 from qililab.settings import Settings, TranslationSettings
 from qililab.typings import BusSubcategory, Category, Parameter, yaml
-<<<<<<< HEAD
-from qililab.utils import dict_factory
-=======
-from qililab.utils import nested_dataclass
->>>>>>> 90bf9a86
 
 
 class Platform:
@@ -46,13 +37,7 @@
 
     def __init__(self, platform_schema: PlatformSchema):
         self.settings = self.PlatformSettings(**platform_schema.settings)
-<<<<<<< HEAD
-        self._schema = platform_schema  # TODO: Remove this line
-        self.schema = Schema(**asdict(platform_schema.schema, dict_factory=dict_factory))
-=======
         self.schema = Schema(**asdict(platform_schema.schema))
-        self._schema = platform_schema
->>>>>>> 90bf9a86
 
     def get_element(self, category: Category, id_: int = 0):
         """Get platform element.
