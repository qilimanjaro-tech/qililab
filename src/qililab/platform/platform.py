# Copyright 2023 Qilimanjaro Quantum Tech
#
# Licensed under the Apache License, Version 2.0 (the "License");
# you may not use this file except in compliance with the License.
# You may obtain a copy of the License at
#
#     http://www.apache.org/licenses/LICENSE-2.0
#
# Unless required by applicable law or agreed to in writing, software
# distributed under the License is distributed on an "AS IS" BASIS,
# WITHOUT WARRANTIES OR CONDITIONS OF ANY KIND, either express or implied.
# See the License for the specific language governing permissions and
# limitations under the License.


"""Platform class."""

from __future__ import annotations

import ast
import io
import re
import tempfile
import warnings
from contextlib import contextmanager
from copy import deepcopy
from dataclasses import asdict
from typing import TYPE_CHECKING, Any, Callable, cast

import numpy as np
from qibo.gates import M
from qibo.models import Circuit
from ruamel.yaml import YAML

from qililab.analog import AnnealingProgram
from qililab.config import logger
from qililab.constants import FLUX_CONTROL_REGEX, GATE_ALIAS_REGEX, RUNCARD
from qililab.digital import CircuitTranspiler
from qililab.exceptions import ExceptionGroup
from qililab.extra.quantum_machines import (
    QuantumMachinesCluster,
    QuantumMachinesCompilationOutput,
    QuantumMachinesCompiler,
    QuantumMachinesMeasurementResult,
    generate_qua_script,
)
from qililab.instrument_controllers import InstrumentController, InstrumentControllers
from qililab.instrument_controllers.qblox.qblox_cluster_controller import QbloxClusterController
from qililab.instrument_controllers.utils import InstrumentControllerFactory
from qililab.instruments.instrument import Instrument
from qililab.instruments.instruments import Instruments
from qililab.instruments.qblox import QbloxModule
from qililab.instruments.qblox.qblox_draw import QbloxDraw
from qililab.instruments.qdevil.qdevil_qdac2 import QDevilQDac2
from qililab.instruments.utils import InstrumentFactory
from qililab.platform.components.bus import Bus
from qililab.platform.components.buses import Buses
from qililab.pulse.pulse_schedule import PulseSchedule
from qililab.pulse.qblox_compiler import ModuleSequencer
from qililab.pulse.qblox_compiler import QbloxCompiler as PulseQbloxCompiler
from qililab.qprogram import (
    Calibration,
    Domain,
    Experiment,
    QbloxCompilationOutput,
    QbloxCompiler,
    QProgram,
)
from qililab.qprogram.crosstalk_matrix import CrosstalkMatrix, FluxVector
from qililab.qprogram.experiment_executor import ExperimentExecutor
from qililab.qprogram.qdac_compiler import QdacCompilationOutput, QdacCompiler
from qililab.result.database import get_db_manager
from qililab.result.qblox_results.qblox_result import QbloxResult
from qililab.result.qprogram.qblox_measurement_result import QbloxMeasurementResult
from qililab.result.qprogram.qprogram_results import QProgramResults
from qililab.result.stream_results import StreamArray
from qililab.typings import ChannelID, DistortionState, InstrumentName, OutputID, Parameter, ParameterValue
from qililab.utils import hash_qpy_sequence

if TYPE_CHECKING:
    from queue import Queue

    from qm import generate_qua_script as _T_generate_qua_script  # noqa: F401
    from qpysequence import Sequence as QpySequence

    from qililab.digital import DigitalTranspilationConfig
    from qililab.instrument_controllers.instrument_controller import InstrumentController
    from qililab.instruments.instrument import Instrument
    from qililab.result import Result
    from qililab.result.database import DatabaseManager
    from qililab.settings import Runcard
    from qililab.settings.digital.gate_event_settings import GateEventSettings


class Platform:
    """Platform object representing the laboratory setup used to control quantum devices.

    The platform is responsible for managing the initializations, connections, setups, and executions of the laboratory, which mainly consists of:

    - :class:`.Chip`

    - Buses

    - Instruments

    .. note::

        This class should be instantiated with the :meth:`ql.build_platform()` function, either by passing a :ref:`runcard <runcards>` (serialized platform dictionary)
        or a path to the location of the YAML file containing it.

        More information about the runcard structure, in the :ref:`Runcards <runcards>` section of the documentation.

    After initializing a Platform, the typical first three steps (which are usually only required at the start) are:

    >>> platform.connect()  # Connects to all the instruments.
    >>> platform.initial_setup()  # Sets the parameters defined in the runcard.
    >>> platform.turn_on_instruments()  # Turns on the signal outputs.

    And then, for each experiment you want to run, you would typically repeat:

    >>> platform.set_parameter(...)  # Sets any parameter of the Platform.
    >>> result = platform.execute(...)  # Executes the platform.

    Args:
        runcard (Runcard): Dataclass containing the serialized platform (chip, instruments, buses...), created during :meth:`ql.build_platform()` with the given runcard dictionary.

    Examples:

        .. note::

            The following examples contain made up results. These will soon be updated with real results.

        .. note::

            All the following examples are explained in detail in the :ref:`Platform <platform>` section of the documentation. However, here are a few thing to keep in mind:

            - To connect, your computer must be in the same network of the instruments specified in the runcard, with their IP's addresses. Connection is necessary for the subsequent steps.

            - You might want to skip the ``platform.initial_setup()`` and the ``platform.turn_on_instruments()`` steps if you think nothing has been modified, but we recommend doing them every time.

            - ``platform.turn_on_instruments()`` is used to turn on the signal output of all the sources defined in the runcard (RF, Voltage and Current sources).

            - You can print ``platform.chip`` and ``platform.buses`` at any time to check the platform's structure.

        **1. Executing a circuit with Platform:**


        To execute a circuit you first need to define your circuit, for example, one with a pi pulse and a measurement gate in qubit ``q`` (``int``).
        Then you also need to build, connect, set up, and execute the platform, which together look like:

        .. code-block:: python

            import qililab as ql

            from qibo.models import Circuit
            from qibo import gates

            # Defining the Rabi circuit:
            circuit = Circuit(q + 1)
            circuit.add(gates.X(q))
            circuit.add(gates.M(q))

            # Building the platform:
            platform = ql.build_platform(runcard="runcards/galadriel.yml")

            # Connecting and setting up the platform:
            platform.connect()
            platform.initial_setup()
            platform.turn_on_instruments()

            # Executing the platform:
            result = platform.execute(program=circuit, num_avg=1000, repetition_duration=6000)

        The results would look something like this:

        >>> result.array
        array([[6.],
                [6.]])

        .. note::

            The obtained values correspond to the integral of the I/Q signals received by the digitizer.
            And they have shape `(#sequencers, 2, #bins)`, in this case you only have 1 sequencer and 1 bin.

        You could also get the results in a more standard format, as already classified ``counts`` or ``probabilities`` dictionaries.
        To do so the call to execute circuit must be slightly different, as the number of averages must be 1:

        .. code-block:: python

            # Executing the platform with the same amount of loops but using bins:
            result = platform.execute(program=circuit, num_avg=1, num_bins=1000, repetition_duration=6000)

        Then:

        >>> result.counts
        {'0': 501, '1': 499}

        >>> result.probabilities
        {'0': .501, '1': .499}

        .. note::

            You can find more information about the results, in the :class:`.Results` class documentation.

        |

        **2. Running a Rabi sweep with Platform:**

        To perform a Rabi sweep, you need the previous circuit, and again, you also need to build, connect and setup the platform.
        But this time, instead than executing the circuit once, you will loop changing the amplitude parameter of the AWG (generator of the pi pulse):

        .. code-block:: python

            # Looping over the AWG amplitude to execute the Rabi sweep:
            results = []
            amp_values = [0.0, 0.1, 0.2, 0.3, 0.4, 0.5, 0.6, 0.7, 0.9, 1.0]

            for amp in amp_values:
                platform.set_parameter(alias="drive_q", parameter=ql.Parameter.AMPLITUDE, value=amp)
                result = platform.execute(program=circuit, num_avg=1000, repetition_duration=6000)
                results.append(result.array)

        Now you can use ``np.hstack`` to stack the results horizontally. By doing this, you would obtain an
        array with shape `(2, N)`, where N is the number of elements inside the loop:

        >>> import numpy as np
        >>> np.hstack(results)
        array([[5, 4, 3, 2, 1, 2, 3, 4, 5, 4, 3],
                [5, 4, 3, 2, 1, 2, 3, 4, 5, 4, 3]])

        You can see how the integrated I/Q values oscillate, indicating that qubit ``q`` oscillates between the ground and
        excited states!

        |

        **3. A faster Rabi sweep, translating the circuit to pulses:**

        Since you are looping over variables that are independent of the circuit (in this case, the amplitude of the AWG),
        you can speed up the experiment by translating the circuit into pulses beforehand, only once, and then, executing the obtained
        pulses inside the loop.

        Which is the same as before, but passing the ``pulse_schedule`` instead than the ``circuit``, to the ``execute()`` method:

        .. code-block:: python

            from qililab.pulse.circuit_to_pulses import CircuitToPulses

            # Translating the circuit to pulses:
            pulse_schedule = CircuitToPulses(platform=platform).translate(circuits=[circuit])

            # Looping over the AWG amplitude to execute the Rabi sweep:
            results = []
            amp_values = [0.0, 0.1, 0.2, 0.3, 0.4, 0.5, 0.6, 0.7, 0.9, 1.0]

            for amp in amp_values:
                platform.set_parameter(alias="drive_q", parameter=ql.Parameter.AMPLITUDE, value=amp)
                result = platform.execute(program=pulse_schedule, num_avg=1000, repetition_duration=6000)
                results.append(result.array)

        If you now stack and print the results, you will obtain similar results, but much faster!

        >>> np.hstack(results)
        array([[5, 4, 3, 2, 1, 2, 3, 4, 5, 4, 3],
                [5, 4, 3, 2, 1, 2, 3, 4, 5, 4, 3]])
        TODO: !!! Change this results for the actual ones !!!

        |

        **4. Ramsey sequence, looping over a parameter inside the circuit:**

        To run a Ramsey sequence you also need to build, connect and set up the platform as before. However, the circuit will be different from the previous one,
        and also, this time, you need to loop over a parameter of the circuit itself, specifically over the time of the ``Wait`` gate.

        To do this, since the parameter is inside the Qibo circuit, you will need to use Qibo own ``circuit.set_parameters()`` method, specifying the
        parameters you want to set, in the same order they appear in the circuit construction:

        .. code-block:: python

            import qililab as ql

            from qibo.models import Circuit
            from qibo import gates

            # Building the platform:
            platform = ql.build_platform(runcard="runcards/galadriel.yml")

            # Connecting and setting up the platform:
            platform.connect()
            platform.initial_setup()
            platform.turn_on_instruments()

            # Defining the Ramsey circuit:
            circuit = Circuit(q + 1)
            circuit.add(gates.RX(q, theta=np.pi / 2))
            circuit.add(ql.Wait(q, t=0))
            circuit.add(gates.RX(q, theta=np.pi / 2))
            circuit.add(gates.M(q))

            # Looping over the wait time t to execute the Ramsey:
            results = []
            wait_times = [0, 1, 2, 3, 4, 5, 6, 7, 8, 9, 10]

            for wait in wait_times:
                circuit.set_parameters([np.pi / 2, wait, np.pi / 2])
                result = platform.execute(program=circuit, num_avg=1000, repetition_duration=6000)
                results.append(result.array)

        which for each execution, would set ``np.pi/2`` to the ``theta`` parameters of the ``RX`` gates, and the looped ``wait`` time  to the ``t`` parameter of the
        ``Wait`` gate.

        If you print the results, you'll see how you obtain the sinusoidal expected behavior!

        >>> results = np.hstack(results)
        >>> results
        array([[5, 4, 3, 2, 1, 2, 3, 4, 5, 4, 3],
                [5, 4, 3, 2, 1, 2, 3, 4, 5, 4, 3]])
        TODO: !!! Change this results for the actual sinusoidal ones (change wait_times of execution if needed) !!!
    """

    def __init__(self, runcard: Runcard):
        self.name = runcard.name
        """Name of the platform (``str``) """

        self.instruments = Instruments(elements=self._load_instruments(instruments_dict=runcard.instruments))
        """All the instruments of the platform and their necessary settings (``dataclass``). Each individual instrument is contained in a list within the dataclass."""

        self.instrument_controllers = InstrumentControllers(
            elements=self._load_instrument_controllers(instrument_controllers_dict=runcard.instrument_controllers)
        )
        """All the instrument controllers of the platform and their necessary settings (``dataclass``). Each individual instrument controller is contained in a list within the dataclass."""

        self.buses = Buses(
            elements=[Bus(settings=asdict(bus), platform_instruments=self.instruments) for bus in runcard.buses]
        )
        """All the buses of the platform and their necessary settings (``dataclass``). Each individual bus is contained in a list within the dataclass."""

        self.digital_compilation_settings = runcard.digital
        """Gate settings and definitions (``dataclass``). These setting contain how to decompose gates into pulses."""

        self.analog_compilation_settings = runcard.analog
        """Flux to bus mapping for analog control"""

        self._connected_to_instruments: bool = False
        """Boolean indicating the connection status to the instruments. Defaults to False (not connected)."""

        self._qpy_sequence_cache: dict[str, str] = {}
        """Dictionary for caching qpysequences."""

        self.experiment_results_base_path: str = tempfile.gettempdir()
        """Base path for saving experiment results."""

        self.experiment_results_path_format: str = "{date}/{time}/{label}.h5"
        """Format of the experiment results path."""

        self.crosstalk: CrosstalkMatrix | None = None
        """Crosstalk matrix information, defaults to None (only used on FLUX parameters)"""

        self.flux_vector: FluxVector | None = None
        """Flux vector information, defaults to None (only used on FLUX parameters)"""

        self.flux_parameter: dict[str, int | float | bool | str] = {}
        """Flux dictionary with information for the get parameter (only used on FLUX parameters)"""

        self.db_manager: DatabaseManager | None = None
        """Database manager for experiment class and db stream array"""

        self.save_experiment_results_in_database: bool = False
        """Database trigger to define if the experiment metadata will be saved in a database or not"""

        self.trigger_runs: int = 0

        self.qblox_alias_module: list = self._get_qblox_alias_module()
        """List of dict with key the alias of qblox module and value the module_id. Used for the qblox distortions"""

        self.qblox_active_filter_exponential: list = self._get_qblox_active_filter_exponential()
        """List of exponential_idx with an active exponential filter. Active is considered as either "enabled" or "delay_comp". Used for the qblox distortions"""

        self.qblox_active_filter_fir: bool = self._get_qblox_active_filter_fir()
        """Bool to determine if any FIR filter is active. Active is considered as either "enabled" or "delay_comp". Used for the qblox distortions"""

        self._update_qblox_filter_state_exponential()
        """Updates the exponential state as needed. Used for the qblox distortions"""

        self._update_qblox_filter_state_fir()
        """Updates the FIR state as needed. Used for the qblox distortions"""

    def connect(self):
        """Connects to all the instruments and blocks the connection for other users.

        You must be connected in order to set up and turn on instruments, or in order to execute the platform.

        To connect, your computer must be in the same network of the instruments specified in the :ref:`runcard <runcards>` (with their corresponding IP's addresses).
        """
        if self._connected_to_instruments:
            logger.info("Already connected to the instruments")
            return

        self.instrument_controllers.connect()
        self._connected_to_instruments = True
        logger.info("Connected to the instruments")

    def initial_setup(self):
        """Sets the values of the cache of the :class:`.Platform` object to the connected instruments.

        If called after a ``ql.build_platform()``, where the :class:`.Platform` object is built with the provided runcard,
        this function sets the values of the :ref:`runcard <runcards>` into the connected instruments.

        It is recommended to use this function after a ``ql.build_platform()`` + ``platform.connect()`` to ensure that no parameter
        differs from the current runcard settings.

        If a `platform.set_parameter()` is called between platform building and initial setup, the value set in the instruments
        will be the new "set" value, as the cache values of the :class:`.Platform` object are modified.
        """
        if not self._connected_to_instruments:
            raise AttributeError("Can not do initial_setup without being connected to the instruments.")
        self.instrument_controllers.initial_setup()
        logger.info("Initial setup applied to the instruments")

    def turn_on_instruments(self):
        """Turns on the signal output for the generator instruments (RF, voltage sources and current sources).

        This does not actually turn on the laboratory instruments, it only opens the signal output generation of the sources.

        We recommend you to do this always after a connection and a setup, to ensure that everything is ready for an execution.
        """
        self.instrument_controllers.turn_on_instruments()
        logger.info("Instruments turned on")

    def turn_off_instruments(self):
        """Turns off the signal output for the generator instruments (local oscillators, voltage sources and current sources).

        This does not actually turn the laboratory instruments off, it only closes their signal output generation.
        """
        self.instrument_controllers.turn_off_instruments()
        logger.info("Instruments turned off")

    def disconnect(self):
        """Closes the connection to all the instruments."""
        if not self._connected_to_instruments:
            logger.info("Already disconnected from the instruments")
            return
        self.instrument_controllers.disconnect()
        self._connected_to_instruments = False
        self._qpy_sequence_cache = {}
        logger.info("Disconnected from instruments")

    def get_element(self, alias: str):
        """Gets the platform element and to which bus it is connected, using its alias.

        Args:
            alias (str): Element alias to identify it.

        Returns:
            tuple[object, list | None]: Element class together with the index of the bus where the element is located.
        """
        # TODO: fix docstring, bus is not returned in most cases
        regex_match = re.search(GATE_ALIAS_REGEX, alias.split("_")[0])
        if regex_match is not None:
            name = regex_match["gate"]
            qubits_str = regex_match["qubits"]
            qubits = ast.literal_eval(qubits_str)
            if (
                self.digital_compilation_settings is not None
                and f"{name}({qubits_str})" in self.digital_compilation_settings.gate_names
            ):
                return self.digital_compilation_settings.get_gate(name=name, qubits=qubits)
        regex_match = re.search(FLUX_CONTROL_REGEX, alias)
        if regex_match is not None:
            element_type = regex_match.lastgroup
            element_shorthands = {"qubit": "q", "coupler": "c"}
            flux = regex_match["flux"]
            # TODO: support commuting the name of the coupler eg. c1_0 = c0_1
            bus_alias = next(
                (
                    element.bus
                    for element in self.analog_compilation_settings.flux_control_topology  # type: ignore[union-attr]
                    if self.analog_compilation_settings
                    and element.flux == f"{flux}_{element_shorthands[element_type]}{regex_match[element_type]}"  # type: ignore[index]
                ),
                None,
            )
            if bus_alias is not None:
                return self.buses.get(alias=bus_alias)

        element = self.instruments.get_instrument(alias=alias)
        if element is None:
            element = self.instrument_controllers.get_instrument_controller(alias=alias)
        if element is None:
            element = self.buses.get(alias=alias)
        return element

    def _get_bus_by_alias(self, alias: str) -> Bus | None:
        """Gets buses given their alias.

        Args:
            alias (str, optional): Bus alias to identify it. Defaults to None.

        Returns:
            :class:`Bus`: Bus corresponding to the given alias. If none is found `None` is returned.

        """
        return self.buses.get(alias=alias)

    def get_parameter(self, alias: str, parameter: Parameter, channel_id: ChannelID | None = None, output_id: OutputID | None = None):
        """Get platform parameter.

        Args:
            parameter (Parameter): Name of the parameter to get.
            alias (str): Alias of the bus where the parameter is set.
            channel_id (int, optional): ID of the channel we want to use to set the parameter. Defaults to None.
            output_id (int, optional): ID of the module we want to use to set the parameter, used for Qblox distortion filters. Defaults to None.
        """
        regex_match = re.search(GATE_ALIAS_REGEX, alias)
        if alias == "platform" or parameter == Parameter.DELAY or regex_match is not None:
            if self.digital_compilation_settings is None:
                raise ValueError("Trying to get parameter of gates settings, but no gates settings exist in platform.")
            return self.digital_compilation_settings.get_parameter(
                alias=alias, parameter=parameter, channel_id=channel_id
            )
        if parameter == Parameter.FLUX:
            if alias not in self.flux_parameter:
                self.flux_parameter[alias] = 0.0
            return self.flux_parameter[alias]
        element = self.get_element(alias=alias)
        return element.get_parameter(parameter=parameter, channel_id=channel_id, output_id=output_id)

    def _data_draw(self):
        """From the runcard retrieve the parameters necessary to draw the qprogram."""
        data_oscilloscope = {}
        buses = list(self.buses)
        instruments = {
            instrument for bus in buses for instrument in bus.instruments if isinstance(instrument, (QbloxModule))
        }
        if instruments and all(isinstance(instrument, QbloxModule) for instrument in instruments):
            for bus in buses:
                for instrument, _ in zip(bus.instruments, bus.channels):
                    if isinstance(instrument, QbloxModule):
                        data_oscilloscope[bus.alias] = {}
                        dac_offset_i = 0
                        dac_offset_q = 0
                        parameters = [
                            Parameter.IF,
                            Parameter.GAIN_I,
                            Parameter.GAIN_Q,
                            Parameter.OFFSET_I,
                            Parameter.OFFSET_Q,
                            Parameter.HARDWARE_MODULATION,
                        ]
                        for parameter in parameters:
                            data_oscilloscope[bus.alias][parameter.value] = self.get_parameter(bus.alias, parameter)

                        data_oscilloscope[bus.alias]["instrument_name"] = instrument.name.value

                        if instrument.name == InstrumentName.QBLOX_QCM or instrument.name == InstrumentName.QBLOX_QRM:
                            # retrieve the dac offset and assign it to the bus
                            identifier = bus.channels
                            for awg in instrument.awg_sequencers:
                                if awg.identifier == identifier[0]:
                                    for idx, out in enumerate(awg.outputs):
                                        if idx == 0:
                                            dac_offset_i = instrument.out_offsets[out]
                                        elif idx == 1:
                                            dac_offset_q = instrument.out_offsets[out]
                            data_oscilloscope[bus.alias]["dac_offset_i"] = dac_offset_i
                            data_oscilloscope[bus.alias]["dac_offset_q"] = dac_offset_q

                        elif instrument.name == InstrumentName.QCMRF or instrument.name == InstrumentName.QRMRF:
                            # retrieve the dac offset and assign it to the bus
                            identifier = bus.channels
                            for awg in instrument.awg_sequencers:
                                if awg.identifier == identifier[0]:
                                    for out in awg.outputs:
                                        if out == 0:
                                            dac_offset_i = bus.get_parameter(Parameter.OUT0_OFFSET_PATH0)
                                            dac_offset_q = bus.get_parameter(Parameter.OUT0_OFFSET_PATH1)
                                        elif out == 1:
                                            dac_offset_i = bus.get_parameter(Parameter.OUT1_OFFSET_PATH0)
                                            dac_offset_q = bus.get_parameter(Parameter.OUT1_OFFSET_PATH1)

                            data_oscilloscope[bus.alias]["dac_offset_i"] = dac_offset_i
                            data_oscilloscope[bus.alias]["dac_offset_q"] = dac_offset_q

        else:
            # TODO: the same information could be generated with a Quantum Machine runcard, even if the QBlox Compiler is used in the background.
            raise NotImplementedError("The drawing feature is currently only supported for QBlox.")

        return data_oscilloscope

    def _get_qblox_active_filter_fir(self):
        """ Determines if any FIR filter is active. Active is considered as either "enabled" or "delay_comp"

            Returns:
                qblox_active_filter(bool): true if any FIR filter is active, False otherwise. Defaults to False
        """
        qblox_active_filter = False
        for pair in self.qblox_alias_module:
            module_alias, output_id = next(iter(pair.items()))
            qblox_instrument = self.instruments.get_instrument(module_alias)
            for filter in qblox_instrument.filters:
                if filter.output_id == output_id:
                    if filter.fir_state in {DistortionState.ENABLED, DistortionState.DELAY_COMP}:
                        qblox_active_filter = True
        return qblox_active_filter

    def _get_qblox_active_filter_exponential(self):
        """ Determines which exponential index has an active exponential filter. Active is considered as either "enabled" or "delay_comp"

            Returns:
                qblox_active_filter(list): List index of exponential for which an exponential filter is active.
        """
        qblox_active_filter = []
        for pair in self.qblox_alias_module:
            module_alias, output_id = next(iter(pair.items()))
            qblox_instrument = self.instruments.get_instrument(module_alias)
            for filter in qblox_instrument.filters:
                if filter.output_id == output_id:
                    if filter.exponential_state is not None:
                        for idx, state_exponential in enumerate(filter.exponential_state):
                            if state_exponential in {DistortionState.ENABLED, DistortionState.DELAY_COMP} and idx not in qblox_active_filter:
                                qblox_active_filter.append(idx)
        return qblox_active_filter

    def _get_qblox_alias_module(self):
        """Maps the qblox alias to the module_id defined in the bus mapping of the runcard

            Returns:
                qblox_alias_module(list): List of dict with key the alias of qblox module and value the module_id
        """
        buses = list(self.buses)
        qblox_alias_module = []
        for bus in buses:
            for instrument, channel in zip(bus.instruments, bus.channels):
                if isinstance(instrument, QbloxModule):
                    output_channels = instrument.awg_sequencers[channel].outputs
                    for output_channel in output_channels:
                        pair = {instrument.alias: output_channel}
                        if pair not in qblox_alias_module:
                            qblox_alias_module.append(pair)
        return qblox_alias_module

    def set_parameter(
        self,
        alias: str,
        parameter: Parameter,
        value: ParameterValue,
        channel_id: ChannelID | None = None,
        output_id: OutputID | None = None,
    ):
        """Set a parameter for a platform element.

        If connected to an instrument, this function updates both the cache of the :class:`.Platform` object and the
        instrument's value. Otherwise, it only stores the value in the cache. Subsequent ``connect()`` + ``initial_setup()``
        will apply the cached values into the real instruments.

        If you use ``set_parameter`` + ``ql.save_platform()``, the saved runcard will include the new "set" value, even without
        an instrument connection, as the cache values of the :class:`.Platform` object are modified.

        Args:
            parameter (Parameter): Name of the parameter to change.
            value (float | str | bool): New value to set in the parameter.
            alias (str): Alias of the bus where the parameter is set.
            channel_id (int, optional): ID of the channel you want to use to set the parameter. Defaults to None.
            output_id (int, optional): ID of the module we want to use to set the parameter, used for Qblox distortion filters. Defaults to None.
        """
        regex_match = re.search(GATE_ALIAS_REGEX, alias)
        if alias == "platform" or parameter == Parameter.DELAY or regex_match is not None:
            if self.digital_compilation_settings is None:
                raise ValueError("Trying to get parameter of gates settings, but no gates settings exist in platform.")
            self.digital_compilation_settings.set_parameter(
                alias=alias, parameter=parameter, value=value, channel_id=channel_id
            )
            return

        element = self.get_element(alias=alias)

        if parameter == Parameter.FLUX:
            self.flux_parameter[alias] = float(value)
            self._process_crosstalk(alias, value)
            self._set_bias_from_element(element)
            return

        if parameter in {Parameter.EXPONENTIAL_STATE_0, Parameter.EXPONENTIAL_STATE_1, Parameter.EXPONENTIAL_STATE_2, Parameter.EXPONENTIAL_STATE_3}:
            exponential_idx = int(parameter.value[-1])
            if value is True:
                if exponential_idx not in self.qblox_active_filter_exponential:
                    self.qblox_active_filter_exponential.append(exponential_idx)
                self._update_qblox_filter_state_exponential()
            else:
                if exponential_idx in self.qblox_active_filter_exponential:  # cannot put the filter as bypassed otherwise this would cause a delay with the other sequencers
                    element.set_parameter(parameter=parameter, value=DistortionState.DELAY_COMP, channel_id=channel_id, output_id=output_id)
                    if value in {DistortionState.BYPASSED, False}:
                        logger.warning("Another exponential filter is marked as active hence it is not possible to disable this filter otherwise this would cause a delay with the other sequencers.")
                    return

        if parameter == Parameter.FIR_STATE:
            if value is True:
                self.qblox_active_filter_fir = True
                self._update_qblox_filter_state_fir()

            elif self.qblox_active_filter_fir:  # cannot put the filter as bypassed otherwise this would cause a delay with the other sequencers
                element.set_parameter(parameter=parameter, value=DistortionState.DELAY_COMP, channel_id=channel_id, output_id=output_id)
                if value in {DistortionState.BYPASSED, False}:
                    logger.warning("Another FIR filter is marked as active hence it is not possible to disable this filter otherwise this would cause a delay with the other sequencers.")
                return
        element.set_parameter(parameter=parameter, value=value, channel_id=channel_id, output_id=output_id)

    def _update_qblox_filter_state_exponential(self):
        """Updates the exponential state as needed.
            If any exponential idx is active ("enabled" or "delay_comp"), the exponential state of all other outputs will be updated to "delay_comp".
            This ensures that there are no delays between outputs that have a filter "enabled" or "delay_comp" and outputs with bypassed filters.
        """
        if self.qblox_active_filter_exponential:
            for pair in self.qblox_alias_module:
                alias, output_id = next(iter(pair.items()))
                for expo_idx in self.qblox_active_filter_exponential:
                    parameter = getattr(Parameter, f"EXPONENTIAL_STATE_{expo_idx}")
                    pre_exisisting_filter = False
                    qblox_instrument = self.get_element(alias=alias)
                    for filter in qblox_instrument.filters:
                        if filter.output_id == output_id and pre_exisisting_filter is False and filter.exponential_state is not None:
                            if len(filter.exponential_state) > expo_idx:
                                pre_exisisting_filter = True
                                state_exponential = self.get_parameter(alias=alias, parameter=parameter, output_id=output_id)
                                if state_exponential not in {DistortionState.ENABLED, DistortionState.DELAY_COMP}:
                                    self.set_parameter(alias=alias, parameter=parameter, value=DistortionState.DELAY_COMP, output_id=output_id)
                    if pre_exisisting_filter is False:  # filter needs to be created
                        self.set_parameter(alias=alias, parameter=parameter, value=DistortionState.DELAY_COMP, output_id=output_id)

    def _update_qblox_filter_state_fir(self):
        """Updates the FIR state as needed.
            If any FIR filter is active ("enabled" or "delay_comp"), the FIR state of all other outputs will be updated to "delay_comp".
            This ensures that there are no delays between outputs that have a filter "enabled" or "delay_comp" and outputs with bypassed filters.
        """
        if self.qblox_active_filter_fir:
            for pair in self.qblox_alias_module:
                alias, output_id = next(iter(pair.items()))
                pre_exisisting_filter = False
                qblox_instrument = self.get_element(alias=alias)
                for filter in qblox_instrument.filters:
                    if filter.output_id == output_id and pre_exisisting_filter is False and filter.fir_state is not None:
                        pre_exisisting_filter = True
                        state_fir = self.get_parameter(alias=alias, parameter=Parameter.FIR_STATE, output_id=output_id)
                        if state_fir not in {DistortionState.ENABLED, DistortionState.DELAY_COMP}:
                            self.set_parameter(alias=alias, parameter=Parameter.FIR_STATE, value=DistortionState.DELAY_COMP, output_id=output_id)
                if pre_exisisting_filter is False:  # filter needs to be created
                    self.set_parameter(alias=alias, parameter=Parameter.FIR_STATE, value=DistortionState.DELAY_COMP, output_id=output_id)

    def _set_bias_from_element(self, element: list[GateEventSettings] | Bus | InstrumentController | Instrument | None):  # type: ignore[union-attr]
        """Sets the right parameter depending on the instrument defined inside the element.
        This is used in the crosstalk correction.
        The instruments included in this function are: QM, QBlox, SPI and QDevil.

        Args:
            element (_type_): runcard element.

        """
        bias = [
            instrument
            for instrument in element.instruments  # type: ignore[union-attr]
            if instrument.name
            in {"QCM", "QRM", "QRM-RF", "QCM-RF", "D5a", "S4g", "quantum_machines_cluster", "qdevil_qdac2"}
        ]

        if len(bias) == 0:
            raise ReferenceError(
                "Flux bus must have one of these instruments:\nQCM, QRM, QRM-RF, QCM-RF, D5a, S4g, quantum_machines_cluster, qdevil_qdac2"
            )
        if len(bias) > 1:
            raise NotImplementedError(
                "Flux bus must not have more than one of these instruments:\nQCM, QRM, QRM-RF, QCM-RF, D5a, S4g, quantum_machines_cluster, qdevil_qdac2"
            )
        if bias[0].name in {"quantum_machines_cluster"}:
            parameter = Parameter.DC_OFFSET
        if bias[0].name in {"D5a", "qdevil_qdac2"}:
            parameter = Parameter.VOLTAGE
        if bias[0].name in {"S4g"}:
            parameter = Parameter.CURRENT
        for flux_alias, flux_value in self.flux_vector.bias_vector.items():  # type: ignore[union-attr]
            flux_element = self.get_element(alias=flux_alias)
            if bias[0].name in {"QCM", "QRM", "QRM-RF", "QCM-RF"}:
                offset_channel = flux_element.instruments[0].awg_sequencers[flux_element.channels[0]].outputs[0]
                if offset_channel == 0:
                    parameter = Parameter.OFFSET_OUT0
                if offset_channel == 1:
                    parameter = Parameter.OFFSET_OUT1
                if offset_channel == 2:
                    parameter = Parameter.OFFSET_OUT2
                if offset_channel == 3:
                    parameter = Parameter.OFFSET_OUT3
            flux_element.set_parameter(parameter=parameter, value=flux_value)
        return

    def _process_crosstalk(self, alias: str, value):
        """Calculates the Current/Voltage of the set parameter based on the value of the flux and the crosstalk matrix"""
        if not self.crosstalk:
            raise ValueError("Crosstalk matrix has not been set")

        bus_list = list(self.crosstalk.matrix.keys())

        if not self.flux_vector:
            self.flux_vector = FluxVector()
        for flux in bus_list:
            if flux not in self.flux_vector.flux_vector.keys():
                self.flux_vector[flux] = 0

        if alias not in self.crosstalk.matrix.keys():
            raise ValueError(f"{alias} not inside crosstalk matrix\n{self.crosstalk}")

        if not self.flux_vector.crosstalk or self.crosstalk != self.flux_vector.crosstalk:
            self.flux_vector.set_crosstalk(self.crosstalk)

        self.flux_vector[alias] = value

    def set_crosstalk(self, crosstalk: CrosstalkMatrix):
        """Sets the crosstalk matrix using the crosstalk matrix class.

        Args:
            crosstalk (CrosstalkMatrix): Crosstalk matrix to implement on the sample
        """
        self.crosstalk = crosstalk

    def set_flux_to_zero(self, bus_list: list[str] | None = None):
        """Set all lines inside the crosstalk / bus list to 0 Phi0, sets everything into the crosstalk offsets.

        Args:
            bus_list (list[str] | None, optional): Optional bus list for all the flux used in the experiment. Defaults to the Crosstalk buses.
        """
        if not self.crosstalk:
            raise ValueError("Crosstalk matrix has not been set")

        if not bus_list:
            bus_list = list(self.crosstalk.matrix.keys())

        for flux_alias in bus_list:
            self.set_parameter(alias=flux_alias, parameter=Parameter.FLUX, value=0)

    def set_bias_to_zero(self, bus_list: list[str] | None = None):
        """Set all lines inside the crosstalk / bus list to 0 Volts / Amperes.

        Args:
            bus_list (list[str] | None, optional): Optional bus list for all the flux used in the experiment. Defaults to the Crosstalk buses.
        """

        if not self.crosstalk:
            raise ValueError("Crosstalk matrix has not been set")

        if not bus_list:
            bus_list = list(self.crosstalk.matrix.keys())

        if not self.flux_vector:
            self.flux_vector = FluxVector()
        for flux in bus_list:
            if flux not in self.flux_vector.flux_vector.keys():
                self.flux_vector[flux] = 0
            self.flux_vector.bias_vector[flux] = 0
            self.flux_vector.set_crosstalk_from_bias(self.crosstalk)

        for flux_alias in bus_list:
            element = self.get_element(alias=flux_alias)
            self._set_bias_from_element(element)

    def _load_instruments(self, instruments_dict: list[dict]) -> list[Instrument]:
        """Instantiates all instrument classes from their respective dictionaries.

        Args:
            instruments_dict (list[dict]): List of dictionaries containing the settings of each instrument.

        Returns:
            list[Instrument]: List of instantiated instrument classes.
        """
        instruments = []
        for instrument in instruments_dict:
            local_dict = deepcopy(instrument)
            instruments.append(InstrumentFactory.get(local_dict.pop(RUNCARD.NAME))(settings=local_dict))
        return instruments

    def _load_instrument_controllers(self, instrument_controllers_dict: list[dict]) -> list[InstrumentController]:
        """Instantiates all instrument controller classes from their respective dictionaries.

        Args:
            instrument_controllers_dict (list[dict]): List of dictionaries containing
            the settings of each instrument controller.

        Returns:
            list[InstrumentController]: List of instantiated instrument controller classes.
        """
        instrument_controllers = []
        for instrument_controller in instrument_controllers_dict:
            local_dict = deepcopy(instrument_controller)
            instrument_controllers.append(
                InstrumentControllerFactory.get(local_dict.pop(RUNCARD.NAME))(
                    settings=local_dict, loaded_instruments=self.instruments
                )
            )
        return instrument_controllers

    def to_dict(self):
        """Returns all platform information as a dictionary, called the :ref:`runcard <runcards>`. Used for the platform serialization.

        Returns:
            dict: Dictionary of the serialized platform
        """
        name_dict = {RUNCARD.NAME: self.name}
        instrument_dict = {RUNCARD.INSTRUMENTS: self.instruments.to_dict()}
        instrument_controllers_dict = {RUNCARD.INSTRUMENT_CONTROLLERS: self.instrument_controllers.to_dict()}
        buses_dict = {RUNCARD.BUSES: self.buses.to_dict()}
        digital_dict = {
            RUNCARD.DIGITAL: (
                self.digital_compilation_settings.to_dict() if self.digital_compilation_settings is not None else None
            )
        }
        analog_dict = {
            RUNCARD.ANALOG: (
                self.analog_compilation_settings.to_dict() if self.analog_compilation_settings is not None else None
            )
        }

        return name_dict | instrument_dict | instrument_controllers_dict | buses_dict | digital_dict | analog_dict

    def __str__(self) -> str:
        """String representation of the platform.

        Returns:
            str: Name of the platform.
        """
        return str(YAML(typ="safe").dump(self.to_dict(), io.BytesIO()))

    @contextmanager
    def session(self):
        """Context manager to manage platform session, ensuring that resources are always released."""
        cleanup_methods = []
        cleanup_errors = []
        try:
            # Track successfully called setup methods and their cleanup counterparts
            self.connect()
            cleanup_methods.append(self.disconnect)  # Store disconnect for cleanup

            self.initial_setup()  # No specific cleanup for initial_setup

            self.turn_on_instruments()
            cleanup_methods.append(self.turn_off_instruments)  # Store turn_off_instruments for cleanup

            yield  # Experiment logic goes here

        except Exception as e:
            logger.error(f"An error occurred: {e}")
            raise  # Re-raise the exception for further handling
        finally:
            # Call the cleanup methods in reverse order
            for cleanup_method in reversed(cleanup_methods):
                try:
                    cleanup_method()
                except Exception as e:  # noqa: BLE001
                    logger.error(f"Error during cleanup: {e}")
                    cleanup_errors.append(e)

            # Raise any exception that might have happened during cleanup
            if cleanup_errors:
                raise ExceptionGroup("Exceptions occurred during cleanup", cleanup_errors)

    def compile_annealing_program(
        self,
        annealing_program_dict: list[dict[str, dict[str, float]]],
        transpiler: Callable,
        calibration: Calibration,
        num_averages: int = 1000,
        num_shots: int = 1,
        preparation_block: str = "preparation",
        measurement_block: str = "measurement",
    ) -> QProgram:
        """
        Compile an annealing program into a `QProgram` by mapping Ising coefficients to flux waveforms.

        This method takes an annealing program, represented as a time-ordered list of circuit elements with
        corresponding Ising coefficients, and compiles it into a quantum program (QProgram) that can be
        executed on a quantum annealing hardware setup.

        The input `annealing_program_dict` is structured as a list of dictionaries, each representing a
        specific time point. Each dictionary maps qubit and coupler identifiers to Ising terms (`sigma_x`,
        `sigma_y`, `sigma_z`), indicating the coefficient values for each term. For example:

        .. code-block:: python

            [
                {"qubit_0": {"sigma_x": 0, "sigma_y": 1, "sigma_z": 2}, "coupler_1_0": {...}},
                {...},  # time=1ns
                ...,
            ]

        Using the provided `transpiler`, these Ising coefficients are converted to flux values. These fluxes
        are then transformed into waveforms assigned to specific hardware buses, as defined by a `flux_to_bus`
        mapping in the analog compilation settings.

        Args:
            annealing_program_dict (list[dict[str, dict[str, float]]]): The time-ordered list of qubit and
                coupler Ising coefficients to be compiled.
            transpiler (Callable): A function to convert Ising parameters (delta, epsilon) to flux values
                (phix, phiz).
            calibration (Calibration): Calibration data containing the required blocks (e.g., `preparation`,
                `measurement`) and any applicable crosstalk corrections.
            num_averages (int, optional): Number of times the program should be averaged per shot. Defaults to 1000.
            num_shots (int, optional): Number of shots to execute the program. Defaults to 1.
            preparation_block (str, optional): Name of the calibration block used for preparation. Defaults to "preparation".
            measurement_block (str, optional): Name of the calibration block used for measurement. Defaults to "measurement".

        Returns:
            QProgram: A compiled quantum program (QProgram) ready for execution on the target hardware.

        Raises:
            ValueError: If the flux-to-bus topology is not defined in the analog compilation settings.
            ValueError: If the specified `measurement_block` is not available in the calibration.

        Notes:
            - The method checks for essential compilation settings and calibrated blocks, ensuring the program can be executed successfully.
            - Transpiled waveforms are adjusted for crosstalk when a crosstalk matrix is available in the calibration.
            - Execution includes optional `preparation_block` and synchronizes waveforms before the final `measurement_block`.

        """
        if self.analog_compilation_settings is None:
            raise ValueError("Flux to bus topology not given in the runcard")

        if not calibration.has_block(name=measurement_block):
            raise ValueError("The calibrated measurement is not present in the calibration file.")

        annealing_program = AnnealingProgram(
            flux_to_bus_topology=self.analog_compilation_settings.flux_control_topology,
            annealing_program=annealing_program_dict,
        )
        annealing_program.transpile(transpiler)
        crosstalk_matrix = calibration.crosstalk_matrix.inverse() if calibration.crosstalk_matrix is not None else None
        annealing_waveforms = annealing_program.get_waveforms(crosstalk_matrix=crosstalk_matrix, minimum_clock_time=4)

        qp_annealing = QProgram()
        shots_variable = qp_annealing.variable("num_shots", Domain.Scalar, int)

        with qp_annealing.for_loop(variable=shots_variable, start=0, stop=num_shots, step=1):
            with qp_annealing.average(num_averages):
                if calibration.has_block(name=preparation_block):
                    qp_annealing.insert_block(calibration.get_block(name=preparation_block))
                    qp_annealing.sync()
                for bus, waveform in annealing_waveforms.items():
                    qp_annealing.play(bus=bus, waveform=waveform)
                qp_annealing.sync()
                qp_annealing.insert_block(calibration.get_block(name=measurement_block))

        return qp_annealing

    def execute_annealing_program(
        self,
        annealing_program_dict: list[dict[str, dict[str, float]]],
        transpiler: Callable,
        calibration: Calibration,
        num_averages: int = 1000,
        num_shots: int = 1,
        preparation_block: str = "preparation",
        measurement_block: str = "measurement",
        bus_mapping: dict[str, str] | None = None,
        debug: bool = False,
    ) -> QProgramResults:
        """Given an annealing program execute it as a qprogram.
        The annealing program should contain a time ordered list of circuit elements and their corresponding ising coefficients as a dictionary. Example structure:

        .. code-block:: python

            [
                {"qubit_0": {"sigma_x" : 0, "sigma_y" : 1, "sigma_z" : 2},
                "coupler_1_0 : {...},
                },      # time=0ns
                {...},  # time=1ns
            .
            .
            .
            ]

        This dictionary containing ising coefficients is transpiled to fluxes using the given transpiler. Then the corresponding waveforms are obtained and assigned to a bus
        from the bus to flux mapping given by the runcard.

        Args:
            annealing_program_dict (list[dict[str, dict[str, float]]]): annealing program to run
            transpiler (Callable): ising to flux transpiler. The transpiler should take 2 values as arguments (delta, epsilon) and return 2 values (phix, phiz)
            averages (int, optional): Amount of times to run and average the program over. Defaults to 1.
            debug (bool, optional): Whether to create debug information. For ``Qblox`` clusters all the program information is printed on screen.
                For ``Quantum Machines`` clusters a ``.py`` file is created containing the ``QUA`` and config compilation. Defaults to False.
        """

        qprogram = self.compile_annealing_program(
            annealing_program_dict=annealing_program_dict,
            transpiler=transpiler,
            calibration=calibration,
            num_averages=num_averages,
            num_shots=num_shots,
            preparation_block=preparation_block,
            measurement_block=measurement_block,
        )
        return self.execute_qprogram(qprogram=qprogram, calibration=calibration, bus_mapping=bus_mapping, debug=debug)

    def execute_experiment(
        self,
        experiment: Experiment,
        live_plot: bool = False,
        slurm_execution: bool = True,
        port_number: int | None = None,
    ) -> str:
        """Executes a quantum experiment on the platform.

        This method manages the execution of a given `Experiment` on the platform by utilizing an `ExperimentExecutor`. It orchestrates the entire process, including traversing the experiment's structure, handling loops and operations, and streaming results in real-time to ensure data integrity. The results are saved in a timestamped directory within the specified `base_data_path`.

        Args:
            experiment (Experiment): The experiment object defining the sequence of operations and loops.
            live_plot (bool): Flag that abilitates live plotting. Defaults to False.
            slurm_execution (bool): Flag that defines if the liveplot will be held through Dash or a notebook cell.
                                    Defaults to True.
            port_number (int | None): Optional parameter for when slurm_execution is True.
                                    It defines the port number of the Dash server. Defaults to None.

        Returns:
            str: The path to the file where the results are stored.

        Example:
            .. code-block:: python

                from qililab import Experiment

                # Initialize your experiment
                experiment = Experiment(label="my_experiment")
                # Add variables, loops, and operations to the experiment
                # ...

                # Execute the experiment on the platform
                results_path = platform.execute_experiment(experiment=experiment, database=False)
                print(f"Results saved to {results_path}")

        Example with database:
            .. code-block:: python

                from qililab import Experiment

                # Initialize your experiment
                experiment = Experiment(label="my_experiment")
                # Add variables, loops, and operations to the experiment
                # ...

                # Define the database manager. Optional, as this can be done inside execute_experiment
                db_manager = platform.load_db_manager(db_manager_ini_path)
                db_manager.set_sample_and_cooldown(sample=sample, cooldown=cooldown)

                # Execute the experiment on the platform
                results_path = platform.execute_experiment(experiment=experiment, database=True)
                print(f"Results saved to {results_path}")

        Note:
            - Ensure that the experiment is properly configured before execution.
            - The results will be saved in a directory within the load_db_manager config file. The default format is `{date}/{time}/{label}.h5`.
            - This method handles the setup and execution internally, providing a simplified interface for experiment execution.
        """

        if self.save_experiment_results_in_database and not self.db_manager:
            try:
                self.load_db_manager()
            except ReferenceError:
                raise ReferenceError("Missing initialization information at the desired database '.ini' path.")

        executor = ExperimentExecutor(
            platform=self,
            experiment=experiment,
            live_plot=live_plot,
            slurm_execution=slurm_execution,
            port_number=port_number,
        )
        return executor.execute()

    def compile_qprogram(
        self, qprogram: QProgram, bus_mapping: dict[str, str] | None = None, calibration: Calibration | None = None
    ) -> tuple(QbloxCompilationOutput | QuantumMachinesCompilationOutput, QdacCompilationOutput | None):  # type: ignore[valid-type]
        bus_aliases = {bus_mapping[bus] if bus_mapping and bus in bus_mapping else bus for bus in qprogram.buses}
        buses = [self.buses.get(alias=bus_alias) for bus_alias in bus_aliases]
        instruments = {
            instrument
            for bus in buses
            for instrument in bus.instruments
            if isinstance(instrument, (QbloxModule, QuantumMachinesCluster))
        }
        qdac_buses = [
            bus for bus in buses if any(isinstance(instrument, QDevilQDac2) for instrument in bus.instruments)
        ]
        if all(isinstance(instrument, QbloxModule) for instrument in instruments):
            # Retrieve the time of flight parameter from settings
            instrument_controllers = [
                controller
                for controller in self.instrument_controllers.elements
                if isinstance(controller, QbloxClusterController)
            ]
            ext_trigger = any(controller.ext_trigger for controller in instrument_controllers)
            times_of_flight = {
                bus.alias: int(bus.get_parameter(Parameter.TIME_OF_FLIGHT)) for bus in buses if bus.has_adc()
            }
            delays = {bus.alias: int(bus.get_parameter(Parameter.DELAY)) for bus in buses}
            # Determine what should be the initial value of the markers for each bus.
            # This depends on the model of the associated Qblox module and the `output` setting of the associated sequencer.
            markers = {}
            for bus in buses:
                for instrument, channel in zip(bus.instruments, bus.channels):
                    if isinstance(instrument, QbloxModule):
                        sequencer = instrument.get_sequencer(sequencer_id=channel)
                        if instrument.name == InstrumentName.QCMRF:
                            markers[bus.alias] = "".join(
                                ["1" if i in [0, 1] and i in sequencer.outputs else "0" for i in range(4)]
                            )[::-1]
                        elif instrument.name == InstrumentName.QRMRF:
                            markers[bus.alias] = "".join(
                                ["1" if i in [1] and i - 1 in sequencer.outputs else "0" for i in range(4)]
                            )[::-1]
                        else:
                            markers[bus.alias] = "0000"

            compiled_qdac = None
            if qdac_buses:
                qdac_instrument = next(
                    instrument for instrument in qdac_buses[0].instruments if isinstance(instrument, QDevilQDac2)
                )
                qdac_compiler = QdacCompiler()
                compiled_qdac = qdac_compiler.compile(
                    qprogram=qprogram,
                    qdac=qdac_instrument,
                    qdac_buses=qdac_buses,
                    bus_mapping=bus_mapping,
                    calibration=calibration,
                )

            qblox_compiler = QbloxCompiler()
            qblox_buses = [
                bus for bus in buses if any(isinstance(instrument, QbloxModule) for instrument in bus.instruments)
            ]
            return (
                qblox_compiler.compile(
                    qprogram=qprogram,
                    bus_mapping=bus_mapping,
                    calibration=calibration,
                    times_of_flight=times_of_flight,
                    delays=delays,
                    markers=markers,
                    ext_trigger=ext_trigger,
                    qblox_buses=qblox_buses,
                ),
                compiled_qdac,
            )
        if all(isinstance(instrument, QuantumMachinesCluster) for instrument in instruments):
            if len(instruments) != 1:
                raise NotImplementedError(
                    "Executing QProgram in more than one Quantum Machines Cluster is not supported."
                )
            thresholds: dict[str, float] = {
                bus.alias: float(bus.get_parameter(parameter=Parameter.THRESHOLD) or 0.0)
                for bus in buses
                if bus.has_adc()
            }
            threshold_rotations: dict[str, float] = {
                bus.alias: float(bus.get_parameter(parameter=Parameter.THRESHOLD_ROTATION) or 0.0)
                for bus in buses
                if bus.has_adc()
            }

            compiled_qdac = None
            if qdac_buses:
                qdac_instrument = next(
                    instrument for instrument in qdac_buses[0].instruments if isinstance(instrument, QDevilQDac2)
                )
                qdac_compiler = QdacCompiler()
                compiled_qdac = qdac_compiler.compile(
                    qprogram=qprogram,
                    qdac=qdac_instrument,
                    qdac_buses=qdac_buses,
                    bus_mapping=bus_mapping,
                    calibration=calibration,
                )

            compiler = QuantumMachinesCompiler()
            qm_buses = [
                bus
                for bus in buses
                if any(isinstance(instrument, QuantumMachinesCluster) for instrument in bus.instruments)
            ]
            return (
                compiler.compile(
                    qprogram=qprogram,
                    bus_mapping=bus_mapping,
                    thresholds=thresholds,
                    threshold_rotations=threshold_rotations,
                    calibration=calibration,
                    qm_buses=qm_buses,
                ),
                compiled_qdac,
            )
        raise NotImplementedError("Compiling QProgram for a mixture of AWG instruments is not supported.")

    def execute_compilation_output(
        self,
        output: QbloxCompilationOutput | QuantumMachinesCompilationOutput,
        qdac_output: QdacCompilationOutput | None,
        debug: bool = False,
    ):
        if isinstance(output, QbloxCompilationOutput):
            self.trigger_runs = 0
            return self._execute_qblox_compilation_output(output=output, qdac_output=qdac_output, debug=debug)

        buses = [self.buses.get(alias=bus_alias) for bus_alias in output.qprogram.buses]
        instruments = {instrument for bus in buses for instrument in bus.instruments if bus.has_adc()}
        if len(instruments) != 1:
            raise NotImplementedError("Executing QProgram in more than one Quantum Machines Cluster is not supported.")
        cluster: QuantumMachinesCluster = cast("QuantumMachinesCluster", next(iter(instruments)))
        return self._execute_quantum_machines_compilation_output(
            output=output, qdac_output=qdac_output, cluster=cluster, debug=debug
        )

    def _execute_qblox_compilation_output(
        self, output: QbloxCompilationOutput, qdac_output: QdacCompilationOutput | None, debug: bool = False
    ):
        try:
            sequences, acquisitions = output.sequences, output.acquisitions
            buses = {bus_alias: self.buses.get(alias=bus_alias) for bus_alias in sequences}
            for bus_alias, bus in buses.items():
                if bus.distortions:
                    for distortion in bus.distortions:
                        for waveform in sequences[bus_alias]._waveforms._waveforms:
                            sequences[bus_alias]._waveforms.modify(waveform.name, distortion.apply(waveform.data))
            if debug:
                with open("debug_qblox_execution.txt", "w", encoding="utf-8") as sourceFile:
                    for bus_alias, sequence in sequences.items():
                        print(f"Bus {bus_alias}:", file=sourceFile)
                        print(str(sequence._program), file=sourceFile)
                        print(file=sourceFile)

            # Upload sequences
            for bus_alias in sequences:
                sequence_hash = hash_qpy_sequence(sequence=sequences[bus_alias])
                if bus_alias not in self._qpy_sequence_cache or self._qpy_sequence_cache[bus_alias] != sequence_hash:
                    buses[bus_alias].upload_qpysequence(qpysequence=sequences[bus_alias])
                    self._qpy_sequence_cache[bus_alias] = sequence_hash
                # sync all relevant sequences
                for instrument, channel in zip(buses[bus_alias].instruments, buses[bus_alias].channels):
                    if isinstance(instrument, QbloxModule):
                        instrument.sync_sequencer(sequencer_id=int(channel))

            # Execute sequences
            if qdac_output:
                if qdac_output.trigger_position == "front":
                    qdac_output.qdac.start()
                for bus_alias in sequences:
                    buses[bus_alias].run()

                if qdac_output.trigger_position == "back":
                    qdac_output.qdac.start()
            else:
                for bus_alias in sequences:
                    buses[bus_alias].run()

            # Acquire results
            results = QProgramResults()
            for bus_alias, bus in buses.items():
                if bus.has_adc():
                    for instrument, channel in zip(buses[bus_alias].instruments, buses[bus_alias].channels):
                        if isinstance(instrument, QbloxModule):
                            bus_results = bus.acquire_qprogram_results(
                                acquisitions=acquisitions[bus_alias], channel_id=int(channel)
                            )
                            for bus_result in bus_results:
                                results.append_result(bus=bus_alias, result=bus_result)

            # Reset instrument settings
            for bus_alias in sequences:
                for instrument, channel in zip(buses[bus_alias].instruments, buses[bus_alias].channels):
                    if isinstance(instrument, QbloxModule):
<<<<<<< HEAD
                        instrument.desync_sequencer(sequencer_id=int(channel))
=======
                        bus_results = bus.acquire_qprogram_results(
                            acquisitions=acquisitions[bus_alias], channel_id=int(channel)
                        )
                        for bus_result in bus_results:
                            for _, acquisition_data in acquisitions[bus_alias].items():
                                intertwined = acquisition_data.intertwined
                                unintertwined_results = self._unintertwined_qblox_results(bus_result, intertwined)
                                for unintertwined_result in unintertwined_results:
                                    results.append_result(bus=bus_alias, result=unintertwined_result)
>>>>>>> 3c53af06

            return results
        except TimeoutError as timeout:
            if qdac_output:
                warnings.warn("Timeout reached for triggered measurement, trying again.")

                # Reset instrument settings
                for bus_alias in sequences:
                    for instrument, channel in zip(buses[bus_alias].instruments, buses[bus_alias].channels):
                        if isinstance(instrument, QbloxModule):
                            instrument.desync_sequencer(sequencer_id=int(channel))
                self.trigger_runs += 1

                if self.trigger_runs <= 3:
                    return self._execute_qblox_compilation_output(output, qdac_output, debug)

            raise timeout

    def _unintertwined_qblox_results(self, bus_result: QbloxMeasurementResult, intertwined: int) -> list[QbloxMeasurementResult]:
        """ Return a list of results where intertwined acquisitions are separated.

        In Qililab, when multiple acquisitions or measurements are performed at the same nested level, their results are intertwined: the bins are looped over
        while the acquisition index remains constant.
        If `intertwined` is greater than 1, this function separates each acquisition into its own QbloxMeasurementResult object.
        QbloxMeasurementResult object. If `intertwined` is 1 the result is returned inside a single-element list.

        Returns:
            list[QbloxMeasurementResult]: unintertwined results where each element corresponds to one acquisition.
        """
        results_unintertwined_list = []
        if intertwined > 1:
            for result in range(intertwined):
                bus = bus_result.bus
                new_raw_measurement_data = {"scope": {"path0": {"data": bus_result.raw_measurement_data["scope"]["path0"]["data"][result::intertwined]},
                                                      "path1": {"data": bus_result.raw_measurement_data["scope"]["path1"]["data"][result::intertwined]}},
                                            "bins": {"integration": {"path0": bus_result.raw_measurement_data["bins"]["integration"]["path0"][result::intertwined],
                                                                    "path1": bus_result.raw_measurement_data["bins"]["integration"]["path1"][result::intertwined]},
                                            "threshold": bus_result.raw_measurement_data["bins"]["threshold"][result::intertwined],
                                            "avg_cnt": bus_result.raw_measurement_data["bins"]["avg_cnt"][result::intertwined]}
                                            }
                results_unintertwined = QbloxMeasurementResult(bus=bus, raw_measurement_data=new_raw_measurement_data, shape=bus_result.shape)
                results_unintertwined_list.append(results_unintertwined)

        else:
            results_unintertwined_list = [bus_result]

        return results_unintertwined_list

    def _execute_quantum_machines_compilation_output(
        self,
        output: QuantumMachinesCompilationOutput,
        qdac_output: QdacCompilationOutput | None,
        cluster: QuantumMachinesCluster,
        debug: bool = False,
    ):
        qua, configuration, measurements = output.qua, output.configuration, output.measurements
        try:
            cluster.append_configuration(configuration=configuration)

            if debug:
                with open("debug_qm_execution.py", "w", encoding="utf-8") as sourceFile:
                    print(generate_qua_script(qua, cluster.config), file=sourceFile)

            compiled_program_id = cluster.compile(program=qua)

            if qdac_output:
                if qdac_output.trigger_position == "front":
                    qdac_output.qdac.start()

                job = cluster.run_compiled_program(compiled_program_id=compiled_program_id)
            else:
                job = cluster.run_compiled_program(compiled_program_id=compiled_program_id)

            acquisitions = cluster.get_acquisitions(job=job)

            results = QProgramResults()
            # Doing manual classification of results as QM does not return thresholded values like Qblox
            for measurement in measurements:
                measurement_result = QuantumMachinesMeasurementResult(
                    measurement.bus,
                    *[acquisitions[handle] for handle in measurement.result_handles],
                )
                measurement_result.set_classification_threshold(measurement.threshold)
                results.append_result(bus=measurement.bus, result=measurement_result)

            return results

        except Exception as e:
            cluster.turn_off()
            raise e

    def execute_qprogram(
        self,
        qprogram: QProgram,
        bus_mapping: dict[str, str] | None = None,
        calibration: Calibration | None = None,
        debug: bool = False,
    ) -> QProgramResults:
        """Execute a :class:`.QProgram` using the platform instruments.

        |

        **The execution is done in the following steps:**

        1. Compile the QProgram.
        2. Run the compiled QProgram.
        3. Acquire the results.

        |

        **The execution can be done for (buses associated to) two different type of clusters:**

        - For ``Qblox`` modules, the compilation is done using the :class:`.QbloxCompiler`. Which compiles the :class:`.QProgram` into``Q1ASM`` for multiple sequencers based on each bus, uploads and executes the sequences, and acquires the results.
        - For ``Quantum Machines`` clusters, the compilation is done using the :class:`.QuantumMachinesCompiler`. This compiler transforms the :class:`.QProgram` into ``QUA``, the programming language of ``Quantum Machines`` hardware. It then executes the resulting ``QUA`` program and returns the results, organized by bus.

        Args:
            qprogram (QProgram): The :class:`.QProgram` to execute.
            bus_mapping (dict[str, str], optional): A dictionary mapping the buses in the :class:`.QProgram` (keys )to the buses in the platform (values).
                It is useful for mapping a generic :class:`.QProgram` to a specific experiment. Defaults to None.
            calibration (Calibration, optional): :class:`.Calibration` instance containing information of previously calibrated values, like waveforms, weights and crosstalk matrix. Defaults to None.
            debug (bool, optional): Whether to create debug information. For ``Qblox`` clusters all the program information is printed on screen.
                For ``Quantum Machines`` clusters a ``.py`` file is created containing the ``QUA`` and config compilation. Defaults to False.

        Returns:
            QProgramResults: The results of the execution. ``QProgramResults.results()`` returns a dictionary (``dict[str, list[Result]]``) of measurement results.
            The keys correspond to the buses a measurement were performed upon, and the values are the list of measurement results in chronological order.
        """
        output, qdac_output = self.compile_qprogram(qprogram=qprogram, bus_mapping=bus_mapping, calibration=calibration)
        return self.execute_compilation_output(output=output, qdac_output=qdac_output, debug=debug)

    def _normalize_bus_mappings(
        self,
        bus_mappings: list[dict[str, str] | None] | dict[str, str] | None,
        n: int,
    ) -> list[dict[str, str] | None]:
        """
        Return a list of length n with one mapping per qprogram.
        Accepts:
        - None                          -> [None] * n
        - single dict                   -> [that dict] * n
        - sequence of dict/None, len n  -> as-is
        """
        if bus_mappings is None:
            return [None] * n

        if isinstance(bus_mappings, dict):
            return [bus_mappings.copy() for _ in range(n)]

        # sequence case
        if len(bus_mappings) != n:
            raise ValueError(f"len(bus_mappings)={len(bus_mappings)} != len(qprograms)={n}")

        return bus_mappings

    def _normalize_calibrations(
        self,
        calibrations: list[Calibration | None] | Calibration | None,
        n: int,
    ) -> list[Calibration | None]:
        """
        Return a list of length n with one mapping per qprogram.
        Accepts:
        - None                          -> [None] * n
        - single Calibration instance   -> [that Calibration] * n
        - sequence of Calibration/None, len n  -> as-is
        """
        if calibrations is None:
            return [None] * n

        if isinstance(calibrations, Calibration):
            return [calibrations for _ in range(n)]

        # sequence case
        if len(calibrations) != n:
            raise ValueError(f"len(calibrations)={len(calibrations)} != len(qprograms)={n}")

        return calibrations

    def _mapped_buses(self, qp_buses: set[str], mapping: dict[str, str] | None) -> set[str]:
        """Apply mapping (if any) to a qprogram's logical buses to get physical buses."""
        if not mapping:
            return set(qp_buses)

        return {mapping.get(b, b) for b in qp_buses}

    def execute_qprograms_parallel(
        self,
        qprograms: list[QProgram],
        bus_mappings: list[dict[str, str] | None] | dict[str, str] | None = None,
        calibrations: list[Calibration | None] | Calibration | None = None,
        debug: bool = False,
    ) -> list[QProgramResults]:
        """Compiles a list of qprograms to be executed in parallel. Then it calls the execute_compilation_outputs_parallel method to execute the compiled qprograms.
        It loads each qprogram into a different sequencer and uses the multiplexing capabilities of QBlox to run all sequencers at the same time.

        **The execution can be done for (buses associated to) Qblox only. And it can only be done for qprograms that do not share buses.**

        Args:
            qprograms (list[QProgram]): A list of the :class:`.QProgram` to execute.
            bus_mapping (ist[dict[str, str] | None] | dict[str, str], optional). It can be one of the following:
                A list of dictionaries mapping the buses in the :class:`.QProgram` (keys )to the buses in the platform (values). In this case, each bus mapping gets assigned to the :class:`.QProgram` in the same index of the list of qprograms passed as first parameter.
                A single dictionary mapping the buses in the :class:`.QProgram` (keys )to the buses in the platform (values). In this case the same bus mapping is used for each one of the qprograms.
                None, in this case there is not a bus mapping between :class:`.QProgram` (keys )to the buses in the platform (values) and the buses are as defined in each qprogram.
                It is useful for mapping a generic :class:`.QProgram` to a specific experiment.
                Defaults to None.
            calibrations (list[Calibration], Calibration, optional). Contains information of previously calibrated values, like waveforms, weights and crosstalk matrix. It can be one of the following:
                A list of :class:`.Calibration` instances, one per :class:`.QProgram` instance in the qprograms parameter.
                A single instance of :class:`.Calibration`, in this case the same `.Calibration` instance gets associated to all qprograms.
                None. In this case no `.Calibration` instance is used.
                Defaults to None.
            debug (bool, optional): Whether to create debug information. For ``Qblox`` clusters all the program information is printed on screen.
                Defaults to False.

        Returns:
            QProgramResults: The results of the execution. ``QProgramResults.results()`` returns a list of dictionary (``dict[str, list[Result]]``) of measurement results.
            Each element of the list corresponds to a sequencer.
            The keys correspond to the buses a measurement were performed upon, and the values are the list of measurement results in chronological order.
        """
        if not qprograms:
            return []

        # Normalize mappings and calibrations to one-per-qprogram
        bus_mapping_list = self._normalize_bus_mappings(bus_mappings=bus_mappings, n=len(qprograms))
        calibrations_list = self._normalize_calibrations(calibrations=calibrations, n=len(qprograms))

        # Validate: no shared *physical* buses after applying each mapping
        all_physical: set[str] = set()
        if bus_mapping_list:
            for qp, bus_mapping in zip(qprograms, bus_mapping_list):
                phys = self._mapped_buses(qp.buses, bus_mapping)  # qp.buses is the set of logical buses
                if all_physical & phys:
                    raise ValueError(
                        f"QPrograms cannot be executed in parallel (bus collision on {all_physical & phys})."
                    )
                all_physical |= phys

            outputs = [
                self.compile_qprogram(qprogram=qp, bus_mapping=bus_mapping, calibration=calibration)[0]
                for qp, bus_mapping, calibration in zip(qprograms, bus_mapping_list, calibrations_list)
            ]

        if any(isinstance(output, QuantumMachinesCompilationOutput) for output in outputs):
            raise ValueError("Parallel execution is not supported in Quantum Machines.")

        return self.execute_compilation_outputs_parallel(
            outputs=cast("list[QbloxCompilationOutput]", outputs), debug=debug
        )

    def execute_compilation_outputs_parallel(
        self,
        outputs: list[QbloxCompilationOutput],
        debug: bool = False,
    ):
        """Execute compiled qprograms in parallel.
        It loads each qprogram into a different sequencer and uses the multiplexing capabilities of QBlox to run all sequencers at the same time.

        |

        **The execution is done in the following steps:**

        1. Upload all sequences.
        2. Execute all sequences.
        3. Acquire the results.

        |

        **The execution can be done for (buses associated to) Qblox only.**

        Args:
            outputs: A list of the compiled qprograms.
            debug (bool, optional): Whether to create debug information. For ``Qblox`` clusters all the program information is printed on screen.
                Defaults to False.

        Returns:
            QProgramResults: The results of the execution. ``QProgramResults.results()`` returns a list of dictionary (``dict[str, list[Result]]``) of measurement results.
            Each element of the list corresponds to a sequencer.
            The keys correspond to the buses a measurement were performed upon, and the values are the list of measurement results in chronological order.
        """
        sequences_per_qprogram = [output.sequences for output in outputs]
        aquisitions_per_qprogram = [output.acquisitions for output in outputs]
        buses_per_qprogram = [
            {bus_alias: self.buses.get(alias=bus_alias) for bus_alias in sequences}
            for sequences in sequences_per_qprogram
        ]
        for qprogram_idx, buses in enumerate(buses_per_qprogram):
            for bus_alias, bus in buses.items():
                if bus.distortions:
                    for distortion in bus.distortions:
                        for waveform in sequences_per_qprogram[qprogram_idx][bus_alias]._waveforms._waveforms:
                            sequences_per_qprogram[qprogram_idx][bus_alias]._waveforms.modify(
                                waveform.name, distortion.apply(waveform.data)
                            )

        if debug:
            with open("debug_qblox_execution.txt", "w", encoding="utf-8") as sourceFile:
                for qprogram_idx, sequences in enumerate(sequences_per_qprogram):
                    print(f"QProgram {qprogram_idx}:", file=sourceFile)
                    for bus_alias, sequence in sequences.items():
                        print(f"Bus {bus_alias}:", file=sourceFile)
                        print(str(sequence._program), file=sourceFile)
                        print(file=sourceFile)

        # Upload sequences
        for qprogram_idx, sequences in enumerate(sequences_per_qprogram):
            for bus_alias in sequences:
                sequence_hash = hash_qpy_sequence(sequence=sequences[bus_alias])
                if bus_alias not in self._qpy_sequence_cache or self._qpy_sequence_cache[bus_alias] != sequence_hash:
                    buses_per_qprogram[qprogram_idx][bus_alias].upload_qpysequence(qpysequence=sequences[bus_alias])
                    self._qpy_sequence_cache[bus_alias] = sequence_hash
                # sync all relevant sequences
                for instrument, channel in zip(
                    buses_per_qprogram[qprogram_idx][bus_alias].instruments,
                    buses_per_qprogram[qprogram_idx][bus_alias].channels,
                ):
                    if isinstance(instrument, QbloxModule):
                        instrument.sync_sequencer(sequencer_id=int(channel))

        # Execute sequences
        for qprogram_idx, sequences in enumerate(sequences_per_qprogram):
            for bus_alias in sequences:
                buses_per_qprogram[qprogram_idx][bus_alias].run()

        # Acquire results
        results = [QProgramResults() for _ in outputs]
        for qprogram_idx, buses in enumerate(buses_per_qprogram):
            for bus_alias, bus in buses.items():
                if bus.has_adc():
                    for instrument, channel in zip(buses[bus_alias].instruments, buses[bus_alias].channels):
                        if isinstance(instrument, QbloxModule):
                            bus_results = bus.acquire_qprogram_results(
                                acquisitions=aquisitions_per_qprogram[qprogram_idx][bus_alias], channel_id=int(channel)
                            )
                            for bus_result in bus_results:
                                for _, acquisition_data in aquisitions_per_qprogram[qprogram_idx][bus_alias].items():
                                    intertwined = acquisition_data.intertwined
                                    unintertwined_results = self._unintertwined_qblox_results(bus_result, intertwined)
                                    for unintertwined_result in unintertwined_results:
                                        results[qprogram_idx].append_result(bus=bus_alias, result=unintertwined_result)

        # Reset instrument settings
        for qprogram_idx, sequences in enumerate(sequences_per_qprogram):
            for bus_alias in sequences:
                for instrument, channel in zip(
                    buses_per_qprogram[qprogram_idx][bus_alias].instruments,
                    buses_per_qprogram[qprogram_idx][bus_alias].channels,
                ):
                    if isinstance(instrument, QbloxModule):
                        instrument.desync_sequencer(sequencer_id=int(channel))

        return results

    def execute(
        self,
        program: PulseSchedule | Circuit,
        num_avg: int,
        repetition_duration: int = 200_000,
        num_bins: int = 1,
        queue: Queue | None = None,
        transpilation_config: DigitalTranspilationConfig | None = None,
    ) -> Result | QbloxResult:
        """Compiles and executes a circuit or a pulse schedule, using the platform instruments.

        If the ``program`` argument is a :class:`.Circuit`, it will first be translated into a :class:`.PulseSchedule` using the transpilation
        settings of the platform and the passed transpile configuration. Then the pulse schedules will be compiled into the assembly programs and executed.

        To compile to assembly programs, the ``platform.compile()`` method is called; check its documentation for more information.

        The transpilation is performed using the :meth:`.CircuitTranspiler.transpile_circuit()` method. Refer to the method's documentation or :ref:`Transpilation <transpilation>` for more detailed information.

        The main stages of this process are: **1.** Routing, **2.** Canceling Hermitian pairs, **3.** Translate to native gates, **4.** Correcting Drag phases, **5** Optimize Drag gates, **6.** Convert to pulse schedule.

        .. note ::

            Default steps are only: **3.**, **4.**, and **6.**, since they are always needed.

            To do Step **1.** set routing=True in transpilation_config (default behavior skips it).

            To do Steps **2.** and **5.** set optimize=True in transpilation_config (default behavior skips it)

        Args:
            program (``PulseSchedule`` | ``Circuit``): Circuit or pulse schedule to execute.
            num_avg (int): Number of hardware averages used.
            repetition_duration (int): Minimum duration of a single execution. Defaults to 200_000.
            num_bins (int, optional): Number of bins used. Defaults to 1.
            queue (Queue, optional): External queue used for asynchronous data handling. Defaults to None.
            transpilation_config (DigitalTranspilationConfig, optional): :class:`.DigitalTranspilationConfig` dataclass containing
                the configuration used during transpilation. Defaults to ``None`` (not changing any default value).
                Check the class:`.DigitalTranspilationConfig` documentation for the keys and values it can contain.

        Returns:
            Result: Result obtained from the execution. This corresponds to a numpy array that depending on the
                platform configuration may contain the following:

                - Scope acquisition is enabled: An array with dimension `(2, N)` which contain the scope data for
                    path0 (I) and path1 (Q). N corresponds to the length of the scope measured.

                - Scope acquisition disabled: An array with dimension `(#sequencers, 2, #bins)`.

        |

        Example Usage:

        .. code-block:: python

            from qibo import gates, Circuit
            from qibo.transpiler import ReverseTraversal, Sabre
            from qililab import build_platform
            from qililab.digital import DigitalTranspilationConfig

            # Create circuit:
            c = Circuit(5)
            c.add(gates.CNOT(1, 0))

            # Create platform:
            platform = build_platform(runcard="<path_to_runcard>")
            transp_config = DigitalTranspilationConfig(routing=True, optimize=False, router=Sabre, placer=ReverseTraversal)

            # Execute with automatic transpilation:
            result = platform.execute(c, num_avg=1000, transpilation_config=transp_config)
        """
        # Compile pulse schedule
        programs, final_layout = self.compile(program, num_avg, repetition_duration, num_bins, transpilation_config)

        # Upload pulse schedule
        for bus_alias in programs:
            bus = self.buses.get(alias=bus_alias)
            bus.upload()

        # Execute pulse schedule
        for bus_alias in programs:
            bus = self.buses.get(alias=bus_alias)
            bus.run()

        # Acquire results
        readout_buses = [bus for bus in self.buses if bus.alias in programs and bus.has_adc()]
        results: list[Result] = []
        for bus in readout_buses:
            result = bus.acquire_result()
            if queue is not None:
                queue.put_nowait(item=result)
            if not np.all(np.isnan(result.array)):
                results.append(result)

        for instrument_controller in self.instrument_controllers.elements:
            for instrument in instrument_controller.modules:
                if isinstance(instrument, QbloxModule):
                    instrument.desync_sequencers()

        # Flatten results if more than one readout bus was used for a qblox module
        if len(results) > 1:
            result = QbloxResult(
                integration_lengths=[length for result in results for length in result.integration_lengths],  # type: ignore[attr-defined]
                qblox_raw_results=[raw_result for result in results for raw_result in result.qblox_raw_results],  # type: ignore[attr-defined]
            )
        elif not results:
            raise ValueError("There are no readout buses in the platform.")
        else:
            result = results[0]

        if isinstance(program, Circuit):
            result = self._order_result(result, program, final_layout)

        return result

    @staticmethod
    def _order_result(result: Result, circuit: Circuit, final_layout: list[int] | None) -> Result:
        """Order the results of the execution as they are ordered in the input circuit.

        Finds the absolute order of each measurement for each qubit and its corresponding key in the
        same format as in qblox's acquisitions dictionary (#qubit, #qubit_measurement).

        Then it orders results in the same measurement order as the one in circuit.queue.

        Args:
            result (Result): Result obtained from the execution
            circuit (Circuit): Qibo circuit being executed
            final_layouts (list[int], optional): Final layout of the original logical qubits in the physical circuit:
                [Logical qubit in wire 1, Logical qubit in wire 2, ...] (None = trivial mapping).

        Returns:
            Result: Result obtained from the execution, with each measurement in the same order as in circuit.queue.
        """
        if not isinstance(result, QbloxResult):
            raise NotImplementedError("Result ordering is only implemented for qblox results")

        # register the overall order of all qubit measurements.
        qubits_m = {}
        order = {}
        # iterate over qubits measured in same order as they appear in the circuit
        # TODO: You need to check where each measurement is, since SWAPs can be after a measurement...
        # FIXME: In the meanwhile do it assuming the Measurement is the last gate for each qubit
        for i, qubit in enumerate(qubit for gate in circuit.queue for qubit in gate.qubits if isinstance(gate, M)):
            if qubit not in qubits_m:
                qubits_m[qubit] = 0
            order[qubit, qubits_m[qubit]] = i
            qubits_m[qubit] += 1
        if len(order) != len(result.qblox_raw_results):
            raise ValueError(
                f"Number of measurements in the circuit {len(order)} does not match number of acquisitions {len(result.qblox_raw_results)}"
            )

        # Tell users that the final layout is being undone:
        logger.info(
            "Undoing final physical qubit mapping, so you get back the original qubit order in your logical circuit."
        )

        # allocate each measurement its corresponding index in the results list
        results = [None] * len(order)  # type: list | list[dict]
        for qblox_result in result.qblox_raw_results:
            measurement = qblox_result["measurement"]
            physical_qubit = qblox_result["qubit"]
            original_logical_qubit = final_layout[physical_qubit] if final_layout else physical_qubit

            # TODO:Check this is correct, or how it works with multiple measurements per qubit:
            original_measure_num = order[original_logical_qubit, measurement]
            results[original_measure_num] = qblox_result

        return QbloxResult(integration_lengths=result.integration_lengths, qblox_raw_results=results)

    def compile(
        self,
        program: PulseSchedule | Circuit,
        num_avg: int,
        repetition_duration: int,
        num_bins: int,
        transpilation_config: DigitalTranspilationConfig | None = None,
    ) -> tuple[dict[str, list[QpySequence]], list[int] | None]:
        """Compiles the circuit / pulse schedule into a set of assembly programs, to be uploaded into the awg buses.

        If the ``program`` argument is a :class:`.Circuit`, it will first be translated into a :class:`.PulseSchedule` using the transpilation
        settings of the platform and passed  transpile configuration. Then the pulse schedules will be compiled into the assembly programs.

        .. note::

            Compile is called during ``platform.execute()``, check its documentation for more information.

        The transpilation is performed using the :meth:`.CircuitTranspiler.transpile_circuit()` method. Refer to the method's documentation or :ref:`Transpilation <transpilation>` for more detailed information.

        The main stages of this process are: **1.** Routing, **2.** Canceling Hermitian pairs, **3.** Translate to native gates, **4.** Correcting Drag phases, **5** Optimize Drag gates, **6.** Convert to pulse schedule.

        .. note ::

            Default steps are only: **3.**, **4.**, and **6.**, since they are always needed.

            To do Step **1.** set routing=True in transpilation_config (default behavior skips it).

            To do Steps **2.** and **5.** set optimize=True in transpilation_config (default behavior skips it)

        Args:
            program (PulseSchedule | Circuit): Circuit or pulse schedule to compile.
            num_avg (int): Number of hardware averages used.
            repetition_duration (int): Minimum duration of a single execution.
            num_bins (int): Number of bins used.
            transpilation_config (DigitalTranspilationConfig, optional): :class:`.DigitalTranspilationConfig` dataclass containing
                the configuration used during transpilation. Defaults to ``None`` (not changing any default value).
                Check the class:`.DigitalTranspilationConfig` documentation for the keys and values it can contain.

        Returns:
            tuple[dict, list[int] | None]: Tuple containing the dictionary of compiled assembly programs (The key is the bus alias (``str``),
                and the value is the assembly compilation (``list``)), and its corresponding final layout (Initial Re-mapping + SWAPs routing) of
                the Original Logical Qubits (l_q) in the physical circuit (wires): [l_q in wire 0, l_q in wire 1, ...] (None = trivial mapping).

        Raises:
            ValueError: raises value error if the circuit execution time is longer than ``repetition_duration`` for some qubit.
        """
        # We have a circular import because Platform uses CircuitToPulses and vice versa
        if self.digital_compilation_settings is None:
            raise ValueError("Cannot compile Qibo Circuit or Pulse Schedule without gates settings.")

        if isinstance(program, Circuit):
            transpiler = CircuitTranspiler(settings=self.digital_compilation_settings)
            pulse_schedule, final_layout = transpiler.transpile_circuit(program, transpilation_config)

        elif isinstance(program, PulseSchedule):
            pulse_schedule = program
            final_layout = None

        else:
            raise ValueError(
                f"Program to execute can only be either a single circuit or a pulse schedule. Got program of type {type(program)} instead"
            )

        module_and_sequencer_per_bus: dict[str, ModuleSequencer] = {}
        for element in pulse_schedule.elements:
            bus = self.buses.get(alias=element.bus_alias)
            if bus is None:
                raise ValueError(
                    f"Bus with alias '{element.bus_alias}' defined in Digital/Buses section of the Runcard, not found in main Buses section of the same Runcard."
                )
            for instrument, channel in zip(bus.instruments, bus.channels):
                if isinstance(instrument, QbloxModule):
                    module_and_sequencer_per_bus[element.bus_alias] = ModuleSequencer(
                        module=instrument, sequencer=instrument.get_sequencer(channel)
                    )

        compiler = PulseQbloxCompiler(
            buses=self.digital_compilation_settings.buses,
            module_and_sequencer_per_bus=module_and_sequencer_per_bus,
        )

        compiled_programs = compiler.compile(
            pulse_schedule=pulse_schedule, num_avg=num_avg, repetition_duration=repetition_duration, num_bins=num_bins
        )

        return compiled_programs, final_layout

    def calibrate_mixers(self, alias: str, cal_type: str, channel_id: ChannelID | None = None):
        bus = self.get_element(alias=alias)
        for instrument, instrument_channel in zip(bus.instruments, bus.channels):
            if instrument.name == InstrumentName.QRMRF:
                if channel_id is not None and channel_id == instrument_channel:
                    instrument.calibrate_mixers(cal_type, instrument_channel)
            elif instrument.name == InstrumentName.QCMRF:
                if channel_id is not None and channel_id == instrument_channel:
                    instrument.calibrate_mixers(cal_type, channel_id)
            else:
                raise AttributeError("Mixers calibration not implemented for this instrument.")

    def draw(
        self,
        qprogram: QProgram,
        time_window: int | None = None,
        averages_displayed: bool = False,
        acquisition_showing: bool = True,
        bus_mapping: dict[str, str] | None = None,
        calibration: Calibration | None = None,
    ):
        """Draw the QProgram using QBlox Compiler whilst adding the knowledge of the platform

        Args:
            time_window (int): Allows the user to stop the plotting after the specified number of ns have been plotted. The plotting might not be the precise number of ns inputted.
                For example, if the timeout is 100 ns but there is a play operation of 150 ns, the plot will display the data until 150 ns. Defaults to None.
            averages_displayed (bool): False means that all loops on the sequencer starting with avg will only loop once, and True shows all iterations. Defaults to False.
            acquisition_showing (bool): Allows visualizing the acquisition period on the plot. Defaults to True.
            bus_mapping (dict[str, str], optional): A dictionary mapping the buses in the :class:`.QProgram` (keys )to the buses in the platform (values).
                It is useful for mapping a generic :class:`.QProgram` to a specific experiment. Defaults to None.

        Returns:
            plotly object: plotly.graph_objs._figure.Figure
        """
        runcard_data = self._data_draw()
        qblox_draw = QbloxDraw()
        sequencer, _ = self.compile_qprogram(qprogram, bus_mapping, calibration)
        plotly_figure, _ = qblox_draw.draw(
            sequencer, runcard_data, time_window, averages_displayed, acquisition_showing
        )

        return plotly_figure

    def load_db_manager(self, db_ini_path: str | None = None):
        """Load Database Manager from an .ini path containing user DB user information or if no path is given
        it uses '~/database.ini'.

        Args:
            db_ini_path (str | None, optional): Database manager initialization file path. Defaults to None.

        Returns:
            DatabaseManager: Database manager class
        """
        if db_ini_path:
            self.db_manager = get_db_manager(db_ini_path)
        else:
            self.db_manager = get_db_manager()
        return self.db_manager

    def db_real_time_saving(
        self,
        shape: tuple,
        loops: dict[str, np.ndarray],
        experiment_name: str,
        qprogram: QProgram | None = None,
        description: str | None = None,
    ):
        """Allows for real time saving of results from an experiment.

        This class wraps a numpy array and adds a context manager to save results and database metadata on real time
        while they are acquired by the instruments.

        Example usage of this function:

            .. code-block:: python

                platform = ql.build_platform(runcard=runcard)
                platform.connect()
                platform.initial_setup()
                platform.turn_on_instruments()

                db_manager = platform.load_db_manager(db_manager_ini_path)
                db_manager.set_sample_and_cooldown(sample=sample, cooldown=cooldown)

                (experiment definition)

                stream_array = platform.database_saving(
                    shape=(len(if_sweep), 2),
                    loops={"frequency": if_sweep},
                    experiment_name="resonator_spectroscopy",
                    qprogram=qprogram,
                    description="optional text"
                )

                with stream_array:
                    results = platform.execute_qprogram(qprogram).results
                    stream_array[()] = results[readout_bus][0].array.T


        Args:
            shape (tuple): results array shape.
            loops (dict[str, np.ndarray]): Dictionary of loops with the name of the loop and the array.
            experiment_name (str): Name of the experiment.
            qprogram (QProgram | None, optional): Qprogram of the experiment, if there is no Qprogram related to the results it is not mandatory. Defaults to None.
            description (str | None, optional): String containing a description or any relevant information about the experiment. Defaults to None.

        Returns:
            StreamArray: StreamArray class to process and save the data
        """

        if not self.db_manager:
            raise ReferenceError("Missing db_manager, try using platform.load_db_manager().")

        return StreamArray(
            shape=shape,
            loops=loops,
            platform=self,
            qprogram=qprogram,
            experiment_name=experiment_name,
            db_manager=self.db_manager,
            optional_identifier=description,
        )

    def db_save_results(
        self,
        experiment_name: str,
        results: np.ndarray,
        loops: dict[str, np.ndarray] | dict[str, dict[str, Any]],
        qprogram: QProgram | None = None,
        description: str | None = None,
    ):
        """Uses the same StreamArray class as for live saving but it saves full chunks of data in the same format as platform.stream_array.

        Example usage of this function:

            .. code-block:: python

                platform = ql.build_platform(runcard=runcard)
                platform.connect()
                platform.initial_setup()
                platform.turn_on_instruments()

                db_manager = platform.load_db_manager(db_manager_ini_path)
                db_manager.set_sample_and_cooldown(sample=sample, cooldown=cooldown)

                results = Create experiment results without live saving, either not needed or incapable (VNA data)
                or
                results = old results to be saved inside the database

                saving_path = platform.save_measurement_results(
                    experiment_name="resonator_spectroscopy",
                    results = results
                    loops={"frequency": if_sweep},
                    qprogram=qprogram,
                    description="optional text"
                )

        Args:
            experiment_name (str): Name of the experiment.
            results (np.ndarray): Experiment data.
            loops (dict[str, np.ndarray]): Dictionary of loops with the name of the loop and the array.
            qprogram (QProgram | None, optional): Qprogram of the experiment, if there is no Qprogram related to the results it is not mandatory. Defaults to None.
            description (str | None, optional): String containing a description or any relevant information about the experiment. Defaults to None.
        """

        if not self.db_manager:
            raise ReferenceError("Missing db_manager, try using platform.load_db_manager().")

        shape = results.shape

        if len(loops) != len(shape) - 1:
            raise ValueError(
                "Number of loops must be the same as the number of dimensions of the results except for IQ"
            )

        for iteration, (loop_name, loop_array) in enumerate(loops.items()):
            if isinstance(loop_array, dict):
                loop_array = loop_array["array"]
            if loop_array.shape[0] != shape[iteration] - 1:  # type: ignore
                raise ValueError(
                    f"Loops dimensions must be the same than the array introduced, {loop_name} as {loop_array.shape[0]} != {shape[iteration]}"  # type: ignore
                )

        stream_array = StreamArray(
            shape=shape,
            loops=loops,
            platform=self,
            qprogram=qprogram,
            experiment_name=experiment_name,
            db_manager=self.db_manager,
            optional_identifier=description,
        )

        with stream_array:
            for index in range(shape[0]):
                stream_array[index,] = results[index, ...]  # type: ignore
        return stream_array.path<|MERGE_RESOLUTION|>--- conflicted
+++ resolved
@@ -1370,9 +1370,7 @@
             for bus_alias in sequences:
                 for instrument, channel in zip(buses[bus_alias].instruments, buses[bus_alias].channels):
                     if isinstance(instrument, QbloxModule):
-<<<<<<< HEAD
                         instrument.desync_sequencer(sequencer_id=int(channel))
-=======
                         bus_results = bus.acquire_qprogram_results(
                             acquisitions=acquisitions[bus_alias], channel_id=int(channel)
                         )
@@ -1382,7 +1380,6 @@
                                 unintertwined_results = self._unintertwined_qblox_results(bus_result, intertwined)
                                 for unintertwined_result in unintertwined_results:
                                     results.append_result(bus=bus_alias, result=unintertwined_result)
->>>>>>> 3c53af06
 
             return results
         except TimeoutError as timeout:
