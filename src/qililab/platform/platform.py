--- conflicted
+++ resolved
@@ -26,13 +26,7 @@
 from dataclasses import asdict
 from typing import TYPE_CHECKING, Any, Callable, cast
 
-<<<<<<< HEAD
-from qm import generate_qua_script
-=======
 import numpy as np
-from qibo.gates import M
-from qibo.models import Circuit
->>>>>>> 15c65bb9
 from ruamel.yaml import YAML
 
 from qililab.analog import AnnealingProgram
@@ -76,13 +70,6 @@
     import numpy as np
     from qilisdk.digital import Circuit
 
-<<<<<<< HEAD
-=======
-    from qm import generate_qua_script as _T_generate_qua_script  # noqa: F401
-    from qpysequence import Sequence as QpySequence
-
-    from qililab.digital import DigitalTranspilationConfig
->>>>>>> 15c65bb9
     from qililab.instrument_controllers.instrument_controller import InstrumentController
     from qililab.instruments.instrument import Instrument
     from qililab.result.database import DatabaseManager
@@ -1455,81 +1442,9 @@
 
         return results
 
-<<<<<<< HEAD
     def execute_circuit(
         self, circuit: Circuit, nshots: int = 1000, *, qubit_mapping: dict[int, int] | None = None
     ) -> dict[str, int]:
-=======
-    def execute(
-        self,
-        program: PulseSchedule | Circuit,
-        num_avg: int,
-        repetition_duration: int = 200_000,
-        num_bins: int = 1,
-        queue: Queue | None = None,
-        transpilation_config: DigitalTranspilationConfig | None = None,
-    ) -> Result | QbloxResult:
-        """Compiles and executes a circuit or a pulse schedule, using the platform instruments.
-
-        If the ``program`` argument is a :class:`.Circuit`, it will first be translated into a :class:`.PulseSchedule` using the transpilation
-        settings of the platform and the passed transpile onfiguration. Then the pulse schedules will be compiled into the assembly programs and executed.
-
-        To compile to assembly programs, the ``platform.compile()`` method is called; check its documentation for more information.
-
-        The transpilation is performed using the :meth:`.CircuitTranspiler.transpile_circuit()` method. Refer to the method's documentation or :ref:`Transpilation <transpilation>` for more detailed information.
-
-        The main stages of this process are: **1.** Routing, **2.** Canceling Hermitian pairs, **3.** Translate to native gates, **4.** Correcting Drag phases, **5** Optimize Drag gates, **6.** Convert to pulse schedule.
-
-        .. note ::
-
-            Default steps are only: **3.**, **4.**, and **6.**, since they are always needed.
-
-            To do Step **1.** set routing=True in transpilation_config (default behavior skips it).
-
-            To do Steps **2.** and **5.** set optimize=True in transpilation_config (default behavior skips it)
-
-        Args:
-            program (``PulseSchedule`` | ``Circuit``): Circuit or pulse schedule to execute.
-            num_avg (int): Number of hardware averages used.
-            repetition_duration (int): Minimum duration of a single execution. Defaults to 200_000.
-            num_bins (int, optional): Number of bins used. Defaults to 1.
-            queue (Queue, optional): External queue used for asynchronous data handling. Defaults to None.
-            transpilation_config (DigitalTranspilationConfig, optional): :class:`.DigitalTranspilationConfig` dataclass containing
-                the configuration used during transpilation. Defaults to ``None`` (not changing any default value).
-                Check the class:`.DigitalTranspilationConfig` documentation for the keys and values it can contain.
-
-        Returns:
-            Result: Result obtained from the execution. This corresponds to a numpy array that depending on the
-                platform configuration may contain the following:
-
-                - Scope acquisition is enabled: An array with dimension `(2, N)` which contain the scope data for
-                    path0 (I) and path1 (Q). N corresponds to the length of the scope measured.
-
-                - Scope acquisition disabled: An array with dimension `(#sequencers, 2, #bins)`.
-
-        |
-
-        Example Usage:
-
-        .. code-block:: python
-
-            from qibo import gates, Circuit
-            from qibo.transpiler import ReverseTraversal, Sabre
-            from qililab import build_platform
-            from qililab.digital import DigitalTranspilationConfig
-
-            # Create circuit:
-            c = Circuit(5)
-            c.add(gates.CNOT(1, 0))
-
-            # Create platform:
-            platform = build_platform(runcard="<path_to_runcard>")
-            transp_config = DigitalTranspilationConfig(routing=True, optimize=False, router=Sabre, placer=ReverseTraversal)
-
-            # Execute with automatic transpilation:
-            result = platform.execute(c, num_avg=1000, transpilation_config=transp_config)
-        """
->>>>>>> 15c65bb9
         # Compile pulse schedule
         qprogram, logical_to_physical_mapping = self.compile_circuit(circuit, nshots, qubit_mapping=qubit_mapping)
 
