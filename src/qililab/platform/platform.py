--- conflicted
+++ resolved
@@ -1450,44 +1450,7 @@
 
         results = self.execute_qprogram(qprogram)
 
-<<<<<<< HEAD
         samples = qprogram_results_to_samples(results, logical_to_physical_mapping)
-=======
-        # Acquire results
-        readout_buses = [bus for bus in self.buses if bus.alias in programs and bus.has_adc()]
-        results: list[Result] = []
-        for bus in readout_buses:
-            result = bus.acquire_result()
-            if queue is not None:
-                queue.put_nowait(item=result)
-            if not np.all(np.isnan(result.array)):
-                results.append(result)
-
-        for instrument_controller in self.instrument_controllers.elements:
-            for instrument in instrument_controller.modules:
-                if isinstance(instrument, QbloxModule):
-                    instrument.desync_sequencers()
-
-        # Flatten results if more than one readout bus was used for a qblox module
-        if len(results) > 1:
-            result = QbloxResult(
-                integration_lengths=[length for result in results for length in result.integration_lengths],  # type: ignore[attr-defined]
-                qblox_raw_results=[raw_result for result in results for raw_result in result.qblox_raw_results],  # type: ignore[attr-defined]
-            )
-        elif not results:
-            raise ValueError("There are no readout buses in the platform.")
-        else:
-            result = results[0]
-
-        if isinstance(program, Circuit):
-            result = self._order_result(result, program, final_layout)
-
-        return result
-
-    @staticmethod
-    def _order_result(result: Result, circuit: Circuit, final_layout: list[int] | None) -> Result:
-        """Order the results of the execution as they are ordered in the input circuit.
->>>>>>> 554ba204
 
         return samples
 
@@ -1540,10 +1503,6 @@
 
         compiler = CircuitToQProgramCompiler(self.digital_compilation_settings)
         qprogram = compiler.compile(transpiled_circuit, nshots)
-
-        # logical_to_physical = transpiler.context.logical_to_physical_mapping or {
-        #     q: transpiler.context.final_layout[transpiler.context.initial_layout[q]] for q in range(circuit.nqubits)
-        # }
 
         return qprogram, transpiler.context.final_layout
 
