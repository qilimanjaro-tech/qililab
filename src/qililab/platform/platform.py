--- conflicted
+++ resolved
@@ -633,23 +633,17 @@
                 for bus in buses
                 if isinstance(bus.system_control, ReadoutSystemControl)
             }  # type: ignore
-<<<<<<< HEAD
             thresholds = {
                 bus.alias: float(bus.get_parameter(parameter=Parameter.THRESHOLD))
                 for bus in buses
                 if isinstance(bus.system_control, ReadoutSystemControl)
             }  # type: ignore
-=======
->>>>>>> 6d67b45a
             return self._execute_qprogram_with_quantum_machines(
                 cluster=cluster,
                 qprogram=qprogram,
                 bus_mapping=bus_mapping,
                 threshold_rotations=threshold_rotations,  # type: ignore
-<<<<<<< HEAD
                 thresholds=thresholds,  # type: ignore
-=======
->>>>>>> 6d67b45a
                 calibration=calibration,
                 debug=debug,
             )
@@ -718,12 +712,8 @@
         cluster: QuantumMachinesCluster,
         qprogram: QProgram,
         bus_mapping: dict[str, str] | None = None,
-<<<<<<< HEAD
         threshold_rotations: dict[str, float | None] = {},
         thresholds: dict[str, float | None] = {},
-=======
-        threshold_rotations: dict[str, float | None] | None = None,
->>>>>>> 6d67b45a
         calibration: Calibration | None = None,
         debug: bool = False,
     ) -> QProgramResults:
