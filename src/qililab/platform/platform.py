# Copyright 2023 Qilimanjaro Quantum Tech
#
# Licensed under the Apache License, Version 2.0 (the "License");
# you may not use this file except in compliance with the License.
# You may obtain a copy of the License at
#
#     http://www.apache.org/licenses/LICENSE-2.0
#
# Unless required by applicable law or agreed to in writing, software
# distributed under the License is distributed on an "AS IS" BASIS,
# WITHOUT WARRANTIES OR CONDITIONS OF ANY KIND, either express or implied.
# See the License for the specific language governing permissions and
# limitations under the License.


"""Platform class."""

from __future__ import annotations

import ast
import io
import re
import tempfile
from contextlib import contextmanager
from copy import deepcopy
from dataclasses import asdict
from typing import TYPE_CHECKING, Callable, cast

import numpy as np
from qibo.gates import M
from qibo.models import Circuit
from qibo.transpiler.placer import Placer
from qibo.transpiler.router import Router
from qm import generate_qua_script
from ruamel.yaml import YAML

from qililab.analog import AnnealingProgram
from qililab.circuit_transpiler import CircuitTranspiler
from qililab.config import logger
from qililab.constants import FLUX_CONTROL_REGEX, GATE_ALIAS_REGEX, RUNCARD
from qililab.exceptions import ExceptionGroup
from qililab.instrument_controllers import InstrumentController, InstrumentControllers
from qililab.instrument_controllers.utils import InstrumentControllerFactory
from qililab.instruments.instrument import Instrument
from qililab.instruments.instruments import Instruments
from qililab.instruments.qblox import QbloxModule
from qililab.instruments.quantum_machines import QuantumMachinesCluster
from qililab.instruments.utils import InstrumentFactory
from qililab.platform.components.bus import Bus
from qililab.platform.components.buses import Buses
from qililab.pulse.pulse_schedule import PulseSchedule
from qililab.pulse.qblox_compiler import QbloxCompiler as PulseQbloxCompiler
from qililab.qprogram import (
    Calibration,
    Domain,
    Experiment,
    QbloxCompilationOutput,
    QbloxCompiler,
    QProgram,
    QuantumMachinesCompilationOutput,
    QuantumMachinesCompiler,
)
from qililab.qprogram.experiment_executor import ExperimentExecutor
from qililab.result.qblox_results.qblox_result import QbloxResult
from qililab.result.qprogram.qprogram_results import QProgramResults
from qililab.result.qprogram.quantum_machines_measurement_result import QuantumMachinesMeasurementResult
from qililab.typings import ChannelID, InstrumentName, Parameter, ParameterValue
from qililab.utils import hash_qpy_sequence

if TYPE_CHECKING:
    from queue import Queue

    from qpysequence import Sequence as QpySequence

    from qililab.instrument_controllers.instrument_controller import InstrumentController
    from qililab.instruments.instrument import Instrument
    from qililab.result import Result
    from qililab.settings import Runcard


class Platform:
    """Platform object representing the laboratory setup used to control quantum devices.

    The platform is responsible for managing the initializations, connections, setups, and executions of the laboratory, which mainly consists of:

    - :class:`.Chip`

    - Buses

    - Instruments

    .. note::

        This class should be instantiated with the :meth:`ql.build_platform()` function, either by passing a :ref:`runcard <runcards>` (serialized platform dictionary)
        or a path to the location of the YAML file containing it.

        More information about the runcard structure, in the :ref:`Runcards <runcards>` section of the documentation.

    After initializing a :class:`Platform`, the typical first three steps (which are usually only required at the start) are:

    >>> platform.connect()  # Connects to all the instruments.
    >>> platform.initial_setup()  # Sets the parameters defined in the runcard.
    >>> platform.turn_on_instruments()  # Turns on the signal outputs.

    And then, for each experiment you want to run, you would typically repeat:

    >>> platform.set_parameter(...)  # Sets any parameter of the Platform.
    >>> result = platform.execute(...)  # Executes the platform.

    Args:
        runcard (Runcard): Dataclass containing the serialized platform (chip, instruments, buses...), created during :meth:`ql.build_platform()` with the given runcard dictionary.

    Examples:

        .. note::

            The following examples contain made up results. These will soon be updated with real results.

        .. note::

            All the following examples are explained in detail in the :ref:`Platform <platform>` section of the documentation. However, here are a few thing to keep in mind:

            - To connect, your computer must be in the same network of the instruments specified in the runcard, with their IP's addresses. Connection is necessary for the subsequent steps.

            - You might want to skip the ``platform.initial_setup()`` and the ``platform.turn_on_instruments()`` steps if you think nothing has been modified, but we recommend doing them every time.

            - ``platform.turn_on_instruments()`` is used to turn on the signal output of all the sources defined in the runcard (RF, Voltage and Current sources).

            - You can print ``platform.chip`` and ``platform.buses`` at any time to check the platform's structure.

        **1. Executing a circuit with Platform:**


        To execute a circuit you first need to define your circuit, for example, one with a pi pulse and a measurement gate in qubit ``q`` (``int``).
        Then you also need to build, connect, set up, and execute the platform, which together look like:

        .. code-block:: python

            import qililab as ql

            from qibo.models import Circuit
            from qibo import gates

            # Defining the Rabi circuit:
            circuit = Circuit(q + 1)
            circuit.add(gates.X(q))
            circuit.add(gates.M(q))

            # Building the platform:
            platform = ql.build_platform(runcard="runcards/galadriel.yml")

            # Connecting and setting up the platform:
            platform.connect()
            platform.initial_setup()
            platform.turn_on_instruments()

            # Executing the platform:
            result = platform.execute(program=circuit, num_avg=1000, repetition_duration=6000)

        The results would look something like this:

        >>> result.array
        array([[6.],
                [6.]])

        .. note::

            The obtained values correspond to the integral of the I/Q signals received by the digitizer.
            And they have shape `(#sequencers, 2, #bins)`, in this case you only have 1 sequencer and 1 bin.

        You could also get the results in a more standard format, as already classified ``counts`` or ``probabilities`` dictionaries, with:

        >>> result.counts
        {'0': 501, '1': 499}

        >>> result.probabilities
        {'0': .501, '1': .499}

        .. note::

            You can find more information about the results, in the :class:`.Results` class documentation.

        |

        **2. Running a Rabi sweep with Platform:**

        To perform a Rabi sweep, you need the previous circuit, and again, you also need to build, connect and setup the platform.
        But this time, instead than executing the circuit once, you will loop changing the amplitude parameter of the AWG (generator of the pi pulse):

        .. code-block:: python

            # Looping over the AWG amplitude to execute the Rabi sweep:
            results = []
            amp_values = [0.0, 0.1, 0.2, 0.3, 0.4, 0.5, 0.6, 0.7, 0.9, 1.0]

            for amp in amp_values:
                platform.set_parameter(alias="drive_q", parameter=ql.Parameter.AMPLITUDE, value=amp)
                result = platform.execute(program=circuit, num_avg=1000, repetition_duration=6000)
                results.append(result.array)

        Now you can use ``np.hstack`` to stack the results horizontally. By doing this, you would obtain an
        array with shape `(2, N)`, where N is the number of elements inside the loop:

        >>> import numpy as np
        >>> np.hstack(results)
        array([[5, 4, 3, 2, 1, 2, 3, 4, 5, 4, 3],
                [5, 4, 3, 2, 1, 2, 3, 4, 5, 4, 3]])

        You can see how the integrated I/Q values oscillate, indicating that qubit ``q`` oscillates between the ground and
        excited states!

        |

        **3. A faster Rabi sweep, translating the circuit to pulses:**

        Since you are looping over variables that are independent of the circuit (in this case, the amplitude of the AWG),
        you can speed up the experiment by translating the circuit into pulses beforehand, only once, and then, executing the obtained
        pulses inside the loop.

        Which is the same as before, but passing the ``pulse_schedule`` instead than the ``circuit``, to the ``execute()`` method:

        .. code-block:: python

            from qililab.pulse.circuit_to_pulses import CircuitToPulses

            # Translating the circuit to pulses:
            pulse_schedule = CircuitToPulses(platform=platform).translate(circuits=[circuit])

            # Looping over the AWG amplitude to execute the Rabi sweep:
            results = []
            amp_values = [0.0, 0.1, 0.2, 0.3, 0.4, 0.5, 0.6, 0.7, 0.9, 1.0]

            for amp in amp_values:
                platform.set_parameter(alias="drive_q", parameter=ql.Parameter.AMPLITUDE, value=amp)
                result = platform.execute(program=pulse_schedule, num_avg=1000, repetition_duration=6000)
                results.append(result.array)

        If you now stack and print the results, you will obtain similar results, but much faster!

        >>> np.hstack(results)
        array([[5, 4, 3, 2, 1, 2, 3, 4, 5, 4, 3],
                [5, 4, 3, 2, 1, 2, 3, 4, 5, 4, 3]])
        TODO: !!! Change this results for the actual ones !!!

        |

        **4. Ramsey sequence, looping over a parameter inside the circuit:**

        To run a Ramsey sequence you also need to build, connect and set up the platform as before. However, the circuit will be different from the previous one,
        and also, this time, you need to loop over a parameter of the circuit itself, specifically over the time of the ``Wait`` gate.

        To do this, since the parameter is inside the Qibo circuit, you will need to use Qibo own ``circuit.set_parameters()`` method, specifying the
        parameters you want to set, in the same order they appear in the circuit construction:

        .. code-block:: python

            import qililab as ql

            from qibo.models import Circuit
            from qibo import gates

            # Building the platform:
            platform = ql.build_platform(runcard="runcards/galadriel.yml")

            # Connecting and setting up the platform:
            platform.connect()
            platform.initial_setup()
            platform.turn_on_instruments()

            # Defining the Ramsey circuit:
            circuit = Circuit(q + 1)
            circuit.add(gates.RX(q, theta=np.pi / 2))
            circuit.add(ql.Wait(q, t=0))
            circuit.add(gates.RX(q, theta=np.pi / 2))
            circuit.add(gates.M(q))

            # Looping over the wait time t to execute the Ramsey:
            results = []
            wait_times = [0, 1, 2, 3, 4, 5, 6, 7, 8, 9, 10]

            for wait in wait_times:
                circuit.set_parameters([np.pi / 2, wait, np.pi / 2])
                result = platform.execute(program=circuit, num_avg=1000, repetition_duration=6000)
                results.append(result.array)

        which for each execution, would set ``np.pi/2`` to the ``theta`` parameters of the ``RX`` gates, and the looped ``wait`` time  to the ``t`` parameter of the
        ``Wait`` gate.

        If you print the results, you'll see how you obtain the sinusoidal expected behaviour!

        >>> results = np.hstack(results)
        >>> results
        array([[5, 4, 3, 2, 1, 2, 3, 4, 5, 4, 3],
                [5, 4, 3, 2, 1, 2, 3, 4, 5, 4, 3]])
        TODO: !!! Change this results for the actual sinusoidal ones (change wait_times of execution if needed) !!!
    """

    def __init__(self, runcard: Runcard):
        self.name = runcard.name
        """Name of the platform (``str``) """

        self.instruments = Instruments(elements=self._load_instruments(instruments_dict=runcard.instruments))
        """All the instruments of the platform and their necessary settings (``dataclass``). Each individual instrument is contained in a list within the dataclass."""

        self.instrument_controllers = InstrumentControllers(
            elements=self._load_instrument_controllers(instrument_controllers_dict=runcard.instrument_controllers)
        )
        """All the instrument controllers of the platform and their necessary settings (``dataclass``). Each individual instrument controller is contained in a list within the dataclass."""

        self.buses = Buses(
            elements=[Bus(settings=asdict(bus), platform_instruments=self.instruments) for bus in runcard.buses]
        )
        """All the buses of the platform and their necessary settings (``dataclass``). Each individual bus is contained in a list within the dataclass."""

        self.digital_compilation_settings = runcard.digital
        """Gate settings and definitions (``dataclass``). These setting contain how to decompose gates into pulses."""

        self.analog_compilation_settings = runcard.analog
        """Flux to bus mapping for analog control"""

        self._connected_to_instruments: bool = False
        """Boolean indicating the connection status to the instruments. Defaults to False (not connected)."""

        self._qpy_sequence_cache: dict[str, str] = {}
        """Dictionary for caching qpysequences."""

        self.experiment_results_base_path: str = tempfile.gettempdir()
        """Base path for saving experiment results."""

        self.experiment_results_path_format: str = "{date}/{time}/{label}.h5"
        """Format of the experiment results path."""

    def connect(self):
        """Connects to all the instruments and blocks the connection for other users.

        You must be connected in order to set up and turn on instruments, or in order to execute the platform.

        To connect, your computer must be in the same network of the instruments specified in the :ref:`runcard <runcards>` (with their corresponding IP's addresses).
        """
        if self._connected_to_instruments:
            logger.info("Already connected to the instruments")
            return

        self.instrument_controllers.connect()
        self._connected_to_instruments = True
        logger.info("Connected to the instruments")

    def initial_setup(self):
        """Sets the values of the cache of the :class:`.Platform` object to the connected instruments.

        If called after a ``ql.build_platform()``, where the :class:`.Platform` object is built with the provided runcard,
        this function sets the values of the :ref:`runcard <runcards>` into the connected instruments.

        It is recommended to use this function after a ``ql.build_platform()`` + ``platform.connect()`` to ensure that no parameter
        differs from the current runcard settings.

        If a `platform.set_parameter()` is called between platform building and initial setup, the value set in the instruments
        will be the new "set" value, as the cache values of the :class:`.Platform` object are modified.
        """
        if not self._connected_to_instruments:
            raise AttributeError("Can not do initial_setup without being connected to the instruments.")
        self.instrument_controllers.initial_setup()
        logger.info("Initial setup applied to the instruments")

    def turn_on_instruments(self):
        """Turns on the signal output for the generator instruments (RF, voltage sources and current sources).

        This does not actually turn on the laboratory instruments, it only opens the signal output generation of the sources.

        We recommend you to do this always after a connection and a setup, to ensure that everything is ready for an execution.
        """
        self.instrument_controllers.turn_on_instruments()
        logger.info("Instruments turned on")

    def turn_off_instruments(self):
        """Turns off the signal output for the generator instruments (local oscillators, voltage sources and current sources).

        This does not actually turn the laboratory instruments off, it only closes their signal output generation.
        """
        self.instrument_controllers.turn_off_instruments()
        logger.info("Instruments turned off")

    def disconnect(self):
        """Closes the connection to all the instruments."""
        if not self._connected_to_instruments:
            logger.info("Already disconnected from the instruments")
            return
        self.instrument_controllers.disconnect()
        self._connected_to_instruments = False
        logger.info("Disconnected from instruments")

    def get_element(self, alias: str):
        """Gets the platform element and to which bus it is connected, using its alias.

        Args:
            alias (str): Element alias to identify it.

        Returns:
            tuple[object, list | None]: Element class together with the index of the bus where the element is located.
        """
        # TODO: fix docstring, bus is not returned in most cases
        regex_match = re.search(GATE_ALIAS_REGEX, alias.split("_")[0])
        if regex_match is not None:
            name = regex_match["gate"]
            qubits_str = regex_match["qubits"]
            qubits = ast.literal_eval(qubits_str)
            if (
                self.digital_compilation_settings is not None
                and f"{name}({qubits_str})" in self.digital_compilation_settings.gate_names
            ):
                return self.digital_compilation_settings.get_gate(name=name, qubits=qubits)
        regex_match = re.search(FLUX_CONTROL_REGEX, alias)
        if regex_match is not None:
            element_type = regex_match.lastgroup
            element_shorthands = {"qubit": "q", "coupler": "c"}
            flux = regex_match["flux"]
            # TODO: support commuting the name of the coupler eg. c1_0 = c0_1
            bus_alias = next(
                (
                    element.bus
                    for element in self.analog_compilation_settings.flux_control_topology  # type: ignore[union-attr]
                    if self.analog_compilation_settings
                    and element.flux == f"{flux}_{element_shorthands[element_type]}{regex_match[element_type]}"  # type: ignore[index]
                ),
                None,
            )
            if bus_alias is not None:
                return self.buses.get(alias=bus_alias)

        element = self.instruments.get_instrument(alias=alias)
        if element is None:
            element = self.instrument_controllers.get_instrument_controller(alias=alias)
        if element is None:
            element = self.buses.get(alias=alias)
        return element

    def _get_bus_by_alias(self, alias: str) -> Bus | None:
        """Gets buses given their alias.

        Args:
            alias (str | None, optional): Bus alias to identify it. Defaults to None.

        Returns:
            :class:`Bus`: Bus corresponding to the given alias. If none is found `None` is returned.

        """
        return self.buses.get(alias=alias)

    def get_parameter(self, alias: str, parameter: Parameter, channel_id: ChannelID | None = None):
        """Get platform parameter.

        Args:
            parameter (Parameter): Name of the parameter to get.
            alias (str): Alias of the bus where the parameter is set.
            channel_id (int, optional): ID of the channel we want to use to set the parameter. Defaults to None.
        """
        regex_match = re.search(GATE_ALIAS_REGEX, alias)
        if alias == "platform" or parameter == Parameter.DELAY or regex_match is not None:
            if self.digital_compilation_settings is None:
                raise ValueError("Trying to get parameter of gates settings, but no gates settings exist in platform.")
            return self.digital_compilation_settings.get_parameter(
                alias=alias, parameter=parameter, channel_id=channel_id
            )
        element = self.get_element(alias=alias)
        return element.get_parameter(parameter=parameter, channel_id=channel_id)

    def set_parameter(
        self,
        alias: str,
        parameter: Parameter,
        value: ParameterValue,
        channel_id: ChannelID | None = None,
    ):
        """Set a parameter for a platform element.

        If connected to an instrument, this function updates both the cache of the :class:`.Platform` object and the
        instrument's value. Otherwise, it only stores the value in the cache. Subsequent ``connect()`` + ``initial_setup()``
        will apply the cached values into the real instruments.

        If you use ``set_parameter`` + ``ql.save_platform()``, the saved runcard will include the new "set" value, even without
        an instrument connection, as the cache values of the :class:`.Platform` object are modified.

        Args:
            parameter (Parameter): Name of the parameter to change.
            value (float | str | bool): New value to set in the parameter.
            alias (str): Alias of the bus where the parameter is set.
            channel_id (int, optional): ID of the channel you want to use to set the parameter. Defaults to None.
        """
        regex_match = re.search(GATE_ALIAS_REGEX, alias)
        if alias == "platform" or parameter == Parameter.DELAY or regex_match is not None:
            if self.digital_compilation_settings is None:
                raise ValueError("Trying to get parameter of gates settings, but no gates settings exist in platform.")
            self.digital_compilation_settings.set_parameter(
                alias=alias, parameter=parameter, value=value, channel_id=channel_id
            )
            return
        element = self.get_element(alias=alias)
        element.set_parameter(parameter=parameter, value=value, channel_id=channel_id)

    def _load_instruments(self, instruments_dict: list[dict]) -> list[Instrument]:
        """Instantiates all instrument classes from their respective dictionaries.

        Args:
            instruments_dict (list[dict]): List of dictionaries containing the settings of each instrument.

        Returns:
            list[Instrument]: List of instantiated instrument classes.
        """
        instruments = []
        for instrument in instruments_dict:
            local_dict = deepcopy(instrument)
            instruments.append(InstrumentFactory.get(local_dict.pop(RUNCARD.NAME))(settings=local_dict))
        return instruments

    def _load_instrument_controllers(self, instrument_controllers_dict: list[dict]) -> list[InstrumentController]:
        """Instantiates all instrument controller classes from their respective dictionaries.

        Args:
            instrument_controllers_dict (list[dict]): List of dictionaries containing
            the settings of each instrument controller.

        Returns:
            list[InstrumentController]: List of instantiated instrument controller classes.
        """
        instrument_controllers = []
        for instrument_controller in instrument_controllers_dict:
            local_dict = deepcopy(instrument_controller)
            instrument_controllers.append(
                InstrumentControllerFactory.get(local_dict.pop(RUNCARD.NAME))(
                    settings=local_dict, loaded_instruments=self.instruments
                )
            )
        return instrument_controllers

    def to_dict(self):
        """Returns all platform information as a dictionary, called the :ref:`runcard <runcards>`. Used for the platform serialization.

        Returns:
            dict: Dictionary of the serialized platform
        """
        name_dict = {RUNCARD.NAME: self.name}
        instrument_dict = {RUNCARD.INSTRUMENTS: self.instruments.to_dict()}
        instrument_controllers_dict = {RUNCARD.INSTRUMENT_CONTROLLERS: self.instrument_controllers.to_dict()}
        buses_dict = {RUNCARD.BUSES: self.buses.to_dict()}
        digital_dict = {
            RUNCARD.DIGITAL: self.digital_compilation_settings.to_dict()
            if self.digital_compilation_settings is not None
            else None
        }
        analog_dict = {
            RUNCARD.ANALOG: self.analog_compilation_settings.to_dict()
            if self.analog_compilation_settings is not None
            else None
        }

        return name_dict | instrument_dict | instrument_controllers_dict | buses_dict | digital_dict | analog_dict

    def __str__(self) -> str:
        """String representation of the platform.

        Returns:
            str: Name of the platform.
        """
        return str(YAML(typ="safe").dump(self.to_dict(), io.BytesIO()))

    @contextmanager
    def session(self):
        """Context manager to manage platform session, ensuring that resources are always released."""
        cleanup_methods = []
        cleanup_errors = []
        try:
            # Track successfully called setup methods and their cleanup counterparts
            self.connect()
            cleanup_methods.append(self.disconnect)  # Store disconnect for cleanup

            self.initial_setup()  # No specific cleanup for initial_setup

            self.turn_on_instruments()
            cleanup_methods.append(self.turn_off_instruments)  # Store turn_off_instruments for cleanup

            yield  # Experiment logic goes here

        except Exception as e:
            logger.error(f"An error occurred: {e}")
            raise  # Re-raise the exception for further handling
        finally:
            # Call the cleanup methods in reverse order
            for cleanup_method in reversed(cleanup_methods):
                try:
                    cleanup_method()
                except Exception as e:  # noqa: BLE001
                    logger.error(f"Error during cleanup: {e}")
                    cleanup_errors.append(e)

            # Raise any exception that might have happened during cleanup
            if cleanup_errors:
                raise ExceptionGroup("Exceptions occurred during cleanup", cleanup_errors)

    def execute_annealing_program(
        self,
        annealing_program_dict: list[dict[str, dict[str, float]]],
        transpiler: Callable,
        calibration: Calibration,
        num_averages: int = 1000,
        num_shots: int = 1,
        preparation_block: str = "preparation",
        measurement_block: str = "measurement",
        bus_mapping: dict[str, str] | None = None,
        debug: bool = False,
    ) -> QProgramResults:
        """Given an annealing program execute it as a qprogram.
        The annealing program should contain a time ordered list of circuit elements and their corresponging ising coefficients as a dictionary. Example structure:

        .. code-block:: python

            [
                {"qubit_0": {"sigma_x" : 0, "sigma_y" : 1, "sigma_z" : 2},
                "coupler_1_0 : {...},
                },      # time=0ns
                {...},  # time=1ns
            .
            .
            .
            ]

        This dictionary containing ising coefficients is transpiled to fluxes using the given transpiler. Then the correspoinding waveforms are obtained and assigned to a bus
        from the bus to flux mapping given by the runcard.

        Args:
            annealing_program_dict (list[dict[str, dict[str, float]]]): annealing program to run
            transpiler (Callable): ising to flux transpiler. The transpiler should take 2 values as arguments (delta, epsilon) and return 2 values (phix, phiz)
            averages (int, optional): Amount of times to run and average the program over. Defaults to 1.
            debug (bool, optional): Whether to create debug information. For ``Qblox`` clusters all the program information is printed on screen.
                For ``Quantum Machines`` clusters a ``.py`` file is created containing the ``QUA`` and config compilation. Defaults to False.
        """
        if self.analog_compilation_settings is None:
            raise ValueError("Flux to bus topology not given in the runcard")

        if not calibration.has_block(name=measurement_block):
            raise ValueError("The calibrated measurement is not present in the calibration file.")

        annealing_program = AnnealingProgram(
            flux_to_bus_topology=self.analog_compilation_settings.flux_control_topology,
            annealing_program=annealing_program_dict,
        )
        annealing_program.transpile(transpiler)
        crosstalk_matrix = calibration.crosstalk_matrix.inverse() if calibration.crosstalk_matrix is not None else None
        annealing_waveforms = annealing_program.get_waveforms(crosstalk_matrix=crosstalk_matrix, minimum_clock_time=4)

        qp_annealing = QProgram()
        shots_variable = qp_annealing.variable("num_shots", Domain.Scalar, int)

        with qp_annealing.for_loop(variable=shots_variable, start=0, stop=num_shots, step=1):
            with qp_annealing.average(num_averages):
                if calibration.has_block(name=preparation_block):
                    qp_annealing.insert_block(calibration.get_block(name=preparation_block))
                    qp_annealing.sync()
                for bus, waveform in annealing_waveforms.items():
                    qp_annealing.play(bus=bus, waveform=waveform)
                qp_annealing.sync()
                qp_annealing.insert_block(calibration.get_block(name=measurement_block))

        return self.execute_qprogram(
            qprogram=qp_annealing, calibration=calibration, bus_mapping=bus_mapping, debug=debug
        )

    def execute_experiment(self, experiment: Experiment) -> str:
        """Executes a quantum experiment on the platform.

        This method manages the execution of a given `Experiment` on the platform by utilizing an `ExperimentExecutor`. It orchestrates the entire process, including traversing the experiment's structure, handling loops and operations, and streaming results in real-time to ensure data integrity. The results are saved in a timestamped directory within the specified `base_data_path`.

        Args:
            experiment (Experiment): The experiment object defining the sequence of operations and loops.

        Returns:
            str: The path to the file where the results are stored.

        Example:
            .. code-block:: python

                from qililab import Experiment

                # Initialize your experiment
                experiment = Experiment(label="my_experiment")
                # Add variables, loops, and operations to the experiment
                # ...

                # Define the base path for storing experiment results
                platform.experiment_results_base_path = "/data/experiments"

                # Execute the experiment on the platform
                results_path = platform.execute_experiment(experiment=experiment)
                print(f"Results saved to {results_path}")

        Note:
            - Ensure that the experiment is properly configured before execution.
            - The results will be saved in a directory within the `experiment_results_base_path` according to the `platform.experiment_results_path_format`. The default format is `{date}/{time}/{label}.h5`.
            - This method handles the setup and execution internally, providing a simplified interface for experiment execution.
        """
        executor = ExperimentExecutor(platform=self, experiment=experiment)
        return executor.execute()

    def compile_qprogram(
        self, qprogram: QProgram, bus_mapping: dict[str, str] | None = None, calibration: Calibration | None = None
    ) -> QbloxCompilationOutput | QuantumMachinesCompilationOutput:
        bus_aliases = {bus_mapping[bus] if bus_mapping and bus in bus_mapping else bus for bus in qprogram.buses}
        buses = [self.buses.get(alias=bus_alias) for bus_alias in bus_aliases]
        instruments = {
            instrument
            for bus in buses
            for instrument in bus.instruments
            if isinstance(instrument, (QbloxModule, QuantumMachinesCluster))
        }
        if all(isinstance(instrument, QbloxModule) for instrument in instruments):
            # Retrieve the time of flight parameter from settings
            times_of_flight = {
                bus.alias: int(bus.get_parameter(Parameter.TIME_OF_FLIGHT)) for bus in buses if bus.has_adc()
            }
            delays = {bus.alias: int(bus.get_parameter(Parameter.DELAY)) for bus in buses}
            # Determine what should be the initial value of the markers for each bus.
            # This depends on the model of the associated Qblox module and the `output` setting of the associated sequencer.
            markers = {}
            for bus in buses:
                for instrument, channel in zip(bus.instruments, bus.channels):
                    if isinstance(instrument, QbloxModule):
                        sequencer = instrument.get_sequencer(sequencer_id=channel)
                        if instrument.name == InstrumentName.QCMRF:
                            markers[bus.alias] = "".join(
                                ["1" if i in [0, 1] and i in sequencer.outputs else "0" for i in range(4)]
                            )[::-1]
                        elif instrument.name == InstrumentName.QRMRF:
                            markers[bus.alias] = "".join(
                                ["1" if i in [1] and i - 1 in sequencer.outputs else "0" for i in range(4)]
                            )[::-1]
                        else:
                            markers[bus.alias] = "0000"
            qblox_compiler = QbloxCompiler()
            return qblox_compiler.compile(
                qprogram=qprogram,
                bus_mapping=bus_mapping,
                calibration=calibration,
                times_of_flight=times_of_flight,
                delays=delays,
                markers=markers,
            )
        if all(isinstance(instrument, QuantumMachinesCluster) for instrument in instruments):
            if len(instruments) != 1:
                raise NotImplementedError(
                    "Executing QProgram in more than one Quantum Machines Cluster is not supported."
                )
            thresholds: dict[str, float] = {
                bus.alias: float(bus.get_parameter(parameter=Parameter.THRESHOLD) or 0.0)
                for bus in buses
                if bus.has_adc()
            }
            threshold_rotations: dict[str, float] = {
                bus.alias: float(bus.get_parameter(parameter=Parameter.THRESHOLD_ROTATION) or 0.0)
                for bus in buses
                if bus.has_adc()
            }

            compiler = QuantumMachinesCompiler()
            return compiler.compile(
                qprogram=qprogram,
                bus_mapping=bus_mapping,
                thresholds=thresholds,
                threshold_rotations=threshold_rotations,
                calibration=calibration,
            )
        raise NotImplementedError("Compiling QProgram for a mixture of instruments is not supported.")

    def execute_compilation_output(
        self, output: QbloxCompilationOutput | QuantumMachinesCompilationOutput, debug: bool = False
    ):
        if isinstance(output, QbloxCompilationOutput):
            return self._execute_qblox_compilation_output(output=output, debug=debug)

        buses = [self.buses.get(alias=bus_alias) for bus_alias in output.qprogram.buses]
        instruments = {instrument for bus in buses for instrument in bus.instruments if bus.has_adc()}
        if len(instruments) != 1:
            raise NotImplementedError("Executing QProgram in more than one Quantum Machines Cluster is not supported.")
        cluster: QuantumMachinesCluster = cast(QuantumMachinesCluster, next(iter(instruments)))
        return self._execute_quantum_machines_compilation_output(output=output, cluster=cluster, debug=debug)

    def _execute_qblox_compilation_output(self, output: QbloxCompilationOutput, debug: bool = False):
        sequences, acquisitions = output.sequences, output.acquisitions
        buses = {bus_alias: self.buses.get(alias=bus_alias) for bus_alias in sequences}
        for bus_alias, bus in buses.items():
            if bus.distortions:
                for distortion in bus.distortions:
                    for waveform in sequences[bus_alias]._waveforms._waveforms:
                        sequences[bus_alias]._waveforms.modify(waveform.name, distortion.apply(waveform.data))
        if debug:
            with open("debug_qblox_execution.txt", "w", encoding="utf-8") as sourceFile:
                for bus_alias, sequence in sequences.items():
                    print(f"Bus {bus_alias}:", file=sourceFile)
                    print(str(sequence._program), file=sourceFile)
                    print(file=sourceFile)

        # Upload sequences
        for bus_alias in sequences:
            sequence_hash = hash_qpy_sequence(sequence=sequences[bus_alias])
            if bus_alias not in self._qpy_sequence_cache or self._qpy_sequence_cache[bus_alias] != sequence_hash:
                buses[bus_alias].upload_qpysequence(qpysequence=sequences[bus_alias])
                self._qpy_sequence_cache[bus_alias] = sequence_hash
            # sync all relevant sequences
            for instrument, channel in zip(buses[bus_alias].instruments, buses[bus.alias].channels):
                if isinstance(instrument, QbloxModule):
                    instrument.sync_sequencer(sequencer_id=int(channel))

        # Execute sequences
        for bus_alias in sequences:
            buses[bus_alias].run()

        # Acquire results
        results = QProgramResults()
        for bus_alias, bus in buses.items():
            if bus.has_adc():
                bus_results = bus.acquire_qprogram_results(acquisitions=acquisitions[bus_alias])
                for bus_result in bus_results:
                    results.append_result(bus=bus_alias, result=bus_result)

        # Reset instrument settings
        for bus_alias in sequences:
            for instrument, channel in zip(buses[bus_alias].instruments, buses[bus.alias].channels):
                if isinstance(instrument, QbloxModule):
                    instrument.desync_sequencer(sequencer_id=int(channel))

        return results

    def _execute_quantum_machines_compilation_output(
        self, output: QuantumMachinesCompilationOutput, cluster: QuantumMachinesCluster, debug: bool = False
    ):
        qua, configuration, measurements = output.qua, output.configuration, output.measurements
        cluster.append_configuration(configuration=configuration)

        if debug:
            with open("debug_qm_execution.py", "w", encoding="utf-8") as sourceFile:
                print(generate_qua_script(qua, cluster.config), file=sourceFile)

        compiled_program_id = cluster.compile(program=qua)
        job = cluster.run_compiled_program(compiled_program_id=compiled_program_id)

        acquisitions = cluster.get_acquisitions(job=job)

        results = QProgramResults()
        # Doing manual classification of results as QM does not return thresholded values like Qblox
        for measurement in measurements:
            measurement_result = QuantumMachinesMeasurementResult(
                measurement.bus,
                *[acquisitions[handle] for handle in measurement.result_handles],
            )
            measurement_result.set_classification_threshold(measurement.threshold)
            results.append_result(bus=measurement.bus, result=measurement_result)

        return results

    def execute_qprogram(
        self,
        qprogram: QProgram,
        bus_mapping: dict[str, str] | None = None,
        calibration: Calibration | None = None,
        debug: bool = False,
    ) -> QProgramResults:
        """Execute a :class:`.QProgram` using the platform instruments.

        |

        **The execution is done in the following steps:**

        1. Compile the QProgram.
        2. Run the compiled QProgram.
        3. Acquire the results.

        |

        **The execution can be done for (buses associated to) two different type of clusters:**

        - For ``Qblox`` modules, the compilation is done using the :class:`.QbloxCompiler`. Which compiles the :class:`.QProgram` into``Q1ASM`` for multiple sequencers based on each bus, uploads and executes the sequences, and acquires the results.
        - For ``Quantum Machines`` clusters, the compilation is done using the :class:`.QuantumMachinesCompiler`. This compiler transforms the :class:`.QProgram` into ``QUA``, the programming language of ``Quantum Machines`` hardware. It then executes the resulting ``QUA`` program and returns the results, organized by bus.

        Args:
            qprogram (QProgram): The :class:`.QProgram` to execute.
            bus_mapping (dict[str, str], optional): A dictionary mapping the buses in the :class:`.QProgram` (keys )to the buses in the platform (values).
                It is useful for mapping a generic :class:`.QProgram` to a specific experiment. Defaults to None.
            calibration (Calibration, optional): :class:`.Calibration` instance containing information of previously calibrated values, like waveforms, weights and crosstalk matrix. Defaults to None.
            debug (bool, optional): Whether to create debug information. For ``Qblox`` clusters all the program information is printed on screen.
                For ``Quantum Machines`` clusters a ``.py`` file is created containing the ``QUA`` and config compilation. Defaults to False.

        Returns:
            QProgramResults: The results of the execution. ``QProgramResults.results()`` returns a dictionary (``dict[str, list[Result]]``) of measurement results.
            The keys correspond to the buses a measurement were performed upon, and the values are the list of measurement results in chronological order.
        """
        output = self.compile_qprogram(qprogram=qprogram, bus_mapping=bus_mapping, calibration=calibration)
        return self.execute_compilation_output(output=output, debug=debug)

    def execute(
        self,
        program: PulseSchedule | Circuit,
        num_avg: int,
        repetition_duration: int,
        num_bins: int = 1,
        queue: Queue | None = None,
        placer: Placer | type[Placer] | tuple[type[Placer], dict] | None = None,
        router: Router | type[Router] | tuple[type[Router], dict] | None = None,
    ) -> Result | QbloxResult:
        """Compiles and executes a circuit or a pulse schedule, using the platform instruments.

        If the ``program`` argument is a :class:`Circuit`, it will first be translated into a :class:`PulseSchedule` using the transpilation
        settings of the platform and the passed placer and router. Then the pulse schedules will be compiled into the assembly programs and executed.

        To compile to assembly programs, the ``platform.compile()`` method is called; check its documentation for more information.

        Args:
            program (:class:`PulseSchedule` | :class:`Circuit`): Circuit or pulse schedule to execute.
            num_avg (int): Number of hardware averages used.
            repetition_duration (int): Minimum duration of a single execution.
            num_bins (int, optional): Number of bins used. Defaults to 1.
            queue (Queue, optional): External queue used for asynchronous data handling. Defaults to None.
            placer (Placer | type[Placer] | tuple[type[Placer], dict], optional): `Placer` instance, or subclass `type[Placer]` to
                use, with optionally, its kwargs dict (other than connectivity), both in a tuple. Defaults to `ReverseTraversal`.
            router (Router | type[Router] | tuple[type[Router], dict], optional): `Router` instance, or subclass `type[Router]` to
                use, with optionally, its kwargs dict (other than connectivity), both in a tuple. Defaults to `Sabre`.

        Returns:
            Result: Result obtained from the execution. This corresponds to a numpy array that depending on the
                platform configuration may contain the following:

                - Scope acquisition is enabled: An array with dimension `(2, N)` which contain the scope data for
                    path0 (I) and path1 (Q). N corresponds to the length of the scope measured.

                - Scope acquisition disabled: An array with dimension `(#sequencers, 2, #bins)`.
        """
        # Compile pulse schedule
        programs, final_layout = self.compile(program, num_avg, repetition_duration, num_bins, placer, router)

        # Upload pulse schedule
        for bus_alias in programs:
            bus = self.buses.get(alias=bus_alias)
            bus.upload()

        # Execute pulse schedule
        for bus_alias in programs:
            bus = self.buses.get(alias=bus_alias)
            bus.run()

        # Acquire results
        readout_buses = [bus for bus in self.buses if bus.alias in programs and bus.has_adc()]
        results: list[Result] = []
        for bus in readout_buses:
            result = bus.acquire_result()
            if queue is not None:
                queue.put_nowait(item=result)
            if not np.all(np.isnan(result.array)):
                results.append(result)

        for instrument in self.instruments.elements:
            if isinstance(instrument, QbloxModule):
                instrument.desync_sequencers()

        # Flatten results if more than one readout bus was used for a qblox module
        if len(results) > 1:
            results = [
                QbloxResult(
                    integration_lengths=[length for result in results for length in result.integration_lengths],  # type: ignore[attr-defined]
                    qblox_raw_results=[raw_result for result in results for raw_result in result.qblox_raw_results],  # type: ignore[attr-defined]
                )
            ]
        if not results:
            raise ValueError("There are no readout buses in the platform.")

        if isinstance(program, Circuit):
            results = [self._order_result(results[0], program, final_layout)]

        # FIXME: return result instead of results[0]
        return results[0]

    def _order_result(self, result: Result, circuit: Circuit, final_layout: dict) -> Result:
        """Order the results of the execution as they are ordered in the input circuit.

        Finds the absolute order of each measurement for each qubit and its corresponding key in the
        same format as in qblox's aqcuisitions dictionary (#qubit, #qubit_measurement).

        Then it orders results in the same measurement order as the one in circuit.queue.

        Args:
            result (Result): Result obtained from the execution
            circuit (Circuit): qibo circuit being executed
            final_layouts (dict): final layout of the qubits in the circuit.

        Returns:
            Result: Result obtained from the execution, with each measurement in the same order as in circuit.queue
        """
        if not isinstance(result, QbloxResult):
            raise NotImplementedError("Result ordering is only implemented for qblox results")

        # register the overall order of all qubit measurements.
        qubits_m = {}
        order = {}
        # iterate over qubits measured in same order as they appear in the circuit
        for i, qubit in enumerate(qubit for gate in circuit.queue for qubit in gate.qubits if isinstance(gate, M)):
            if qubit not in qubits_m:
                qubits_m[qubit] = 0
            order[qubit, qubits_m[qubit]] = i
            qubits_m[qubit] += 1
        if len(order) != len(result.qblox_raw_results):
            raise ValueError(
                f"Number of measurements in the circuit {len(order)} does not match number of acquisitions {len(result.qblox_raw_results)}"
            )

        # allocate each measurement its corresponding index in the results list
        results = [None] * len(order)  # type: list | list[dict]
        for qblox_result in result.qblox_raw_results:
            measurement = qblox_result["measurement"]
            qubit = qblox_result["qubit"]
            original_qubit = final_layout[f"q{qubit}"]  # TODO: Check if this works, or how you should do it :)
            results[order[original_qubit, measurement]] = qblox_result

        return QbloxResult(integration_lengths=result.integration_lengths, qblox_raw_results=results)

    def compile(
        self,
        program: PulseSchedule | Circuit,
        num_avg: int,
        repetition_duration: int,
        num_bins: int,
        placer: Placer | type[Placer] | tuple[type[Placer], dict] | None = None,
        router: Router | type[Router] | tuple[type[Router], dict] | None = None,
    ) -> tuple[dict[str, list[QpySequence]], dict]:
        """Compiles the circuit / pulse schedule into a set of assembly programs, to be uploaded into the awg buses.

        If the ``program`` argument is a :class:`Circuit`, it will first be translated into a :class:`PulseSchedule` using the transpilation
        settings of the platform and passed placer and router. Then the pulse schedules will be compiled into the assembly programs.

        This methods gets called during the ``platform.execute()`` method, check its documentation for more information.

        Args:
            program (:class:`PulseSchedule` | :class:`Circuit`): Circuit or pulse schedule to compile.
            num_avg (int): Number of hardware averages used.
            repetition_duration (int): Minimum duration of a single execution.
            num_bins (int): Number of bins used.
            placer (Placer | type[Placer] | tuple[type[Placer], dict], optional): `Placer` instance, or subclass `type[Placer]` to
                use, with optionally, its kwargs dict (other than connectivity), both in a tuple. Defaults to `ReverseTraversal`.
            router (Router | type[Router] | tuple[type[Router], dict], optional): `Router` instance, or subclass `type[Router]` to
                use, with optionally, its kwargs dict (other than connectivity), both in a tuple. Defaults to `Sabre`.

        Returns:
            dict: Dictionary of compiled assembly programs. The key is the bus alias (``str``), and the value is the assembly compilation (``list``).
            dict: Final layout of the qubits in the circuit.
        Raises:
            ValueError: raises value error if the circuit execution time is longer than ``repetition_duration`` for some qubit.
        """
        # We have a circular import because Platform uses CircuitToPulses and vice versa
        if self.digital_compilation_settings is None:
            raise ValueError("Cannot compile Qibo Circuit or Pulse Schedule without gates settings.")
        if isinstance(program, Circuit):
<<<<<<< HEAD
            transpiler = CircuitTranspiler(platform=self)

            transpiled_circuits, final_layouts = transpiler.transpile_circuits([program], placer, router)
            pulse_schedule, final_layout = transpiled_circuits[0], final_layouts[0]

=======
            transpiler = CircuitTranspiler(digital_compilation_settings=self.digital_compilation_settings)
            pulse_schedule = transpiler.transpile_circuit(circuits=[program])[0]
>>>>>>> d99f9189
        elif isinstance(program, PulseSchedule):
            pulse_schedule = program
            final_layout = {f"q{qubit}": qubit for qubit in self.chip.qubits}
        else:
            raise ValueError(
                f"Program to execute can only be either a single circuit or a pulse schedule. Got program of type {type(program)} instead"
            )
<<<<<<< HEAD

        compiled_programs: dict[str, list[QpySequence]] = self.compiler.compile(
=======
        bus_to_module_and_sequencer_mapping = {
            element.bus_alias: {"module": instrument, "sequencer": instrument.get_sequencer(channel)}
            for element in pulse_schedule.elements
            for instrument, channel in zip(
                self.buses.get(alias=element.bus_alias).instruments, self.buses.get(alias=element.bus_alias).channels
            )
            if isinstance(instrument, QbloxModule)
        }
        compiler = PulseQbloxCompiler(
            buses=self.digital_compilation_settings.buses,
            bus_to_module_and_sequencer_mapping=bus_to_module_and_sequencer_mapping,
        )
        return compiler.compile(
>>>>>>> d99f9189
            pulse_schedule=pulse_schedule, num_avg=num_avg, repetition_duration=repetition_duration, num_bins=num_bins
        )
        return compiled_programs, final_layout<|MERGE_RESOLUTION|>--- conflicted
+++ resolved
@@ -29,8 +29,6 @@
 import numpy as np
 from qibo.gates import M
 from qibo.models import Circuit
-from qibo.transpiler.placer import Placer
-from qibo.transpiler.router import Router
 from qm import generate_qua_script
 from ruamel.yaml import YAML
 
@@ -70,6 +68,8 @@
 if TYPE_CHECKING:
     from queue import Queue
 
+    from qibo.transpiler.placer import Placer
+    from qibo.transpiler.router import Router
     from qpysequence import Sequence as QpySequence
 
     from qililab.instrument_controllers.instrument_controller import InstrumentController
@@ -1053,28 +1053,22 @@
         # We have a circular import because Platform uses CircuitToPulses and vice versa
         if self.digital_compilation_settings is None:
             raise ValueError("Cannot compile Qibo Circuit or Pulse Schedule without gates settings.")
+
         if isinstance(program, Circuit):
-<<<<<<< HEAD
-            transpiler = CircuitTranspiler(platform=self)
+            transpiler = CircuitTranspiler(digital_compilation_settings=self.digital_compilation_settings)
 
             transpiled_circuits, final_layouts = transpiler.transpile_circuits([program], placer, router)
             pulse_schedule, final_layout = transpiled_circuits[0], final_layouts[0]
 
-=======
-            transpiler = CircuitTranspiler(digital_compilation_settings=self.digital_compilation_settings)
-            pulse_schedule = transpiler.transpile_circuit(circuits=[program])[0]
->>>>>>> d99f9189
         elif isinstance(program, PulseSchedule):
             pulse_schedule = program
             final_layout = {f"q{qubit}": qubit for qubit in self.chip.qubits}
+
         else:
             raise ValueError(
                 f"Program to execute can only be either a single circuit or a pulse schedule. Got program of type {type(program)} instead"
             )
-<<<<<<< HEAD
-
-        compiled_programs: dict[str, list[QpySequence]] = self.compiler.compile(
-=======
+
         bus_to_module_and_sequencer_mapping = {
             element.bus_alias: {"module": instrument, "sequencer": instrument.get_sequencer(channel)}
             for element in pulse_schedule.elements
@@ -1083,12 +1077,14 @@
             )
             if isinstance(instrument, QbloxModule)
         }
+
         compiler = PulseQbloxCompiler(
             buses=self.digital_compilation_settings.buses,
             bus_to_module_and_sequencer_mapping=bus_to_module_and_sequencer_mapping,
         )
-        return compiler.compile(
->>>>>>> d99f9189
+
+        compiled_programs = compiler.compile(
             pulse_schedule=pulse_schedule, num_avg=num_avg, repetition_duration=repetition_duration, num_bins=num_bins
         )
+
         return compiled_programs, final_layout