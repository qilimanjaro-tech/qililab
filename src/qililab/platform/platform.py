--- conflicted
+++ resolved
@@ -43,17 +43,11 @@
 from qililab.qprogram import QbloxCompiler, QProgram, QuantumMachinesCompiler
 from qililab.result import Result
 from qililab.result.qblox_results import QbloxResult
-<<<<<<< HEAD
 from qililab.result.quantum_machines_results import QuantumMachinesMeasurementResult
 from qililab.settings import Runcard
 from qililab.system_control import ReadoutSystemControl
 from qililab.typings.enums import InstrumentName, Line, Parameter
 from qililab.utils import hash_qpy_sequence, hash_qua_program
-=======
-from qililab.settings import Runcard
-from qililab.system_control import ReadoutSystemControl
-from qililab.typings.enums import InstrumentName, Line, Parameter
->>>>>>> 50bff5ce
 
 from .components import Bus, Buses
 
@@ -430,10 +424,6 @@
         Args:
             alias (str): bus alias
             qubit_index (int): qubit index
-<<<<<<< HEAD
-
-=======
->>>>>>> 50bff5ce
         Returns:
             int: sequencer id
         """
@@ -760,9 +750,6 @@
             if isinstance(instrument, QbloxModule):
                 instrument.desync_sequencers()
 
-<<<<<<< HEAD
-        # FIXME: set multiple readout buses
-=======
         # Flatten results if more than one readout bus was used for a qblox module
         if len(results) > 1:
             return QbloxResult(
@@ -772,7 +759,6 @@
         if not results:
             raise ValueError("There are no readout buses in the platform.")
 
->>>>>>> 50bff5ce
         return results[0]
 
     def _order_result(self, result: Result, circuit: Circuit) -> Result:
