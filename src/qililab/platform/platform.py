# Copyright 2023 Qilimanjaro Quantum Tech
#
# Licensed under the Apache License, Version 2.0 (the "License");
# you may not use this file except in compliance with the License.
# You may obtain a copy of the License at
#
#     http://www.apache.org/licenses/LICENSE-2.0
#
# Unless required by applicable law or agreed to in writing, software
# distributed under the License is distributed on an "AS IS" BASIS,
# WITHOUT WARRANTIES OR CONDITIONS OF ANY KIND, either express or implied.
# See the License for the specific language governing permissions and
# limitations under the License.


"""Platform class."""

from __future__ import annotations

import ast
import io
import re
import tempfile
import warnings
from contextlib import contextmanager
from copy import deepcopy
from dataclasses import asdict
from typing import TYPE_CHECKING, Any, Callable, cast

import numpy as np
from qibo.gates import M
from qibo.models import Circuit
from qm import generate_qua_script
from ruamel.yaml import YAML

from qililab.analog import AnnealingProgram
from qililab.config import logger
from qililab.constants import FLUX_CONTROL_REGEX, GATE_ALIAS_REGEX, RUNCARD
from qililab.digital import CircuitTranspiler
from qililab.exceptions import ExceptionGroup
from qililab.instrument_controllers import InstrumentController, InstrumentControllers
from qililab.instrument_controllers.qblox.qblox_cluster_controller import QbloxClusterController
from qililab.instrument_controllers.utils import InstrumentControllerFactory
from qililab.instruments.instrument import Instrument
from qililab.instruments.instruments import Instruments
from qililab.instruments.qblox import QbloxModule
from qililab.instruments.qblox.qblox_draw import QbloxDraw
from qililab.instruments.qdevil.qdevil_qdac2 import QDevilQDac2
from qililab.instruments.quantum_machines import QuantumMachinesCluster
from qililab.instruments.utils import InstrumentFactory
from qililab.platform.components.bus import Bus
from qililab.platform.components.buses import Buses
from qililab.pulse.pulse_schedule import PulseSchedule
from qililab.pulse.qblox_compiler import ModuleSequencer
from qililab.pulse.qblox_compiler import QbloxCompiler as PulseQbloxCompiler
from qililab.qprogram import (
    Calibration,
    Domain,
    Experiment,
    QbloxCompilationOutput,
    QbloxCompiler,
    QProgram,
    QuantumMachinesCompilationOutput,
    QuantumMachinesCompiler,
)
from qililab.qprogram.crosstalk_matrix import CrosstalkMatrix, FluxVector
from qililab.qprogram.experiment_executor import ExperimentExecutor
from qililab.qprogram.qdac_compiler import QdacCompilationOutput, QdacCompiler
from qililab.result.database import get_db_manager
from qililab.result.qblox_results.qblox_result import QbloxResult
from qililab.result.qprogram.qprogram_results import QProgramResults
from qililab.result.qprogram.quantum_machines_measurement_result import QuantumMachinesMeasurementResult
from qililab.result.stream_results import StreamArray
from qililab.typings import ChannelID, InstrumentName, Parameter, ParameterValue
from qililab.utils import hash_qpy_sequence

if TYPE_CHECKING:
    from queue import Queue

    from qpysequence import Sequence as QpySequence

    from qililab.digital import DigitalTranspilationConfig
    from qililab.instrument_controllers.instrument_controller import InstrumentController
    from qililab.instruments.instrument import Instrument
    from qililab.result import Result
    from qililab.result.database import DatabaseManager
    from qililab.settings import Runcard
    from qililab.settings.digital.gate_event_settings import GateEventSettings


class Platform:
    """Platform object representing the laboratory setup used to control quantum devices.

    The platform is responsible for managing the initializations, connections, setups, and executions of the laboratory, which mainly consists of:

    - :class:`.Chip`

    - Buses

    - Instruments

    .. note::

        This class should be instantiated with the :meth:`ql.build_platform()` function, either by passing a :ref:`runcard <runcards>` (serialized platform dictionary)
        or a path to the location of the YAML file containing it.

        More information about the runcard structure, in the :ref:`Runcards <runcards>` section of the documentation.

    After initializing a :class:`Platform`, the typical first three steps (which are usually only required at the start) are:

    >>> platform.connect()  # Connects to all the instruments.
    >>> platform.initial_setup()  # Sets the parameters defined in the runcard.
    >>> platform.turn_on_instruments()  # Turns on the signal outputs.

    And then, for each experiment you want to run, you would typically repeat:

    >>> platform.set_parameter(...)  # Sets any parameter of the Platform.
    >>> result = platform.execute(...)  # Executes the platform.

    Args:
        runcard (Runcard): Dataclass containing the serialized platform (chip, instruments, buses...), created during :meth:`ql.build_platform()` with the given runcard dictionary.

    Examples:

        .. note::

            The following examples contain made up results. These will soon be updated with real results.

        .. note::

            All the following examples are explained in detail in the :ref:`Platform <platform>` section of the documentation. However, here are a few thing to keep in mind:

            - To connect, your computer must be in the same network of the instruments specified in the runcard, with their IP's addresses. Connection is necessary for the subsequent steps.

            - You might want to skip the ``platform.initial_setup()`` and the ``platform.turn_on_instruments()`` steps if you think nothing has been modified, but we recommend doing them every time.

            - ``platform.turn_on_instruments()`` is used to turn on the signal output of all the sources defined in the runcard (RF, Voltage and Current sources).

            - You can print ``platform.chip`` and ``platform.buses`` at any time to check the platform's structure.

        **1. Executing a circuit with Platform:**


        To execute a circuit you first need to define your circuit, for example, one with a pi pulse and a measurement gate in qubit ``q`` (``int``).
        Then you also need to build, connect, set up, and execute the platform, which together look like:

        .. code-block:: python

            import qililab as ql

            from qibo.models import Circuit
            from qibo import gates

            # Defining the Rabi circuit:
            circuit = Circuit(q + 1)
            circuit.add(gates.X(q))
            circuit.add(gates.M(q))

            # Building the platform:
            platform = ql.build_platform(runcard="runcards/galadriel.yml")

            # Connecting and setting up the platform:
            platform.connect()
            platform.initial_setup()
            platform.turn_on_instruments()

            # Executing the platform:
            result = platform.execute(program=circuit, num_avg=1000, repetition_duration=6000)

        The results would look something like this:

        >>> result.array
        array([[6.],
                [6.]])

        .. note::

            The obtained values correspond to the integral of the I/Q signals received by the digitizer.
            And they have shape `(#sequencers, 2, #bins)`, in this case you only have 1 sequencer and 1 bin.

        You could also get the results in a more standard format, as already classified ``counts`` or ``probabilities`` dictionaries, with:

        >>> result.counts
        {'0': 501, '1': 499}

        >>> result.probabilities
        {'0': .501, '1': .499}

        .. note::

            You can find more information about the results, in the :class:`.Results` class documentation.

        |

        **2. Running a Rabi sweep with Platform:**

        To perform a Rabi sweep, you need the previous circuit, and again, you also need to build, connect and setup the platform.
        But this time, instead than executing the circuit once, you will loop changing the amplitude parameter of the AWG (generator of the pi pulse):

        .. code-block:: python

            # Looping over the AWG amplitude to execute the Rabi sweep:
            results = []
            amp_values = [0.0, 0.1, 0.2, 0.3, 0.4, 0.5, 0.6, 0.7, 0.9, 1.0]

            for amp in amp_values:
                platform.set_parameter(alias="drive_q", parameter=ql.Parameter.AMPLITUDE, value=amp)
                result = platform.execute(program=circuit, num_avg=1000, repetition_duration=6000)
                results.append(result.array)

        Now you can use ``np.hstack`` to stack the results horizontally. By doing this, you would obtain an
        array with shape `(2, N)`, where N is the number of elements inside the loop:

        >>> import numpy as np
        >>> np.hstack(results)
        array([[5, 4, 3, 2, 1, 2, 3, 4, 5, 4, 3],
                [5, 4, 3, 2, 1, 2, 3, 4, 5, 4, 3]])

        You can see how the integrated I/Q values oscillate, indicating that qubit ``q`` oscillates between the ground and
        excited states!

        |

        **3. A faster Rabi sweep, translating the circuit to pulses:**

        Since you are looping over variables that are independent of the circuit (in this case, the amplitude of the AWG),
        you can speed up the experiment by translating the circuit into pulses beforehand, only once, and then, executing the obtained
        pulses inside the loop.

        Which is the same as before, but passing the ``pulse_schedule`` instead than the ``circuit``, to the ``execute()`` method:

        .. code-block:: python

            from qililab.pulse.circuit_to_pulses import CircuitToPulses

            # Translating the circuit to pulses:
            pulse_schedule = CircuitToPulses(platform=platform).translate(circuits=[circuit])

            # Looping over the AWG amplitude to execute the Rabi sweep:
            results = []
            amp_values = [0.0, 0.1, 0.2, 0.3, 0.4, 0.5, 0.6, 0.7, 0.9, 1.0]

            for amp in amp_values:
                platform.set_parameter(alias="drive_q", parameter=ql.Parameter.AMPLITUDE, value=amp)
                result = platform.execute(program=pulse_schedule, num_avg=1000, repetition_duration=6000)
                results.append(result.array)

        If you now stack and print the results, you will obtain similar results, but much faster!

        >>> np.hstack(results)
        array([[5, 4, 3, 2, 1, 2, 3, 4, 5, 4, 3],
                [5, 4, 3, 2, 1, 2, 3, 4, 5, 4, 3]])
        TODO: !!! Change this results for the actual ones !!!

        |

        **4. Ramsey sequence, looping over a parameter inside the circuit:**

        To run a Ramsey sequence you also need to build, connect and set up the platform as before. However, the circuit will be different from the previous one,
        and also, this time, you need to loop over a parameter of the circuit itself, specifically over the time of the ``Wait`` gate.

        To do this, since the parameter is inside the Qibo circuit, you will need to use Qibo own ``circuit.set_parameters()`` method, specifying the
        parameters you want to set, in the same order they appear in the circuit construction:

        .. code-block:: python

            import qililab as ql

            from qibo.models import Circuit
            from qibo import gates

            # Building the platform:
            platform = ql.build_platform(runcard="runcards/galadriel.yml")

            # Connecting and setting up the platform:
            platform.connect()
            platform.initial_setup()
            platform.turn_on_instruments()

            # Defining the Ramsey circuit:
            circuit = Circuit(q + 1)
            circuit.add(gates.RX(q, theta=np.pi / 2))
            circuit.add(ql.Wait(q, t=0))
            circuit.add(gates.RX(q, theta=np.pi / 2))
            circuit.add(gates.M(q))

            # Looping over the wait time t to execute the Ramsey:
            results = []
            wait_times = [0, 1, 2, 3, 4, 5, 6, 7, 8, 9, 10]

            for wait in wait_times:
                circuit.set_parameters([np.pi / 2, wait, np.pi / 2])
                result = platform.execute(program=circuit, num_avg=1000, repetition_duration=6000)
                results.append(result.array)

        which for each execution, would set ``np.pi/2`` to the ``theta`` parameters of the ``RX`` gates, and the looped ``wait`` time  to the ``t`` parameter of the
        ``Wait`` gate.

        If you print the results, you'll see how you obtain the sinusoidal expected behavior!

        >>> results = np.hstack(results)
        >>> results
        array([[5, 4, 3, 2, 1, 2, 3, 4, 5, 4, 3],
                [5, 4, 3, 2, 1, 2, 3, 4, 5, 4, 3]])
        TODO: !!! Change this results for the actual sinusoidal ones (change wait_times of execution if needed) !!!
    """

    def __init__(self, runcard: Runcard):
        self.name = runcard.name
        """Name of the platform (``str``) """

        self.instruments = Instruments(elements=self._load_instruments(instruments_dict=runcard.instruments))
        """All the instruments of the platform and their necessary settings (``dataclass``). Each individual instrument is contained in a list within the dataclass."""

        self.instrument_controllers = InstrumentControllers(
            elements=self._load_instrument_controllers(instrument_controllers_dict=runcard.instrument_controllers)
        )
        """All the instrument controllers of the platform and their necessary settings (``dataclass``). Each individual instrument controller is contained in a list within the dataclass."""

        self.buses = Buses(
            elements=[Bus(settings=asdict(bus), platform_instruments=self.instruments) for bus in runcard.buses]
        )
        """All the buses of the platform and their necessary settings (``dataclass``). Each individual bus is contained in a list within the dataclass."""

        self.digital_compilation_settings = runcard.digital
        """Gate settings and definitions (``dataclass``). These setting contain how to decompose gates into pulses."""

        self.analog_compilation_settings = runcard.analog
        """Flux to bus mapping for analog control"""

        self._connected_to_instruments: bool = False
        """Boolean indicating the connection status to the instruments. Defaults to False (not connected)."""

        self._qpy_sequence_cache: dict[str, str] = {}
        """Dictionary for caching qpysequences."""

        self.experiment_results_base_path: str = tempfile.gettempdir()
        """Base path for saving experiment results."""

        self.experiment_results_path_format: str = "{date}/{time}/{label}.h5"
        """Format of the experiment results path."""

        self.crosstalk: CrosstalkMatrix | None = None
        """Crosstalk matrix information, defaults to None (only used on FLUX parameters)"""

        self.flux_vector: FluxVector | None = None
        """Flux vector information, defaults to None (only used on FLUX parameters)"""

        self.flux_parameter: dict[str, int | float | bool | str] = {}
        """Flux dictionary with information for the get parameter (only used on FLUX parameters)"""

        self.db_manager: DatabaseManager | None = None
        """Database manager for experiment class and db stream array"""

        self.save_experiment_results_in_database: bool = True
        """Database trigger to define if the experiment metadata will be saved in a database or not"""

        self.trigger_runs: int = 0

    def connect(self):
        """Connects to all the instruments and blocks the connection for other users.

        You must be connected in order to set up and turn on instruments, or in order to execute the platform.

        To connect, your computer must be in the same network of the instruments specified in the :ref:`runcard <runcards>` (with their corresponding IP's addresses).
        """
        if self._connected_to_instruments:
            logger.info("Already connected to the instruments")
            return

        self.instrument_controllers.connect()
        self._connected_to_instruments = True
        logger.info("Connected to the instruments")

    def initial_setup(self):
        """Sets the values of the cache of the :class:`.Platform` object to the connected instruments.

        If called after a ``ql.build_platform()``, where the :class:`.Platform` object is built with the provided runcard,
        this function sets the values of the :ref:`runcard <runcards>` into the connected instruments.

        It is recommended to use this function after a ``ql.build_platform()`` + ``platform.connect()`` to ensure that no parameter
        differs from the current runcard settings.

        If a `platform.set_parameter()` is called between platform building and initial setup, the value set in the instruments
        will be the new "set" value, as the cache values of the :class:`.Platform` object are modified.
        """
        if not self._connected_to_instruments:
            raise AttributeError("Can not do initial_setup without being connected to the instruments.")
        self.instrument_controllers.initial_setup()
        logger.info("Initial setup applied to the instruments")

    def turn_on_instruments(self):
        """Turns on the signal output for the generator instruments (RF, voltage sources and current sources).

        This does not actually turn on the laboratory instruments, it only opens the signal output generation of the sources.

        We recommend you to do this always after a connection and a setup, to ensure that everything is ready for an execution.
        """
        self.instrument_controllers.turn_on_instruments()
        logger.info("Instruments turned on")

    def turn_off_instruments(self):
        """Turns off the signal output for the generator instruments (local oscillators, voltage sources and current sources).

        This does not actually turn the laboratory instruments off, it only closes their signal output generation.
        """
        self.instrument_controllers.turn_off_instruments()
        logger.info("Instruments turned off")

    def disconnect(self):
        """Closes the connection to all the instruments."""
        if not self._connected_to_instruments:
            logger.info("Already disconnected from the instruments")
            return
        self.instrument_controllers.disconnect()
        self._connected_to_instruments = False
        self._qpy_sequence_cache = {}
        logger.info("Disconnected from instruments")

    def get_element(self, alias: str):
        """Gets the platform element and to which bus it is connected, using its alias.

        Args:
            alias (str): Element alias to identify it.

        Returns:
            tuple[object, list | None]: Element class together with the index of the bus where the element is located.
        """
        # TODO: fix docstring, bus is not returned in most cases
        regex_match = re.search(GATE_ALIAS_REGEX, alias.split("_")[0])
        if regex_match is not None:
            name = regex_match["gate"]
            qubits_str = regex_match["qubits"]
            qubits = ast.literal_eval(qubits_str)
            if (
                self.digital_compilation_settings is not None
                and f"{name}({qubits_str})" in self.digital_compilation_settings.gate_names
            ):
                return self.digital_compilation_settings.get_gate(name=name, qubits=qubits)
        regex_match = re.search(FLUX_CONTROL_REGEX, alias)
        if regex_match is not None:
            element_type = regex_match.lastgroup
            element_shorthands = {"qubit": "q", "coupler": "c"}
            flux = regex_match["flux"]
            # TODO: support commuting the name of the coupler eg. c1_0 = c0_1
            bus_alias = next(
                (
                    element.bus
                    for element in self.analog_compilation_settings.flux_control_topology  # type: ignore[union-attr]
                    if self.analog_compilation_settings
                    and element.flux == f"{flux}_{element_shorthands[element_type]}{regex_match[element_type]}"  # type: ignore[index]
                ),
                None,
            )
            if bus_alias is not None:
                return self.buses.get(alias=bus_alias)

        element = self.instruments.get_instrument(alias=alias)
        if element is None:
            element = self.instrument_controllers.get_instrument_controller(alias=alias)
        if element is None:
            element = self.buses.get(alias=alias)
        return element

    def _get_bus_by_alias(self, alias: str) -> Bus | None:
        """Gets buses given their alias.

        Args:
            alias (str, optional): Bus alias to identify it. Defaults to None.

        Returns:
            :class:`Bus`: Bus corresponding to the given alias. If none is found `None` is returned.

        """
        return self.buses.get(alias=alias)

    def get_parameter(self, alias: str, parameter: Parameter, channel_id: ChannelID | None = None):
        """Get platform parameter.

        Args:
            parameter (Parameter): Name of the parameter to get.
            alias (str): Alias of the bus where the parameter is set.
            channel_id (int, optional): ID of the channel we want to use to set the parameter. Defaults to None.
        """
        regex_match = re.search(GATE_ALIAS_REGEX, alias)
        if alias == "platform" or parameter == Parameter.DELAY or regex_match is not None:
            if self.digital_compilation_settings is None:
                raise ValueError("Trying to get parameter of gates settings, but no gates settings exist in platform.")
            return self.digital_compilation_settings.get_parameter(
                alias=alias, parameter=parameter, channel_id=channel_id
            )
        if parameter == Parameter.FLUX:
            if alias not in self.flux_parameter:
                self.flux_parameter[alias] = 0.0
            return self.flux_parameter[alias]
        element = self.get_element(alias=alias)
        return element.get_parameter(parameter=parameter, channel_id=channel_id)

    def _data_draw(self):
        """From the runcard retrieve the parameters necessary to draw the qprogram."""
        data_oscilloscope = {}
        buses = list(self.buses)
        instruments = {
            instrument for bus in buses for instrument in bus.instruments if isinstance(instrument, (QbloxModule))
        }
        if instruments and all(isinstance(instrument, QbloxModule) for instrument in instruments):
            for bus in buses:
                for instrument, _ in zip(bus.instruments, bus.channels):
                    if isinstance(instrument, QbloxModule):
                        data_oscilloscope[bus.alias] = {}
                        dac_offset_i = 0
                        dac_offset_q = 0
                        parameters = [
                            Parameter.IF,
                            Parameter.GAIN_I,
                            Parameter.GAIN_Q,
                            Parameter.OFFSET_I,
                            Parameter.OFFSET_Q,
                            Parameter.HARDWARE_MODULATION,
                        ]
                        for parameter in parameters:
                            data_oscilloscope[bus.alias][parameter.value] = self.get_parameter(bus.alias, parameter)

                        data_oscilloscope[bus.alias]["instrument_name"] = instrument.name.value

                        if instrument.name == InstrumentName.QBLOX_QCM or instrument.name == InstrumentName.QBLOX_QRM:
                            # retrieve the dac offset and assign it to the bus
                            identifier = bus.channels
                            for awg in instrument.awg_sequencers:
                                if awg.identifier == identifier[0]:
                                    for idx, out in enumerate(awg.outputs):
                                        if idx == 0:
                                            dac_offset_i = instrument.out_offsets[out]
                                        elif idx == 1:
                                            dac_offset_q = instrument.out_offsets[out]
                            data_oscilloscope[bus.alias]["dac_offset_i"] = dac_offset_i
                            data_oscilloscope[bus.alias]["dac_offset_q"] = dac_offset_q

                        elif instrument.name == InstrumentName.QCMRF or instrument.name == InstrumentName.QRMRF:
                            # retrieve the dac offset and assign it to the bus
                            identifier = bus.channels
                            for awg in instrument.awg_sequencers:
                                if awg.identifier == identifier[0]:
                                    for out in awg.outputs:
                                        if out == 0:
                                            dac_offset_i = bus.get_parameter(Parameter.OUT0_OFFSET_PATH0)
                                            dac_offset_q = bus.get_parameter(Parameter.OUT0_OFFSET_PATH1)
                                        elif out == 1:
                                            dac_offset_i = bus.get_parameter(Parameter.OUT1_OFFSET_PATH0)
                                            dac_offset_q = bus.get_parameter(Parameter.OUT1_OFFSET_PATH1)

                            data_oscilloscope[bus.alias]["dac_offset_i"] = dac_offset_i
                            data_oscilloscope[bus.alias]["dac_offset_q"] = dac_offset_q

        else:
            # TODO: the same information could be generated with a Quantum Machine runcard, even if the QBlox Compiler is used in the background.
            raise NotImplementedError("The drawing feature is currently only supported for QBlox.")

        return data_oscilloscope

    def set_parameter(
        self,
        alias: str,
        parameter: Parameter,
        value: ParameterValue,
        channel_id: ChannelID | None = None,
    ):
        """Set a parameter for a platform element.

        If connected to an instrument, this function updates both the cache of the :class:`.Platform` object and the
        instrument's value. Otherwise, it only stores the value in the cache. Subsequent ``connect()`` + ``initial_setup()``
        will apply the cached values into the real instruments.

        If you use ``set_parameter`` + ``ql.save_platform()``, the saved runcard will include the new "set" value, even without
        an instrument connection, as the cache values of the :class:`.Platform` object are modified.

        Args:
            parameter (Parameter): Name of the parameter to change.
            value (float | str | bool): New value to set in the parameter.
            alias (str): Alias of the bus where the parameter is set.
            channel_id (int, optional): ID of the channel you want to use to set the parameter. Defaults to None.
        """
        regex_match = re.search(GATE_ALIAS_REGEX, alias)
        if alias == "platform" or parameter == Parameter.DELAY or regex_match is not None:
            if self.digital_compilation_settings is None:
                raise ValueError("Trying to get parameter of gates settings, but no gates settings exist in platform.")
            self.digital_compilation_settings.set_parameter(
                alias=alias, parameter=parameter, value=value, channel_id=channel_id
            )
            return

        element = self.get_element(alias=alias)

        if parameter == Parameter.FLUX:
            self.flux_parameter[alias] = float(value)
            self._process_crosstalk(alias, value)
            self._set_bias_from_element(element)
            return

        element.set_parameter(parameter=parameter, value=value, channel_id=channel_id)

    def _set_bias_from_element(self, element: list[GateEventSettings] | Bus | InstrumentController | Instrument | None):  # type: ignore[union-attr]
        """Sets the right parameter depending on the instrument defined inside the element.
        This is used in the crosstalk correction.
        The instruments included in this function are: QM, QBlox, SPI and QDevil.

        Args:
            element (_type_): runcard element.

        """
        bias = [
            instrument
            for instrument in element.instruments  # type: ignore[union-attr]
            if instrument.name
            in {"QCM", "QRM", "QRM-RF", "QCM-RF", "D5a", "S4g", "quantum_machines_cluster", "qdevil_qdac2"}
        ]

        if len(bias) == 0:
            raise ReferenceError(
                "Flux bus must have one of these instruments:\nQCM, QRM, QRM-RF, QCM-RF, D5a, S4g, quantum_machines_cluster, qdevil_qdac2"
            )
        if len(bias) > 1:
            raise NotImplementedError(
                "Flux bus must not have more than one of these instruments:\nQCM, QRM, QRM-RF, QCM-RF, D5a, S4g, quantum_machines_cluster, qdevil_qdac2"
            )
        if bias[0].name in {"quantum_machines_cluster"}:
            parameter = Parameter.DC_OFFSET
        if bias[0].name in {"D5a", "qdevil_qdac2"}:
            parameter = Parameter.VOLTAGE
        if bias[0].name in {"S4g"}:
            parameter = Parameter.CURRENT
        for flux_alias, flux_value in self.flux_vector.bias_vector.items():  # type: ignore[union-attr]
            flux_element = self.get_element(alias=flux_alias)
            if bias[0].name in {"QCM", "QRM", "QRM-RF", "QCM-RF"}:
                offset_channel = flux_element.instruments[0].awg_sequencers[flux_element.channels[0]].outputs[0]
                if offset_channel == 0:
                    parameter = Parameter.OFFSET_OUT0
                if offset_channel == 1:
                    parameter = Parameter.OFFSET_OUT1
                if offset_channel == 2:
                    parameter = Parameter.OFFSET_OUT2
                if offset_channel == 3:
                    parameter = Parameter.OFFSET_OUT3
            flux_element.set_parameter(parameter=parameter, value=flux_value)
        return

    def _process_crosstalk(self, alias: str, value):
        """Calculates the Current/Voltage of the set parameter based on the value of the flux and the crosstalk matrix"""
        if not self.crosstalk:
            raise ValueError("Crosstalk matrix has not been set")

        bus_list = list(self.crosstalk.matrix.keys())

        if not self.flux_vector:
            self.flux_vector = FluxVector()
        for flux in bus_list:
            if flux not in self.flux_vector.flux_vector.keys():
                self.flux_vector[flux] = 0

        if alias not in self.crosstalk.matrix.keys():
            raise ValueError(f"{alias} not inside crosstalk matrix\n{self.crosstalk}")

        if not self.flux_vector.crosstalk or self.crosstalk != self.flux_vector.crosstalk:
            self.flux_vector.set_crosstalk(self.crosstalk)

        self.flux_vector[alias] = value

    def set_crosstalk(self, crosstalk: CrosstalkMatrix):
        """Sets the crosstalk matrix using the crosstalk matrix class.

        Args:
            crosstalk (CrosstalkMatrix): Crosstalk matrix to implement on the sample
        """
        self.crosstalk = crosstalk

    def set_flux_to_zero(self, bus_list: list[str] | None = None):
        """Set all lines inside the crosstalk / bus list to 0 Phi0, sets everything into the crosstalk offsets.

        Args:
            bus_list (list[str] | None, optional): Optional bus list for all the flux used in the experiment. Defaults to the Crosstalk buses.
        """
        if not self.crosstalk:
            raise ValueError("Crosstalk matrix has not been set")

        if not bus_list:
            bus_list = list(self.crosstalk.matrix.keys())

        for flux_alias in bus_list:
            self.set_parameter(alias=flux_alias, parameter=Parameter.FLUX, value=0)

    def set_bias_to_zero(self, bus_list: list[str] | None = None):
        """Set all lines inside the crosstalk / bus list to 0 Volts / Amperes.

        Args:
            bus_list (list[str] | None, optional): Optional bus list for all the flux used in the experiment. Defaults to the Crosstalk buses.
        """

        if not self.crosstalk:
            raise ValueError("Crosstalk matrix has not been set")

        if not bus_list:
            bus_list = list(self.crosstalk.matrix.keys())

        if not self.flux_vector:
            self.flux_vector = FluxVector()
        for flux in bus_list:
            if flux not in self.flux_vector.flux_vector.keys():
                self.flux_vector[flux] = 0
            self.flux_vector.bias_vector[flux] = 0
            self.flux_vector.set_crosstalk_from_bias(self.crosstalk)

        for flux_alias in bus_list:
            element = self.get_element(alias=flux_alias)
            self._set_bias_from_element(element)

    def _load_instruments(self, instruments_dict: list[dict]) -> list[Instrument]:
        """Instantiates all instrument classes from their respective dictionaries.

        Args:
            instruments_dict (list[dict]): List of dictionaries containing the settings of each instrument.

        Returns:
            list[Instrument]: List of instantiated instrument classes.
        """
        instruments = []
        for instrument in instruments_dict:
            local_dict = deepcopy(instrument)
            instruments.append(InstrumentFactory.get(local_dict.pop(RUNCARD.NAME))(settings=local_dict))
        return instruments

    def _load_instrument_controllers(self, instrument_controllers_dict: list[dict]) -> list[InstrumentController]:
        """Instantiates all instrument controller classes from their respective dictionaries.

        Args:
            instrument_controllers_dict (list[dict]): List of dictionaries containing
            the settings of each instrument controller.

        Returns:
            list[InstrumentController]: List of instantiated instrument controller classes.
        """
        instrument_controllers = []
        for instrument_controller in instrument_controllers_dict:
            local_dict = deepcopy(instrument_controller)
            instrument_controllers.append(
                InstrumentControllerFactory.get(local_dict.pop(RUNCARD.NAME))(
                    settings=local_dict, loaded_instruments=self.instruments
                )
            )
        return instrument_controllers

    def to_dict(self):
        """Returns all platform information as a dictionary, called the :ref:`runcard <runcards>`. Used for the platform serialization.

        Returns:
            dict: Dictionary of the serialized platform
        """
        name_dict = {RUNCARD.NAME: self.name}
        instrument_dict = {RUNCARD.INSTRUMENTS: self.instruments.to_dict()}
        instrument_controllers_dict = {RUNCARD.INSTRUMENT_CONTROLLERS: self.instrument_controllers.to_dict()}
        buses_dict = {RUNCARD.BUSES: self.buses.to_dict()}
        digital_dict = {
            RUNCARD.DIGITAL: (
                self.digital_compilation_settings.to_dict() if self.digital_compilation_settings is not None else None
            )
        }
        analog_dict = {
            RUNCARD.ANALOG: (
                self.analog_compilation_settings.to_dict() if self.analog_compilation_settings is not None else None
            )
        }

        return name_dict | instrument_dict | instrument_controllers_dict | buses_dict | digital_dict | analog_dict

    def __str__(self) -> str:
        """String representation of the platform.

        Returns:
            str: Name of the platform.
        """
        return str(YAML(typ="safe").dump(self.to_dict(), io.BytesIO()))

    @contextmanager
    def session(self):
        """Context manager to manage platform session, ensuring that resources are always released."""
        cleanup_methods = []
        cleanup_errors = []
        try:
            # Track successfully called setup methods and their cleanup counterparts
            self.connect()
            cleanup_methods.append(self.disconnect)  # Store disconnect for cleanup

            self.initial_setup()  # No specific cleanup for initial_setup

            self.turn_on_instruments()
            cleanup_methods.append(self.turn_off_instruments)  # Store turn_off_instruments for cleanup

            yield  # Experiment logic goes here

        except Exception as e:
            logger.error(f"An error occurred: {e}")
            raise  # Re-raise the exception for further handling
        finally:
            # Call the cleanup methods in reverse order
            for cleanup_method in reversed(cleanup_methods):
                try:
                    cleanup_method()
                except Exception as e:  # noqa: BLE001
                    logger.error(f"Error during cleanup: {e}")
                    cleanup_errors.append(e)

            # Raise any exception that might have happened during cleanup
            if cleanup_errors:
                raise ExceptionGroup("Exceptions occurred during cleanup", cleanup_errors)

    def compile_annealing_program(
        self,
        annealing_program_dict: list[dict[str, dict[str, float]]],
        transpiler: Callable,
        calibration: Calibration,
        num_averages: int = 1000,
        num_shots: int = 1,
        preparation_block: str = "preparation",
        measurement_block: str = "measurement",
    ) -> QProgram:
        """
        Compile an annealing program into a `QProgram` by mapping Ising coefficients to flux waveforms.

        This method takes an annealing program, represented as a time-ordered list of circuit elements with
        corresponding Ising coefficients, and compiles it into a quantum program (QProgram) that can be
        executed on a quantum annealing hardware setup.

        The input `annealing_program_dict` is structured as a list of dictionaries, each representing a
        specific time point. Each dictionary maps qubit and coupler identifiers to Ising terms (`sigma_x`,
        `sigma_y`, `sigma_z`), indicating the coefficient values for each term. For example:

        .. code-block:: python

            [
                {"qubit_0": {"sigma_x": 0, "sigma_y": 1, "sigma_z": 2}, "coupler_1_0": {...}},
                {...},  # time=1ns
                ...,
            ]

        Using the provided `transpiler`, these Ising coefficients are converted to flux values. These fluxes
        are then transformed into waveforms assigned to specific hardware buses, as defined by a `flux_to_bus`
        mapping in the analog compilation settings.

        Args:
            annealing_program_dict (list[dict[str, dict[str, float]]]): The time-ordered list of qubit and
                coupler Ising coefficients to be compiled.
            transpiler (Callable): A function to convert Ising parameters (delta, epsilon) to flux values
                (phix, phiz).
            calibration (Calibration): Calibration data containing the required blocks (e.g., `preparation`,
                `measurement`) and any applicable crosstalk corrections.
            num_averages (int, optional): Number of times the program should be averaged per shot. Defaults to 1000.
            num_shots (int, optional): Number of shots to execute the program. Defaults to 1.
            preparation_block (str, optional): Name of the calibration block used for preparation. Defaults to "preparation".
            measurement_block (str, optional): Name of the calibration block used for measurement. Defaults to "measurement".

        Returns:
            QProgram: A compiled quantum program (QProgram) ready for execution on the target hardware.

        Raises:
            ValueError: If the flux-to-bus topology is not defined in the analog compilation settings.
            ValueError: If the specified `measurement_block` is not available in the calibration.

        Notes:
            - The method checks for essential compilation settings and calibrated blocks, ensuring the program can be executed successfully.
            - Transpiled waveforms are adjusted for crosstalk when a crosstalk matrix is available in the calibration.
            - Execution includes optional `preparation_block` and synchronizes waveforms before the final `measurement_block`.

        """
        if self.analog_compilation_settings is None:
            raise ValueError("Flux to bus topology not given in the runcard")

        if not calibration.has_block(name=measurement_block):
            raise ValueError("The calibrated measurement is not present in the calibration file.")

        annealing_program = AnnealingProgram(
            flux_to_bus_topology=self.analog_compilation_settings.flux_control_topology,
            annealing_program=annealing_program_dict,
        )
        annealing_program.transpile(transpiler)
        crosstalk_matrix = calibration.crosstalk_matrix.inverse() if calibration.crosstalk_matrix is not None else None
        annealing_waveforms = annealing_program.get_waveforms(crosstalk_matrix=crosstalk_matrix, minimum_clock_time=4)

        qp_annealing = QProgram()
        shots_variable = qp_annealing.variable("num_shots", Domain.Scalar, int)

        with qp_annealing.for_loop(variable=shots_variable, start=0, stop=num_shots, step=1):
            with qp_annealing.average(num_averages):
                if calibration.has_block(name=preparation_block):
                    qp_annealing.insert_block(calibration.get_block(name=preparation_block))
                    qp_annealing.sync()
                for bus, waveform in annealing_waveforms.items():
                    qp_annealing.play(bus=bus, waveform=waveform)
                qp_annealing.sync()
                qp_annealing.insert_block(calibration.get_block(name=measurement_block))

        return qp_annealing

    def execute_annealing_program(
        self,
        annealing_program_dict: list[dict[str, dict[str, float]]],
        transpiler: Callable,
        calibration: Calibration,
        num_averages: int = 1000,
        num_shots: int = 1,
        preparation_block: str = "preparation",
        measurement_block: str = "measurement",
        bus_mapping: dict[str, str] | None = None,
        debug: bool = False,
    ) -> QProgramResults:
        """Given an annealing program execute it as a qprogram.
        The annealing program should contain a time ordered list of circuit elements and their corresponding ising coefficients as a dictionary. Example structure:

        .. code-block:: python

            [
                {"qubit_0": {"sigma_x" : 0, "sigma_y" : 1, "sigma_z" : 2},
                "coupler_1_0 : {...},
                },      # time=0ns
                {...},  # time=1ns
            .
            .
            .
            ]

        This dictionary containing ising coefficients is transpiled to fluxes using the given transpiler. Then the corresponding waveforms are obtained and assigned to a bus
        from the bus to flux mapping given by the runcard.

        Args:
            annealing_program_dict (list[dict[str, dict[str, float]]]): annealing program to run
            transpiler (Callable): ising to flux transpiler. The transpiler should take 2 values as arguments (delta, epsilon) and return 2 values (phix, phiz)
            averages (int, optional): Amount of times to run and average the program over. Defaults to 1.
            debug (bool, optional): Whether to create debug information. For ``Qblox`` clusters all the program information is printed on screen.
                For ``Quantum Machines`` clusters a ``.py`` file is created containing the ``QUA`` and config compilation. Defaults to False.
        """

        qprogram = self.compile_annealing_program(
            annealing_program_dict=annealing_program_dict,
            transpiler=transpiler,
            calibration=calibration,
            num_averages=num_averages,
            num_shots=num_shots,
            preparation_block=preparation_block,
            measurement_block=measurement_block,
        )
        return self.execute_qprogram(qprogram=qprogram, calibration=calibration, bus_mapping=bus_mapping, debug=debug)

    def execute_experiment(
        self,
        experiment: Experiment,
        live_plot: bool = True,
        slurm_execution: bool = True,
        port_number: int | None = None,
    ) -> str:
        """Executes a quantum experiment on the platform.

        This method manages the execution of a given `Experiment` on the platform by utilizing an `ExperimentExecutor`. It orchestrates the entire process, including traversing the experiment's structure, handling loops and operations, and streaming results in real-time to ensure data integrity. The results are saved in a timestamped directory within the specified `base_data_path`.

        Args:
            experiment (Experiment): The experiment object defining the sequence of operations and loops.
            live_plot (bool): Flag that abilitates live plotting. Defaults to True.
            slurm_execution (bool): Flag that defines if the liveplot will be held through Dash or a notebook cell.
                                    Defaults to True.
            port_number (int | None): Optional parameter for when slurm_execution is True.
                                    It defines the port number of the Dash server. Defaults to None.

        Returns:
            str: The path to the file where the results are stored.

        Example:
            .. code-block:: python

                from qililab import Experiment

                # Initialize your experiment
                experiment = Experiment(label="my_experiment")
                # Add variables, loops, and operations to the experiment
                # ...

                # Execute the experiment on the platform
                results_path = platform.execute_experiment(experiment=experiment, database=False)
                print(f"Results saved to {results_path}")

        Example with database:
            .. code-block:: python

                from qililab import Experiment

                # Initialize your experiment
                experiment = Experiment(label="my_experiment")
                # Add variables, loops, and operations to the experiment
                # ...

                # Define the database manager. Optional, as this can be done inside execute_experiment
                db_manager = platform.load_db_manager(db_manager_ini_path)
                db_manager.set_sample_and_cooldown(sample=sample, cooldown=cooldown)

                # Execute the experiment on the platform
                results_path = platform.execute_experiment(experiment=experiment, database=True)
                print(f"Results saved to {results_path}")

        Note:
            - Ensure that the experiment is properly configured before execution.
            - The results will be saved in a directory within the load_db_manager config file. The default format is `{date}/{time}/{label}.h5`.
            - This method handles the setup and execution internally, providing a simplified interface for experiment execution.
        """

        if self.save_experiment_results_in_database and not self.db_manager:
            try:
                self.load_db_manager()
            except ReferenceError:
                raise ReferenceError("Missing initialization information at the desired database '.ini' path.")

        executor = ExperimentExecutor(
            platform=self,
            experiment=experiment,
            live_plot=live_plot,
            slurm_execution=slurm_execution,
            port_number=port_number,
        )
        return executor.execute()

    def compile_qprogram(
        self, qprogram: QProgram, bus_mapping: dict[str, str] | None = None, calibration: Calibration | None = None
    ) -> tuple(QbloxCompilationOutput | QuantumMachinesCompilationOutput, QdacCompilationOutput | None):  # type: ignore[valid-type]
        bus_aliases = {bus_mapping[bus] if bus_mapping and bus in bus_mapping else bus for bus in qprogram.buses}
        buses = [self.buses.get(alias=bus_alias) for bus_alias in bus_aliases]
        instruments = {
            instrument
            for bus in buses
            for instrument in bus.instruments
            if isinstance(instrument, (QbloxModule, QuantumMachinesCluster))
        }
        qdac_buses = [
            bus for bus in buses if any(isinstance(instrument, QDevilQDac2) for instrument in bus.instruments)
        ]
        if all(isinstance(instrument, QbloxModule) for instrument in instruments):
            # Retrieve the time of flight parameter from settings
            instrument_controllers = [
                controller
                for controller in self.instrument_controllers.elements
                if isinstance(controller, QbloxClusterController)
            ]
            ext_trigger = any(controller.ext_trigger for controller in instrument_controllers)
            times_of_flight = {
                bus.alias: int(bus.get_parameter(Parameter.TIME_OF_FLIGHT)) for bus in buses if bus.has_adc()
            }
            delays = {bus.alias: int(bus.get_parameter(Parameter.DELAY)) for bus in buses}
            # Determine what should be the initial value of the markers for each bus.
            # This depends on the model of the associated Qblox module and the `output` setting of the associated sequencer.
            markers = {}
            for bus in buses:
                for instrument, channel in zip(bus.instruments, bus.channels):
                    if isinstance(instrument, QbloxModule):
                        sequencer = instrument.get_sequencer(sequencer_id=channel)
                        if instrument.name == InstrumentName.QCMRF:
                            markers[bus.alias] = "".join(
                                ["1" if i in [0, 1] and i in sequencer.outputs else "0" for i in range(4)]
                            )[::-1]
                        elif instrument.name == InstrumentName.QRMRF:
                            markers[bus.alias] = "".join(
                                ["1" if i in [1] and i - 1 in sequencer.outputs else "0" for i in range(4)]
                            )[::-1]
                        else:
                            markers[bus.alias] = "0000"

            compiled_qdac = None
            if qdac_buses:
                qdac_instrument = next(
                    instrument for instrument in qdac_buses[0].instruments if isinstance(instrument, QDevilQDac2)
                )
                qdac_compiler = QdacCompiler()
                compiled_qdac = qdac_compiler.compile(
                    qprogram=qprogram,
                    qdac=qdac_instrument,
                    qdac_buses=qdac_buses,
                    bus_mapping=bus_mapping,
                    calibration=calibration,
                )

            qblox_compiler = QbloxCompiler()
            qblox_buses = [
                bus for bus in buses if any(isinstance(instrument, QbloxModule) for instrument in bus.instruments)
            ]
            return (
                qblox_compiler.compile(
                    qprogram=qprogram,
                    bus_mapping=bus_mapping,
                    calibration=calibration,
                    times_of_flight=times_of_flight,
                    delays=delays,
                    markers=markers,
                    ext_trigger=ext_trigger,
                    qblox_buses=qblox_buses,
                ),
                compiled_qdac,
            )
        if all(isinstance(instrument, QuantumMachinesCluster) for instrument in instruments):
            if len(instruments) != 1:
                raise NotImplementedError(
                    "Executing QProgram in more than one Quantum Machines Cluster is not supported."
                )
            thresholds: dict[str, float] = {
                bus.alias: float(bus.get_parameter(parameter=Parameter.THRESHOLD) or 0.0)
                for bus in buses
                if bus.has_adc()
            }
            threshold_rotations: dict[str, float] = {
                bus.alias: float(bus.get_parameter(parameter=Parameter.THRESHOLD_ROTATION) or 0.0)
                for bus in buses
                if bus.has_adc()
            }

            compiled_qdac = None
            if qdac_buses:
                qdac_instrument = next(
                    instrument for instrument in qdac_buses[0].instruments if isinstance(instrument, QDevilQDac2)
                )
                qdac_compiler = QdacCompiler()
                compiled_qdac = qdac_compiler.compile(
                    qprogram=qprogram,
                    qdac=qdac_instrument,
                    qdac_buses=qdac_buses,
                    bus_mapping=bus_mapping,
                    calibration=calibration,
                )

            compiler = QuantumMachinesCompiler()
            qm_buses = [
                bus
                for bus in buses
                if any(isinstance(instrument, QuantumMachinesCluster) for instrument in bus.instruments)
            ]
            return (
                compiler.compile(
                    qprogram=qprogram,
                    bus_mapping=bus_mapping,
                    thresholds=thresholds,
                    threshold_rotations=threshold_rotations,
                    calibration=calibration,
                    qm_buses=qm_buses,
                ),
                compiled_qdac,
            )
        raise NotImplementedError("Compiling QProgram for a mixture of AWG instruments is not supported.")

    def execute_compilation_output(
        self,
        output: QbloxCompilationOutput | QuantumMachinesCompilationOutput,
        qdac_output: QdacCompilationOutput | None,
        debug: bool = False,
    ):
        if isinstance(output, QbloxCompilationOutput):
            self.trigger_runs = 0
            return self._execute_qblox_compilation_output(output=output, qdac_output=qdac_output, debug=debug)

        buses = [self.buses.get(alias=bus_alias) for bus_alias in output.qprogram.buses]
        instruments = {instrument for bus in buses for instrument in bus.instruments if bus.has_adc()}
        if len(instruments) != 1:
            raise NotImplementedError("Executing QProgram in more than one Quantum Machines Cluster is not supported.")
        cluster: QuantumMachinesCluster = cast("QuantumMachinesCluster", next(iter(instruments)))
        return self._execute_quantum_machines_compilation_output(
            output=output, qdac_output=qdac_output, cluster=cluster, debug=debug
        )

    def _execute_qblox_compilation_output(
        self, output: QbloxCompilationOutput, qdac_output: QdacCompilationOutput | None, debug: bool = False
    ):
        try:
            sequences, acquisitions = output.sequences, output.acquisitions
            buses = {bus_alias: self.buses.get(alias=bus_alias) for bus_alias in sequences}
            for bus_alias, bus in buses.items():
                if bus.distortions:
                    for distortion in bus.distortions:
                        for waveform in sequences[bus_alias]._waveforms._waveforms:
                            sequences[bus_alias]._waveforms.modify(waveform.name, distortion.apply(waveform.data))
            if debug:
                with open("debug_qblox_execution.txt", "w", encoding="utf-8") as sourceFile:
                    for bus_alias, sequence in sequences.items():
                        print(f"Bus {bus_alias}:", file=sourceFile)
                        print(str(sequence._program), file=sourceFile)
                        print(file=sourceFile)

            # Upload sequences
            for bus_alias in sequences:
                sequence_hash = hash_qpy_sequence(sequence=sequences[bus_alias])
                if bus_alias not in self._qpy_sequence_cache or self._qpy_sequence_cache[bus_alias] != sequence_hash:
                    buses[bus_alias].upload_qpysequence(qpysequence=sequences[bus_alias])
                    self._qpy_sequence_cache[bus_alias] = sequence_hash
                # sync all relevant sequences
                for instrument, channel in zip(buses[bus_alias].instruments, buses[bus_alias].channels):
                    if isinstance(instrument, QbloxModule):
                        instrument.sync_sequencer(sequencer_id=int(channel))

            # Execute sequences
            if qdac_output:
                if qdac_output.trigger_position == "front":
                    qdac_output.qdac.start()
                for bus_alias in sequences:
                    buses[bus_alias].run()

                if qdac_output.trigger_position == "back":
                    qdac_output.qdac.start()
            else:
                for bus_alias in sequences:
                    buses[bus_alias].run()

            # Acquire results
            results = QProgramResults()
            for bus_alias, bus in buses.items():
                if bus.has_adc():
                    for instrument, channel in zip(buses[bus_alias].instruments, buses[bus_alias].channels):
                        if isinstance(instrument, QbloxModule):
                            bus_results = bus.acquire_qprogram_results(
                                acquisitions=acquisitions[bus_alias], channel_id=int(channel)
                            )
                            for bus_result in bus_results:
                                results.append_result(bus=bus_alias, result=bus_result)

            # Reset instrument settings
            for bus_alias in sequences:
                for instrument, channel in zip(buses[bus_alias].instruments, buses[bus_alias].channels):
                    if isinstance(instrument, QbloxModule):
                        instrument.desync_sequencer(sequencer_id=int(channel))

            return results
        except TimeoutError as timeout:
            if qdac_output:
                warnings.warn("Timeout reached for triggered measurement, trying again.")

                # Reset instrument settings
                for bus_alias in sequences:
                    for instrument, channel in zip(buses[bus_alias].instruments, buses[bus_alias].channels):
                        if isinstance(instrument, QbloxModule):
                            instrument.desync_sequencer(sequencer_id=int(channel))
                self.trigger_runs += 1

                if self.trigger_runs <= 3:
                    return self._execute_qblox_compilation_output(output, qdac_output, debug)

            raise timeout

    def _execute_quantum_machines_compilation_output(
        self,
        output: QuantumMachinesCompilationOutput,
        qdac_output: QdacCompilationOutput | None,
        cluster: QuantumMachinesCluster,
        debug: bool = False,
    ):
        qua, configuration, measurements = output.qua, output.configuration, output.measurements
        try:
            cluster.append_configuration(configuration=configuration)

            if debug:
                with open("debug_qm_execution.py", "w", encoding="utf-8") as sourceFile:
                    print(generate_qua_script(qua, cluster.config), file=sourceFile)

            compiled_program_id = cluster.compile(program=qua)

            if qdac_output:
                if qdac_output.trigger_position == "front":
                    qdac_output.qdac.start()

                job = cluster.run_compiled_program(compiled_program_id=compiled_program_id)
            else:
                job = cluster.run_compiled_program(compiled_program_id=compiled_program_id)

            acquisitions = cluster.get_acquisitions(job=job)

            results = QProgramResults()
            # Doing manual classification of results as QM does not return thresholded values like Qblox
            for measurement in measurements:
                measurement_result = QuantumMachinesMeasurementResult(
                    measurement.bus,
                    *[acquisitions[handle] for handle in measurement.result_handles],
                )
                measurement_result.set_classification_threshold(measurement.threshold)
                results.append_result(bus=measurement.bus, result=measurement_result)

            return results

        except Exception as e:
            cluster.turn_off()
            raise e

    def execute_qprogram(
        self,
        qprogram: QProgram,
        bus_mapping: dict[str, str] | None = None,
        calibration: Calibration | None = None,
        debug: bool = False,
    ) -> QProgramResults:
        """Execute a :class:`.QProgram` using the platform instruments.

        |

        **The execution is done in the following steps:**

        1. Compile the QProgram.
        2. Run the compiled QProgram.
        3. Acquire the results.

        |

        **The execution can be done for (buses associated to) two different type of clusters:**

        - For ``Qblox`` modules, the compilation is done using the :class:`.QbloxCompiler`. Which compiles the :class:`.QProgram` into``Q1ASM`` for multiple sequencers based on each bus, uploads and executes the sequences, and acquires the results.
        - For ``Quantum Machines`` clusters, the compilation is done using the :class:`.QuantumMachinesCompiler`. This compiler transforms the :class:`.QProgram` into ``QUA``, the programming language of ``Quantum Machines`` hardware. It then executes the resulting ``QUA`` program and returns the results, organized by bus.

        Args:
            qprogram (QProgram): The :class:`.QProgram` to execute.
            bus_mapping (dict[str, str], optional): A dictionary mapping the buses in the :class:`.QProgram` (keys )to the buses in the platform (values).
                It is useful for mapping a generic :class:`.QProgram` to a specific experiment. Defaults to None.
            calibration (Calibration, optional): :class:`.Calibration` instance containing information of previously calibrated values, like waveforms, weights and crosstalk matrix. Defaults to None.
            debug (bool, optional): Whether to create debug information. For ``Qblox`` clusters all the program information is printed on screen.
                For ``Quantum Machines`` clusters a ``.py`` file is created containing the ``QUA`` and config compilation. Defaults to False.

        Returns:
            QProgramResults: The results of the execution. ``QProgramResults.results()`` returns a dictionary (``dict[str, list[Result]]``) of measurement results.
            The keys correspond to the buses a measurement were performed upon, and the values are the list of measurement results in chronological order.
        """
        output, qdac_output = self.compile_qprogram(qprogram=qprogram, bus_mapping=bus_mapping, calibration=calibration)
        return self.execute_compilation_output(output=output, qdac_output=qdac_output, debug=debug)

    def _normalize_bus_mappings(
        self,
        bus_mappings: list[dict[str, str] | None] | dict[str, str] | None,
        n: int,
    ) -> list[dict[str, str] | None]:
        """
        Return a list of length n with one mapping per qprogram.
        Accepts:
        - None                          -> [None] * n
        - single dict                   -> [that dict] * n
        - sequence of dict/None, len n  -> as-is
        """
        if bus_mappings is None:
            return [None] * n

        if isinstance(bus_mappings, dict):
            return [bus_mappings.copy() for _ in range(n)]

        # sequence case
        if len(bus_mappings) != n:
            raise ValueError(f"len(bus_mappings)={len(bus_mappings)} != len(qprograms)={n}")

        return bus_mappings

    def _normalize_calibrations(
        self,
        calibrations: list[Calibration | None] | Calibration | None,
        n: int,
    ) -> list[Calibration | None]:
        """
        Return a list of length n with one mapping per qprogram.
        Accepts:
        - None                          -> [None] * n
        - single Calibration instance   -> [that Calibration] * n
        - sequence of Calibration/None, len n  -> as-is
        """
        if calibrations is None:
            return [None] * n

        if isinstance(calibrations, Calibration):
            return [calibrations for _ in range(n)]

        # sequence case
        if len(calibrations) != n:
            raise ValueError(f"len(calibrations)={len(calibrations)} != len(qprograms)={n}")

        return calibrations

    def _mapped_buses(self, qp_buses: set[str], mapping: dict[str, str] | None) -> set[str]:
        """Apply mapping (if any) to a qprogram's logical buses to get physical buses."""
        if not mapping:
            return set(qp_buses)

        return {mapping.get(b, b) for b in qp_buses}

    def execute_qprograms_parallel(
        self,
        qprograms: list[QProgram],
        bus_mappings: list[dict[str, str] | None] | dict[str, str] | None = None,
        calibrations: list[Calibration | None] | Calibration | None = None,
        debug: bool = False,
    ) -> list[QProgramResults]:
        """Compiles a list of qprograms to be executed in parallel. Then it calls the execute_compilation_outputs_parallel method to execute the compiled qprograms.
            It loads each qprogram into a different sequencer and uses the multiplexing capabilities of QBlox to run all sequencers at the same time.

            **The execution can be done for (buses associated to) Qblox only. And it can only be done for qprograms that do not share buses.**

            Args:
                qprograms (list[QProgram]): A list of the :class:`.QProgram` to execute.
                bus_mapping (ist[dict[str, str] | None] | dict[str, str], optional). It can be one of the following:
                    A list of dictionaries mapping the buses in the :class:`.QProgram` (keys )to the buses in the platform (values). In this case, each bus mapping gets assigned to the :class:`.QProgram` in the same index of the list of qprograms passed as first parameter.
                    A single dictionary mapping the buses in the :class:`.QProgram` (keys )to the buses in the platform (values). In this case the same bus mapping is used for each one of the qprograms.
                    None, in this case there is not a bus mapping between :class:`.QProgram` (keys )to the buses in the platform (values) and the buses are as defined in each qprogram.
                    It is useful for mapping a generic :class:`.QProgram` to a specific experiment.
                    Defaults to None.
                calibrations (list[Calibration], Calibration, optional). Contains information of previously calibrated values, like waveforms, weights and crosstalk matrix. It can be one of the following:
                    A list of :class:`.Calibration` instances, one per :class:`.QProgram` instance in the qprograms parameter.
                    A single instance of :class:`.Calibration`, in this case the same `.Calibration` instance gets associated to all qprograms.
                    None. In this case no `.Calibration` instance is used.
                    Defaults to None.
                debug (bool, optional): Whether to create debug information. For ``Qblox`` clusters all the program information is printed on screen.
                    Defaults to False.

            Returns:
                QProgramResults: The results of the execution. ``QProgramResults.results()`` returns a list of dictionary (``dict[str, list[Result]]``) of measurement results.
                Each element of the list corresponds to a sequencer.
                The keys correspond to the buses a measurement were performed upon, and the values are the list of measurement results in chronological order.
            """
        if not qprograms:
            return []

        # Normalize mappings and calibrations to one-per-qprogram
        bus_mapping_list = self._normalize_bus_mappings(bus_mappings=bus_mappings, n=len(qprograms))
        calibrations_list = self._normalize_calibrations(calibrations=calibrations, n=len(qprograms))

        # Validate: no shared *physical* buses after applying each mapping
        all_physical: set[str] = set()
        if bus_mapping_list:
            for qp, bus_mapping in zip(qprograms, bus_mapping_list):
                phys = self._mapped_buses(qp.buses, bus_mapping)  # qp.buses is the set of logical buses
                if all_physical & phys:
                    raise ValueError(
                        f"QPrograms cannot be executed in parallel (bus collision on {all_physical & phys})."
                    )
                all_physical |= phys

            outputs = [
                self.compile_qprogram(qprogram=qp, bus_mapping=bus_mapping, calibration=calibration)
                for qp, bus_mapping, calibration in zip(qprograms, bus_mapping_list, calibrations_list)
            ]

<<<<<<< HEAD
        Returns:
            QProgramResults: The results of the execution. ``QProgramResults.results()`` returns a list of dictionary (``dict[str, list[Result]]``) of measurement results.
            Each element of the list corresponds to a sequencer.
            The keys correspond to the buses a measurement were performed upon, and the values are the list of measurement results in chronological order.
        """
        buses_per_qprogram = [qprogram.buses for qprogram in qprograms]
        total_buses = sum(len(s) for s in buses_per_qprogram)
        unique_buses = len(set.union(*buses_per_qprogram))
        if total_buses != unique_buses:
            raise ValueError("QPrograms cannot be executed in parallel.")
        outputs = [
            self.compile_qprogram(qprogram=qprogram, bus_mapping=bus_mapping, calibration=calibration)[0]
            for qprogram in qprograms
        ]
=======
>>>>>>> 65ced8bc
        if any(isinstance(output, QuantumMachinesCompilationOutput) for output in outputs):
            raise ValueError("Parallel execution is not supported in Quantum Machines.")

        return self.execute_compilation_outputs_parallel(
            outputs=cast("list[QbloxCompilationOutput]", outputs), debug=debug
        )

    def execute_compilation_outputs_parallel(
        self,
        outputs: list[QbloxCompilationOutput],
        debug: bool = False,
    ):
        """Execute compiled qprograms in parallel.
        It loads each qprogram into a different sequencer and uses the multiplexing capabilities of QBlox to run all sequencers at the same time.

        |

        **The execution is done in the following steps:**

        1. Upload all sequences.
        2. Execute all sequences.
        3. Acquire the results.

        |

        **The execution can be done for (buses associated to) Qblox only.**

        Args:
            outputs: A list of the compiled qprograms.
            debug (bool, optional): Whether to create debug information. For ``Qblox`` clusters all the program information is printed on screen.
                Defaults to False.

        Returns:
            QProgramResults: The results of the execution. ``QProgramResults.results()`` returns a list of dictionary (``dict[str, list[Result]]``) of measurement results.
            Each element of the list corresponds to a sequencer.
            The keys correspond to the buses a measurement were performed upon, and the values are the list of measurement results in chronological order.
        """
        sequences_per_qprogram = [output.sequences for output in outputs]
        aquisitions_per_qprogram = [output.acquisitions for output in outputs]
        buses_per_qprogram = [
            {bus_alias: self.buses.get(alias=bus_alias) for bus_alias in sequences}
            for sequences in sequences_per_qprogram
        ]
        for qprogram_idx, buses in enumerate(buses_per_qprogram):
            for bus_alias, bus in buses.items():
                if bus.distortions:
                    for distortion in bus.distortions:
                        for waveform in sequences_per_qprogram[qprogram_idx][bus_alias]._waveforms._waveforms:
                            sequences_per_qprogram[qprogram_idx][bus_alias]._waveforms.modify(
                                waveform.name, distortion.apply(waveform.data)
                            )

        if debug:
            with open("debug_qblox_execution.txt", "w", encoding="utf-8") as sourceFile:
                for qprogram_idx, sequences in enumerate(sequences_per_qprogram):
                    print(f"QProgram {qprogram_idx}:", file=sourceFile)
                    for bus_alias, sequence in sequences.items():
                        print(f"Bus {bus_alias}:", file=sourceFile)
                        print(str(sequence._program), file=sourceFile)
                        print(file=sourceFile)

        # Upload sequences
        for qprogram_idx, sequences in enumerate(sequences_per_qprogram):
            for bus_alias in sequences:
                sequence_hash = hash_qpy_sequence(sequence=sequences[bus_alias])
                if bus_alias not in self._qpy_sequence_cache or self._qpy_sequence_cache[bus_alias] != sequence_hash:
                    buses_per_qprogram[qprogram_idx][bus_alias].upload_qpysequence(qpysequence=sequences[bus_alias])
                    self._qpy_sequence_cache[bus_alias] = sequence_hash
                # sync all relevant sequences
                for instrument, channel in zip(
                    buses_per_qprogram[qprogram_idx][bus_alias].instruments,
                    buses_per_qprogram[qprogram_idx][bus_alias].channels,
                ):
                    if isinstance(instrument, QbloxModule):
                        instrument.sync_sequencer(sequencer_id=int(channel))

        # Execute sequences
        for qprogram_idx, sequences in enumerate(sequences_per_qprogram):
            for bus_alias in sequences:
                buses_per_qprogram[qprogram_idx][bus_alias].run()

        # Acquire results
        results = [QProgramResults() for _ in outputs]
        for qprogram_idx, buses in enumerate(buses_per_qprogram):
            for bus_alias, bus in buses.items():
                if bus.has_adc():
                    for instrument, channel in zip(buses[bus_alias].instruments, buses[bus_alias].channels):
                        if isinstance(instrument, QbloxModule):
                            bus_results = bus.acquire_qprogram_results(
                                acquisitions=aquisitions_per_qprogram[qprogram_idx][bus_alias], channel_id=int(channel)
                            )
                            for bus_result in bus_results:
                                results[qprogram_idx].append_result(bus=bus_alias, result=bus_result)

        # Reset instrument settings
        for qprogram_idx, sequences in enumerate(sequences_per_qprogram):
            for bus_alias in sequences:
                for instrument, channel in zip(
                    buses_per_qprogram[qprogram_idx][bus_alias].instruments,
                    buses_per_qprogram[qprogram_idx][bus_alias].channels,
                ):
                    if isinstance(instrument, QbloxModule):
                        instrument.desync_sequencer(sequencer_id=int(channel))

        return results

    def execute(
        self,
        program: PulseSchedule | Circuit,
        num_avg: int,
        repetition_duration: int = 200_000,
        num_bins: int = 1,
        queue: Queue | None = None,
        transpilation_config: DigitalTranspilationConfig | None = None,
    ) -> Result | QbloxResult:
        """Compiles and executes a circuit or a pulse schedule, using the platform instruments.

        If the ``program`` argument is a :class:`.Circuit`, it will first be translated into a :class:`.PulseSchedule` using the transpilation
        settings of the platform and the passed transpile configuration. Then the pulse schedules will be compiled into the assembly programs and executed.

        To compile to assembly programs, the ``platform.compile()`` method is called; check its documentation for more information.

        The transpilation is performed using the :meth:`.CircuitTranspiler.transpile_circuit()` method. Refer to the method's documentation or :ref:`Transpilation <transpilation>` for more detailed information.

        The main stages of this process are: **1.** Routing, **2.** Canceling Hermitian pairs, **3.** Translate to native gates, **4.** Correcting Drag phases, **5** Optimize Drag gates, **6.** Convert to pulse schedule.

        .. note ::

            Default steps are only: **3.**, **4.**, and **6.**, since they are always needed.

            To do Step **1.** set routing=True in transpilation_config (default behavior skips it).

            To do Steps **2.** and **5.** set optimize=True in transpilation_config (default behavior skips it)

        Args:
            program (``PulseSchedule`` | ``Circuit``): Circuit or pulse schedule to execute.
            num_avg (int): Number of hardware averages used.
            repetition_duration (int): Minimum duration of a single execution. Defaults to 200_000.
            num_bins (int, optional): Number of bins used. Defaults to 1.
            queue (Queue, optional): External queue used for asynchronous data handling. Defaults to None.
            transpilation_config (DigitalTranspilationConfig, optional): :class:`.DigitalTranspilationConfig` dataclass containing
                the configuration used during transpilation. Defaults to ``None`` (not changing any default value).
                Check the class:`.DigitalTranspilationConfig` documentation for the keys and values it can contain.

        Returns:
            Result: Result obtained from the execution. This corresponds to a numpy array that depending on the
                platform configuration may contain the following:

                - Scope acquisition is enabled: An array with dimension `(2, N)` which contain the scope data for
                    path0 (I) and path1 (Q). N corresponds to the length of the scope measured.

                - Scope acquisition disabled: An array with dimension `(#sequencers, 2, #bins)`.

        |

        Example Usage:

        .. code-block:: python

            from qibo import gates, Circuit
            from qibo.transpiler import ReverseTraversal, Sabre
            from qililab import build_platform
            from qililab.digital import DigitalTranspilationConfig

            # Create circuit:
            c = Circuit(5)
            c.add(gates.CNOT(1, 0))

            # Create platform:
            platform = build_platform(runcard="<path_to_runcard>")
            transp_config = DigitalTranspilationConfig(routing=True, optimize=False, router=Sabre, placer=ReverseTraversal)

            # Execute with automatic transpilation:
            result = platform.execute(c, num_avg=1000, transpilation_config=transp_config)
        """
        # Compile pulse schedule
        programs, final_layout = self.compile(program, num_avg, repetition_duration, num_bins, transpilation_config)

        # Upload pulse schedule
        for bus_alias in programs:
            bus = self.buses.get(alias=bus_alias)
            bus.upload()

        # Execute pulse schedule
        for bus_alias in programs:
            bus = self.buses.get(alias=bus_alias)
            bus.run()

        # Acquire results
        readout_buses = [bus for bus in self.buses if bus.alias in programs and bus.has_adc()]
        results: list[Result] = []
        for bus in readout_buses:
            result = bus.acquire_result()
            if queue is not None:
                queue.put_nowait(item=result)
            if not np.all(np.isnan(result.array)):
                results.append(result)

        for instrument in self.instruments.elements:
            if isinstance(instrument, QbloxModule):
                instrument.desync_sequencers()

        # Flatten results if more than one readout bus was used for a qblox module
        if len(results) > 1:
            result = QbloxResult(
                integration_lengths=[length for result in results for length in result.integration_lengths],  # type: ignore[attr-defined]
                qblox_raw_results=[raw_result for result in results for raw_result in result.qblox_raw_results],  # type: ignore[attr-defined]
            )
        elif not results:
            raise ValueError("There are no readout buses in the platform.")
        else:
            result = results[0]

        if isinstance(program, Circuit):
            result = self._order_result(result, program, final_layout)

        return result

    @staticmethod
    def _order_result(result: Result, circuit: Circuit, final_layout: list[int] | None) -> Result:
        """Order the results of the execution as they are ordered in the input circuit.

        Finds the absolute order of each measurement for each qubit and its corresponding key in the
        same format as in qblox's acquisitions dictionary (#qubit, #qubit_measurement).

        Then it orders results in the same measurement order as the one in circuit.queue.

        Args:
            result (Result): Result obtained from the execution
            circuit (Circuit): Qibo circuit being executed
            final_layouts (list[int], optional): Final layout of the original logical qubits in the physical circuit:
                [Logical qubit in wire 1, Logical qubit in wire 2, ...] (None = trivial mapping).

        Returns:
            Result: Result obtained from the execution, with each measurement in the same order as in circuit.queue.
        """
        if not isinstance(result, QbloxResult):
            raise NotImplementedError("Result ordering is only implemented for qblox results")

        # register the overall order of all qubit measurements.
        qubits_m = {}
        order = {}
        # iterate over qubits measured in same order as they appear in the circuit
        # TODO: You need to check where each measurement is, since SWAPs can be after a measurement...
        # FIXME: In the meanwhile do it assuming the Measurement is the last gate for each qubit
        for i, qubit in enumerate(qubit for gate in circuit.queue for qubit in gate.qubits if isinstance(gate, M)):
            if qubit not in qubits_m:
                qubits_m[qubit] = 0
            order[qubit, qubits_m[qubit]] = i
            qubits_m[qubit] += 1
        if len(order) != len(result.qblox_raw_results):
            raise ValueError(
                f"Number of measurements in the circuit {len(order)} does not match number of acquisitions {len(result.qblox_raw_results)}"
            )

        # Tell users that the final layout is being undone:
        logger.info(
            "Undoing final physical qubit mapping, so you get back the original qubit order in your logical circuit."
        )

        # allocate each measurement its corresponding index in the results list
        results = [None] * len(order)  # type: list | list[dict]
        for qblox_result in result.qblox_raw_results:
            measurement = qblox_result["measurement"]
            physical_qubit = qblox_result["qubit"]
            original_logical_qubit = final_layout[physical_qubit] if final_layout else physical_qubit

            # TODO:Check this is correct, or how it works with multiple measurements per qubit:
            original_measure_num = order[original_logical_qubit, measurement]
            results[original_measure_num] = qblox_result

        return QbloxResult(integration_lengths=result.integration_lengths, qblox_raw_results=results)

    def compile(
        self,
        program: PulseSchedule | Circuit,
        num_avg: int,
        repetition_duration: int,
        num_bins: int,
        transpilation_config: DigitalTranspilationConfig | None = None,
    ) -> tuple[dict[str, list[QpySequence]], list[int] | None]:
        """Compiles the circuit / pulse schedule into a set of assembly programs, to be uploaded into the awg buses.

        If the ``program`` argument is a :class:`.Circuit`, it will first be translated into a :class:`.PulseSchedule` using the transpilation
        settings of the platform and passed  transpile configuration. Then the pulse schedules will be compiled into the assembly programs.

        .. note::

            Compile is called during ``platform.execute()``, check its documentation for more information.

        The transpilation is performed using the :meth:`.CircuitTranspiler.transpile_circuit()` method. Refer to the method's documentation or :ref:`Transpilation <transpilation>` for more detailed information.

        The main stages of this process are: **1.** Routing, **2.** Canceling Hermitian pairs, **3.** Translate to native gates, **4.** Correcting Drag phases, **5** Optimize Drag gates, **6.** Convert to pulse schedule.

        .. note ::

            Default steps are only: **3.**, **4.**, and **6.**, since they are always needed.

            To do Step **1.** set routing=True in transpilation_config (default behavior skips it).

            To do Steps **2.** and **5.** set optimize=True in transpilation_config (default behavior skips it)

        Args:
            program (PulseSchedule | Circuit): Circuit or pulse schedule to compile.
            num_avg (int): Number of hardware averages used.
            repetition_duration (int): Minimum duration of a single execution.
            num_bins (int): Number of bins used.
            transpilation_config (DigitalTranspilationConfig, optional): :class:`.DigitalTranspilationConfig` dataclass containing
                the configuration used during transpilation. Defaults to ``None`` (not changing any default value).
                Check the class:`.DigitalTranspilationConfig` documentation for the keys and values it can contain.

        Returns:
            tuple[dict, list[int] | None]: Tuple containing the dictionary of compiled assembly programs (The key is the bus alias (``str``),
                and the value is the assembly compilation (``list``)), and its corresponding final layout (Initial Re-mapping + SWAPs routing) of
                the Original Logical Qubits (l_q) in the physical circuit (wires): [l_q in wire 0, l_q in wire 1, ...] (None = trivial mapping).

        Raises:
            ValueError: raises value error if the circuit execution time is longer than ``repetition_duration`` for some qubit.
        """
        # We have a circular import because Platform uses CircuitToPulses and vice versa
        if self.digital_compilation_settings is None:
            raise ValueError("Cannot compile Qibo Circuit or Pulse Schedule without gates settings.")

        if isinstance(program, Circuit):
            transpiler = CircuitTranspiler(settings=self.digital_compilation_settings)
            pulse_schedule, final_layout = transpiler.transpile_circuit(program, transpilation_config)

        elif isinstance(program, PulseSchedule):
            pulse_schedule = program
            final_layout = None

        else:
            raise ValueError(
                f"Program to execute can only be either a single circuit or a pulse schedule. Got program of type {type(program)} instead"
            )

        module_and_sequencer_per_bus: dict[str, ModuleSequencer] = {}
        for element in pulse_schedule.elements:
            bus = self.buses.get(alias=element.bus_alias)
            if bus is None:
                raise ValueError(
                    f"Bus with alias '{element.bus_alias}' defined in Digital/Buses section of the Runcard, not found in main Buses section of the same Runcard."
                )
            for instrument, channel in zip(bus.instruments, bus.channels):
                if isinstance(instrument, QbloxModule):
                    module_and_sequencer_per_bus[element.bus_alias] = ModuleSequencer(
                        module=instrument, sequencer=instrument.get_sequencer(channel)
                    )

        compiler = PulseQbloxCompiler(
            buses=self.digital_compilation_settings.buses,
            module_and_sequencer_per_bus=module_and_sequencer_per_bus,
        )

        compiled_programs = compiler.compile(
            pulse_schedule=pulse_schedule, num_avg=num_avg, repetition_duration=repetition_duration, num_bins=num_bins
        )

        return compiled_programs, final_layout

    def calibrate_mixers(self, alias: str, cal_type: str, channel_id: ChannelID | None = None):
        bus = self.get_element(alias=alias)
        for instrument, instrument_channel in zip(bus.instruments, bus.channels):
            if instrument.name == InstrumentName.QRMRF:
                if channel_id is not None and channel_id == instrument_channel:
                    instrument.calibrate_mixers(cal_type, instrument_channel)
            elif instrument.name == InstrumentName.QCMRF:
                if channel_id is not None and channel_id == instrument_channel:
                    instrument.calibrate_mixers(cal_type, channel_id)
            else:
                raise AttributeError("Mixers calibration not implemented for this instrument.")

    def draw(
        self,
        qprogram: QProgram,
        time_window: int | None = None,
        averages_displayed: bool = False,
        acquisition_showing: bool = True,
        bus_mapping: dict[str, str] | None = None,
        calibration: Calibration | None = None,
    ):
        """Draw the QProgram using QBlox Compiler whilst adding the knowledge of the platform

        Args:
            time_window (int): Allows the user to stop the plotting after the specified number of ns have been plotted. The plotting might not be the precise number of ns inputted.
                For example, if the timeout is 100 ns but there is a play operation of 150 ns, the plot will display the data until 150 ns. Defaults to None.
            averages_displayed (bool): False means that all loops on the sequencer starting with avg will only loop once, and True shows all iterations. Defaults to False.
            acquisition_showing (bool): Allows visualizing the acquisition period on the plot. Defaults to True.
            bus_mapping (dict[str, str], optional): A dictionary mapping the buses in the :class:`.QProgram` (keys )to the buses in the platform (values).
                It is useful for mapping a generic :class:`.QProgram` to a specific experiment. Defaults to None.

        Returns:
            plotly object: plotly.graph_objs._figure.Figure
        """
        runcard_data = self._data_draw()
        qblox_draw = QbloxDraw()
        sequencer, _ = self.compile_qprogram(qprogram, bus_mapping, calibration)
        plotly_figure, _ = qblox_draw.draw(
            sequencer, runcard_data, time_window, averages_displayed, acquisition_showing
        )

        return plotly_figure

    def load_db_manager(self, db_ini_path: str | None = None):
        """Load Database Manager from an .ini path containing user DB user information or if no path is given
        it uses '~/database.ini'.

        Args:
            db_ini_path (str | None, optional): Database manager initialization file path. Defaults to None.

        Returns:
            DatabaseManager: Database manager class
        """
        if db_ini_path:
            self.db_manager = get_db_manager(db_ini_path)
        else:
            self.db_manager = get_db_manager()
        return self.db_manager

    def db_real_time_saving(
        self,
        shape: tuple,
        loops: dict[str, np.ndarray],
        experiment_name: str,
        qprogram: QProgram | None = None,
        description: str | None = None,
    ):
        """Allows for real time saving of results from an experiment.

        This class wraps a numpy array and adds a context manager to save results and database metadata on real time
        while they are acquired by the instruments.

        Example usage of this function:

            .. code-block:: python

                platform = ql.build_platform(runcard=runcard)
                platform.connect()
                platform.initial_setup()
                platform.turn_on_instruments()

                db_manager = platform.load_db_manager(db_manager_ini_path)
                db_manager.set_sample_and_cooldown(sample=sample, cooldown=cooldown)

                (experiment definition)

                stream_array = platform.database_saving(
                    shape=(len(if_sweep), 2),
                    loops={"frequency": if_sweep},
                    experiment_name="resonator_spectroscopy",
                    qprogram=qprogram,
                    description="optional text"
                )

                with stream_array:
                    results = platform.execute_qprogram(qprogram).results
                    stream_array[()] = results[readout_bus][0].array.T


        Args:
            shape (tuple): results array shape.
            loops (dict[str, np.ndarray]): Dictionary of loops with the name of the loop and the array.
            experiment_name (str): Name of the experiment.
            qprogram (QProgram | None, optional): Qprogram of the experiment, if there is no Qprogram related to the results it is not mandatory. Defaults to None.
            description (str | None, optional): String containing a description or any relevant information about the experiment. Defaults to None.

        Returns:
            StreamArray: StreamArray class to process and save the data
        """

        if not self.db_manager:
            raise ReferenceError("Missing db_manager, try using platform.load_db_manager().")

        return StreamArray(
            shape=shape,
            loops=loops,
            platform=self,
            qprogram=qprogram,
            experiment_name=experiment_name,
            db_manager=self.db_manager,
            optional_identifier=description,
        )

    def db_save_results(
        self,
        experiment_name: str,
        results: np.ndarray,
        loops: dict[str, np.ndarray] | dict[str, dict[str, Any]],
        qprogram: QProgram | None = None,
        description: str | None = None,
    ):
        """Uses the same StreamArray class as for live saving but it saves full chunks of data in the same format as platform.stream_array.

        Example usage of this function:

            .. code-block:: python

                platform = ql.build_platform(runcard=runcard)
                platform.connect()
                platform.initial_setup()
                platform.turn_on_instruments()

                db_manager = platform.load_db_manager(db_manager_ini_path)
                db_manager.set_sample_and_cooldown(sample=sample, cooldown=cooldown)

                results = Create experiment results without live saving, either not needed or incapable (VNA data)
                or
                results = old results to be saved inside the database

                saving_path = platform.save_measurement_results(
                    experiment_name="resonator_spectroscopy",
                    results = results
                    loops={"frequency": if_sweep},
                    qprogram=qprogram,
                    description="optional text"
                )

        Args:
            experiment_name (str): Name of the experiment.
            results (np.ndarray): Experiment data.
            loops (dict[str, np.ndarray]): Dictionary of loops with the name of the loop and the array.
            qprogram (QProgram | None, optional): Qprogram of the experiment, if there is no Qprogram related to the results it is not mandatory. Defaults to None.
            description (str | None, optional): String containing a description or any relevant information about the experiment. Defaults to None.
        """

        if not self.db_manager:
            raise ReferenceError("Missing db_manager, try using platform.load_db_manager().")

        shape = results.shape

        if len(loops) != len(shape) - 1:
            raise ValueError(
                "Number of loops must be the same as the number of dimensions of the results except for IQ"
            )

        for iteration, (loop_name, loop_array) in enumerate(loops.items()):
            if isinstance(loop_array, dict):
                loop_array = loop_array["array"]
            if loop_array.shape[0] != shape[iteration] - 1:  # type: ignore
                raise ValueError(
                    f"Loops dimensions must be the same than the array introduced, {loop_name} as {loop_array.shape[0]} != {shape[iteration]}"  # type: ignore
                )

        stream_array = StreamArray(
            shape=shape,
            loops=loops,
            platform=self,
            qprogram=qprogram,
            experiment_name=experiment_name,
            db_manager=self.db_manager,
            optional_identifier=description,
        )

        with stream_array:
            for index in range(shape[0]):
                stream_array[index,] = results[index, ...]  # type: ignore
        return stream_array.path<|MERGE_RESOLUTION|>--- conflicted
+++ resolved
@@ -1432,27 +1432,10 @@
                 all_physical |= phys
 
             outputs = [
-                self.compile_qprogram(qprogram=qp, bus_mapping=bus_mapping, calibration=calibration)
+                self.compile_qprogram(qprogram=qp, bus_mapping=bus_mapping, calibration=calibration)[0]
                 for qp, bus_mapping, calibration in zip(qprograms, bus_mapping_list, calibrations_list)
             ]
 
-<<<<<<< HEAD
-        Returns:
-            QProgramResults: The results of the execution. ``QProgramResults.results()`` returns a list of dictionary (``dict[str, list[Result]]``) of measurement results.
-            Each element of the list corresponds to a sequencer.
-            The keys correspond to the buses a measurement were performed upon, and the values are the list of measurement results in chronological order.
-        """
-        buses_per_qprogram = [qprogram.buses for qprogram in qprograms]
-        total_buses = sum(len(s) for s in buses_per_qprogram)
-        unique_buses = len(set.union(*buses_per_qprogram))
-        if total_buses != unique_buses:
-            raise ValueError("QPrograms cannot be executed in parallel.")
-        outputs = [
-            self.compile_qprogram(qprogram=qprogram, bus_mapping=bus_mapping, calibration=calibration)[0]
-            for qprogram in qprograms
-        ]
-=======
->>>>>>> 65ced8bc
         if any(isinstance(output, QuantumMachinesCompilationOutput) for output in outputs):
             raise ValueError("Parallel execution is not supported in Quantum Machines.")
 
