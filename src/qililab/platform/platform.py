# Copyright 2023 Qilimanjaro Quantum Tech
#
# Licensed under the Apache License, Version 2.0 (the "License");
# you may not use this file except in compliance with the License.
# You may obtain a copy of the License at
#
#     http://www.apache.org/licenses/LICENSE-2.0
#
# Unless required by applicable law or agreed to in writing, software
# distributed under the License is distributed on an "AS IS" BASIS,
# WITHOUT WARRANTIES OR CONDITIONS OF ANY KIND, either express or implied.
# See the License for the specific language governing permissions and
# limitations under the License.


"""Platform class."""

from __future__ import annotations

import ast
import io
import re
import tempfile
from contextlib import contextmanager
from copy import deepcopy
from dataclasses import asdict
from typing import TYPE_CHECKING, Callable, cast

import numpy as np
from qibo.gates import M
from qibo.models import Circuit
from qm import generate_qua_script
from ruamel.yaml import YAML

from qililab.analog import AnnealingProgram
from qililab.config import logger
from qililab.constants import FLUX_CONTROL_REGEX, GATE_ALIAS_REGEX, RUNCARD
from qililab.digital import CircuitTranspiler
from qililab.exceptions import ExceptionGroup
from qililab.instrument_controllers import InstrumentController, InstrumentControllers
from qililab.instrument_controllers.utils import InstrumentControllerFactory
from qililab.instruments.instrument import Instrument
from qililab.instruments.instruments import Instruments
from qililab.instruments.qblox import QbloxModule
from qililab.instruments.quantum_machines import QuantumMachinesCluster
from qililab.instruments.utils import InstrumentFactory
from qililab.platform.components.bus import Bus
from qililab.platform.components.buses import Buses
from qililab.pulse.pulse_schedule import PulseSchedule
from qililab.pulse.qblox_compiler import ModuleSequencer
from qililab.pulse.qblox_compiler import QbloxCompiler as PulseQbloxCompiler
from qililab.qprogram import (
    Calibration,
    Domain,
    Experiment,
    QbloxCompilationOutput,
    QbloxCompiler,
    QProgram,
    QuantumMachinesCompilationOutput,
    QuantumMachinesCompiler,
)
from qililab.qprogram.experiment_executor import ExperimentExecutor
from qililab.result.qblox_results.qblox_result import QbloxResult
from qililab.result.qprogram.qprogram_results import QProgramResults
from qililab.result.qprogram.quantum_machines_measurement_result import QuantumMachinesMeasurementResult
from qililab.typings import ChannelID, InstrumentName, Parameter, ParameterValue
from qililab.utils import hash_qpy_sequence

if TYPE_CHECKING:
    from queue import Queue

    from qibo.transpiler.placer import Placer
    from qibo.transpiler.router import Router
    from qpysequence import Sequence as QpySequence

    from qililab.instrument_controllers.instrument_controller import InstrumentController
    from qililab.instruments.instrument import Instrument
    from qililab.result import Result
    from qililab.settings import Runcard


class Platform:
    """Platform object representing the laboratory setup used to control quantum devices.

    The platform is responsible for managing the initializations, connections, setups, and executions of the laboratory, which mainly consists of:

    - :class:`.Chip`

    - Buses

    - Instruments

    .. note::

        This class should be instantiated with the :meth:`ql.build_platform()` function, either by passing a :ref:`runcard <runcards>` (serialized platform dictionary)
        or a path to the location of the YAML file containing it.

        More information about the runcard structure, in the :ref:`Runcards <runcards>` section of the documentation.

    After initializing a :class:`Platform`, the typical first three steps (which are usually only required at the start) are:

    >>> platform.connect()  # Connects to all the instruments.
    >>> platform.initial_setup()  # Sets the parameters defined in the runcard.
    >>> platform.turn_on_instruments()  # Turns on the signal outputs.

    And then, for each experiment you want to run, you would typically repeat:

    >>> platform.set_parameter(...)  # Sets any parameter of the Platform.
    >>> result = platform.execute(...)  # Executes the platform.

    Args:
        runcard (Runcard): Dataclass containing the serialized platform (chip, instruments, buses...), created during :meth:`ql.build_platform()` with the given runcard dictionary.

    Examples:

        .. note::

            The following examples contain made up results. These will soon be updated with real results.

        .. note::

            All the following examples are explained in detail in the :ref:`Platform <platform>` section of the documentation. However, here are a few thing to keep in mind:

            - To connect, your computer must be in the same network of the instruments specified in the runcard, with their IP's addresses. Connection is necessary for the subsequent steps.

            - You might want to skip the ``platform.initial_setup()`` and the ``platform.turn_on_instruments()`` steps if you think nothing has been modified, but we recommend doing them every time.

            - ``platform.turn_on_instruments()`` is used to turn on the signal output of all the sources defined in the runcard (RF, Voltage and Current sources).

            - You can print ``platform.chip`` and ``platform.buses`` at any time to check the platform's structure.

        **1. Executing a circuit with Platform:**


        To execute a circuit you first need to define your circuit, for example, one with a pi pulse and a measurement gate in qubit ``q`` (``int``).
        Then you also need to build, connect, set up, and execute the platform, which together look like:

        .. code-block:: python

            import qililab as ql

            from qibo.models import Circuit
            from qibo import gates

            # Defining the Rabi circuit:
            circuit = Circuit(q + 1)
            circuit.add(gates.X(q))
            circuit.add(gates.M(q))

            # Building the platform:
            platform = ql.build_platform(runcard="runcards/galadriel.yml")

            # Connecting and setting up the platform:
            platform.connect()
            platform.initial_setup()
            platform.turn_on_instruments()

            # Executing the platform:
            result = platform.execute(program=circuit, num_avg=1000, repetition_duration=6000)

        The results would look something like this:

        >>> result.array
        array([[6.],
                [6.]])

        .. note::

            The obtained values correspond to the integral of the I/Q signals received by the digitizer.
            And they have shape `(#sequencers, 2, #bins)`, in this case you only have 1 sequencer and 1 bin.

        You could also get the results in a more standard format, as already classified ``counts`` or ``probabilities`` dictionaries, with:

        >>> result.counts
        {'0': 501, '1': 499}

        >>> result.probabilities
        {'0': .501, '1': .499}

        .. note::

            You can find more information about the results, in the :class:`.Results` class documentation.

        |

        **2. Running a Rabi sweep with Platform:**

        To perform a Rabi sweep, you need the previous circuit, and again, you also need to build, connect and setup the platform.
        But this time, instead than executing the circuit once, you will loop changing the amplitude parameter of the AWG (generator of the pi pulse):

        .. code-block:: python

            # Looping over the AWG amplitude to execute the Rabi sweep:
            results = []
            amp_values = [0.0, 0.1, 0.2, 0.3, 0.4, 0.5, 0.6, 0.7, 0.9, 1.0]

            for amp in amp_values:
                platform.set_parameter(alias="drive_q", parameter=ql.Parameter.AMPLITUDE, value=amp)
                result = platform.execute(program=circuit, num_avg=1000, repetition_duration=6000)
                results.append(result.array)

        Now you can use ``np.hstack`` to stack the results horizontally. By doing this, you would obtain an
        array with shape `(2, N)`, where N is the number of elements inside the loop:

        >>> import numpy as np
        >>> np.hstack(results)
        array([[5, 4, 3, 2, 1, 2, 3, 4, 5, 4, 3],
                [5, 4, 3, 2, 1, 2, 3, 4, 5, 4, 3]])

        You can see how the integrated I/Q values oscillate, indicating that qubit ``q`` oscillates between the ground and
        excited states!

        |

        **3. A faster Rabi sweep, translating the circuit to pulses:**

        Since you are looping over variables that are independent of the circuit (in this case, the amplitude of the AWG),
        you can speed up the experiment by translating the circuit into pulses beforehand, only once, and then, executing the obtained
        pulses inside the loop.

        Which is the same as before, but passing the ``pulse_schedule`` instead than the ``circuit``, to the ``execute()`` method:

        .. code-block:: python

            from qililab.pulse.circuit_to_pulses import CircuitToPulses

            # Translating the circuit to pulses:
            pulse_schedule = CircuitToPulses(platform=platform).translate(circuits=[circuit])

            # Looping over the AWG amplitude to execute the Rabi sweep:
            results = []
            amp_values = [0.0, 0.1, 0.2, 0.3, 0.4, 0.5, 0.6, 0.7, 0.9, 1.0]

            for amp in amp_values:
                platform.set_parameter(alias="drive_q", parameter=ql.Parameter.AMPLITUDE, value=amp)
                result = platform.execute(program=pulse_schedule, num_avg=1000, repetition_duration=6000)
                results.append(result.array)

        If you now stack and print the results, you will obtain similar results, but much faster!

        >>> np.hstack(results)
        array([[5, 4, 3, 2, 1, 2, 3, 4, 5, 4, 3],
                [5, 4, 3, 2, 1, 2, 3, 4, 5, 4, 3]])
        TODO: !!! Change this results for the actual ones !!!

        |

        **4. Ramsey sequence, looping over a parameter inside the circuit:**

        To run a Ramsey sequence you also need to build, connect and set up the platform as before. However, the circuit will be different from the previous one,
        and also, this time, you need to loop over a parameter of the circuit itself, specifically over the time of the ``Wait`` gate.

        To do this, since the parameter is inside the Qibo circuit, you will need to use Qibo own ``circuit.set_parameters()`` method, specifying the
        parameters you want to set, in the same order they appear in the circuit construction:

        .. code-block:: python

            import qililab as ql

            from qibo.models import Circuit
            from qibo import gates

            # Building the platform:
            platform = ql.build_platform(runcard="runcards/galadriel.yml")

            # Connecting and setting up the platform:
            platform.connect()
            platform.initial_setup()
            platform.turn_on_instruments()

            # Defining the Ramsey circuit:
            circuit = Circuit(q + 1)
            circuit.add(gates.RX(q, theta=np.pi / 2))
            circuit.add(ql.Wait(q, t=0))
            circuit.add(gates.RX(q, theta=np.pi / 2))
            circuit.add(gates.M(q))

            # Looping over the wait time t to execute the Ramsey:
            results = []
            wait_times = [0, 1, 2, 3, 4, 5, 6, 7, 8, 9, 10]

            for wait in wait_times:
                circuit.set_parameters([np.pi / 2, wait, np.pi / 2])
                result = platform.execute(program=circuit, num_avg=1000, repetition_duration=6000)
                results.append(result.array)

        which for each execution, would set ``np.pi/2`` to the ``theta`` parameters of the ``RX`` gates, and the looped ``wait`` time  to the ``t`` parameter of the
        ``Wait`` gate.

        If you print the results, you'll see how you obtain the sinusoidal expected behaviour!

        >>> results = np.hstack(results)
        >>> results
        array([[5, 4, 3, 2, 1, 2, 3, 4, 5, 4, 3],
                [5, 4, 3, 2, 1, 2, 3, 4, 5, 4, 3]])
        TODO: !!! Change this results for the actual sinusoidal ones (change wait_times of execution if needed) !!!
    """

    def __init__(self, runcard: Runcard):
        self.name = runcard.name
        """Name of the platform (``str``) """

        self.instruments = Instruments(elements=self._load_instruments(instruments_dict=runcard.instruments))
        """All the instruments of the platform and their necessary settings (``dataclass``). Each individual instrument is contained in a list within the dataclass."""

        self.instrument_controllers = InstrumentControllers(
            elements=self._load_instrument_controllers(instrument_controllers_dict=runcard.instrument_controllers)
        )
        """All the instrument controllers of the platform and their necessary settings (``dataclass``). Each individual instrument controller is contained in a list within the dataclass."""

        self.buses = Buses(
            elements=[Bus(settings=asdict(bus), platform_instruments=self.instruments) for bus in runcard.buses]
        )
        """All the buses of the platform and their necessary settings (``dataclass``). Each individual bus is contained in a list within the dataclass."""

        self.digital_compilation_settings = runcard.digital
        """Gate settings and definitions (``dataclass``). These setting contain how to decompose gates into pulses."""

        self.analog_compilation_settings = runcard.analog
        """Flux to bus mapping for analog control"""

        self._connected_to_instruments: bool = False
        """Boolean indicating the connection status to the instruments. Defaults to False (not connected)."""

        self._qpy_sequence_cache: dict[str, str] = {}
        """Dictionary for caching qpysequences."""

        self.experiment_results_base_path: str = tempfile.gettempdir()
        """Base path for saving experiment results."""

        self.experiment_results_path_format: str = "{date}/{time}/{label}.h5"
        """Format of the experiment results path."""

    def connect(self):
        """Connects to all the instruments and blocks the connection for other users.

        You must be connected in order to set up and turn on instruments, or in order to execute the platform.

        To connect, your computer must be in the same network of the instruments specified in the :ref:`runcard <runcards>` (with their corresponding IP's addresses).
        """
        if self._connected_to_instruments:
            logger.info("Already connected to the instruments")
            return

        self.instrument_controllers.connect()
        self._connected_to_instruments = True
        logger.info("Connected to the instruments")

    def initial_setup(self):
        """Sets the values of the cache of the :class:`.Platform` object to the connected instruments.

        If called after a ``ql.build_platform()``, where the :class:`.Platform` object is built with the provided runcard,
        this function sets the values of the :ref:`runcard <runcards>` into the connected instruments.

        It is recommended to use this function after a ``ql.build_platform()`` + ``platform.connect()`` to ensure that no parameter
        differs from the current runcard settings.

        If a `platform.set_parameter()` is called between platform building and initial setup, the value set in the instruments
        will be the new "set" value, as the cache values of the :class:`.Platform` object are modified.
        """
        if not self._connected_to_instruments:
            raise AttributeError("Can not do initial_setup without being connected to the instruments.")
        self.instrument_controllers.initial_setup()
        logger.info("Initial setup applied to the instruments")

    def turn_on_instruments(self):
        """Turns on the signal output for the generator instruments (RF, voltage sources and current sources).

        This does not actually turn on the laboratory instruments, it only opens the signal output generation of the sources.

        We recommend you to do this always after a connection and a setup, to ensure that everything is ready for an execution.
        """
        self.instrument_controllers.turn_on_instruments()
        logger.info("Instruments turned on")

    def turn_off_instruments(self):
        """Turns off the signal output for the generator instruments (local oscillators, voltage sources and current sources).

        This does not actually turn the laboratory instruments off, it only closes their signal output generation.
        """
        self.instrument_controllers.turn_off_instruments()
        logger.info("Instruments turned off")

    def disconnect(self):
        """Closes the connection to all the instruments."""
        if not self._connected_to_instruments:
            logger.info("Already disconnected from the instruments")
            return
        self.instrument_controllers.disconnect()
        self._connected_to_instruments = False
        logger.info("Disconnected from instruments")

    def get_element(self, alias: str):
        """Gets the platform element and to which bus it is connected, using its alias.

        Args:
            alias (str): Element alias to identify it.

        Returns:
            tuple[object, list | None]: Element class together with the index of the bus where the element is located.
        """
        # TODO: fix docstring, bus is not returned in most cases
        regex_match = re.search(GATE_ALIAS_REGEX, alias.split("_")[0])
        if regex_match is not None:
            name = regex_match["gate"]
            qubits_str = regex_match["qubits"]
            qubits = ast.literal_eval(qubits_str)
            if (
                self.digital_compilation_settings is not None
                and f"{name}({qubits_str})" in self.digital_compilation_settings.gate_names
            ):
                return self.digital_compilation_settings.get_gate(name=name, qubits=qubits)
        regex_match = re.search(FLUX_CONTROL_REGEX, alias)
        if regex_match is not None:
            element_type = regex_match.lastgroup
            element_shorthands = {"qubit": "q", "coupler": "c"}
            flux = regex_match["flux"]
            # TODO: support commuting the name of the coupler eg. c1_0 = c0_1
            bus_alias = next(
                (
                    element.bus
                    for element in self.analog_compilation_settings.flux_control_topology  # type: ignore[union-attr]
                    if self.analog_compilation_settings
                    and element.flux == f"{flux}_{element_shorthands[element_type]}{regex_match[element_type]}"  # type: ignore[index]
                ),
                None,
            )
            if bus_alias is not None:
                return self.buses.get(alias=bus_alias)

        element = self.instruments.get_instrument(alias=alias)
        if element is None:
            element = self.instrument_controllers.get_instrument_controller(alias=alias)
        if element is None:
            element = self.buses.get(alias=alias)
        return element

    def _get_bus_by_alias(self, alias: str) -> Bus | None:
        """Gets buses given their alias.

        Args:
            alias (str | None, optional): Bus alias to identify it. Defaults to None.

        Returns:
            :class:`Bus`: Bus corresponding to the given alias. If none is found `None` is returned.

        """
        return self.buses.get(alias=alias)

    def get_parameter(self, alias: str, parameter: Parameter, channel_id: ChannelID | None = None):
        """Get platform parameter.

        Args:
            parameter (Parameter): Name of the parameter to get.
            alias (str): Alias of the bus where the parameter is set.
            channel_id (int, optional): ID of the channel we want to use to set the parameter. Defaults to None.
        """
        regex_match = re.search(GATE_ALIAS_REGEX, alias)
        if alias == "platform" or parameter == Parameter.DELAY or regex_match is not None:
            if self.digital_compilation_settings is None:
                raise ValueError("Trying to get parameter of gates settings, but no gates settings exist in platform.")
            return self.digital_compilation_settings.get_parameter(
                alias=alias, parameter=parameter, channel_id=channel_id
            )
        element = self.get_element(alias=alias)
        return element.get_parameter(parameter=parameter, channel_id=channel_id)

    def set_parameter(
        self,
        alias: str,
        parameter: Parameter,
        value: ParameterValue,
        channel_id: ChannelID | None = None,
    ):
        """Set a parameter for a platform element.

        If connected to an instrument, this function updates both the cache of the :class:`.Platform` object and the
        instrument's value. Otherwise, it only stores the value in the cache. Subsequent ``connect()`` + ``initial_setup()``
        will apply the cached values into the real instruments.

        If you use ``set_parameter`` + ``ql.save_platform()``, the saved runcard will include the new "set" value, even without
        an instrument connection, as the cache values of the :class:`.Platform` object are modified.

        Args:
            parameter (Parameter): Name of the parameter to change.
            value (float | str | bool): New value to set in the parameter.
            alias (str): Alias of the bus where the parameter is set.
            channel_id (int, optional): ID of the channel you want to use to set the parameter. Defaults to None.
        """
        regex_match = re.search(GATE_ALIAS_REGEX, alias)
        if alias == "platform" or parameter == Parameter.DELAY or regex_match is not None:
            if self.digital_compilation_settings is None:
                raise ValueError("Trying to get parameter of gates settings, but no gates settings exist in platform.")
            self.digital_compilation_settings.set_parameter(
                alias=alias, parameter=parameter, value=value, channel_id=channel_id
            )
            return
        element = self.get_element(alias=alias)
        element.set_parameter(parameter=parameter, value=value, channel_id=channel_id)

    def _load_instruments(self, instruments_dict: list[dict]) -> list[Instrument]:
        """Instantiates all instrument classes from their respective dictionaries.

        Args:
            instruments_dict (list[dict]): List of dictionaries containing the settings of each instrument.

        Returns:
            list[Instrument]: List of instantiated instrument classes.
        """
        instruments = []
        for instrument in instruments_dict:
            local_dict = deepcopy(instrument)
            instruments.append(InstrumentFactory.get(local_dict.pop(RUNCARD.NAME))(settings=local_dict))
        return instruments

    def _load_instrument_controllers(self, instrument_controllers_dict: list[dict]) -> list[InstrumentController]:
        """Instantiates all instrument controller classes from their respective dictionaries.

        Args:
            instrument_controllers_dict (list[dict]): List of dictionaries containing
            the settings of each instrument controller.

        Returns:
            list[InstrumentController]: List of instantiated instrument controller classes.
        """
        instrument_controllers = []
        for instrument_controller in instrument_controllers_dict:
            local_dict = deepcopy(instrument_controller)
            instrument_controllers.append(
                InstrumentControllerFactory.get(local_dict.pop(RUNCARD.NAME))(
                    settings=local_dict, loaded_instruments=self.instruments
                )
            )
        return instrument_controllers

    def to_dict(self):
        """Returns all platform information as a dictionary, called the :ref:`runcard <runcards>`. Used for the platform serialization.

        Returns:
            dict: Dictionary of the serialized platform
        """
        name_dict = {RUNCARD.NAME: self.name}
        instrument_dict = {RUNCARD.INSTRUMENTS: self.instruments.to_dict()}
        instrument_controllers_dict = {RUNCARD.INSTRUMENT_CONTROLLERS: self.instrument_controllers.to_dict()}
        buses_dict = {RUNCARD.BUSES: self.buses.to_dict()}
        digital_dict = {
            RUNCARD.DIGITAL: self.digital_compilation_settings.to_dict()
            if self.digital_compilation_settings is not None
            else None
        }
        analog_dict = {
            RUNCARD.ANALOG: self.analog_compilation_settings.to_dict()
            if self.analog_compilation_settings is not None
            else None
        }

        return name_dict | instrument_dict | instrument_controllers_dict | buses_dict | digital_dict | analog_dict

    def __str__(self) -> str:
        """String representation of the platform.

        Returns:
            str: Name of the platform.
        """
        return str(YAML(typ="safe").dump(self.to_dict(), io.BytesIO()))

    @contextmanager
    def session(self):
        """Context manager to manage platform session, ensuring that resources are always released."""
        cleanup_methods = []
        cleanup_errors = []
        try:
            # Track successfully called setup methods and their cleanup counterparts
            self.connect()
            cleanup_methods.append(self.disconnect)  # Store disconnect for cleanup

            self.initial_setup()  # No specific cleanup for initial_setup

            self.turn_on_instruments()
            cleanup_methods.append(self.turn_off_instruments)  # Store turn_off_instruments for cleanup

            yield  # Experiment logic goes here

        except Exception as e:
            logger.error(f"An error occurred: {e}")
            raise  # Re-raise the exception for further handling
        finally:
            # Call the cleanup methods in reverse order
            for cleanup_method in reversed(cleanup_methods):
                try:
                    cleanup_method()
                except Exception as e:  # noqa: BLE001
                    logger.error(f"Error during cleanup: {e}")
                    cleanup_errors.append(e)

            # Raise any exception that might have happened during cleanup
            if cleanup_errors:
                raise ExceptionGroup("Exceptions occurred during cleanup", cleanup_errors)

    def execute_annealing_program(
        self,
        annealing_program_dict: list[dict[str, dict[str, float]]],
        transpiler: Callable,
        calibration: Calibration,
        num_averages: int = 1000,
        num_shots: int = 1,
        preparation_block: str = "preparation",
        measurement_block: str = "measurement",
        bus_mapping: dict[str, str] | None = None,
        debug: bool = False,
    ) -> QProgramResults:
        """Given an annealing program execute it as a qprogram.
        The annealing program should contain a time ordered list of circuit elements and their corresponging ising coefficients as a dictionary. Example structure:

        .. code-block:: python

            [
                {"qubit_0": {"sigma_x" : 0, "sigma_y" : 1, "sigma_z" : 2},
                "coupler_1_0 : {...},
                },      # time=0ns
                {...},  # time=1ns
            .
            .
            .
            ]

        This dictionary containing ising coefficients is transpiled to fluxes using the given transpiler. Then the correspoinding waveforms are obtained and assigned to a bus
        from the bus to flux mapping given by the runcard.

        Args:
            annealing_program_dict (list[dict[str, dict[str, float]]]): annealing program to run
            transpiler (Callable): ising to flux transpiler. The transpiler should take 2 values as arguments (delta, epsilon) and return 2 values (phix, phiz)
            averages (int, optional): Amount of times to run and average the program over. Defaults to 1.
            debug (bool, optional): Whether to create debug information. For ``Qblox`` clusters all the program information is printed on screen.
                For ``Quantum Machines`` clusters a ``.py`` file is created containing the ``QUA`` and config compilation. Defaults to False.
        """
        if self.analog_compilation_settings is None:
            raise ValueError("Flux to bus topology not given in the runcard")

        if not calibration.has_block(name=measurement_block):
            raise ValueError("The calibrated measurement is not present in the calibration file.")

        annealing_program = AnnealingProgram(
            flux_to_bus_topology=self.analog_compilation_settings.flux_control_topology,
            annealing_program=annealing_program_dict,
        )
        annealing_program.transpile(transpiler)
        crosstalk_matrix = calibration.crosstalk_matrix.inverse() if calibration.crosstalk_matrix is not None else None
        annealing_waveforms = annealing_program.get_waveforms(crosstalk_matrix=crosstalk_matrix, minimum_clock_time=4)

        qp_annealing = QProgram()
        shots_variable = qp_annealing.variable("num_shots", Domain.Scalar, int)

        with qp_annealing.for_loop(variable=shots_variable, start=0, stop=num_shots, step=1):
            with qp_annealing.average(num_averages):
                if calibration.has_block(name=preparation_block):
                    qp_annealing.insert_block(calibration.get_block(name=preparation_block))
                    qp_annealing.sync()
                for bus, waveform in annealing_waveforms.items():
                    qp_annealing.play(bus=bus, waveform=waveform)
                qp_annealing.sync()
                qp_annealing.insert_block(calibration.get_block(name=measurement_block))

        return self.execute_qprogram(
            qprogram=qp_annealing, calibration=calibration, bus_mapping=bus_mapping, debug=debug
        )

    def execute_experiment(self, experiment: Experiment) -> str:
        """Executes a quantum experiment on the platform.

        This method manages the execution of a given `Experiment` on the platform by utilizing an `ExperimentExecutor`. It orchestrates the entire process, including traversing the experiment's structure, handling loops and operations, and streaming results in real-time to ensure data integrity. The results are saved in a timestamped directory within the specified `base_data_path`.

        Args:
            experiment (Experiment): The experiment object defining the sequence of operations and loops.

        Returns:
            str: The path to the file where the results are stored.

        Example:
            .. code-block:: python

                from qililab import Experiment

                # Initialize your experiment
                experiment = Experiment(label="my_experiment")
                # Add variables, loops, and operations to the experiment
                # ...

                # Define the base path for storing experiment results
                platform.experiment_results_base_path = "/data/experiments"

                # Execute the experiment on the platform
                results_path = platform.execute_experiment(experiment=experiment)
                print(f"Results saved to {results_path}")

        Note:
            - Ensure that the experiment is properly configured before execution.
            - The results will be saved in a directory within the `experiment_results_base_path` according to the `platform.experiment_results_path_format`. The default format is `{date}/{time}/{label}.h5`.
            - This method handles the setup and execution internally, providing a simplified interface for experiment execution.
        """
        executor = ExperimentExecutor(platform=self, experiment=experiment)
        return executor.execute()

    def compile_qprogram(
        self, qprogram: QProgram, bus_mapping: dict[str, str] | None = None, calibration: Calibration | None = None
    ) -> QbloxCompilationOutput | QuantumMachinesCompilationOutput:
        bus_aliases = {bus_mapping[bus] if bus_mapping and bus in bus_mapping else bus for bus in qprogram.buses}
        buses = [self.buses.get(alias=bus_alias) for bus_alias in bus_aliases]
        instruments = {
            instrument
            for bus in buses
            for instrument in bus.instruments
            if isinstance(instrument, (QbloxModule, QuantumMachinesCluster))
        }
        if all(isinstance(instrument, QbloxModule) for instrument in instruments):
            # Retrieve the time of flight parameter from settings
            times_of_flight = {
                bus.alias: int(bus.get_parameter(Parameter.TIME_OF_FLIGHT)) for bus in buses if bus.has_adc()
            }
            delays = {bus.alias: int(bus.get_parameter(Parameter.DELAY)) for bus in buses}
            # Determine what should be the initial value of the markers for each bus.
            # This depends on the model of the associated Qblox module and the `output` setting of the associated sequencer.
            markers = {}
            for bus in buses:
                for instrument, channel in zip(bus.instruments, bus.channels):
                    if isinstance(instrument, QbloxModule):
                        sequencer = instrument.get_sequencer(sequencer_id=channel)
                        if instrument.name == InstrumentName.QCMRF:
                            markers[bus.alias] = "".join(
                                ["1" if i in [0, 1] and i in sequencer.outputs else "0" for i in range(4)]
                            )[::-1]
                        elif instrument.name == InstrumentName.QRMRF:
                            markers[bus.alias] = "".join(
                                ["1" if i in [1] and i - 1 in sequencer.outputs else "0" for i in range(4)]
                            )[::-1]
                        else:
                            markers[bus.alias] = "0000"
            qblox_compiler = QbloxCompiler()
            return qblox_compiler.compile(
                qprogram=qprogram,
                bus_mapping=bus_mapping,
                calibration=calibration,
                times_of_flight=times_of_flight,
                delays=delays,
                markers=markers,
            )
        if all(isinstance(instrument, QuantumMachinesCluster) for instrument in instruments):
            if len(instruments) != 1:
                raise NotImplementedError(
                    "Executing QProgram in more than one Quantum Machines Cluster is not supported."
                )
            thresholds: dict[str, float] = {
                bus.alias: float(bus.get_parameter(parameter=Parameter.THRESHOLD) or 0.0)
                for bus in buses
                if bus.has_adc()
            }
            threshold_rotations: dict[str, float] = {
                bus.alias: float(bus.get_parameter(parameter=Parameter.THRESHOLD_ROTATION) or 0.0)
                for bus in buses
                if bus.has_adc()
            }

            compiler = QuantumMachinesCompiler()
            return compiler.compile(
                qprogram=qprogram,
                bus_mapping=bus_mapping,
                thresholds=thresholds,
                threshold_rotations=threshold_rotations,
                calibration=calibration,
            )
        raise NotImplementedError("Compiling QProgram for a mixture of instruments is not supported.")

    def execute_compilation_output(
        self, output: QbloxCompilationOutput | QuantumMachinesCompilationOutput, debug: bool = False
    ):
        if isinstance(output, QbloxCompilationOutput):
            return self._execute_qblox_compilation_output(output=output, debug=debug)

        buses = [self.buses.get(alias=bus_alias) for bus_alias in output.qprogram.buses]
        instruments = {instrument for bus in buses for instrument in bus.instruments if bus.has_adc()}
        if len(instruments) != 1:
            raise NotImplementedError("Executing QProgram in more than one Quantum Machines Cluster is not supported.")
        cluster: QuantumMachinesCluster = cast(QuantumMachinesCluster, next(iter(instruments)))
        return self._execute_quantum_machines_compilation_output(output=output, cluster=cluster, debug=debug)

    def _execute_qblox_compilation_output(self, output: QbloxCompilationOutput, debug: bool = False):
        sequences, acquisitions = output.sequences, output.acquisitions
        buses = {bus_alias: self.buses.get(alias=bus_alias) for bus_alias in sequences}
        for bus_alias, bus in buses.items():
            if bus.distortions:
                for distortion in bus.distortions:
                    for waveform in sequences[bus_alias]._waveforms._waveforms:
                        sequences[bus_alias]._waveforms.modify(waveform.name, distortion.apply(waveform.data))
        if debug:
            with open("debug_qblox_execution.txt", "w", encoding="utf-8") as sourceFile:
                for bus_alias, sequence in sequences.items():
                    print(f"Bus {bus_alias}:", file=sourceFile)
                    print(str(sequence._program), file=sourceFile)
                    print(file=sourceFile)

        # Upload sequences
        for bus_alias in sequences:
            sequence_hash = hash_qpy_sequence(sequence=sequences[bus_alias])
            if bus_alias not in self._qpy_sequence_cache or self._qpy_sequence_cache[bus_alias] != sequence_hash:
                buses[bus_alias].upload_qpysequence(qpysequence=sequences[bus_alias])
                self._qpy_sequence_cache[bus_alias] = sequence_hash
            # sync all relevant sequences
            for instrument, channel in zip(buses[bus_alias].instruments, buses[bus.alias].channels):
                if isinstance(instrument, QbloxModule):
                    instrument.sync_sequencer(sequencer_id=int(channel))

        # Execute sequences
        for bus_alias in sequences:
            buses[bus_alias].run()

        # Acquire results
        results = QProgramResults()
        for bus_alias, bus in buses.items():
            if bus.has_adc():
                bus_results = bus.acquire_qprogram_results(acquisitions=acquisitions[bus_alias])
                for bus_result in bus_results:
                    results.append_result(bus=bus_alias, result=bus_result)

        # Reset instrument settings
        for bus_alias in sequences:
            for instrument, channel in zip(buses[bus_alias].instruments, buses[bus.alias].channels):
                if isinstance(instrument, QbloxModule):
                    instrument.desync_sequencer(sequencer_id=int(channel))

        return results

    def _execute_quantum_machines_compilation_output(
        self, output: QuantumMachinesCompilationOutput, cluster: QuantumMachinesCluster, debug: bool = False
    ):
        qua, configuration, measurements = output.qua, output.configuration, output.measurements
        cluster.append_configuration(configuration=configuration)

        if debug:
            with open("debug_qm_execution.py", "w", encoding="utf-8") as sourceFile:
                print(generate_qua_script(qua, cluster.config), file=sourceFile)

        compiled_program_id = cluster.compile(program=qua)
        job = cluster.run_compiled_program(compiled_program_id=compiled_program_id)

        acquisitions = cluster.get_acquisitions(job=job)

        results = QProgramResults()
        # Doing manual classification of results as QM does not return thresholded values like Qblox
        for measurement in measurements:
            measurement_result = QuantumMachinesMeasurementResult(
                measurement.bus,
                *[acquisitions[handle] for handle in measurement.result_handles],
            )
            measurement_result.set_classification_threshold(measurement.threshold)
            results.append_result(bus=measurement.bus, result=measurement_result)

        return results

    def execute_qprogram(
        self,
        qprogram: QProgram,
        bus_mapping: dict[str, str] | None = None,
        calibration: Calibration | None = None,
        debug: bool = False,
    ) -> QProgramResults:
        """Execute a :class:`.QProgram` using the platform instruments.

        |

        **The execution is done in the following steps:**

        1. Compile the QProgram.
        2. Run the compiled QProgram.
        3. Acquire the results.

        |

        **The execution can be done for (buses associated to) two different type of clusters:**

        - For ``Qblox`` modules, the compilation is done using the :class:`.QbloxCompiler`. Which compiles the :class:`.QProgram` into``Q1ASM`` for multiple sequencers based on each bus, uploads and executes the sequences, and acquires the results.
        - For ``Quantum Machines`` clusters, the compilation is done using the :class:`.QuantumMachinesCompiler`. This compiler transforms the :class:`.QProgram` into ``QUA``, the programming language of ``Quantum Machines`` hardware. It then executes the resulting ``QUA`` program and returns the results, organized by bus.

        Args:
            qprogram (QProgram): The :class:`.QProgram` to execute.
            bus_mapping (dict[str, str], optional): A dictionary mapping the buses in the :class:`.QProgram` (keys )to the buses in the platform (values).
                It is useful for mapping a generic :class:`.QProgram` to a specific experiment. Defaults to None.
            calibration (Calibration, optional): :class:`.Calibration` instance containing information of previously calibrated values, like waveforms, weights and crosstalk matrix. Defaults to None.
            debug (bool, optional): Whether to create debug information. For ``Qblox`` clusters all the program information is printed on screen.
                For ``Quantum Machines`` clusters a ``.py`` file is created containing the ``QUA`` and config compilation. Defaults to False.

        Returns:
            QProgramResults: The results of the execution. ``QProgramResults.results()`` returns a dictionary (``dict[str, list[Result]]``) of measurement results.
            The keys correspond to the buses a measurement were performed upon, and the values are the list of measurement results in chronological order.
        """
        output = self.compile_qprogram(qprogram=qprogram, bus_mapping=bus_mapping, calibration=calibration)
        return self.execute_compilation_output(output=output, debug=debug)

    def execute(
        self,
        program: PulseSchedule | Circuit,
        num_avg: int,
        repetition_duration: int,
        num_bins: int = 1,
        queue: Queue | None = None,
        placer: Placer | type[Placer] | tuple[type[Placer], dict] | None = None,
        router: Router | type[Router] | tuple[type[Router], dict] | None = None,
        routing_iterations: int = 10,
    ) -> Result | QbloxResult:
        """Compiles and executes a circuit or a pulse schedule, using the platform instruments.

        If the ``program`` argument is a :class:`Circuit`, it will first be translated into a :class:`PulseSchedule` using the transpilation
        settings of the platform and the passed placer and router. Then the pulse schedules will be compiled into the assembly programs and executed.

        To compile to assembly programs, the ``platform.compile()`` method is called; check its documentation for more information.

        Args:
            program (:class:`PulseSchedule` | :class:`Circuit`): Circuit or pulse schedule to execute.
            num_avg (int): Number of hardware averages used.
            repetition_duration (int): Minimum duration of a single execution.
            num_bins (int, optional): Number of bins used. Defaults to 1.
            queue (Queue, optional): External queue used for asynchronous data handling. Defaults to None.
            placer (Placer | type[Placer] | tuple[type[Placer], dict], optional): `Placer` instance, or subclass `type[Placer]` to
                use, with optionally, its kwargs dict (other than connectivity), both in a tuple. Defaults to `ReverseTraversal`.
            router (Router | type[Router] | tuple[type[Router], dict], optional): `Router` instance, or subclass `type[Router]` to
                use, with optionally, its kwargs dict (other than connectivity), both in a tuple. Defaults to `Sabre`.
            routing_iterations (int, optional): Number of times to repeat the routing pipeline, to keep the best stochastic result. Defaults to 10.

        Returns:
            Result: Result obtained from the execution. This corresponds to a numpy array that depending on the
                platform configuration may contain the following:

                - Scope acquisition is enabled: An array with dimension `(2, N)` which contain the scope data for
                    path0 (I) and path1 (Q). N corresponds to the length of the scope measured.

                - Scope acquisition disabled: An array with dimension `(#sequencers, 2, #bins)`.
        """
        # Compile pulse schedule
        programs, final_layout = self.compile(
            program, num_avg, repetition_duration, num_bins, placer, router, routing_iterations
        )

        # Upload pulse schedule
        for bus_alias in programs:
            bus = self.buses.get(alias=bus_alias)
            bus.upload()

        # Execute pulse schedule
        for bus_alias in programs:
            bus = self.buses.get(alias=bus_alias)
            bus.run()

        # Acquire results
        readout_buses = [bus for bus in self.buses if bus.alias in programs and bus.has_adc()]
        results: list[Result] = []
        for bus in readout_buses:
            result = bus.acquire_result()
            if queue is not None:
                queue.put_nowait(item=result)
            if not np.all(np.isnan(result.array)):
                results.append(result)

        for instrument in self.instruments.elements:
            if isinstance(instrument, QbloxModule):
                instrument.desync_sequencers()

        # Flatten results if more than one readout bus was used for a qblox module
        if len(results) > 1:
            results = [
                QbloxResult(
                    integration_lengths=[length for result in results for length in result.integration_lengths],  # type: ignore[attr-defined]
                    qblox_raw_results=[raw_result for result in results for raw_result in result.qblox_raw_results],  # type: ignore[attr-defined]
                )
            ]
        if not results:
            raise ValueError("There are no readout buses in the platform.")

        if isinstance(program, Circuit):
            results = [self._order_result(results[0], program, final_layout)]

        # FIXME: return result instead of results[0]
        return results[0]

    def _order_result(self, result: Result, circuit: Circuit, final_layout: dict | None) -> Result:
        """Order the results of the execution as they are ordered in the input circuit.

        Finds the absolute order of each measurement for each qubit and its corresponding key in the
        same format as in qblox's aqcuisitions dictionary (#qubit, #qubit_measurement).

        Then it orders results in the same measurement order as the one in circuit.queue.

        Args:
            result (Result): Result obtained from the execution
            circuit (Circuit): qibo circuit being executed
            final_layouts (dict): final layout of the qubits in the circuit.

        Returns:
            Result: Result obtained from the execution, with each measurement in the same order as in circuit.queue
        """
        if not isinstance(result, QbloxResult):
            raise NotImplementedError("Result ordering is only implemented for qblox results")

        # register the overall order of all qubit measurements.
        qubits_m = {}
        order = {}
        # iterate over qubits measured in same order as they appear in the circuit
        for i, qubit in enumerate(qubit for gate in circuit.queue for qubit in gate.qubits if isinstance(gate, M)):
            if qubit not in qubits_m:
                qubits_m[qubit] = 0
            order[qubit, qubits_m[qubit]] = i
            qubits_m[qubit] += 1
        if len(order) != len(result.qblox_raw_results):
            raise ValueError(
                f"Number of measurements in the circuit {len(order)} does not match number of acquisitions {len(result.qblox_raw_results)}"
            )

        # allocate each measurement its corresponding index in the results list
        results = [None] * len(order)  # type: list | list[dict]
        for qblox_result in result.qblox_raw_results:
            measurement = qblox_result["measurement"]
            qubit = qblox_result["qubit"]
            # TODO: Check if this works, or how you should do it :)
            original_qubit = final_layout[f"q{qubit}"] if final_layout is not None else qubit
            results[order[original_qubit, measurement]] = qblox_result

        return QbloxResult(integration_lengths=result.integration_lengths, qblox_raw_results=results)

    def compile(
        self,
        program: PulseSchedule | Circuit,
        num_avg: int,
        repetition_duration: int,
        num_bins: int,
        placer: Placer | type[Placer] | tuple[type[Placer], dict] | None = None,
        router: Router | type[Router] | tuple[type[Router], dict] | None = None,
        routing_iterations: int = 10,
    ) -> tuple[dict[str, list[QpySequence]], dict | None]:
        """Compiles the circuit / pulse schedule into a set of assembly programs, to be uploaded into the awg buses.

        If the ``program`` argument is a :class:`Circuit`, it will first be translated into a :class:`PulseSchedule` using the transpilation
        settings of the platform and passed placer and router. Then the pulse schedules will be compiled into the assembly programs.

        This methods gets called during the ``platform.execute()`` method, check its documentation for more information.

        Args:
            program (:class:`PulseSchedule` | :class:`Circuit`): Circuit or pulse schedule to compile.
            num_avg (int): Number of hardware averages used.
            repetition_duration (int): Minimum duration of a single execution.
            num_bins (int): Number of bins used.
            placer (Placer | type[Placer] | tuple[type[Placer], dict], optional): `Placer` instance, or subclass `type[Placer]` to
                use, with optionally, its kwargs dict (other than connectivity), both in a tuple. Defaults to `ReverseTraversal`.
            router (Router | type[Router] | tuple[type[Router], dict], optional): `Router` instance, or subclass `type[Router]` to
                use, with optionally, its kwargs dict (other than connectivity), both in a tuple. Defaults to `Sabre`.
            routing_iterations (int, optional): Number of times to repeat the routing pipeline, to keep the best stochastic result. Defaults to 10.

        Returns:
            dict: Dictionary of compiled assembly programs. The key is the bus alias (``str``), and the value is the assembly compilation (``list``).
            dict: Final layout of the qubits in the circuit.
        Raises:
            ValueError: raises value error if the circuit execution time is longer than ``repetition_duration`` for some qubit.
        """
        # We have a circular import because Platform uses CircuitToPulses and vice versa
        if self.digital_compilation_settings is None:
            raise ValueError("Cannot compile Qibo Circuit or Pulse Schedule without gates settings.")

        if isinstance(program, Circuit):
            transpiler = CircuitTranspiler(digital_compilation_settings=self.digital_compilation_settings)

            transpiled_circuits, final_layouts = transpiler.transpile_circuits(
                [program], placer, router, routing_iterations
            )
            pulse_schedule, final_layout = transpiled_circuits[0], final_layouts[0]

        elif isinstance(program, PulseSchedule):
            pulse_schedule = program
            final_layout = None

        else:
            raise ValueError(
                f"Program to execute can only be either a single circuit or a pulse schedule. Got program of type {type(program)} instead"
            )
<<<<<<< HEAD

        bus_to_module_and_sequencer_mapping = {
            element.bus_alias: {"module": instrument, "sequencer": instrument.get_sequencer(channel)}
=======
        module_and_sequencer_per_bus: dict[str, ModuleSequencer] = {
            element.bus_alias: ModuleSequencer(module=instrument, sequencer=instrument.get_sequencer(channel))
>>>>>>> b137afd4
            for element in pulse_schedule.elements
            for instrument, channel in zip(
                self.buses.get(alias=element.bus_alias).instruments, self.buses.get(alias=element.bus_alias).channels
            )
            if isinstance(instrument, QbloxModule)
        }

        compiler = PulseQbloxCompiler(
            buses=self.digital_compilation_settings.buses,
            module_and_sequencer_per_bus=module_and_sequencer_per_bus,
        )

        compiled_programs = compiler.compile(
            pulse_schedule=pulse_schedule, num_avg=num_avg, repetition_duration=repetition_duration, num_bins=num_bins
        )

        return compiled_programs, final_layout<|MERGE_RESOLUTION|>--- conflicted
+++ resolved
@@ -1078,14 +1078,9 @@
             raise ValueError(
                 f"Program to execute can only be either a single circuit or a pulse schedule. Got program of type {type(program)} instead"
             )
-<<<<<<< HEAD
-
-        bus_to_module_and_sequencer_mapping = {
-            element.bus_alias: {"module": instrument, "sequencer": instrument.get_sequencer(channel)}
-=======
+
         module_and_sequencer_per_bus: dict[str, ModuleSequencer] = {
             element.bus_alias: ModuleSequencer(module=instrument, sequencer=instrument.get_sequencer(channel))
->>>>>>> b137afd4
             for element in pulse_schedule.elements
             for instrument, channel in zip(
                 self.buses.get(alias=element.bus_alias).instruments, self.buses.get(alias=element.bus_alias).channels
