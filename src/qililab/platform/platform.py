--- conflicted
+++ resolved
@@ -54,9 +54,6 @@
 from qililab.pulse.pulse_schedule import PulseSchedule
 from qililab.pulse.qblox_compiler import ModuleSequencer
 from qililab.pulse.qblox_compiler import QbloxCompiler as PulseQbloxCompiler
-<<<<<<< HEAD
-from qililab.qprogram import Calibration, Domain, Experiment, QbloxCompilationOutput, QbloxCompiler, QProgram
-=======
 from qililab.qililab_settings import get_settings
 from qililab.qprogram import (
     Calibration,
@@ -66,7 +63,6 @@
     QbloxCompiler,
     QProgram,
 )
->>>>>>> eb7826a1
 from qililab.qprogram.crosstalk_matrix import CrosstalkMatrix, FluxVector
 from qililab.qprogram.experiment_executor import ExperimentExecutor
 from qililab.result.database import get_db_manager
@@ -1085,7 +1081,6 @@
 
     def execute_experiment(
         self,
-<<<<<<< HEAD
         experiment: Experiment,
         live_plot: bool = False,
         slurm_execution: bool = True,
@@ -1093,9 +1088,6 @@
         job_id: int | None = None,
         sample: str | None = None,
         cooldown: str | None = None,
-=======
-        experiment: Experiment
->>>>>>> eb7826a1
     ) -> str:
         """Executes a quantum experiment on the platform.
 
@@ -1156,7 +1148,6 @@
 
         executor = ExperimentExecutor(
             platform=self,
-<<<<<<< HEAD
             experiment=experiment,
             live_plot=live_plot,
             slurm_execution=slurm_execution,
@@ -1164,9 +1155,6 @@
             job_id=job_id,
             sample=sample,
             cooldown=cooldown,
-=======
-            experiment=experiment
->>>>>>> eb7826a1
         )
         return executor.execute()
 
