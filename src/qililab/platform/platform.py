# Copyright 2023 Qilimanjaro Quantum Tech
#
# Licensed under the Apache License, Version 2.0 (the "License");
# you may not use this file except in compliance with the License.
# You may obtain a copy of the License at
#
#     http://www.apache.org/licenses/LICENSE-2.0
#
# Unless required by applicable law or agreed to in writing, software
# distributed under the License is distributed on an "AS IS" BASIS,
# WITHOUT WARRANTIES OR CONDITIONS OF ANY KIND, either express or implied.
# See the License for the specific language governing permissions and
# limitations under the License.


"""Platform class."""

from __future__ import annotations

import ast
import io
import re
import tempfile
from contextlib import contextmanager
from copy import deepcopy
from dataclasses import asdict
from typing import TYPE_CHECKING, Callable, cast

import numpy as np
from qibo.gates import M
from qibo.models import Circuit
from qm import generate_qua_script
from ruamel.yaml import YAML

from qililab.analog import AnnealingProgram
from qililab.circuit_transpiler import CircuitTranspiler
from qililab.config import logger
from qililab.constants import FLUX_CONTROL_REGEX, GATE_ALIAS_REGEX, RUNCARD
from qililab.exceptions import ExceptionGroup
from qililab.instrument_controllers import InstrumentController, InstrumentControllers
from qililab.instrument_controllers.utils import InstrumentControllerFactory
from qililab.instruments.instrument import Instrument
from qililab.instruments.instruments import Instruments
from qililab.instruments.qblox import QbloxModule
from qililab.instruments.quantum_machines import QuantumMachinesCluster
from qililab.instruments.utils import InstrumentFactory
from qililab.platform.components.bus import Bus
from qililab.platform.components.buses import Buses
from qililab.pulse.pulse_schedule import PulseSchedule
from qililab.pulse.qblox_compiler import QbloxCompiler as PulseQbloxCompiler
from qililab.qprogram import (
    Calibration,
    Domain,
    Experiment,
    QbloxCompilationOutput,
    QbloxCompiler,
    QProgram,
    QuantumMachinesCompilationOutput,
    QuantumMachinesCompiler,
)
from qililab.qprogram.experiment_executor import ExperimentExecutor
from qililab.result.qblox_results.qblox_result import QbloxResult
from qililab.result.qprogram.qprogram_results import QProgramResults
from qililab.result.qprogram.quantum_machines_measurement_result import QuantumMachinesMeasurementResult
from qililab.typings import ChannelID, InstrumentName, Parameter, ParameterValue
from qililab.utils import hash_qpy_sequence

if TYPE_CHECKING:
    from queue import Queue

    from qpysequence import Sequence as QpySequence

    from qililab.instrument_controllers.instrument_controller import InstrumentController
    from qililab.instruments.instrument import Instrument
    from qililab.result import Result
    from qililab.settings import Runcard


class Platform:
    """Platform object representing the laboratory setup used to control quantum devices.

    The platform is responsible for managing the initializations, connections, setups, and executions of the laboratory, which mainly consists of:

    - :class:`.Chip`

    - Buses

    - Instruments

    .. note::

        This class should be instantiated with the :meth:`ql.build_platform()` function, either by passing a :ref:`runcard <runcards>` (serialized platform dictionary)
        or a path to the location of the YAML file containing it.

        More information about the runcard structure, in the :ref:`Runcards <runcards>` section of the documentation.

    After initializing a :class:`Platform`, the typical first three steps (which are usually only required at the start) are:

    >>> platform.connect()  # Connects to all the instruments.
    >>> platform.initial_setup()  # Sets the parameters defined in the runcard.
    >>> platform.turn_on_instruments()  # Turns on the signal outputs.

    And then, for each experiment you want to run, you would typically repeat:

    >>> platform.set_parameter(...)  # Sets any parameter of the Platform.
    >>> result = platform.execute(...)  # Executes the platform.

    Args:
        runcard (Runcard): Dataclass containing the serialized platform (chip, instruments, buses...), created during :meth:`ql.build_platform()` with the given runcard dictionary.

    Examples:

        .. note::

            The following examples contain made up results. These will soon be updated with real results.

        .. note::

            All the following examples are explained in detail in the :ref:`Platform <platform>` section of the documentation. However, here are a few thing to keep in mind:

            - To connect, your computer must be in the same network of the instruments specified in the runcard, with their IP's addresses. Connection is necessary for the subsequent steps.

            - You might want to skip the ``platform.initial_setup()`` and the ``platform.turn_on_instruments()`` steps if you think nothing has been modified, but we recommend doing them every time.

            - ``platform.turn_on_instruments()`` is used to turn on the signal output of all the sources defined in the runcard (RF, Voltage and Current sources).

            - You can print ``platform.chip`` and ``platform.buses`` at any time to check the platform's structure.

        **1. Executing a circuit with Platform:**


        To execute a circuit you first need to define your circuit, for example, one with a pi pulse and a measurement gate in qubit ``q`` (``int``).
        Then you also need to build, connect, set up, and execute the platform, which together look like:

        .. code-block:: python

            import qililab as ql

            from qibo.models import Circuit
            from qibo import gates

            # Defining the Rabi circuit:
            circuit = Circuit(q + 1)
            circuit.add(gates.X(q))
            circuit.add(gates.M(q))

            # Building the platform:
            platform = ql.build_platform(runcard="runcards/galadriel.yml")

            # Connecting and setting up the platform:
            platform.connect()
            platform.initial_setup()
            platform.turn_on_instruments()

            # Executing the platform:
            result = platform.execute(program=circuit, num_avg=1000, repetition_duration=6000)

        The results would look something like this:

        >>> result.array
        array([[6.],
                [6.]])

        .. note::

            The obtained values correspond to the integral of the I/Q signals received by the digitizer.
            And they have shape `(#sequencers, 2, #bins)`, in this case you only have 1 sequencer and 1 bin.

        You could also get the results in a more standard format, as already classified ``counts`` or ``probabilities`` dictionaries, with:

        >>> result.counts
        {'0': 501, '1': 499}

        >>> result.probabilities
        {'0': .501, '1': .499}

        .. note::

            You can find more information about the results, in the :class:`.Results` class documentation.

        |

        **2. Running a Rabi sweep with Platform:**

        To perform a Rabi sweep, you need the previous circuit, and again, you also need to build, connect and setup the platform.
        But this time, instead than executing the circuit once, you will loop changing the amplitude parameter of the AWG (generator of the pi pulse):

        .. code-block:: python

            # Looping over the AWG amplitude to execute the Rabi sweep:
            results = []
            amp_values = [0.0, 0.1, 0.2, 0.3, 0.4, 0.5, 0.6, 0.7, 0.9, 1.0]

            for amp in amp_values:
                platform.set_parameter(alias="drive_q", parameter=ql.Parameter.AMPLITUDE, value=amp)
                result = platform.execute(program=circuit, num_avg=1000, repetition_duration=6000)
                results.append(result.array)

        Now you can use ``np.hstack`` to stack the results horizontally. By doing this, you would obtain an
        array with shape `(2, N)`, where N is the number of elements inside the loop:

        >>> import numpy as np
        >>> np.hstack(results)
        array([[5, 4, 3, 2, 1, 2, 3, 4, 5, 4, 3],
                [5, 4, 3, 2, 1, 2, 3, 4, 5, 4, 3]])

        You can see how the integrated I/Q values oscillate, indicating that qubit ``q`` oscillates between the ground and
        excited states!

        |

        **3. A faster Rabi sweep, translating the circuit to pulses:**

        Since you are looping over variables that are independent of the circuit (in this case, the amplitude of the AWG),
        you can speed up the experiment by translating the circuit into pulses beforehand, only once, and then, executing the obtained
        pulses inside the loop.

        Which is the same as before, but passing the ``pulse_schedule`` instead than the ``circuit``, to the ``execute()`` method:

        .. code-block:: python

            from qililab.pulse.circuit_to_pulses import CircuitToPulses

            # Translating the circuit to pulses:
            pulse_schedule = CircuitToPulses(platform=platform).translate(circuits=[circuit])

            # Looping over the AWG amplitude to execute the Rabi sweep:
            results = []
            amp_values = [0.0, 0.1, 0.2, 0.3, 0.4, 0.5, 0.6, 0.7, 0.9, 1.0]

            for amp in amp_values:
                platform.set_parameter(alias="drive_q", parameter=ql.Parameter.AMPLITUDE, value=amp)
                result = platform.execute(program=pulse_schedule, num_avg=1000, repetition_duration=6000)
                results.append(result.array)

        If you now stack and print the results, you will obtain similar results, but much faster!

        >>> np.hstack(results)
        array([[5, 4, 3, 2, 1, 2, 3, 4, 5, 4, 3],
                [5, 4, 3, 2, 1, 2, 3, 4, 5, 4, 3]])
        TODO: !!! Change this results for the actual ones !!!

        |

        **4. Ramsey sequence, looping over a parameter inside the circuit:**

        To run a Ramsey sequence you also need to build, connect and set up the platform as before. However, the circuit will be different from the previous one,
        and also, this time, you need to loop over a parameter of the circuit itself, specifically over the time of the ``Wait`` gate.

        To do this, since the parameter is inside the Qibo circuit, you will need to use Qibo own ``circuit.set_parameters()`` method, specifying the
        parameters you want to set, in the same order they appear in the circuit construction:

        .. code-block:: python

            import qililab as ql

            from qibo.models import Circuit
            from qibo import gates

            # Building the platform:
            platform = ql.build_platform(runcard="runcards/galadriel.yml")

            # Connecting and setting up the platform:
            platform.connect()
            platform.initial_setup()
            platform.turn_on_instruments()

            # Defining the Ramsey circuit:
            circuit = Circuit(q + 1)
            circuit.add(gates.RX(q, theta=np.pi / 2))
            circuit.add(ql.Wait(q, t=0))
            circuit.add(gates.RX(q, theta=np.pi / 2))
            circuit.add(gates.M(q))

            # Looping over the wait time t to execute the Ramsey:
            results = []
            wait_times = [0, 1, 2, 3, 4, 5, 6, 7, 8, 9, 10]

            for wait in wait_times:
                circuit.set_parameters([np.pi / 2, wait, np.pi / 2])
                result = platform.execute(program=circuit, num_avg=1000, repetition_duration=6000)
                results.append(result.array)

        which for each execution, would set ``np.pi/2`` to the ``theta`` parameters of the ``RX`` gates, and the looped ``wait`` time  to the ``t`` parameter of the
        ``Wait`` gate.

        If you print the results, you'll see how you obtain the sinusoidal expected behaviour!

        >>> results = np.hstack(results)
        >>> results
        array([[5, 4, 3, 2, 1, 2, 3, 4, 5, 4, 3],
                [5, 4, 3, 2, 1, 2, 3, 4, 5, 4, 3]])
        TODO: !!! Change this results for the actual sinusoidal ones (change wait_times of execution if needed) !!!
    """

    def __init__(self, runcard: Runcard):
        self.name = runcard.name
        """Name of the platform (``str``) """

        self.gates_settings = runcard.digital
        """Gate settings and definitions (``dataclass``). These setting contain how to decompose gates into pulses."""

        self.instruments = Instruments(elements=self._load_instruments(instruments_dict=runcard.instruments))
        """All the instruments of the platform and their necessary settings (``dataclass``). Each individual instrument is contained in a list within the dataclass."""

        self.instrument_controllers = InstrumentControllers(
            elements=self._load_instrument_controllers(instrument_controllers_dict=runcard.instrument_controllers)
        )
        """All the instrument controllers of the platform and their necessary settings (``dataclass``). Each individual instrument controller is contained in a list within the dataclass."""

        self.buses = Buses(
            elements=[Bus(settings=asdict(bus), platform_instruments=self.instruments) for bus in runcard.buses]
        )
        """All the buses of the platform and their necessary settings (``dataclass``). Each individual bus is contained in a list within the dataclass."""

        self.flux_to_bus_topology = runcard.flux_control_topology
        """Flux to bus mapping for analog control"""

        self._connected_to_instruments: bool = False
        """Boolean indicating the connection status to the instruments. Defaults to False (not connected)."""

        self._qpy_sequence_cache: dict[str, str] = {}
        """Dictionary for caching qpysequences."""

        self.experiment_results_base_path: str = tempfile.gettempdir()
        """Base path for saving experiment results."""

        self.experiment_results_path_format: str = "{date}/{time}/{label}.h5"
        """Format of the experiment results path."""

    def connect(self):
        """Connects to all the instruments and blocks the connection for other users.

        You must be connected in order to set up and turn on instruments, or in order to execute the platform.

        To connect, your computer must be in the same network of the instruments specified in the :ref:`runcard <runcards>` (with their corresponding IP's addresses).
        """
        if self._connected_to_instruments:
            logger.info("Already connected to the instruments")
            return

        self.instrument_controllers.connect()
        self._connected_to_instruments = True
        logger.info("Connected to the instruments")

    def initial_setup(self):
        """Sets the values of the cache of the :class:`.Platform` object to the connected instruments.

        If called after a ``ql.build_platform()``, where the :class:`.Platform` object is built with the provided runcard,
        this function sets the values of the :ref:`runcard <runcards>` into the connected instruments.

        It is recommended to use this function after a ``ql.build_platform()`` + ``platform.connect()`` to ensure that no parameter
        differs from the current runcard settings.

        If a `platform.set_parameter()` is called between platform building and initial setup, the value set in the instruments
        will be the new "set" value, as the cache values of the :class:`.Platform` object are modified.
        """
        if not self._connected_to_instruments:
            raise AttributeError("Can not do initial_setup without being connected to the instruments.")
        self.instrument_controllers.initial_setup()
        logger.info("Initial setup applied to the instruments")

    def turn_on_instruments(self):
        """Turns on the signal output for the generator instruments (RF, voltage sources and current sources).

        This does not actually turn on the laboratory instruments, it only opens the signal output generation of the sources.

        We recommend you to do this always after a connection and a setup, to ensure that everything is ready for an execution.
        """
        self.instrument_controllers.turn_on_instruments()
        logger.info("Instruments turned on")

    def turn_off_instruments(self):
        """Turns off the signal output for the generator instruments (local oscillators, voltage sources and current sources).

        This does not actually turn the laboratory instruments off, it only closes their signal output generation.
        """
        self.instrument_controllers.turn_off_instruments()
        logger.info("Instruments turned off")

    def disconnect(self):
        """Closes the connection to all the instruments."""
        if not self._connected_to_instruments:
            logger.info("Already disconnected from the instruments")
            return
        self.instrument_controllers.disconnect()
        self._connected_to_instruments = False
        logger.info("Disconnected from instruments")

    def get_element(self, alias: str):
        """Gets the platform element and to which bus it is connected, using its alias.

        Args:
            alias (str): Element alias to identify it.

        Returns:
            tuple[object, list | None]: Element class together with the index of the bus where the element is located.
        """
        # TODO: fix docstring, bus is not returned in most cases
        if alias == "platform":
            return self.gates_settings
        regex_match = re.search(GATE_ALIAS_REGEX, alias.split("_")[0])
        if regex_match is not None:
            name = regex_match["gate"]
            qubits_str = regex_match["qubits"]
            qubits = ast.literal_eval(qubits_str)
            if self.gates_settings is not None and f"{name}({qubits_str})" in self.gates_settings.gate_names:
                return self.gates_settings.get_gate(name=name, qubits=qubits)
            regex_match = re.search(FLUX_CONTROL_REGEX, alias)
            if regex_match is not None:
                element_type = regex_match.lastgroup
                element_shorthands = {"qubit": "q", "coupler": "c"}
                flux = regex_match["flux"]
                # TODO: support commuting the name of the coupler eg. c1_0 = c0_1
                bus_alias = next(
                    (
                        element.bus
                        for element in self.flux_to_bus_topology  # type: ignore[union-attr]
                        if element.flux == f"{flux}_{element_shorthands[element_type]}{regex_match[element_type]}"  # type: ignore[index]
                    ),
                    None,
                )
                if bus_alias is not None:
                    return self.buses.get(alias=bus_alias)

        element = self.instruments.get_instrument(alias=alias)
        if element is None:
            element = self.instrument_controllers.get_instrument_controller(alias=alias)
        if element is None:
            element = self.buses.get(alias=alias)
        return element

    def _get_bus_by_alias(self, alias: str) -> Bus | None:
        """Gets buses given their alias.

        Args:
            alias (str | None, optional): Bus alias to identify it. Defaults to None.

        Returns:
            :class:`Bus`: Bus corresponding to the given alias. If none is found `None` is returned.

        """
        return self.buses.get(alias=alias)

    def get_parameter(self, alias: str, parameter: Parameter, channel_id: ChannelID | None = None):
        """Get platform parameter.

        Args:
            parameter (Parameter): Name of the parameter to get.
            alias (str): Alias of the bus where the parameter is set.
            channel_id (int, optional): ID of the channel we want to use to set the parameter. Defaults to None.
        """
        regex_match = re.search(GATE_ALIAS_REGEX, alias)
        if alias == "platform" or parameter == Parameter.DELAY or regex_match is not None:
            if self.gates_settings is None:
                raise ValueError("Trying to get parameter of gates settings, but no gates settings exist in platform.")
            return self.gates_settings.get_parameter(alias=alias, parameter=parameter, channel_id=channel_id)
        element = self.get_element(alias=alias)
        return element.get_parameter(parameter=parameter, channel_id=channel_id)

    def set_parameter(
        self,
        alias: str,
        parameter: Parameter,
        value: ParameterValue,
        channel_id: ChannelID | None = None,
    ):
        """Set a parameter for a platform element.

        If connected to an instrument, this function updates both the cache of the :class:`.Platform` object and the
        instrument's value. Otherwise, it only stores the value in the cache. Subsequent ``connect()`` + ``initial_setup()``
        will apply the cached values into the real instruments.

        If you use ``set_parameter`` + ``ql.save_platform()``, the saved runcard will include the new "set" value, even without
        an instrument connection, as the cache values of the :class:`.Platform` object are modified.

        Args:
            parameter (Parameter): Name of the parameter to change.
            value (float | str | bool): New value to set in the parameter.
            alias (str): Alias of the bus where the parameter is set.
            channel_id (int, optional): ID of the channel you want to use to set the parameter. Defaults to None.
        """
        regex_match = re.search(GATE_ALIAS_REGEX, alias)
        if alias == "platform" or parameter == Parameter.DELAY or regex_match is not None:
            if self.gates_settings is None:
                raise ValueError("Trying to get parameter of gates settings, but no gates settings exist in platform.")
            self.gates_settings.set_parameter(alias=alias, parameter=parameter, value=value, channel_id=channel_id)
            return
        element = self.get_element(alias=alias)
        element.set_parameter(parameter=parameter, value=value, channel_id=channel_id)

    def _load_instruments(self, instruments_dict: list[dict]) -> list[Instrument]:
        """Instantiates all instrument classes from their respective dictionaries.

        Args:
            instruments_dict (list[dict]): List of dictionaries containing the settings of each instrument.

        Returns:
            list[Instrument]: List of instantiated instrument classes.
        """
        instruments = []
        for instrument in instruments_dict:
            local_dict = deepcopy(instrument)
            instruments.append(InstrumentFactory.get(local_dict.pop(RUNCARD.NAME))(settings=local_dict))
        return instruments

    def _load_instrument_controllers(self, instrument_controllers_dict: list[dict]) -> list[InstrumentController]:
        """Instantiates all instrument controller classes from their respective dictionaries.

        Args:
            instrument_controllers_dict (list[dict]): List of dictionaries containing
            the settings of each instrument controller.

        Returns:
            list[InstrumentController]: List of instantiated instrument controller classes.
        """
        instrument_controllers = []
        for instrument_controller in instrument_controllers_dict:
            local_dict = deepcopy(instrument_controller)
            instrument_controllers.append(
                InstrumentControllerFactory.get(local_dict.pop(RUNCARD.NAME))(
                    settings=local_dict, loaded_instruments=self.instruments
                )
            )
        return instrument_controllers

    def to_dict(self):
        """Returns all platform information as a dictionary, called the :ref:`runcard <runcards>`. Used for the platform serialization.

        Returns:
            dict: Dictionary of the serialized platform
        """
        name_dict = {RUNCARD.NAME: self.name}
        gates_settings_dict = {
            RUNCARD.GATES_SETTINGS: self.gates_settings.to_dict() if self.gates_settings is not None else None
        }
        buses_dict = {RUNCARD.BUSES: self.buses.to_dict()}
        instrument_dict = {RUNCARD.INSTRUMENTS: self.instruments.to_dict()}
        instrument_controllers_dict = {RUNCARD.INSTRUMENT_CONTROLLERS: self.instrument_controllers.to_dict()}
        flux_control_topology_dict = {
            RUNCARD.FLUX_CONTROL_TOPOLOGY: [flux_control.to_dict() for flux_control in self.flux_to_bus_topology]
        }

        return (
            name_dict
            | gates_settings_dict
            | buses_dict
            | instrument_dict
            | instrument_controllers_dict
            | flux_control_topology_dict
        )

    def __str__(self) -> str:
        """String representation of the platform.

        Returns:
            str: Name of the platform.
        """
        return str(YAML(typ="safe").dump(self.to_dict(), io.BytesIO()))

    @contextmanager
    def session(self):
        """Context manager to manage platform session, ensuring that resources are always released."""
        cleanup_methods = []
        cleanup_errors = []
        try:
            # Track successfully called setup methods and their cleanup counterparts
            self.connect()
            cleanup_methods.append(self.disconnect)  # Store disconnect for cleanup

            self.initial_setup()  # No specific cleanup for initial_setup

            self.turn_on_instruments()
            cleanup_methods.append(self.turn_off_instruments)  # Store turn_off_instruments for cleanup

            yield  # Experiment logic goes here

        except Exception as e:
            logger.error(f"An error occurred: {e}")
            raise  # Re-raise the exception for further handling
        finally:
            # Call the cleanup methods in reverse order
            for cleanup_method in reversed(cleanup_methods):
                try:
                    cleanup_method()
                except Exception as e:  # noqa: BLE001
                    logger.error(f"Error during cleanup: {e}")
                    cleanup_errors.append(e)

            # Raise any exception that might have happened during cleanup
            if cleanup_errors:
                raise ExceptionGroup("Exceptions occurred during cleanup", cleanup_errors)

    def execute_annealing_program(
        self,
        annealing_program_dict: list[dict[str, dict[str, float]]],
        transpiler: Callable,
        calibration: Calibration,
        num_averages: int = 1000,
        num_shots: int = 1,
        preparation_block: str = "preparation",
        measurement_block: str = "measurement",
        bus_mapping: dict[str, str] | None = None,
        debug: bool = False,
    ) -> QProgramResults:
        """Given an annealing program execute it as a qprogram.
        The annealing program should contain a time ordered list of circuit elements and their corresponging ising coefficients as a dictionary. Example structure:

        .. code-block:: python

            [
                {"qubit_0": {"sigma_x" : 0, "sigma_y" : 1, "sigma_z" : 2},
                "coupler_1_0 : {...},
                },      # time=0ns
                {...},  # time=1ns
            .
            .
            .
            ]

        This dictionary containing ising coefficients is transpiled to fluxes using the given transpiler. Then the correspoinding waveforms are obtained and assigned to a bus
        from the bus to flux mapping given by the runcard.

        Args:
            annealing_program_dict (list[dict[str, dict[str, float]]]): annealing program to run
            transpiler (Callable): ising to flux transpiler. The transpiler should take 2 values as arguments (delta, epsilon) and return 2 values (phix, phiz)
            averages (int, optional): Amount of times to run and average the program over. Defaults to 1.
            debug (bool, optional): Whether to create debug information. For ``Qblox`` clusters all the program information is printed on screen.
                For ``Quantum Machines`` clusters a ``.py`` file is created containing the ``QUA`` and config compilation. Defaults to False.
        """
        if self.flux_to_bus_topology is None:
            raise ValueError("Flux to bus topology not given in the runcard")
<<<<<<< HEAD
        if calibration.has_waveform(bus=readout_bus, name=measurement_name):
            annealing_program = AnnealingProgram(
                flux_to_bus_topology=self.flux_to_bus_topology, annealing_program=annealing_program_dict
            )
            annealing_program.transpile(transpiler)
            crosstalk_matrix = (
                calibration.crosstalk_matrix.inverse() if calibration.crosstalk_matrix is not None else None
            )
            annealing_waveforms = annealing_program.get_waveforms(
                crosstalk_matrix=crosstalk_matrix, minimum_clock_time=4
            )
=======
>>>>>>> 01c70ec7

        if not calibration.has_block(name=measurement_block):
            raise ValueError("The calibrated measurement is not present in the calibration file.")

        annealing_program = AnnealingProgram(
            flux_to_bus_topology=self.flux_to_bus_topology, annealing_program=annealing_program_dict
        )
        annealing_program.transpile(transpiler)
        crosstalk_matrix = calibration.crosstalk_matrix.inverse() if calibration.crosstalk_matrix is not None else None
        annealing_waveforms = annealing_program.get_waveforms(
            crosstalk_matrix=crosstalk_matrix, minimum_clock_time=self.gates_settings.minimum_clock_time
        )

        qp_annealing = QProgram()
        shots_variable = qp_annealing.variable("num_shots", Domain.Scalar, int)

        with qp_annealing.for_loop(variable=shots_variable, start=0, stop=num_shots, step=1):
            with qp_annealing.average(num_averages):
                if calibration.has_block(name=preparation_block):
                    qp_annealing.insert_block(calibration.get_block(name=preparation_block))
                    qp_annealing.sync()
                for bus, waveform in annealing_waveforms.items():
                    qp_annealing.play(bus=bus, waveform=waveform)
                qp_annealing.sync()
                qp_annealing.insert_block(calibration.get_block(name=measurement_block))

        return self.execute_qprogram(
            qprogram=qp_annealing, calibration=calibration, bus_mapping=bus_mapping, debug=debug
        )

    def execute_experiment(self, experiment: Experiment) -> str:
        """Executes a quantum experiment on the platform.

        This method manages the execution of a given `Experiment` on the platform by utilizing an `ExperimentExecutor`. It orchestrates the entire process, including traversing the experiment's structure, handling loops and operations, and streaming results in real-time to ensure data integrity. The results are saved in a timestamped directory within the specified `base_data_path`.

        Args:
            experiment (Experiment): The experiment object defining the sequence of operations and loops.

        Returns:
            str: The path to the file where the results are stored.

        Example:
            .. code-block:: python

                from qililab import Experiment

                # Initialize your experiment
                experiment = Experiment(label="my_experiment")
                # Add variables, loops, and operations to the experiment
                # ...

                # Define the base path for storing experiment results
                platform.experiment_results_base_path = "/data/experiments"

                # Execute the experiment on the platform
                results_path = platform.execute_experiment(experiment=experiment)
                print(f"Results saved to {results_path}")

        Note:
            - Ensure that the experiment is properly configured before execution.
            - The results will be saved in a directory within the `experiment_results_base_path` according to the `platform.experiment_results_path_format`. The default format is `{date}/{time}/{label}.h5`.
            - This method handles the setup and execution internally, providing a simplified interface for experiment execution.
        """
        executor = ExperimentExecutor(platform=self, experiment=experiment)
        return executor.execute()

    def compile_qprogram(
        self, qprogram: QProgram, bus_mapping: dict[str, str] | None = None, calibration: Calibration | None = None
    ) -> QbloxCompilationOutput | QuantumMachinesCompilationOutput:
        bus_aliases = {bus_mapping[bus] if bus_mapping and bus in bus_mapping else bus for bus in qprogram.buses}
        buses = [self.buses.get(alias=bus_alias) for bus_alias in bus_aliases]
        instruments = {
            instrument
            for bus in buses
            for instrument in bus.instruments
            if isinstance(instrument, (QbloxModule, QuantumMachinesCluster))
        }
        if all(isinstance(instrument, QbloxModule) for instrument in instruments):
            # Retrieve the time of flight parameter from settings
            times_of_flight = {
                bus.alias: int(bus.get_parameter(Parameter.TIME_OF_FLIGHT)) for bus in buses if bus.has_adc()
            }
            delays = {bus.alias: int(bus.get_parameter(Parameter.DELAY)) for bus in buses}
            # Determine what should be the initial value of the markers for each bus.
            # This depends on the model of the associated Qblox module and the `output` setting of the associated sequencer.
            markers = {}
            for bus in buses:
                for instrument, channel in zip(bus.instruments, bus.channels):
                    if isinstance(instrument, QbloxModule):
                        sequencer = instrument.get_sequencer(sequencer_id=channel)
                        if instrument.name == InstrumentName.QCMRF:
                            markers[bus.alias] = "".join(
                                ["1" if i in [0, 1] and i in sequencer.outputs else "0" for i in range(4)]
                            )[::-1]
                        elif instrument.name == InstrumentName.QRMRF:
                            markers[bus.alias] = "".join(
                                ["1" if i in [1] and i - 1 in sequencer.outputs else "0" for i in range(4)]
                            )[::-1]
                        else:
                            markers[bus.alias] = "0000"
            qblox_compiler = QbloxCompiler()
            return qblox_compiler.compile(
                qprogram=qprogram,
                bus_mapping=bus_mapping,
                calibration=calibration,
                times_of_flight=times_of_flight,
                delays=delays,
                markers=markers,
            )
        if all(isinstance(instrument, QuantumMachinesCluster) for instrument in instruments):
            if len(instruments) != 1:
                raise NotImplementedError(
                    "Executing QProgram in more than one Quantum Machines Cluster is not supported."
                )
            thresholds: dict[str, float] = {
                bus.alias: float(bus.get_parameter(parameter=Parameter.THRESHOLD) or 0.0)
                for bus in buses
                if bus.has_adc()
            }
            threshold_rotations: dict[str, float] = {
                bus.alias: float(bus.get_parameter(parameter=Parameter.THRESHOLD_ROTATION) or 0.0)
                for bus in buses
                if bus.has_adc()
            }

            compiler = QuantumMachinesCompiler()
            return compiler.compile(
                qprogram=qprogram,
                bus_mapping=bus_mapping,
                thresholds=thresholds,
                threshold_rotations=threshold_rotations,
                calibration=calibration,
            )
        raise NotImplementedError("Compiling QProgram for a mixture of instruments is not supported.")

    def execute_compilation_output(
        self, output: QbloxCompilationOutput | QuantumMachinesCompilationOutput, debug: bool = False
    ):
        if isinstance(output, QbloxCompilationOutput):
            return self._execute_qblox_compilation_output(output=output, debug=debug)

        buses = [self.buses.get(alias=bus_alias) for bus_alias in output.qprogram.buses]
        instruments = {instrument for bus in buses for instrument in bus.instruments if bus.has_adc()}
        if len(instruments) != 1:
            raise NotImplementedError("Executing QProgram in more than one Quantum Machines Cluster is not supported.")
        cluster: QuantumMachinesCluster = cast(QuantumMachinesCluster, next(iter(instruments)))
        return self._execute_quantum_machines_compilation_output(output=output, cluster=cluster, debug=debug)

    def _execute_qblox_compilation_output(self, output: QbloxCompilationOutput, debug: bool = False):
        sequences, acquisitions = output.sequences, output.acquisitions
        buses = {bus_alias: self.buses.get(alias=bus_alias) for bus_alias in sequences}
        for bus_alias, bus in buses.items():
            if bus.distortions:
                for distortion in bus.distortions:
                    for waveform in sequences[bus_alias]._waveforms._waveforms:
                        sequences[bus_alias]._waveforms.modify(waveform.name, distortion.apply(waveform.data))
        if debug:
            with open("debug_qblox_execution.txt", "w", encoding="utf-8") as sourceFile:
                for bus_alias, sequence in sequences.items():
                    print(f"Bus {bus_alias}:", file=sourceFile)
                    print(str(sequence._program), file=sourceFile)
                    print(file=sourceFile)

        # Upload sequences
        for bus_alias in sequences:
            sequence_hash = hash_qpy_sequence(sequence=sequences[bus_alias])
            if bus_alias not in self._qpy_sequence_cache or self._qpy_sequence_cache[bus_alias] != sequence_hash:
                buses[bus_alias].upload_qpysequence(qpysequence=sequences[bus_alias])
                self._qpy_sequence_cache[bus_alias] = sequence_hash
            # sync all relevant sequences
            for instrument, channel in zip(buses[bus_alias].instruments, buses[bus.alias].channels):
                if isinstance(instrument, QbloxModule):
                    instrument.sync_sequencer(sequencer_id=int(channel))

        # Execute sequences
        for bus_alias in sequences:
            buses[bus_alias].run()

        # Acquire results
        results = QProgramResults()
        for bus_alias, bus in buses.items():
            if bus.has_adc():
                bus_results = bus.acquire_qprogram_results(acquisitions=acquisitions[bus_alias])
                for bus_result in bus_results:
                    results.append_result(bus=bus_alias, result=bus_result)

        # Reset instrument settings
        for bus_alias in sequences:
            for instrument, channel in zip(buses[bus_alias].instruments, buses[bus.alias].channels):
                if isinstance(instrument, QbloxModule):
                    instrument.desync_sequencer(sequencer_id=int(channel))

        return results

    def _execute_quantum_machines_compilation_output(
        self, output: QuantumMachinesCompilationOutput, cluster: QuantumMachinesCluster, debug: bool = False
    ):
        qua, configuration, measurements = output.qua, output.configuration, output.measurements
        cluster.append_configuration(configuration=configuration)

        if debug:
            with open("debug_qm_execution.py", "w", encoding="utf-8") as sourceFile:
                print(generate_qua_script(qua, cluster.config), file=sourceFile)

        compiled_program_id = cluster.compile(program=qua)
        job = cluster.run_compiled_program(compiled_program_id=compiled_program_id)

        acquisitions = cluster.get_acquisitions(job=job)

        results = QProgramResults()
        # Doing manual classification of results as QM does not return thresholded values like Qblox
        for measurement in measurements:
            measurement_result = QuantumMachinesMeasurementResult(
                measurement.bus,
                *[acquisitions[handle] for handle in measurement.result_handles],
            )
            measurement_result.set_classification_threshold(measurement.threshold)
            results.append_result(bus=measurement.bus, result=measurement_result)

        return results

    def execute_qprogram(
        self,
        qprogram: QProgram,
        bus_mapping: dict[str, str] | None = None,
        calibration: Calibration | None = None,
        debug: bool = False,
    ) -> QProgramResults:
        """Execute a :class:`.QProgram` using the platform instruments.

        |

        **The execution is done in the following steps:**

        1. Compile the QProgram.
        2. Run the compiled QProgram.
        3. Acquire the results.

        |

        **The execution can be done for (buses associated to) two different type of clusters:**

        - For ``Qblox`` modules, the compilation is done using the :class:`.QbloxCompiler`. Which compiles the :class:`.QProgram` into``Q1ASM`` for multiple sequencers based on each bus, uploads and executes the sequences, and acquires the results.
        - For ``Quantum Machines`` clusters, the compilation is done using the :class:`.QuantumMachinesCompiler`. This compiler transforms the :class:`.QProgram` into ``QUA``, the programming language of ``Quantum Machines`` hardware. It then executes the resulting ``QUA`` program and returns the results, organized by bus.

        Args:
            qprogram (QProgram): The :class:`.QProgram` to execute.
            bus_mapping (dict[str, str], optional): A dictionary mapping the buses in the :class:`.QProgram` (keys )to the buses in the platform (values).
                It is useful for mapping a generic :class:`.QProgram` to a specific experiment. Defaults to None.
            calibration (Calibration, optional): :class:`.Calibration` instance containing information of previously calibrated values, like waveforms, weights and crosstalk matrix. Defaults to None.
            debug (bool, optional): Whether to create debug information. For ``Qblox`` clusters all the program information is printed on screen.
                For ``Quantum Machines`` clusters a ``.py`` file is created containing the ``QUA`` and config compilation. Defaults to False.

        Returns:
            QProgramResults: The results of the execution. ``QProgramResults.results()`` returns a dictionary (``dict[str, list[Result]]``) of measurement results.
            The keys correspond to the buses a measurement were performed upon, and the values are the list of measurement results in chronological order.
        """
        output = self.compile_qprogram(qprogram=qprogram, bus_mapping=bus_mapping, calibration=calibration)
        return self.execute_compilation_output(output=output, debug=debug)

    def execute(
        self,
        program: PulseSchedule | Circuit,
        num_avg: int,
        repetition_duration: int,
        num_bins: int = 1,
        queue: Queue | None = None,
    ) -> Result | QbloxResult:
        """Compiles and executes a circuit or a pulse schedule, using the platform instruments.

        If the ``program`` argument is a :class:`Circuit`, it will first be translated into a :class:`PulseSchedule` using the transpilation
        settings of the platform. Then the pulse schedules will be compiled into the assembly programs and executed.

        To compile to assembly programs, the ``platform.compile()`` method is called; check its documentation for more information.

        Args:
            program (:class:`PulseSchedule` | :class:`Circuit`): Circuit or pulse schedule to execute.
            num_avg (int): Number of hardware averages used.
            repetition_duration (int): Minimum duration of a single execution.
            num_bins (int, optional): Number of bins used. Defaults to 1.
            queue (Queue, optional): External queue used for asynchronous data handling. Defaults to None.

        Returns:
            Result: Result obtained from the execution. This corresponds to a numpy array that depending on the
                platform configuration may contain the following:

                - Scope acquisition is enabled: An array with dimension `(2, N)` which contain the scope data for
                    path0 (I) and path1 (Q). N corresponds to the length of the scope measured.

                - Scope acquisition disabled: An array with dimension `(#sequencers, 2, #bins)`.
        """
        # Compile pulse schedule
        programs = self.compile(program, num_avg, repetition_duration, num_bins)

        # Upload pulse schedule
        for bus_alias in programs:
            bus = self.buses.get(alias=bus_alias)
            bus.upload()

        # Execute pulse schedule
        for bus_alias in programs:
            bus = self.buses.get(alias=bus_alias)
            bus.run()

        # Acquire results
        readout_buses = [bus for bus in self.buses if bus.alias in programs and bus.has_adc()]
        results: list[Result] = []
        for bus in readout_buses:
            result = bus.acquire_result()
            if queue is not None:
                queue.put_nowait(item=result)
            if not np.all(np.isnan(result.array)):
                results.append(result)

        for instrument in self.instruments.elements:
            if isinstance(instrument, QbloxModule):
                instrument.desync_sequencers()

        # Flatten results if more than one readout bus was used for a qblox module
        if len(results) > 1:
            results = [
                QbloxResult(
                    integration_lengths=[length for result in results for length in result.integration_lengths],  # type: ignore[attr-defined]
                    qblox_raw_results=[raw_result for result in results for raw_result in result.qblox_raw_results],  # type: ignore[attr-defined]
                )
            ]
        if not results:
            raise ValueError("There are no readout buses in the platform.")

        if isinstance(program, Circuit):
            results = [self._order_result(results[0], program)]

        # FIXME: resurn result instead of results[0]
        return results[0]

    def _order_result(self, result: Result, circuit: Circuit) -> Result:
        """Order the results of the execution as they are ordered in the input circuit.

        Finds the absolute order of each measurement for each qubit and its corresponding key in the
        same format as in qblox's aqcuisitions dictionary (#qubit, #qubit_measurement).

        Then it orders results in the same measurement order as the one in circuit.queue.

        Args:
            result (Result): Result obtained from the execution
            circuit (Circuit): qibo circuit being executed

        Returns:
            Result: Result obtained from the execution, with each measurement in the same order as in circuit.queue
        """
        if not isinstance(result, QbloxResult):
            raise NotImplementedError("Result ordering is only implemented for qblox results")

        # register the overall order of all qubit measurements.
        qubits_m = {}
        order = {}
        # iterate over qubits measured in same order as they appear in the circuit
        for i, qubit in enumerate(qubit for gate in circuit.queue for qubit in gate.qubits if isinstance(gate, M)):
            if qubit not in qubits_m:
                qubits_m[qubit] = 0
            order[qubit, qubits_m[qubit]] = i
            qubits_m[qubit] += 1
        if len(order) != len(result.qblox_raw_results):
            raise ValueError(
                f"Number of measurements in the circuit {len(order)} does not match number of acquisitions {len(result.qblox_raw_results)}"
            )

        # allocate each measurement its corresponding index in the results list
        results = [None] * len(order)  # type: list | list[dict]
        for qblox_result in result.qblox_raw_results:
            measurement = qblox_result["measurement"]
            qubit = qblox_result["qubit"]
            results[order[qubit, measurement]] = qblox_result

        return QbloxResult(integration_lengths=result.integration_lengths, qblox_raw_results=results)

    def compile(
        self, program: PulseSchedule | Circuit, num_avg: int, repetition_duration: int, num_bins: int
    ) -> dict[str, list[QpySequence]]:
        """Compiles the circuit / pulse schedule into a set of assembly programs, to be uploaded into the awg buses.

        If the ``program`` argument is a :class:`Circuit`, it will first be translated into a :class:`PulseSchedule` using the transpilation
        settings of the platform. Then the pulse schedules will be compiled into the assembly programs.

        This methods gets called during the ``platform.execute()`` method, check its documentation for more information.

        Args:
            program (:class:`PulseSchedule` | :class:`Circuit`): Circuit or pulse schedule to compile.
            num_avg (int): Number of hardware averages used.
            repetition_duration (int): Minimum duration of a single execution.
            num_bins (int): Number of bins used.

        Returns:
            dict: Dictionary of compiled assembly programs. The key is the bus alias (``str``), and the value is the assembly compilation (``list``).

        Raises:
            ValueError: raises value error if the circuit execution time is longer than ``repetition_duration`` for some qubit.
        """
        # We have a circular import because Platform uses CircuitToPulses and vice versa
        if self.gates_settings is None:
            raise ValueError("Cannot compile Qibo Circuit or Pulse Schedule without gates settings.")
        if isinstance(program, Circuit):
            transpiler = CircuitTranspiler(gates_settings=self.gates_settings)
            pulse_schedule = transpiler.transpile_circuit(circuits=[program])[0]
        elif isinstance(program, PulseSchedule):
            pulse_schedule = program
        else:
            raise ValueError(
                f"Program to execute can only be either a single circuit or a pulse schedule. Got program of type {type(program)} instead"
            )
        bus_to_module_and_sequencer_mapping = {
            element.bus_alias: {"module": instrument, "sequencer": instrument.get_sequencer(channel)}
            for element in pulse_schedule.elements
            for instrument, channel in zip(
                self.buses.get(alias=element.bus_alias).instruments, self.buses.get(alias=element.bus_alias).channels
            )
            if isinstance(instrument, QbloxModule)
        }
        compiler = PulseQbloxCompiler(
            gates_settings=self.gates_settings,
            bus_to_module_and_sequencer_mapping=bus_to_module_and_sequencer_mapping,
        )
        return compiler.compile(
            pulse_schedule=pulse_schedule, num_avg=num_avg, repetition_duration=repetition_duration, num_bins=num_bins
        )<|MERGE_RESOLUTION|>--- conflicted
+++ resolved
@@ -630,20 +630,6 @@
         """
         if self.flux_to_bus_topology is None:
             raise ValueError("Flux to bus topology not given in the runcard")
-<<<<<<< HEAD
-        if calibration.has_waveform(bus=readout_bus, name=measurement_name):
-            annealing_program = AnnealingProgram(
-                flux_to_bus_topology=self.flux_to_bus_topology, annealing_program=annealing_program_dict
-            )
-            annealing_program.transpile(transpiler)
-            crosstalk_matrix = (
-                calibration.crosstalk_matrix.inverse() if calibration.crosstalk_matrix is not None else None
-            )
-            annealing_waveforms = annealing_program.get_waveforms(
-                crosstalk_matrix=crosstalk_matrix, minimum_clock_time=4
-            )
-=======
->>>>>>> 01c70ec7
 
         if not calibration.has_block(name=measurement_block):
             raise ValueError("The calibrated measurement is not present in the calibration file.")
