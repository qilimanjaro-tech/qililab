"""Platform class."""
from dataclasses import asdict

from qiboconnection.api import API

from qililab.config import logger
from qililab.constants import RUNCARD
from qililab.platform.components.bus_element import dict_factory
from qililab.platform.components.schema import Schema
from qililab.settings import RuncardSchema
from qililab.typings.enums import Category, Parameter
from qililab.typings.yaml_type import yaml


class Platform:
    """Platform object that describes setup used to control quantum devices.

    Args:
        settings (PlatformSettings): Settings of the platform.
        schema (Schema): Schema object.
        buses (Buses): Container of Bus objects.
    """

    def __init__(self, runcard_schema: RuncardSchema, connection: API | None = None):
        self.settings = runcard_schema.settings
        self.schema = Schema(**asdict(runcard_schema.schema))
        self.connection = connection
        self._connected_to_instruments: bool = False
        self._initial_setup_applied: bool = False
        self._instruments_turned_on: bool = False

    def connect(self, manual_override=False):
        """Blocks the given device and connects to the instruments.

        Args:
            connection (API): qiboconnection's ``API`` class
            device_id (int): id of the device
            manual_override (bool, optional): If ``True``, avoid checking if the device is blocked. This will stop any
                current execution. Defaults to False.
        """
        if self._connected_to_instruments:
            logger.info("Already connected to the instruments")
            return

        if self.connection is not None and not manual_override:
            self.connection.block_device_id(device_id=self.device_id)

        self.instrument_controllers.connect()
        self._connected_to_instruments = True
        logger.info("Connected to the instruments")

    def initial_setup(self):
        """Set the initial setup of the instruments"""
        if self._initial_setup_applied:
            logger.info("Initial setup already applied to the instruments")
            return
        self.instrument_controllers.initial_setup()
        self._initial_setup_applied = True
        logger.info("Initial setup applied to the instruments")

    def turn_on_instruments(self):
        """Turn on the instruments"""
        if self._instruments_turned_on:
            logger.info("Instruments already turned on")
            return
        self.instrument_controllers.turn_on_instruments()
        self._instruments_turned_on = True
        logger.info("Instruments turned on")

    def turn_off_instruments(self):
        """Turn off the instruments"""
        if not self._instruments_turned_on:
            logger.info("Instruments already turned off")
            return
        self.instrument_controllers.turn_off_instruments()
        self._instruments_turned_on = False
        logger.info("Instruments turned off")

    def disconnect(self):
        """Close connection to the instrument controllers."""
        if self.connection is not None:
            self.connection.release_device(device_id=self.device_id)
        if not self._connected_to_instruments:
            logger.info("Already disconnected from the instruments")
            return
        self.instrument_controllers.disconnect()
        self._connected_to_instruments = False
        logger.info("Disconnected from instruments")

    def get_element(self, alias: str):
        """Get platform element.

        Args:
            alias (str): Element alias to identify it.

        Returns:
            Tuple[object, list | None]: Element class together with the index of the bus where the element is located.
        """
<<<<<<< HEAD
        if alias is not None and alias in ([Category.PLATFORM.value] + self.gate_names):
            return self.settings

        element = self.instruments.get_instrument(alias=alias)
        if element is None:
            element = self.instrument_controllers.get_instrument_controller(alias=alias)
        if element is None:
            element = self.get_bus_by_alias(alias=alias)
        if element is None:
            element = self.chip.get_node_from_alias(alias=alias)
        # if element is None:
        #     raise ValueError(f"Could not find element with alias {alias}.")
=======
        if alias is not None:
            if alias == Category.PLATFORM.value:
                return self.settings
            if alias in self.gate_names:
                return self.settings.get_gate(name=alias)

        try:
            element = self.instruments.get_instrument(alias=alias)
        except ValueError:
            try:
                element = self.instrument_controllers.get_instrument_controller(alias=alias)
            except ValueError:
                element = self.get_bus_by_alias(alias=alias)
                if element is None:
                    try:
                        element = self.chip.get_node_from_alias(alias=alias)
                    except ValueError as error:
                        raise ValueError(f"Could not find element with alias {alias}.") from error
>>>>>>> de615412
        return element

    def get_bus(self, port: int):
        """Find bus associated with the specified port.

        Args:
            port (int): port index of the chip

        Returns:
            Bus | None: Returns a Bus object or None if none is found.
        """
        return next(
            ((bus_idx, bus) for bus_idx, bus in enumerate(self.buses) if bus.port == port),
            ([], None),
        )

    def get_bus_by_alias(self, alias: str | None = None):
        """Get bus given an alias or id_ and category"""
        for bus in self.buses:
            if bus.alias == alias:
                return bus

        return next(
            (element for element in self.buses if element.settings.alias == alias),
            None,
        )

    def set_parameter(
        self,
        parameter: Parameter,
        value: float | str | bool,
        alias: str,
        channel_id: int | None = None,
    ):
        """Set parameter of a platform element.

        Args:
            category (str): Category of the element.
            id_ (int): ID of the element.
            parameter (str): Name of the parameter to change.
            value (float): New value.
        """
        if alias in ([Category.PLATFORM.value] + self.gate_names):
            if alias == Category.PLATFORM.value:
                self.settings.set_parameter(parameter=parameter, value=value, channel_id=channel_id)
            else:
                self.settings.set_parameter(alias=alias, parameter=parameter, value=value, channel_id=channel_id)
            return
        element = self.get_element(alias=alias)
        element.set_parameter(parameter=parameter, value=value, channel_id=channel_id)

    @property
    def id_(self):
        """Platform 'id_' property.

        Returns:
            int: settings.id_.
        """
        return self.settings.id_

    @property
    def name(self):
        """Platform 'name' property.

        Returns:
            str: settings.name.
        """
        return self.settings.name

    @property
    def category(self):
        """Platform 'category' property.

        Returns:
            str: settings.category.
        """
        return self.settings.category

    @property
    def buses(self):
        """Platform 'buses' property.

        Returns:
            Buses: schema.buses.
        """
        return self.schema.buses

    @property
    def num_qubits(self):
        """Platform 'num_qubits' property.

        Returns:
            int: Number of different qubits that the platform contains.
        """
        return self.chip.num_qubits

    @property
    def gate_names(self):
        """Platform 'gate_names' property.

        Returns:
            List[str]: List of the names of all the defined gates.
        """
        return self.settings.gate_names

    @property
    def instruments(self):
        """Platform 'instruments' property.

        Returns:
            Instruments: List of all instruments.
        """
        return self.schema.instruments

    @property
    def chip(self):
        """Platform 'chip' property.

        Returns:
            Chip: Class descibing the chip properties.
        """
        return self.schema.chip

    @property
    def instrument_controllers(self):
        """Platform 'instrument_controllers' property.

        Returns:
            InstrumentControllers: List of all instrument controllers.
        """
        return self.schema.instrument_controllers

    @property
    def device_id(self):
        """Returns the id of the platform device.

        Returns:
            int: id of the platform device
        """
        return self.settings.device_id

    def to_dict(self):
        """Return all platform information as a dictionary."""
        platform_dict = {RUNCARD.SETTINGS: asdict(self.settings, dict_factory=dict_factory)}
        schema_dict = {RUNCARD.SCHEMA: self.schema.to_dict()}
        return platform_dict | schema_dict

    def __str__(self) -> str:
        """String representation of the platform

        Returns:
            str: Name of the platform
        """
        return str(yaml.dump(self.to_dict(), sort_keys=False))<|MERGE_RESOLUTION|>--- conflicted
+++ resolved
@@ -96,20 +96,6 @@
         Returns:
             Tuple[object, list | None]: Element class together with the index of the bus where the element is located.
         """
-<<<<<<< HEAD
-        if alias is not None and alias in ([Category.PLATFORM.value] + self.gate_names):
-            return self.settings
-
-        element = self.instruments.get_instrument(alias=alias)
-        if element is None:
-            element = self.instrument_controllers.get_instrument_controller(alias=alias)
-        if element is None:
-            element = self.get_bus_by_alias(alias=alias)
-        if element is None:
-            element = self.chip.get_node_from_alias(alias=alias)
-        # if element is None:
-        #     raise ValueError(f"Could not find element with alias {alias}.")
-=======
         if alias is not None:
             if alias == Category.PLATFORM.value:
                 return self.settings
@@ -128,7 +114,6 @@
                         element = self.chip.get_node_from_alias(alias=alias)
                     except ValueError as error:
                         raise ValueError(f"Could not find element with alias {alias}.") from error
->>>>>>> de615412
         return element
 
     def get_bus(self, port: int):
