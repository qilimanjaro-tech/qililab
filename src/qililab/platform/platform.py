--- conflicted
+++ resolved
@@ -22,11 +22,8 @@
 
 from qibo.models import Circuit
 from qiboconnection.api import API
-<<<<<<< HEAD
 from qm import generate_qua_script
-=======
 from qpysequence import Sequence as QpySequence
->>>>>>> 897b567c
 from ruamel.yaml import YAML
 
 from qililab.chip import Chip
@@ -41,13 +38,8 @@
 from qililab.instruments.quantum_machines import QuantumMachinesCluster
 from qililab.instruments.utils import InstrumentFactory
 from qililab.pulse import PulseSchedule
-<<<<<<< HEAD
+from qililab.pulse import QbloxCompiler as PulseQbloxCompiler
 from qililab.qprogram import QbloxCompiler, QProgram, QuantumMachinesCompiler
-=======
-from qililab.pulse import QbloxCompiler as PulseQbloxCompiler
-from qililab.qprogram.qblox_compiler import QbloxCompiler as QProgramQbloxCompiler
-from qililab.qprogram.qprogram import QProgram
->>>>>>> 897b567c
 from qililab.result import Result
 from qililab.result.quantum_machines_results import QuantumMachinesMeasurementResult
 from qililab.settings import Runcard
@@ -592,13 +584,8 @@
         self, qprogram: QProgram, bus_mapping: dict[str, str] | None = None
     ) -> dict[str, list[Result]]:
         # Compile QProgram
-<<<<<<< HEAD
         qblox_compiler = QbloxCompiler()
         sequences = qblox_compiler.compile(qprogram=qprogram, bus_mapping=bus_mapping)
-=======
-        qblox_compiler = QProgramQbloxCompiler()
-        sequences = qblox_compiler.compile(qprogram=qprogram)
->>>>>>> 897b567c
         buses = {bus_alias: self._get_bus_by_alias(alias=bus_alias) for bus_alias in sequences}
 
         # Upload sequences
