"""Platform class."""
import ast
import re
from copy import deepcopy
from dataclasses import asdict

from qiboconnection.api import API

from qililab.chip import Chip
from qililab.config import logger
from qililab.constants import GATE_ALIAS_REGEX, RUNCARD
from qililab.drivers import BaseInstrument, InstrumentDriverFactory
from qililab.instrument_controllers import InstrumentController, InstrumentControllers
from qililab.instrument_controllers.utils import InstrumentControllerFactory
from qililab.instruments.instrument import Instrument
from qililab.instruments.instruments import Instruments
from qililab.instruments.utils import InstrumentFactory
from qililab.platform.components import Bus, Buses
from qililab.platform.components.bus_element import dict_factory
from qililab.settings import Runcard
from qililab.typings.enums import Line, Parameter
from qililab.typings.yaml_type import yaml


class Platform:  # pylint: disable = too-many-public-methods, too-many-instance-attributes
    """Platform object that describes setup used to control quantum devices.

    The class will receive the Runcard class, with all the inner GatesSettings, Chip, Bus classes that the Runcard class has created
    from the dictionaries, together with the instrument dictionaries that the Runcard class has not transform into classes yet.

    And with all that information instantiates the actual qililab Chip, Buses/Bus and corresponding Instrument classes.

    This class also handles the corresponding dis/connections, set_ups, set_parameters and turning the instruments on/off.

    Args:
        runcard (Runcard): Runcard class containing all the chip, buses & instruments information of the platform.
        connection (API | None = None): Connection of the platform.
    """

<<<<<<< HEAD
    def __init__(self, runcard: Runcard, connection: API | None = None, new_drivers: bool = False):
        """instantiates the platform"""
=======
    def __init__(self, runcard: Runcard, connection: API | None = None):
        self.name = runcard.name
        """Name of the platform (str) """
>>>>>>> 7c200925

        self.device_id = runcard.device_id
        """Device id of the platform (int). This attribute is needed for `qiboconnection` to save results remotely."""

        self.gates_settings = runcard.gates_settings
        """Dataclass with all the settings and gates definitions needed to decompose gates into pulses."""

<<<<<<< HEAD
=======
        self.instruments = Instruments(elements=self._load_instruments(instruments_dict=runcard.instruments))
        """All the instruments of the platform and their needed settings, contained as elements (`list[Instrument]`) inside an `Instruments` class."""

        self.instrument_controllers = InstrumentControllers(
            elements=self._load_instrument_controllers(instrument_controllers_dict=runcard.instrument_controllers)
        )
        """All the instrument controllers of the platform and their needed settings, contained as elements (`list[InstrumentController]`) inside an `InstrumentControllers` class."""

>>>>>>> 7c200925
        self.chip = Chip(**asdict(runcard.chip))
        """All the chip nodes (`list[Nodes]`) of the platform, contained inside a `Chip` class"""

<<<<<<< HEAD
        if new_drivers:
            # uses the new drivers and buses
            self.instruments = Instruments(elements=self._load_new_instruments(instruments_dict=runcard.instruments))
            """Instruments corresponding classes, instantiated given the instruments list[dict] of the Runcard class"""

            self.buses = Buses(
                elements=[
                    Bus(settings=asdict(bus), platform_instruments=self.instruments, chip=self.chip)
                    for bus in runcard.buses
                ]
            )
            """Buses class, instantiated given the list[BusSettings] classes of the Runcard class"""
        else:
            self.instruments = Instruments(elements=self._load_instruments(instruments_dict=runcard.instruments))
            """Instruments corresponding classes, instantiated given the instruments list[dict] of the Runcard class"""

            self.instrument_controllers = InstrumentControllers(
                elements=self._load_instrument_controllers(instrument_controllers_dict=runcard.instrument_controllers)
            )
            """InstrumentControllers corresponding classes, instantiated given the instrument_controllers list[dict] of the Runcard class"""

            self.buses = Buses(
                elements=[
                    Bus(settings=asdict(bus), platform_instruments=self.instruments, chip=self.chip)
                    for bus in runcard.buses
                ]
            )
            """Buses class, instantiated given the list[BusSettings] classes of the Runcard class"""
=======
        self.buses = Buses(
            elements=[
                Bus(settings=asdict(bus), platform_instruments=self.instruments, chip=self.chip)
                for bus in runcard.buses
            ]
        )
        """All the buses of the platform and their needed settings, contained as elements (`list[Bus]`) inside a `Buses` class"""
>>>>>>> 7c200925

        self.connection = connection
        """API connection of the platform. Same as the passed argument. Defaults to None."""

        self._connected_to_instruments: bool = False
        """Boolean describing the connection to the instruments. Defaults to False (not connected)."""

    def connect(self, manual_override=False):
        """Blocks the given device and connects to the instruments.

        Args:
            connection (API): qiboconnection's ``API`` class
            device_id (int): id of the device
            manual_override (bool, optional): If ``True``, avoid checking if the device is blocked. This will stop any
                current execution. Defaults to False.
        """
        if self._connected_to_instruments:
            logger.info("Already connected to the instruments")
            return

        if self.connection is not None and not manual_override:
            self.connection.block_device_id(device_id=self.device_id)

        self.instrument_controllers.connect()
        self._connected_to_instruments = True
        logger.info("Connected to the instruments")

    def initial_setup(self):
        """Set the initial setup of the instruments"""
        self.instrument_controllers.initial_setup()
        logger.info("Initial setup applied to the instruments")

    def turn_on_instruments(self):
        """Turn on the instruments"""
        self.instrument_controllers.turn_on_instruments()
        logger.info("Instruments turned on")

    def turn_off_instruments(self):
        """Turn off the instruments"""
        self.instrument_controllers.turn_off_instruments()
        logger.info("Instruments turned off")

    def disconnect(self):
        """Close connection to the instrument controllers."""
        if self.connection is not None:
            self.connection.release_device(device_id=self.device_id)
        if not self._connected_to_instruments:
            logger.info("Already disconnected from the instruments")
            return
        self.instrument_controllers.disconnect()
        self._connected_to_instruments = False
        logger.info("Disconnected from instruments")

    def get_element(self, alias: str):
        """Get platform element.

        Args:
            alias (str): Element alias to identify it.

        Returns:
            tuple[object, list | None]: Element class together with the index of the bus where the element is located.
        """
        if alias is not None:
            if alias == "platform":
                return self.gates_settings
            regex_match = re.search(GATE_ALIAS_REGEX, alias.split("_")[0])
            if regex_match is not None:
                name = regex_match["gate"]
                qubits_str = regex_match["qubits"]
                qubits = ast.literal_eval(qubits_str)
                if f"{name}({qubits_str})" in self.gates_settings.gate_names:
                    return self.gates_settings.get_gate(name=name, qubits=qubits)

        element = self.instruments.get_instrument(alias=alias)
        if element is None:
            element = self.instrument_controllers.get_instrument_controller(alias=alias)
        if element is None:
            element = self.get_bus_by_alias(alias=alias)
        if element is None:
            element = self.chip.get_node_from_alias(alias=alias)
        return element

    def get_bus(self, port: str) -> tuple[int, Bus] | tuple[list, None]:
        """Find bus associated with the specified port.

        Args:
            port (str): The alias of the port defined in the chip.

        Returns:
            Bus | None: Returns a Bus object or None if none is found.
        """
        return next(
            ((bus_idx, bus) for bus_idx, bus in enumerate(self.buses) if bus.port == port),
            ([], None),
        )

    def get_bus_by_qubit_index(self, qubit_index: int) -> tuple[Bus, Bus, Bus]:
        """Find bus associated with the given qubit index.

        Args:
            qubit_index (int): qubit index

        Returns:
            tuple[Bus, Bus, Bus]: Returns a tuple of Bus objects containing the flux, control and readout buses of the given qubit
        """
        flux_port = self.chip.get_port_from_qubit_idx(idx=qubit_index, line=Line.FLUX)
        control_port = self.chip.get_port_from_qubit_idx(idx=qubit_index, line=Line.DRIVE)
        readout_port = self.chip.get_port_from_qubit_idx(idx=qubit_index, line=Line.FEEDLINE_INPUT)
        flux_bus = self.get_bus(port=flux_port)[1]
        control_bus = self.get_bus(port=control_port)[1]
        readout_bus = self.get_bus(port=readout_port)[1]
        if flux_bus is None or control_bus is None or readout_bus is None:
            raise ValueError(
                f"Could not find buses for qubit {qubit_index} connected to the ports "
                f"{flux_port}, {control_port} and {readout_port}."
            )
        return flux_bus, control_bus, readout_bus

    def get_bus_by_alias(self, alias: str | None = None):
        """Get bus given an alias."""
        return next((bus for bus in self.buses if bus.alias == alias), None)

    def set_parameter(
        self,
        parameter: Parameter,
        value: float | str | bool,
        alias: str,
        channel_id: int | None = None,
    ):
        """Set parameter of a platform element.

        Args:
            parameter (Parameter): Name of the parameter to change.
            value (float | str | bool): New value to set.
            alias (str): Alias of the bus where the parameter is set.
            channel_id (int, optional): ID of the channel we want to use to set the parameter. Defaults to None.
        """
        regex_match = re.search(GATE_ALIAS_REGEX, alias)
        if alias == "platform" or regex_match is not None:
            self.gates_settings.set_parameter(alias=alias, parameter=parameter, value=value, channel_id=channel_id)
            return
        element = self.get_element(alias=alias)
        element.set_parameter(parameter=parameter, value=value, channel_id=channel_id)

    def _load_new_instruments(self, instruments_dict: list[dict]) -> list[BaseInstrument]:
        """Instantiate all instrument classes from their respective dictionaries.

        Args:
            instruments_dict (list[dict]): List of dictionaries containing the settings of each instrument.

        Returns:
            list[BaseInstrument]: List of instantiated instrument classes.
        """
        instruments = []
        for instrument in instruments_dict:
            local_dict = deepcopy(instrument)
            # create instrument instance
            instrument_instance = InstrumentDriverFactory.get(local_dict.pop(RUNCARD.NAME))
            # TODO: set parameters for instrument
            instruments.append(instrument_instance)
        return instruments

    def _load_instruments(self, instruments_dict: list[dict]) -> list[Instrument]:
        """Instantiate all instrument classes from their respective dictionaries.

        Args:
            instruments_dict (list[dict]): List of dictionaries containing the settings of each instrument.

        Returns:
            list[Instrument]: List of instantiated instrument classes.
        """
        instruments = []
        for instrument in instruments_dict:
            local_dict = deepcopy(instrument)
            instruments.append(InstrumentFactory.get(local_dict.pop(RUNCARD.NAME))(settings=local_dict))
        return instruments

    def _load_instrument_controllers(self, instrument_controllers_dict: list[dict]) -> list[InstrumentController]:
        """Instantiate all instrument controller classes from their respective dictionaries.

        Args:
            instrument_controllers_dict (list[dict]): List of dictionaries containing
            the settings of each instrument controller.

        Returns:
            list[InstrumentController]: List of instantiated instrument controller classes.
        """
        instrument_controllers = []
        for instrument_controller in instrument_controllers_dict:
            local_dict = deepcopy(instrument_controller)
            instrument_controllers.append(
                InstrumentControllerFactory.get(local_dict.pop(RUNCARD.NAME))(
                    settings=local_dict, loaded_instruments=self.instruments
                )
            )
        return instrument_controllers

    def to_dict(self):
        """Return all platform information as a dictionary."""
        name_dict = {RUNCARD.NAME: self.name}
        device_id = {RUNCARD.DEVICE_ID: self.device_id}
        gates_settings_dict = {RUNCARD.GATES_SETTINGS: asdict(self.gates_settings, dict_factory=dict_factory)}
        chip_dict = {RUNCARD.CHIP: self.chip.to_dict() if self.chip is not None else None}
        buses_dict = {RUNCARD.BUSES: self.buses.to_dict() if self.buses is not None else None}
        instrument_dict = {RUNCARD.INSTRUMENTS: self.instruments.to_dict() if self.instruments is not None else None}
        instrument_controllers_dict = {
            RUNCARD.INSTRUMENT_CONTROLLERS: self.instrument_controllers.to_dict()
            if self.instrument_controllers is not None
            else None,
        }

        return (
            name_dict
            | device_id
            | gates_settings_dict
            | chip_dict
            | buses_dict
            | instrument_dict
            | instrument_controllers_dict
        )

    def __str__(self) -> str:
        """String representation of the platform

        Returns:
            str: Name of the platform
        """
        return str(yaml.dump(self.to_dict(), sort_keys=False))<|MERGE_RESOLUTION|>--- conflicted
+++ resolved
@@ -37,14 +37,9 @@
         connection (API | None = None): Connection of the platform.
     """
 
-<<<<<<< HEAD
     def __init__(self, runcard: Runcard, connection: API | None = None, new_drivers: bool = False):
-        """instantiates the platform"""
-=======
-    def __init__(self, runcard: Runcard, connection: API | None = None):
         self.name = runcard.name
         """Name of the platform (str) """
->>>>>>> 7c200925
 
         self.device_id = runcard.device_id
         """Device id of the platform (int). This attribute is needed for `qiboconnection` to save results remotely."""
@@ -52,21 +47,9 @@
         self.gates_settings = runcard.gates_settings
         """Dataclass with all the settings and gates definitions needed to decompose gates into pulses."""
 
-<<<<<<< HEAD
-=======
-        self.instruments = Instruments(elements=self._load_instruments(instruments_dict=runcard.instruments))
-        """All the instruments of the platform and their needed settings, contained as elements (`list[Instrument]`) inside an `Instruments` class."""
-
-        self.instrument_controllers = InstrumentControllers(
-            elements=self._load_instrument_controllers(instrument_controllers_dict=runcard.instrument_controllers)
-        )
-        """All the instrument controllers of the platform and their needed settings, contained as elements (`list[InstrumentController]`) inside an `InstrumentControllers` class."""
-
->>>>>>> 7c200925
         self.chip = Chip(**asdict(runcard.chip))
-        """All the chip nodes (`list[Nodes]`) of the platform, contained inside a `Chip` class"""
-
-<<<<<<< HEAD
+        """Chip class, instantiated given the ChipSettings class of the Runcard class"""
+
         if new_drivers:
             # uses the new drivers and buses
             self.instruments = Instruments(elements=self._load_new_instruments(instruments_dict=runcard.instruments))
@@ -83,19 +66,14 @@
             self.instruments = Instruments(elements=self._load_instruments(instruments_dict=runcard.instruments))
             """Instruments corresponding classes, instantiated given the instruments list[dict] of the Runcard class"""
 
-            self.instrument_controllers = InstrumentControllers(
-                elements=self._load_instrument_controllers(instrument_controllers_dict=runcard.instrument_controllers)
-            )
-            """InstrumentControllers corresponding classes, instantiated given the instrument_controllers list[dict] of the Runcard class"""
-
-            self.buses = Buses(
-                elements=[
-                    Bus(settings=asdict(bus), platform_instruments=self.instruments, chip=self.chip)
-                    for bus in runcard.buses
-                ]
-            )
-            """Buses class, instantiated given the list[BusSettings] classes of the Runcard class"""
-=======
+        self.instrument_controllers = InstrumentControllers(
+            elements=self._load_instrument_controllers(instrument_controllers_dict=runcard.instrument_controllers)
+        )
+        """All the instrument controllers of the platform and their needed settings, contained as elements (`list[InstrumentController]`) inside an `InstrumentControllers` class."""
+
+        self.chip = Chip(**asdict(runcard.chip))
+        """All the chip nodes (`list[Nodes]`) of the platform, contained inside a `Chip` class"""
+
         self.buses = Buses(
             elements=[
                 Bus(settings=asdict(bus), platform_instruments=self.instruments, chip=self.chip)
@@ -103,7 +81,6 @@
             ]
         )
         """All the buses of the platform and their needed settings, contained as elements (`list[Bus]`) inside a `Buses` class"""
->>>>>>> 7c200925
 
         self.connection = connection
         """API connection of the platform. Same as the passed argument. Defaults to None."""
