--- conflicted
+++ resolved
@@ -47,26 +47,6 @@
             category is not None and Category(category) == Category.PLATFORM
         ):
             return self.settings
-<<<<<<< HEAD
-
-        element = self.instruments.get_instrument(alias=alias, category=category, id_=id_)
-        if element is None:
-            if category is not None and id_ is not None:
-                element = self.chip.get_node_from_id(node_id=id_)
-            if alias is not None:
-                element = self.chip.get_node_from_alias(alias=alias)
-
-        if element is None:
-            raise ValueError(f"Could not find element with alias {alias}, category {category} and id {id_}.")
-        return element
-
-    def get_bus(self, port: int):
-        """Find bus of type 'bus_subcategory' that contains the given qubits.
-
-        Args:
-            qubit_ids (List[int]): List of qubit IDs.
-
-=======
 
         element = self.instruments.get_instrument(alias=alias, category=category, id_=id_)
         if element is None:
@@ -86,7 +66,6 @@
         Args:
             qubit_ids (List[int]): List of qubit IDs.
 
->>>>>>> e8701381
         Returns:
             Bus | None: Returns a Bus object or None if none is found.
         """
