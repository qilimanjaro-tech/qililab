"""Platform class."""
from dataclasses import asdict

from qililab.constants import RUNCARD
from qililab.platform.components.bus_element import dict_factory
from qililab.platform.components.schema import Schema
from qililab.settings import RuncardSchema
from qililab.typings.enums import Category, Parameter, SystemControlSubcategory
from qililab.typings.yaml_type import yaml


class Platform:
    """Platform object that describes setup used to control quantum devices.

    Args:
        settings (PlatformSettings): Settings of the platform.
        schema (Schema): Schema object.
        buses (Buses): Container of Bus objects.
    """

    settings: RuncardSchema.PlatformSettings
    schema: Schema

    def __init__(self, runcard_schema: RuncardSchema):
        self.settings = runcard_schema.settings
        self.schema = Schema(**asdict(runcard_schema.schema))

    def connect(self):
        """Connect to the instrument controllers."""
        self.instrument_controllers.connect()

    def close(self):
        """Close connection to the instrument controllers."""
        self.instrument_controllers.close()

    def get_element(self, alias: str | None = None, category: Category | None = None, id_: int | None = None):
        """Get platform element.

        Args:
            category (str): Category of element.
            id_ (int): ID of element.

        Returns:
            Tuple[object, list | None]: Element class together with the index of the bus where the element is located.
        """
        # print("Entered to get an element")
        # print(f"alias={alias}; category={category}; id_={id_}")
        if (alias is not None and alias in ([Category.PLATFORM.value] + self.gate_names)) or (
            category is not None and Category(category) == Category.PLATFORM
        ):
            # print("Entered IF A")
            return self.settings

        element = self.instruments.get_instrument(alias=alias, category=category, id_=id_)
        if element is None:
            # print("Entered case 1")
            element = self.instrument_controllers.get_instrument_controller(alias=alias, category=category, id_=id_)

        # case for alias of buses
        if element is None:
            print("Entered expected case")
            element = self.get_bus_by_alias(alias=alias)
        if element is None:
<<<<<<< HEAD
            # print("Entered case 2")
=======
            element = self.get_bus_by_alias(alias=alias, category=category, id_=id_)
        if element is None:
>>>>>>> eba268ac
            if category is not None and id_ is not None:
                # print("Entered case 2.a")
                element = self.chip.get_node_from_id(node_id=id_)
            if alias is not None:
                # print("Entered case 2.b")
                element = self.chip.get_node_from_alias(alias=alias)
        if element is None:
            #
            # print("Entered case 3")
            raise ValueError(f"Could not find element with alias {alias}, category {category} and id {id_}.")
        return element

    def get_bus_by_alias(self, alias: str | None = None):
        """Get bus element by its alias.

        Args:
            alias (str): Alias of bus being searched.

        Returns:
            Bus
        """
        print(f"Looking for bus {alias}")
        for b_candidate in self.buses.elements:
            print(f"Testing {b_candidate.settings.alias}")
            if b_candidate.settings.alias == alias:
                print("Found!")
                return b_candidate

    def get_bus(self, port: int):
        """Find bus of type 'bus_subcategory' that contains the given qubits.

        Args:
            qubit_ids (List[int]): List of qubit IDs.

        Returns:
            Bus | None: Returns a Bus object or None if none is found.
        """
        return next(
            ((bus_idx, bus) for bus_idx, bus in enumerate(self.buses) if bus.port == port),
            ([], None),
        )

<<<<<<< HEAD
    def get_bus_by_system_control_type(self, system_control_subcategory: SystemControlSubcategory):
        """Find bus with a sytem control of type 'system_control_subcategory'.

        Returns:
            Bus | None: Returns a Bus object or None if none is found.
        """
        return next(
            (
                (bus_idx, bus)
                for bus_idx, bus in enumerate(self.buses)
                if bus.system_control.subcategory == system_control_subcategory
            ),
            ([], None),
=======
    def get_bus_by_alias(self, alias: str | None = None, category: Category | None = None, id_: int | None = None):
        """Get bus given an alias or id_ and category"""
        if alias is not None:
            return next(
                (element for element in self.buses if element.settings.alias == alias),
                None,
            )
        return next(
            (
                element
                for element in self.buses
                if element.id_ == id_ and element.settings.category == Category(category)
            ),
            None,
>>>>>>> eba268ac
        )

    def set_parameter(
        self,
        parameter: Parameter,
        value: float,
        alias: str | None = None,
        category: Category | None = None,
        id_: int | None = None,
<<<<<<< HEAD
        parameter_index: int | None = None,
=======
        channel_id: int | None = None,
>>>>>>> eba268ac
    ):
        """Set parameter of a platform element.

        Args:
            category (str): Category of the element.
            id_ (int): ID of the element.
            parameter (str): Name of the parameter to change.
            value (float): New value.
            paramter_index (int | None): Index of the parameter to change (when it is a list)
        """
        if (alias is not None and alias in ([Category.PLATFORM.value] + self.gate_names)) or (
            category is not None and Category(category) == Category.PLATFORM
        ):
            if alias == Category.PLATFORM.value:
<<<<<<< HEAD
                self.settings.set_parameter(parameter=parameter, value=value, parameter_index=parameter_index)
            else:
                self.settings.set_parameter(
                    alias=alias, parameter=parameter, value=value, parameter_index=parameter_index
                )
            return
        element = self.get_element(alias=alias, category=category, id_=id_)
        element.set_parameter(parameter=parameter, value=value, parameter_index=parameter_index)
=======
                self.settings.set_parameter(parameter=parameter, value=value, channel_id=channel_id)
            else:
                self.settings.set_parameter(alias=alias, parameter=parameter, value=value, channel_id=channel_id)
            return
        element = self.get_element(alias=alias, category=category, id_=id_)
        element.set_parameter(parameter=parameter, value=value, channel_id=channel_id)
>>>>>>> eba268ac

    @property
    def id_(self):
        """Platform 'id_' property.

        Returns:
            int: settings.id_.
        """
        return self.settings.id_

    @property
    def name(self):
        """Platform 'name' property.

        Returns:
            str: settings.name.
        """
        return self.settings.name

    @property
    def category(self):
        """Platform 'category' property.

        Returns:
            str: settings.category.
        """
        return self.settings.category

    @property
    def buses(self):
        """Platform 'buses' property.

        Returns:
            Buses: schema.buses.
        """
        return self.schema.buses

    @property
    def num_qubits(self):
        """Platform 'num_qubits' property.

        Returns:
            int: Number of different qubits that the platform contains.
        """
        return self.chip.num_qubits

    @property
    def gate_names(self):
        """Platform 'gate_names' property.

        Returns:
            List[str]: List of the names of all the defined gates.
        """
        return self.settings.gate_names

    @property
    def instruments(self):
        """Platform 'instruments' property.

        Returns:
            Instruments: List of all instruments.
        """
        return self.schema.instruments

    @property
    def chip(self):
        """Platform 'chip' property.

        Returns:
            Chip: Class descibing the chip properties.
        """
        return self.schema.chip

    @property
    def instrument_controllers(self):
        """Platform 'instrument_controllers' property.

        Returns:
            InstrumentControllers: List of all instrument controllers.
        """
        return self.schema.instrument_controllers

    def to_dict(self):
        """Return all platform information as a dictionary."""
        platform_dict = {RUNCARD.SETTINGS: asdict(self.settings, dict_factory=dict_factory)}
        schema_dict = {RUNCARD.SCHEMA: self.schema.to_dict()}
        return platform_dict | schema_dict

    def __str__(self) -> str:
        """String representation of the platform

        Returns:
            str: Name of the platform
        """
        return str(yaml.dump(self.to_dict(), sort_keys=False))<|MERGE_RESOLUTION|>--- conflicted
+++ resolved
@@ -58,15 +58,8 @@
 
         # case for alias of buses
         if element is None:
-            print("Entered expected case")
-            element = self.get_bus_by_alias(alias=alias)
-        if element is None:
-<<<<<<< HEAD
-            # print("Entered case 2")
-=======
             element = self.get_bus_by_alias(alias=alias, category=category, id_=id_)
         if element is None:
->>>>>>> eba268ac
             if category is not None and id_ is not None:
                 # print("Entered case 2.a")
                 element = self.chip.get_node_from_id(node_id=id_)
@@ -79,22 +72,6 @@
             raise ValueError(f"Could not find element with alias {alias}, category {category} and id {id_}.")
         return element
 
-    def get_bus_by_alias(self, alias: str | None = None):
-        """Get bus element by its alias.
-
-        Args:
-            alias (str): Alias of bus being searched.
-
-        Returns:
-            Bus
-        """
-        print(f"Looking for bus {alias}")
-        for b_candidate in self.buses.elements:
-            print(f"Testing {b_candidate.settings.alias}")
-            if b_candidate.settings.alias == alias:
-                print("Found!")
-                return b_candidate
-
     def get_bus(self, port: int):
         """Find bus of type 'bus_subcategory' that contains the given qubits.
 
@@ -109,7 +86,6 @@
             ([], None),
         )
 
-<<<<<<< HEAD
     def get_bus_by_system_control_type(self, system_control_subcategory: SystemControlSubcategory):
         """Find bus with a sytem control of type 'system_control_subcategory'.
 
@@ -123,7 +99,8 @@
                 if bus.system_control.subcategory == system_control_subcategory
             ),
             ([], None),
-=======
+        )
+        
     def get_bus_by_alias(self, alias: str | None = None, category: Category | None = None, id_: int | None = None):
         """Get bus given an alias or id_ and category"""
         if alias is not None:
@@ -138,7 +115,6 @@
                 if element.id_ == id_ and element.settings.category == Category(category)
             ),
             None,
->>>>>>> eba268ac
         )
 
     def set_parameter(
@@ -148,11 +124,7 @@
         alias: str | None = None,
         category: Category | None = None,
         id_: int | None = None,
-<<<<<<< HEAD
-        parameter_index: int | None = None,
-=======
         channel_id: int | None = None,
->>>>>>> eba268ac
     ):
         """Set parameter of a platform element.
 
@@ -167,23 +139,12 @@
             category is not None and Category(category) == Category.PLATFORM
         ):
             if alias == Category.PLATFORM.value:
-<<<<<<< HEAD
-                self.settings.set_parameter(parameter=parameter, value=value, parameter_index=parameter_index)
-            else:
-                self.settings.set_parameter(
-                    alias=alias, parameter=parameter, value=value, parameter_index=parameter_index
-                )
-            return
-        element = self.get_element(alias=alias, category=category, id_=id_)
-        element.set_parameter(parameter=parameter, value=value, parameter_index=parameter_index)
-=======
                 self.settings.set_parameter(parameter=parameter, value=value, channel_id=channel_id)
             else:
                 self.settings.set_parameter(alias=alias, parameter=parameter, value=value, channel_id=channel_id)
             return
         element = self.get_element(alias=alias, category=category, id_=id_)
         element.set_parameter(parameter=parameter, value=value, channel_id=channel_id)
->>>>>>> eba268ac
 
     @property
     def id_(self):
