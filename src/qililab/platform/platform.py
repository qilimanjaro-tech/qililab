# Copyright 2023 Qilimanjaro Quantum Tech
#
# Licensed under the Apache License, Version 2.0 (the "License");
# you may not use this file except in compliance with the License.
# You may obtain a copy of the License at
#
#     http://www.apache.org/licenses/LICENSE-2.0
#
# Unless required by applicable law or agreed to in writing, software
# distributed under the License is distributed on an "AS IS" BASIS,
# WITHOUT WARRANTIES OR CONDITIONS OF ANY KIND, either express or implied.
# See the License for the specific language governing permissions and
# limitations under the License.

"""Platform class."""
import ast
import io
import re
from copy import deepcopy
from dataclasses import asdict
from queue import Queue

import networkx as nx
from qibo.models import Circuit
from qiboconnection.api import API
from ruamel.yaml import YAML

<<<<<<< HEAD
=======
from qililab.chip import Chip
from qililab.circuit_transpiler import CircuitTranspiler
>>>>>>> 097bee65
from qililab.config import logger
from qililab.constants import GATE_ALIAS_REGEX, RUNCARD
from qililab.instrument_controllers import InstrumentController, InstrumentControllers
from qililab.instrument_controllers.utils import InstrumentControllerFactory
from qililab.instruments.instrument import Instrument
from qililab.instruments.instruments import Instruments
from qililab.instruments.qblox import QbloxModule
from qililab.instruments.utils import InstrumentFactory
from qililab.pulse import PulseSchedule
from qililab.qprogram.qblox_compiler import QbloxCompiler
from qililab.qprogram.qprogram import QProgram
from qililab.result import Result
from qililab.settings import Runcard
from qililab.system_control import ReadoutSystemControl
from qililab.typings.enums import Parameter

from .components import Bus, Buses


class Platform:  # pylint: disable = too-many-public-methods, too-many-instance-attributes
    """Platform object representing the laboratory setup used to control quantum devices.

    The platform is responsible for managing the initializations, connections, setups, and executions of the laboratory, which mainly consists of:

    - Buses

    - Instruments

    .. note::

        This class should be instantiated with the :meth:`ql.build_platform()` function, either by passing a :ref:`runcard <runcards>` (serialized platform dictionary)
        or a path to the location of the YAML file containing it.

        More information about the runcard structure, in the :ref:`Runcards <runcards>` section of the documentation.

    After initializing a :class:`Platform`, the typical first three steps (which are usually only required at the start) are:

    >>> platform.connect() # Connects to all the instruments.
    >>> platform.initial_setup()  # Sets the parameters defined in the runcard.
    >>> platform.turn_on_instruments()  # Turns on the signal outputs.

    And then, for each experiment you want to run, you would typically repeat:

    >>> platform.set_parameter(...) # Sets any parameter of the Platform.
    >>> result = platform.execute(...) # Executes the platform.

    Args:
        runcard (Runcard): Dataclass containing the serialized platform (instruments, buses...), created during :meth:`ql.build_platform()` with the given runcard dictionary.
        connection (API | None = None): `Qiboconnection's <https://pypi.org/project/qiboconnection>`_ API class used to block access to other users when connected to the platform.

    Examples:

        .. note::

            The following examples contain made up results. These will soon be updated with real results.

        .. note::

            All the following examples are explained in detail in the :ref:`Platform <platform>` section of the documentation. However, here are a few thing to keep in mind:

            - To connect, your computer must be in the same network of the instruments specified in the runcard, with their IP's addresses. Connection is necessary for the subsequent steps.

            - You might want to skip the ``platform.initial_setup()`` and the ``platform.turn_on_instruments()`` steps if you think nothing has been modified, but we recommend doing them every time.

            - ``platform.turn_on_instruments()`` is used to turn on the signal output of all the sources defined in the runcard (RF, Voltage and Current sources).

            - You can print ``platform.buses`` at any time to check the platform's structure.

        **1. Executing a circuit with Platform:**


        To execute a circuit you first need to define your circuit, for example, one with a pi pulse and a measurement gate in qubit ``q`` (``int``).
        Then you also need to build, connect, set up, and execute the platform, which together look like:

        .. code-block:: python

            import qililab as ql

            from qibo.models import Circuit
            from qibo import gates

            # Defining the Rabi circuit:
            circuit = Circuit(q+1)
            circuit.add(gates.X(q))
            circuit.add(gates.M(q))

            # Building the platform:
            platform = ql.build_platform(runcard="runcards/galadriel.yml")

            # Connecting and setting up the platform:
            platform.connect()
            platform.initial_setup()
            platform.turn_on_instruments()

            # Executing the platform:
            result = platform.execute(program=circuit, num_avg=1000, repetition_duration=6000)

        The results would look something like this:

        >>> result.array
        array([[6.],
                [6.]])

        .. note::

            The obtained values correspond to the integral of the I/Q signals received by the digitizer.
            And they have shape `(#sequencers, 2, #bins)`, in this case you only have 1 sequencer and 1 bin.

        You could also get the results in a more standard format, as already classified ``counts`` or ``probabilities`` dictionaries, with:

        >>> result.counts
        {'0': 501, '1': 499}

        >>> result.probabilities
        {'0': .501, '1': .499}

        .. note::

            You can find more information about the results, in the :class:`.Results` class documentation.

        |

        **2. Running a Rabi sweep with Platform:**

        To perform a Rabi sweep, you need the previous circuit, and again, you also need to build, connect and setup the platform.
        But this time, instead than executing the circuit once, you will loop changing the amplitude parameter of the AWG (generator of the pi pulse):

        .. code-block:: python

            # Looping over the AWG amplitude to execute the Rabi sweep:
            results = []
            amp_values = [0.0, 0.1, 0.2, 0.3, 0.4, 0.5, 0.6, 0.7, 0.9, 1.0]

            for amp in amp_values:
                platform.set_parameter(alias="drive_q", parameter=ql.Parameter.AMPLITUDE, value=amp)
                result = platform.execute(program=circuit, num_avg=1000, repetition_duration=6000)
                results.append(result.array)

        Now you can use ``np.hstack`` to stack the results horizontally. By doing this, you would obtain an
        array with shape `(2, N)`, where N is the number of elements inside the loop:

        >>> import numpy as np
        >>> np.hstack(results)
        array([[5, 4, 3, 2, 1, 2, 3, 4, 5, 4, 3],
                [5, 4, 3, 2, 1, 2, 3, 4, 5, 4, 3]])

        You can see how the integrated I/Q values oscillate, indicating that qubit ``q`` oscillates between the ground and
        excited states!

        |

        **3. A faster Rabi sweep, translating the circuit to pulses:**

        Since you are looping over variables that are independent of the circuit (in this case, the amplitude of the AWG),
        you can speed up the experiment by translating the circuit into pulses beforehand, only once, and then, executing the obtained
        pulses inside the loop.

        Which is the same as before, but passing the ``pulse_schedule`` instead than the ``circuit``, to the ``execute()`` method:

        .. code-block:: python

            from qililab.pulse.circuit_to_pulses import CircuitToPulses

            # Translating the circuit to pulses:
            pulse_schedule = CircuitToPulses(platform=platform).translate(circuits=[circuit])

            # Looping over the AWG amplitude to execute the Rabi sweep:
            results = []
            amp_values = [0.0, 0.1, 0.2, 0.3, 0.4, 0.5, 0.6, 0.7, 0.9, 1.0]

            for amp in amp_values:
                platform.set_parameter(alias="drive_q", parameter=ql.Parameter.AMPLITUDE, value=amp)
                result = platform.execute(program=pulse_schedule, num_avg=1000, repetition_duration=6000)
                results.append(result.array)

        If you now stack and print the results, you will obtain similar results, but much faster!

        >>> np.hstack(results)
        array([[5, 4, 3, 2, 1, 2, 3, 4, 5, 4, 3],
                [5, 4, 3, 2, 1, 2, 3, 4, 5, 4, 3]])
        TODO: !!! Change this results for the actual ones !!!

        |

        **4. Ramsey sequence, looping over a parameter inside the circuit:**

        To run a Ramsey sequence you also need to build, connect and set up the platform as before. However, the circuit will be different from the previous one,
        and also, this time, you need to loop over a parameter of the circuit itself, specifically over the time of the ``Wait`` gate.

        To do this, since the parameter is inside the Qibo circuit, you will need to use Qibo own ``circuit.set_parameters()`` method, specifying the
        parameters you want to set, in the same order they appear in the circuit construction:

        .. code-block:: python

            import qililab as ql

            from qibo.models import Circuit
            from qibo import gates

            # Building the platform:
            platform = ql.build_platform(runcard="runcards/galadriel.yml")

            # Connecting and setting up the platform:
            platform.connect()
            platform.initial_setup()
            platform.turn_on_instruments()

            # Defining the Ramsey circuit:
            circuit = Circuit(q + 1)
            circuit.add(gates.RX(q, theta=np.pi/2))
            circuit.add(ql.Wait(q, t=0))
            circuit.add(gates.RX(q, theta=np.pi/2))
            circuit.add(gates.M(q))

            # Looping over the wait time t to execute the Ramsey:
            results = []
            wait_times = [0, 1, 2, 3, 4, 5, 6, 7, 8, 9, 10]

            for wait in wait_times:
                circuit.set_parameters([np.pi/2, wait, np.pi/2])
                result = platform.execute(program=circuit, num_avg=1000, repetition_duration=6000)
                results.append(result.array)

        which for each execution, would set ``np.pi/2`` to the ``theta`` parameters of the ``RX`` gates, and the looped ``wait`` time  to the ``t`` parameter of the
        ``Wait`` gate.

        If you print the results, you'll see how you obtain the sinusoidal expected behaviour!

        >>> results = np.hstack(results)
        >>> results
        array([[5, 4, 3, 2, 1, 2, 3, 4, 5, 4, 3],
                [5, 4, 3, 2, 1, 2, 3, 4, 5, 4, 3]])
        TODO: !!! Change this results for the actual sinusoidal ones (change wait_times of execution if needed) !!!
    """

    def __init__(self, runcard: Runcard, connection: API | None = None):
        self.name = runcard.name
        """Name of the platform (``str``) """

        self.device_id = runcard.device_id
        """Device ID of the platform (``int``). This attribute is required for ``qiboconnection`` to save the results remotely."""

        self.gates_settings = runcard.gates_settings
        """Gate settings and definitions (``dataclass``). These setting contain how to decompose gates into pulses."""

        self.instruments = Instruments(elements=self._load_instruments(instruments_dict=runcard.instruments))
        """All the instruments of the platform and their necessary settings (``dataclass``). Each individual instrument is contained in a list within the dataclass."""

        self.instrument_controllers = InstrumentControllers(
            elements=self._load_instrument_controllers(instrument_controllers_dict=runcard.instrument_controllers)
        )
        """All the instrument controllers of the platform and their necessary settings (``dataclass``). Each individual instrument controller is contained in a list within the dataclass."""

        self.buses = Buses(
            elements=[Bus(settings=asdict(bus), platform_instruments=self.instruments) for bus in runcard.buses]
        )
        """All the buses of the platform and their necessary settings (``dataclass``). Each individual bus is contained in a list within the dataclass."""

        self.connection = connection
        """API ``qiboconnection`` of the platform (``API | None``). It is the same as the passed argument. Defaults to None."""

        self._connected_to_instruments: bool = False
        """Boolean indicating the connection status to the instruments. Defaults to False (not connected)."""

    def connect(self, manual_override=False):
        """Connects to all the instruments and blocks the connection for other users.

        You must be connected in order to set up and turn on instruments, or in order to execute the platform.

        To connect, your computer must be in the same network of the instruments specified in the :ref:`runcard <runcards>` (with their corresponding `device_id` and IP's addresses).

        Such connection is handled via `qiboconnection's <https://pypi.org/project/qiboconnection>`_ `API` in the ``platform.connection`` attribute.

        Args:
            manual_override (bool, optional): If ``True``, avoid checking if the device is blocked (surpasses any blocked connection). This will stop any
                current execution. Defaults to False.
        """
        if self._connected_to_instruments:
            logger.info("Already connected to the instruments")
            return

        if self.connection is not None and not manual_override:
            self.connection.block_device_id(device_id=self.device_id)

        self.instrument_controllers.connect()
        self._connected_to_instruments = True
        logger.info("Connected to the instruments")

    def initial_setup(self):
        """Sets the values of the cache of the :class:`.Platform` object to the connected instruments.

        If called after a ``ql.build_platform()``, where the :class:`.Platform` object is built with the provided runcard,
        this function sets the values of the :ref:`runcard <runcards>` into the connected instruments.

        It is recommended to use this function after a ``ql.build_platform()`` + ``platform.connect()`` to ensure that no parameter
        differs from the current runcard settings.

        If a `platform.set_parameter()` is called between platform building and initial setup, the value set in the instruments
        will be the new "set" value, as the cache values of the :class:`.Platform` object are modified.
        """
        if not self._connected_to_instruments:
            raise AttributeError("Can not do initial_setup without being connected to the instruments.")
        self.instrument_controllers.initial_setup()
        logger.info("Initial setup applied to the instruments")

    def turn_on_instruments(self):
        """Turns on the signal output for the generator instruments (RF, voltage sources and current sources).

        This does not actually turn on the laboratory instruments, it only opens the signal output generation of the sources.

        We recommend you to do this always after a connection and a setup, to ensure that everything is ready for an execution.
        """
        self.instrument_controllers.turn_on_instruments()
        logger.info("Instruments turned on")

    def turn_off_instruments(self):
        """Turns off the signal output for the generator instruments (local oscillators, voltage sources and current sources).

        This does not actually turn the laboratory instruments off, it only closes their signal output generation.
        """
        self.instrument_controllers.turn_off_instruments()
        logger.info("Instruments turned off")

    def disconnect(self):
        """Closes the connection to all the instruments."""
        if self.connection is not None:
            self.connection.release_device(device_id=self.device_id)
        if not self._connected_to_instruments:
            logger.info("Already disconnected from the instruments")
            return
        self.instrument_controllers.disconnect()
        self._connected_to_instruments = False
        logger.info("Disconnected from instruments")

    def get_element(self, alias: str):
        """Gets the platform element and to which bus it is connected, using its alias.

        Args:
            alias (str): Element alias to identify it.

        Returns:
            tuple[object, list | None]: Element class together with the index of the bus where the element is located.
        """
        if alias is not None:
            if alias == "platform":
                return self.gates_settings
            regex_match = re.search(GATE_ALIAS_REGEX, alias.split("_")[0])
            if regex_match is not None:
                name = regex_match["gate"]
                qubits_str = regex_match["qubits"]
                qubits = ast.literal_eval(qubits_str)
                if f"{name}({qubits_str})" in self.gates_settings.gate_names:
                    return self.gates_settings.get_gate(name=name, qubits=qubits)

        element = self.instruments.get_instrument(alias=alias)
        if element is None:
            element = self.instrument_controllers.get_instrument_controller(alias=alias)
        if element is None:
            element = self._get_bus_by_alias(alias=alias)
        return element

<<<<<<< HEAD
=======
    def _get_bus_by_qubit_index(self, qubit_index: int) -> tuple[Bus, Bus, Bus]:
        """Finds buses associated with the given qubit index.

        Args:
            qubit_index (int): Qubit index to get the buses from.

        Returns:
            tuple[:class:`Bus`, :class:`Bus`, :class:`Bus`]: Tuple of Bus objects containing the flux, control and readout buses of the given qubit.
        """
        flux_port = self.chip.get_port_from_qubit_idx(idx=qubit_index, line=Line.FLUX)
        control_port = self.chip.get_port_from_qubit_idx(idx=qubit_index, line=Line.DRIVE)
        readout_port = self.chip.get_port_from_qubit_idx(idx=qubit_index, line=Line.FEEDLINE_INPUT)
        flux_bus = self.buses.get(port=flux_port)
        control_bus = self.buses.get(port=control_port)
        readout_bus = self.buses.get(port=readout_port)
        return flux_bus, control_bus, readout_bus

>>>>>>> 097bee65
    def _get_bus_by_alias(self, alias: str | None = None):
        """Gets buses given their alias.

        Args:
            alias (str | None, optional): Bus alias to identify it. Defaults to None.

        Returns:
            :class:`Bus`: Bus corresponding to the given alias. If none is found `None` is returned.

        """
        return next((bus for bus in self.buses if bus.alias == alias), None)

    def get_parameter(self, parameter: Parameter, alias: str, channel_id: int | None = None):
        """Get platform parameter.

        Args:
            parameter (Parameter): Name of the parameter to get.
            alias (str): Alias of the bus where the parameter is set.
            channel_id (int, optional): ID of the channel we want to use to set the parameter. Defaults to None.
        """
        regex_match = re.search(GATE_ALIAS_REGEX, alias)
        if alias == "platform" or regex_match is not None:
            return self.gates_settings.get_parameter(alias=alias, parameter=parameter, channel_id=channel_id)
        element = self.get_element(alias=alias)
        return element.get_parameter(parameter=parameter, channel_id=channel_id)

    def set_parameter(
        self,
        parameter: Parameter,
        value: float | str | bool,
        alias: str,
        channel_id: int | None = None,
    ):
        """Set a parameter for a platform element.

        If connected to an instrument, this function updates both the cache of the :class:`.Platform` object and the
        instrument's value. Otherwise, it only stores the value in the cache. Subsequent ``connect()`` + ``initial_setup()``
        will apply the cached values into the real instruments.

        If you use ``set_parameter`` + ``ql.save_platform()``, the saved runcard will include the new "set" value, even without
        an instrument connection, as the cache values of the :class:`.Platform` object are modified.

        Args:
            parameter (Parameter): Name of the parameter to change.
            value (float | str | bool): New value to set in the parameter.
            alias (str): Alias of the bus where the parameter is set.
            channel_id (int, optional): ID of the channel you want to use to set the parameter. Defaults to None.
        """
        regex_match = re.search(GATE_ALIAS_REGEX, alias)
        if alias == "platform" or regex_match is not None:
            self.gates_settings.set_parameter(alias=alias, parameter=parameter, value=value, channel_id=channel_id)
            return
        element = self.get_element(alias=alias)
        element.set_parameter(parameter=parameter, value=value, channel_id=channel_id)

    def _load_instruments(self, instruments_dict: list[dict]) -> list[Instrument]:
        """Instantiates all instrument classes from their respective dictionaries.

        Args:
            instruments_dict (list[dict]): List of dictionaries containing the settings of each instrument.

        Returns:
            list[Instrument]: List of instantiated instrument classes.
        """
        instruments = []
        for instrument in instruments_dict:
            local_dict = deepcopy(instrument)
            instruments.append(InstrumentFactory.get(local_dict.pop(RUNCARD.NAME))(settings=local_dict))
        return instruments

    def _load_instrument_controllers(self, instrument_controllers_dict: list[dict]) -> list[InstrumentController]:
        """Instantiates all instrument controller classes from their respective dictionaries.

        Args:
            instrument_controllers_dict (list[dict]): List of dictionaries containing
            the settings of each instrument controller.

        Returns:
            list[InstrumentController]: List of instantiated instrument controller classes.
        """
        instrument_controllers = []
        for instrument_controller in instrument_controllers_dict:
            local_dict = deepcopy(instrument_controller)
            instrument_controllers.append(
                InstrumentControllerFactory.get(local_dict.pop(RUNCARD.NAME))(
                    settings=local_dict, loaded_instruments=self.instruments
                )
            )
        return instrument_controllers

    def to_dict(self):
        """Returns all platform information as a dictionary, called the :ref:`runcard <runcards>`. Used for the platform serialization.

        Returns:
            dict: Dictionary of the serialized platform
        """
        name_dict = {RUNCARD.NAME: self.name}
        device_id = {RUNCARD.DEVICE_ID: self.device_id}
        gates_settings_dict = {RUNCARD.GATES_SETTINGS: self.gates_settings.to_dict()}
        buses_dict = {RUNCARD.BUSES: self.buses.to_dict() if self.buses is not None else None}
        instrument_dict = {RUNCARD.INSTRUMENTS: self.instruments.to_dict() if self.instruments is not None else None}
        instrument_controllers_dict = {
            RUNCARD.INSTRUMENT_CONTROLLERS: self.instrument_controllers.to_dict()
            if self.instrument_controllers is not None
            else None,
        }

        return name_dict | device_id | gates_settings_dict | buses_dict | instrument_dict | instrument_controllers_dict

    def __str__(self) -> str:
        """String representation of the platform.

        Returns:
            str: Name of the platform.
        """
        return str(YAML().dump(self.to_dict(), io.BytesIO()))

    def execute_qprogram(self, qprogram: QProgram) -> dict[str, list[Result]]:
        """Execute a QProgram using the platform instruments.

        Args:
            qprogram (QProgram): The QProgram to execute.

        Returns:
            dict[str, list[Result]]: A dictionary of measurement results. The keys correspond to the buses a measurement were performed upon, and the values are the list of measurement results in chronological order.
        """

        # Compile QProgram
        qblox_compiler = QbloxCompiler()
        sequences = qblox_compiler.compile(qprogram=qprogram)
        buses = {bus_alias: self._get_bus_by_alias(alias=bus_alias) for bus_alias in sequences}

        # Upload sequences
        for bus_alias in sequences:
            buses[bus_alias].upload_qpysequence(qpysequence=sequences[bus_alias])

        # Execute sequences
        for bus_alias in sequences:
            buses[bus_alias].run()

        # Acquire results
        results: dict[str, list[Result]] = {}
        for bus_alias in buses:
            if isinstance(buses[bus_alias].system_control, ReadoutSystemControl):
                acquisitions = list(sequences[bus_alias].todict()["acquisitions"])
                bus_results = buses[bus_alias].acquire_qprogram_results(acquisitions=acquisitions)
                results[bus_alias] = bus_results

        # Reset instrument settings
        for instrument in self.instruments.elements:
            if isinstance(instrument, QbloxModule):
                instrument.reset_sequences()
                instrument.desync_sequencers()

        return results

    def execute(
        self,
        program: PulseSchedule | Circuit,
        num_avg: int,
        repetition_duration: int,
        num_bins: int = 1,
        queue: Queue | None = None,
    ) -> Result:
        """Compiles and executes a circuit or a pulse schedule, using the platform instruments.

        If the ``program`` argument is a :class:`Circuit`, it will first be translated into a :class:`PulseSchedule` using the transpilation
        settings of the platform. Then the pulse schedules will be compiled into the assembly programs and executed.

        To compile to assembly programs, the ``platform.compile()`` method is called; check its documentation for more information.

        Args:
            program (:class:`PulseSchedule` | :class:`Circuit`): Circuit or pulse schedule to execute.
            num_avg (int): Number of hardware averages used.
            repetition_duration (int): Minimum duration of a single execution.
            num_bins (int, optional): Number of bins used. Defaults to 1.
            queue (Queue, optional): External queue used for asynchronous data handling. Defaults to None.

        Returns:
            Result: Result obtained from the execution. This corresponds to a numpy array that depending on the
                platform configuration may contain the following:

                - Scope acquisition is enabled: An array with dimension `(2, N)` which contain the scope data for
                    path0 (I) and path1 (Q). N corresponds to the length of the scope measured.

                - Scope acquisition disabled: An array with dimension `(#sequencers, 2, #bins)`.
        """
        # Compile pulse schedule
        programs = self.compile(program, num_avg, repetition_duration, num_bins)

        # Upload pulse schedule
        for bus_alias in programs:
            bus = self._get_bus_by_alias(alias=bus_alias)
            bus.upload()

        # Execute pulse schedule
        for bus_alias in programs:
            bus = self._get_bus_by_alias(alias=bus_alias)
            bus.run()

        # Acquire results
        readout_buses = [bus for bus in self.buses if isinstance(bus.system_control, ReadoutSystemControl)]
        results: list[Result] = []
        for bus in readout_buses:
            result = bus.acquire_result()
            if queue is not None:
                queue.put_nowait(item=result)
            results.append(result)

        for instrument in self.instruments.elements:
            if isinstance(instrument, QbloxModule):
                instrument.desync_sequencers()

        # FIXME: set multiple readout buses
        if len(results) > 1:
            logger.error("Only One Readout Bus allowed. Reading only from the first one.")
        if not results:
            raise ValueError("There are no readout buses in the platform.")

        return results[0]

    def compile(self, program: PulseSchedule | Circuit, num_avg: int, repetition_duration: int, num_bins: int) -> dict:
        """Compiles the circuit / pulse schedule into a set of assembly programs, to be uploaded into the awg buses.

        If the ``program`` argument is a :class:`Circuit`, it will first be translated into a :class:`PulseSchedule` using the transpilation
        settings of the platform. Then the pulse schedules will be compiled into the assembly programs.

        This methods gets called during the ``platform.execute()`` method, check its documentation for more information.

        Args:
            program (:class:`PulseSchedule` | :class:`Circuit`): Circuit or pulse schedule to compile.
            num_avg (int): Number of hardware averages used.
            repetition_duration (int): Minimum duration of a single execution.
            num_bins (int): Number of bins used.

        Returns:
            dict: Dictionary of compiled assembly programs. The key is the bus alias (``str``), and the value is the assembly compilation (``list``).

        Raises:
            ValueError: raises value error if the circuit execution time is longer than ``repetition_duration`` for some qubit.
        """
        # We have a circular import because Platform uses CircuitToPulses and vice versa

        if isinstance(program, Circuit):
            transpiler = CircuitTranspiler(platform=self)
            pulse_schedule = transpiler.transpile_circuit(circuits=[program])[0]
        elif isinstance(program, PulseSchedule):
            pulse_schedule = program
        else:
            raise ValueError(
                f"Program to execute can only be either a single circuit or a pulse schedule. Got program of type {type(program)} instead"
            )

        programs = {}
        for pulse_bus_schedule in pulse_schedule.elements:
<<<<<<< HEAD
            bus = self.buses.get(alias=pulse_bus_schedule.bus_alias)
=======
            if len(pulse_bus_schedule.timeline) != 0:  # can't do only one conditional if list is empty
                if pulse_bus_schedule.timeline[-1].end_time > repetition_duration:
                    raise ValueError(
                        f"Circuit execution time cannnot be longer than repetition duration but found circuit time {pulse_bus_schedule.timeline[-1].end_time } > {repetition_duration} for qubit {pulse_bus_schedule.qubit}"
                    )
            bus = self.buses.get(port=pulse_bus_schedule.port)
>>>>>>> 097bee65
            bus_programs = bus.compile(pulse_bus_schedule, num_avg, repetition_duration, num_bins)
            programs[bus.alias] = bus_programs

        return programs<|MERGE_RESOLUTION|>--- conflicted
+++ resolved
@@ -25,11 +25,7 @@
 from qiboconnection.api import API
 from ruamel.yaml import YAML
 
-<<<<<<< HEAD
-=======
-from qililab.chip import Chip
 from qililab.circuit_transpiler import CircuitTranspiler
->>>>>>> 097bee65
 from qililab.config import logger
 from qililab.constants import GATE_ALIAS_REGEX, RUNCARD
 from qililab.instrument_controllers import InstrumentController, InstrumentControllers
@@ -391,26 +387,23 @@
             element = self._get_bus_by_alias(alias=alias)
         return element
 
-<<<<<<< HEAD
-=======
-    def _get_bus_by_qubit_index(self, qubit_index: int) -> tuple[Bus, Bus, Bus]:
-        """Finds buses associated with the given qubit index.
-
-        Args:
-            qubit_index (int): Qubit index to get the buses from.
-
-        Returns:
-            tuple[:class:`Bus`, :class:`Bus`, :class:`Bus`]: Tuple of Bus objects containing the flux, control and readout buses of the given qubit.
-        """
-        flux_port = self.chip.get_port_from_qubit_idx(idx=qubit_index, line=Line.FLUX)
-        control_port = self.chip.get_port_from_qubit_idx(idx=qubit_index, line=Line.DRIVE)
-        readout_port = self.chip.get_port_from_qubit_idx(idx=qubit_index, line=Line.FEEDLINE_INPUT)
-        flux_bus = self.buses.get(port=flux_port)
-        control_bus = self.buses.get(port=control_port)
-        readout_bus = self.buses.get(port=readout_port)
-        return flux_bus, control_bus, readout_bus
-
->>>>>>> 097bee65
+    # def _get_bus_by_qubit_index(self, qubit_index: int) -> tuple[Bus, Bus, Bus]:
+    #     """Finds buses associated with the given qubit index.
+
+    #     Args:
+    #         qubit_index (int): Qubit index to get the buses from.
+
+    #     Returns:
+    #         tuple[:class:`Bus`, :class:`Bus`, :class:`Bus`]: Tuple of Bus objects containing the flux, control and readout buses of the given qubit.
+    #     """
+    #     flux_port = self.chip.get_port_from_qubit_idx(idx=qubit_index, line=Line.FLUX)
+    #     control_port = self.chip.get_port_from_qubit_idx(idx=qubit_index, line=Line.DRIVE)
+    #     readout_port = self.chip.get_port_from_qubit_idx(idx=qubit_index, line=Line.FEEDLINE_INPUT)
+    #     flux_bus = self.buses.get(port=flux_port)
+    #     control_bus = self.buses.get(port=control_port)
+    #     readout_bus = self.buses.get(port=readout_port)
+    #     return flux_bus, control_bus, readout_bus
+
     def _get_bus_by_alias(self, alias: str | None = None):
         """Gets buses given their alias.
 
@@ -666,16 +659,12 @@
 
         programs = {}
         for pulse_bus_schedule in pulse_schedule.elements:
-<<<<<<< HEAD
-            bus = self.buses.get(alias=pulse_bus_schedule.bus_alias)
-=======
             if len(pulse_bus_schedule.timeline) != 0:  # can't do only one conditional if list is empty
                 if pulse_bus_schedule.timeline[-1].end_time > repetition_duration:
                     raise ValueError(
                         f"Circuit execution time cannnot be longer than repetition duration but found circuit time {pulse_bus_schedule.timeline[-1].end_time } > {repetition_duration} for qubit {pulse_bus_schedule.qubit}"
                     )
-            bus = self.buses.get(port=pulse_bus_schedule.port)
->>>>>>> 097bee65
+            bus = self.buses.get(alias=pulse_bus_schedule.bus_alias)
             bus_programs = bus.compile(pulse_bus_schedule, num_avg, repetition_duration, num_bins)
             programs[bus.alias] = bus_programs
 
