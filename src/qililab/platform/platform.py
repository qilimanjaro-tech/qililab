--- conflicted
+++ resolved
@@ -21,10 +21,6 @@
 from dataclasses import asdict
 from queue import Queue
 from typing import Callable
-<<<<<<< HEAD
-from typing import Callable
-=======
->>>>>>> d2a3522b
 
 import numpy as np
 from qibo.gates import M
@@ -34,18 +30,10 @@
 from ruamel.yaml import YAML
 
 from qililab.analog import AnnealingProgram
-<<<<<<< HEAD
-from qililab.analog import AnnealingProgram
-=======
->>>>>>> d2a3522b
 from qililab.chip import Chip
 from qililab.circuit_transpiler import CircuitTranspiler
 from qililab.config import logger
 from qililab.constants import FLUX_CONTROL_REGEX, GATE_ALIAS_REGEX, RUNCARD
-<<<<<<< HEAD
-from qililab.constants import FLUX_CONTROL_REGEX, GATE_ALIAS_REGEX, RUNCARD
-=======
->>>>>>> d2a3522b
 from qililab.instrument_controllers import InstrumentController, InstrumentControllers
 from qililab.instrument_controllers.utils import InstrumentControllerFactory
 from qililab.instruments.instrument import Instrument
@@ -315,12 +303,6 @@
         self.flux_to_bus_topology = runcard.flux_control_topology
         """Flux to bus mapping for analog control"""
 
-<<<<<<< HEAD
-        self.flux_to_bus_topology = runcard.flux_control_topology
-        """Flux to bus mapping for analog control"""
-
-=======
->>>>>>> d2a3522b
         self._connected_to_instruments: bool = False
         """Boolean indicating the connection status to the instruments. Defaults to False (not connected)."""
 
@@ -400,10 +382,6 @@
             tuple[object, list | None]: Element class together with the index of the bus where the element is located.
         """
         # TODO: fix docstring, bus is not returned in most cases
-<<<<<<< HEAD
-        # TODO: fix docstring, bus is not returned in most cases
-=======
->>>>>>> d2a3522b
         if alias is not None:
             if alias == "platform":
                 return self.gates_settings
@@ -430,25 +408,6 @@
                         None,
                     )
                 )
-<<<<<<< HEAD
-            regex_match = re.search(FLUX_CONTROL_REGEX, alias)
-            if regex_match is not None:
-                element_type = regex_match.lastgroup
-                element_shorthands = {"qubit": "q", "coupler": "c"}
-                flux = regex_match["flux"]
-                # TODO: support commuting the name of the coupler eg. c1_0 = c0_1
-                return self._get_bus_by_alias(
-                    next(
-                        (
-                            element.bus
-                            for element in self.flux_to_bus_topology  # type: ignore[union-attr]
-                            if element.flux == f"{flux}_{element_shorthands[element_type]}{regex_match[element_type]}"  # type: ignore[index]
-                        ),
-                        None,
-                    )
-                )
-=======
->>>>>>> d2a3522b
 
         element = self.instruments.get_instrument(alias=alias)
         if element is None:
@@ -624,12 +583,6 @@
         flux_control_topology_dict = {
             RUNCARD.FLUX_CONTROL_TOPOLOGY: [flux_control.to_dict() for flux_control in self.flux_to_bus_topology]
         }
-<<<<<<< HEAD
-        flux_control_topology_dict = {
-            RUNCARD.FLUX_CONTROL_TOPOLOGY: [flux_control.to_dict() for flux_control in self.flux_to_bus_topology]
-        }
-=======
->>>>>>> d2a3522b
 
         return (
             name_dict
@@ -640,18 +593,6 @@
             | instrument_controllers_dict
             | flux_control_topology_dict
         )
-<<<<<<< HEAD
-        return (
-            name_dict
-            | gates_settings_dict
-            | chip_dict
-            | buses_dict
-            | instrument_dict
-            | instrument_controllers_dict
-            | flux_control_topology_dict
-        )
-=======
->>>>>>> d2a3522b
 
     def __str__(self) -> str:
         """String representation of the platform.
@@ -661,7 +602,6 @@
         """
         return str(YAML().dump(self.to_dict(), io.BytesIO()))
 
-<<<<<<< HEAD
     def execute_anneal_program(
         self,
         annealing_program_dict: list[dict[str, dict[str, float]]],
@@ -671,11 +611,6 @@
         averages=1,
         calibration: Calibration | None = None,
         weights: str | None = None,
-=======
-    # TODO: determine default average
-    def execute_anneal_program(
-        self, annealing_program_dict: list[dict[str, dict[str, float]]], transpiler: Callable, averages=1
->>>>>>> d2a3522b
     ):
         """Given an annealing program execute it as a qprogram.
         The annealing program should contain a time ordered list of circuit elements and their corresponging ising coefficients as a dictionary. Example structure:
@@ -700,7 +635,6 @@
             transpiler (Callable): ising to flux transpiler. The transpiler should take 2 values as arguments (delta, epsilon) and return 2 values (phix, phiz)
             averages (int, optional): Amount of times to run and average the program over. Defaults to 1.
         """
-<<<<<<< HEAD
         if calibration and calibration.has_waveform(bus=readout_bus, name=measurement_name):
             annealing_program = AnnealingProgram(self, annealing_program_dict)
             annealing_program.transpile(transpiler)
@@ -725,20 +659,6 @@
             raise ValueError(
                 "A calibration instance and calibrated measurement must be provided to run an annealing schedule."
             )
-=======
-        annealing_program = AnnealingProgram(self, annealing_program_dict)
-        annealing_program.transpile(transpiler)
-        annealing_waveforms = annealing_program.get_waveforms()
-
-        qp_annealing = QProgram()
-        with qp_annealing.average(averages):
-            for bus, waveform in annealing_waveforms.values():
-                qp_annealing.play(bus=bus.alias, waveform=waveform)
-
-        # TODO: define readout
-
-        self.execute_qprogram(qprogram=qp_annealing)
->>>>>>> d2a3522b
 
     def execute_qprogram(  # pylint: disable=too-many-locals
         self,
