--- conflicted
+++ resolved
@@ -35,11 +35,10 @@
 
     settings: PlatformSettings
     schema: Schema
-<<<<<<< HEAD
 
-    def __init__(self, platform_schema: PlatformSchema):
-        self.settings = self.PlatformSettings(**platform_schema.settings)
-        self.schema = Schema(**asdict(platform_schema.schema))
+    def __init__(self, runcard_schema: RuncardSchema):
+        self.settings = self.PlatformSettings(**runcard_schema.platform)
+        self.schema = Schema(**asdict(runcard_schema.schema))
 
     def connect(self):
         """Connect to the instruments."""
@@ -48,14 +47,6 @@
     def close(self):
         """Close connection to the instruments."""
         self.instruments.close()
-=======
-    _schema: RuncardSchema
-
-    def __init__(self, runcard_schema: RuncardSchema):
-        self.settings = self.PlatformSettings(**runcard_schema.platform)
-        self.schema = Schema(**asdict(runcard_schema.schema, dict_factory=dict_factory))
-        self._schema = runcard_schema
->>>>>>> f2eea57b
 
     def get_element(self, category: Category, id_: int = 0):
         """Get platform element.
@@ -173,7 +164,7 @@
 
     def to_dict(self):
         """Return all platform information as a dictionary."""
-        platform_dict = {YAML.SETTINGS: asdict(self.settings, dict_factory=dict_factory)}
+        platform_dict = {YAML.PLATFORM: asdict(self.settings, dict_factory=dict_factory)}
         schema_dict = {YAML.SCHEMA: self.schema.to_dict()}
         return platform_dict | schema_dict
 
