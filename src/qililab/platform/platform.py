--- conflicted
+++ resolved
@@ -73,15 +73,8 @@
 
     def to_dict(self):
         """Return all platform information as a dictionary."""
-<<<<<<< HEAD
-        platform_dict = {CategorySettings.PLATFORM.value: asdict(self.settings, dict_factory=dict_factory)}
-        schema_dict = {CategorySettings.SCHEMA.value: self.schema.to_dict()}
-=======
-        if not hasattr(self, "schema") or not hasattr(self, "buses"):
-            raise AttributeError("Platform is not loaded.")
         platform_dict = {Category.PLATFORM.value: asdict(self.settings, dict_factory=dict_factory)}
         schema_dict = {Category.SCHEMA.value: self.schema.to_dict()}
->>>>>>> 0c9d0aaa
         return platform_dict | schema_dict
 
     def __str__(self) -> str:
