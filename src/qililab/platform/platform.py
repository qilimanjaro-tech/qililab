--- conflicted
+++ resolved
@@ -50,27 +50,12 @@
             self.turn_on_instruments()
         self.set_initial_setup()
 
-<<<<<<< HEAD
-    def connect_and_set_initial_setup(self, automatic_turn_on_instruments: bool = False):
-        """Connect and set initial setup of the instruments
-
-        Args:
-            automatic_turn_on_instruments (bool, optional): Turn on the instruments. Defaults to False.
-        """
-        self.connect()
-        self.set_initial_setup()
-        if automatic_turn_on_instruments:
-            self.turn_on_instruments()
-
-    def connect(self):
-=======
     def connect(
         self,
         connection: API | None = None,
         device_id: int | None = None,
         manual_override: bool = False,
     ):
->>>>>>> affc8670
         """Connect to the instrument controllers."""
         if self._connected_to_instruments:
             logger.info("Already connected to instruments")
@@ -87,24 +72,6 @@
 
     def set_initial_setup(self):
         """Set the initial setup of the instruments"""
-<<<<<<< HEAD
-        self.instrument_controllers.initial_setup()
-
-    def turn_on_instruments(self):
-        """Turn on the instruments"""
-        self.instrument_controllers.turn_on_instruments()
-
-    def turn_off_instruments(self):
-        """Turn off the instruments"""
-        self.instrument_controllers.turn_off_instruments()
-
-    def disconnect(self, automatic_turn_off_instruments: bool = False):
-        """Close connection to the instrument controllers."""
-        if automatic_turn_off_instruments:
-            self.turn_off_instruments()
-        self.instrument_controllers.disconnect()
-
-=======
         if self._initial_setup_applied:
             logger.info("Initial setup already applied to the instruments")
             return
@@ -138,7 +105,6 @@
         self._connected_to_instruments = False
         logger.info("Disconnected from instruments")
 
->>>>>>> affc8670
     def get_element(self, alias: str):
         """Get platform element.
 
@@ -152,7 +118,6 @@
             return self.settings
 
         element = self.instruments.get_instrument(alias=alias)
-<<<<<<< HEAD
         if element is None:
             element = self.instrument_controllers.get_instrument_controller(alias=alias)
         if element is None:
@@ -160,15 +125,6 @@
         if element is None:
             element = self.chip.get_node_from_alias(alias=alias)
         if element is None:
-=======
-        if element is None:
-            element = self.instrument_controllers.get_instrument_controller(alias=alias)
-        if element is None:
-            element = self.get_bus_by_alias(alias=alias)
-        if element is None:
-            element = self.chip.get_node_from_alias(alias=alias)
-        if element is None:
->>>>>>> affc8670
             raise ValueError(f"Could not find element with alias {alias}.")
         return element
 
