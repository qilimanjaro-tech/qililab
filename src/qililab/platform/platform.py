--- conflicted
+++ resolved
@@ -1619,18 +1619,12 @@
         """
         runcard_data = self._data_draw()
         qblox_draw = QbloxDraw()
-<<<<<<< HEAD
         compiler = QbloxCompiler()
-        sequencer = compiler.compile(qprogram)
+        sequencer = self.compile_qprogram(qprogram, bus_mapping)
         for variable in sequencer.qprogram._variables:
             if variable.domain == Domain.Time:
                 raise NotImplementedError("QbloxDraw does not support hardware time-domain loops at the moment.")
-        result = qblox_draw.draw(sequencer, runcard_data, time_window, averages_displayed)
-=======
-        sequencer = self.compile_qprogram(qprogram, bus_mapping)
         result = qblox_draw.draw(sequencer, runcard_data, time_window, averages_displayed, acquisition_showing)
->>>>>>> 6f960af2
-
         return result
 
     def db_real_time_saving(
