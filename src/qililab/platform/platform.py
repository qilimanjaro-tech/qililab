"""Platform class."""
import ast
import re
from copy import deepcopy
from dataclasses import asdict
from queue import Queue

from qibo.models import Circuit
from qiboconnection.api import API

from qililab.chip import Chip
from qililab.config import logger
from qililab.constants import GATE_ALIAS_REGEX, RUNCARD
from qililab.instrument_controllers import InstrumentController, InstrumentControllers
from qililab.instrument_controllers.utils import InstrumentControllerFactory
from qililab.instruments.instrument import Instrument
from qililab.instruments.instruments import Instruments
from qililab.instruments.utils import InstrumentFactory
from qililab.pulse import PulseSchedule
from qililab.result import Result
from qililab.settings import Runcard
<<<<<<< HEAD
from qililab.system_control import ReadoutSystemControl
from qililab.typings.enums import Category, Line, Parameter
=======
from qililab.typings.enums import Line, Parameter
>>>>>>> 8c7d5ff6
from qililab.typings.yaml_type import yaml

from .components import Bus, Buses
from .components.bus_element import dict_factory


class Platform:  # pylint: disable = too-many-public-methods, too-many-instance-attributes
    """Platform object that describes setup used to control quantum devices.

    The class will receive the Runcard class, with all the inner GatesSettings, Chip, Bus classes that the Runcard class has created
    from the dictionaries, together with the instrument dictionaries that the Runcard class has not transform into classes yet.

    And with all that information instantiates the actual qililab Chip, Buses/Bus and corresponding Instrument classes.

    This class also handles the corresponding dis/connections, set_ups, set_parameters and turning the instruments on/off.

    Args:
        runcard (Runcard): Runcard class containing all the chip, buses & instruments information of the platform.
        connection (API | None = None): Qiboconnection's API class used to block access to other users when connected
            to the platform.

    Examples:

        .. note::

            The following examples contain made up results. These will soon be updated with real results.


        Imagine we want to run a Rabi sequence. To do so, we can first define a Qibo Circuit that contains a
        pi pulse and a measurement gate:

        .. code-block:: python3

            from qibo.models import Circuit
            from qibo import gates

            circuit = Circuit(1)
            circuit.add(gates.X(0))
            circuit.add(gates.M(0))

        For testing purposes, we can already execute this circuit using the platform:

        >>> result = platform.execute(program=circuit, num_avg=1000, repetition_duration=6000)
        >>> result.array
        array([[5.],
                [5.]])

        When disabling scope acquisition mode, the array obtained has shape `(#sequencers, 2, #bins)`. In this case,
        given that we are using only 1 sequencer to acquire the results, we obtain an array with shape `(2, #bins)`.

        .. note::

            Remember that the values obtained correspond to the integral of the I/Q signals received by the
            digitiser.

        Now let's run the Rabi sequence. We will run this sequence by looping over the gain of the AWG used to
        create the pi pulse. To do so, we will use the `set_parameter` method with the alias of the bus used to
        drive qubit 0.

        .. code-block:: python3

            import numpy as np

            results = []

            gain_values = np.arange(0, 1, step=0.1)
            for gain in gain_values:
                # We assume the bus used to drive qubit 0 is called "drive_q0"
                platform.set_parameter(alias="drive_q0", parameter=ql.Parameter.GAIN, value=gain)
                result = platform.execute(program=circuit, num_avg=1000, repetition_duration=6000)
                results.append(result.array)

        No we can use `np.hstack` to stack the obtained results horizontally. By doing this, we will obtain an
        array with shape `(2, N)`, where N is the number of elements inside the loop:

        >>> results = np.hstack(results)
        >>> results
        array([[5, 4, 3, 2, 1, 2, 3],
                [5, 4, 3, 2, 1, 2, 3]])

        We can see how the integrated I/Q values oscillated, meaning that qubit 0 oscillates between ground and
        excited state!
    """

    def __init__(self, runcard: Runcard, connection: API | None = None):
        self.name = runcard.name
        """Name of the platform (str) """

        self.device_id = runcard.device_id
        """Device id of the platform (int). This attribute is needed for `qiboconnection` to save results remotely."""

        self.gates_settings = runcard.gates_settings
        """Dataclass with all the settings and gates definitions needed to decompose gates into pulses."""

        self.instruments = Instruments(elements=self._load_instruments(instruments_dict=runcard.instruments))
        """All the instruments of the platform and their needed settings, contained as elements (`list[Instrument]`) inside an `Instruments` class."""

        self.instrument_controllers = InstrumentControllers(
            elements=self._load_instrument_controllers(instrument_controllers_dict=runcard.instrument_controllers)
        )
        """All the instrument controllers of the platform and their needed settings, contained as elements (`list[InstrumentController]`) inside an `InstrumentControllers` class."""

        self.chip = Chip(**asdict(runcard.chip))
        """All the chip nodes (`list[Nodes]`) of the platform, contained inside a `Chip` class"""

        self.buses = Buses(
            elements=[
                Bus(settings=asdict(bus), platform_instruments=self.instruments, chip=self.chip)
                for bus in runcard.buses
            ]
        )
        """All the buses of the platform and their needed settings, contained as elements (`list[Bus]`) inside a `Buses` class"""

        self.connection = connection
        """API connection of the platform. Same as the passed argument. Defaults to None."""

        self._connected_to_instruments: bool = False
        """Boolean describing the connection to the instruments. Defaults to False (not connected)."""

    def connect(self, manual_override=False):
        """Blocks the given device and connects to the instruments.

        Args:
            connection (API): qiboconnection's ``API`` class
            device_id (int): id of the device
            manual_override (bool, optional): If ``True``, avoid checking if the device is blocked. This will stop any
                current execution. Defaults to False.
        """
        if self._connected_to_instruments:
            logger.info("Already connected to the instruments")
            return

        if self.connection is not None and not manual_override:
            self.connection.block_device_id(device_id=self.device_id)

        self.instrument_controllers.connect()
        self._connected_to_instruments = True
        logger.info("Connected to the instruments")

    def initial_setup(self):
        """Set the initial setup of the instruments"""
        self.instrument_controllers.initial_setup()
        logger.info("Initial setup applied to the instruments")

    def turn_on_instruments(self):
        """Turn on the instruments"""
        self.instrument_controllers.turn_on_instruments()
        logger.info("Instruments turned on")

    def turn_off_instruments(self):
        """Turn off the instruments"""
        self.instrument_controllers.turn_off_instruments()
        logger.info("Instruments turned off")

    def disconnect(self):
        """Close connection to the instrument controllers."""
        if self.connection is not None:
            self.connection.release_device(device_id=self.device_id)
        if not self._connected_to_instruments:
            logger.info("Already disconnected from the instruments")
            return
        self.instrument_controllers.disconnect()
        self._connected_to_instruments = False
        logger.info("Disconnected from instruments")

    def get_element(self, alias: str):
        """Get platform element.

        Args:
            alias (str): Element alias to identify it.

        Returns:
            tuple[object, list | None]: Element class together with the index of the bus where the element is located.
        """
        if alias is not None:
            if alias == "platform":
                return self.gates_settings
            regex_match = re.search(GATE_ALIAS_REGEX, alias.split("_")[0])
            if regex_match is not None:
                name = regex_match["gate"]
                qubits_str = regex_match["qubits"]
                qubits = ast.literal_eval(qubits_str)
                if f"{name}({qubits_str})" in self.gates_settings.gate_names:
                    return self.gates_settings.get_gate(name=name, qubits=qubits)

        element = self.instruments.get_instrument(alias=alias)
        if element is None:
            element = self.instrument_controllers.get_instrument_controller(alias=alias)
        if element is None:
            element = self.get_bus_by_alias(alias=alias)
        if element is None:
            element = self.chip.get_node_from_alias(alias=alias)
        return element

<<<<<<< HEAD
=======
    def get_bus(self, port: str) -> tuple[int, Bus] | tuple[list, None]:
        """Find bus associated with the specified port.

        Args:
            port (str): The alias of the port defined in the chip.

        Returns:
            Bus | None: Returns a Bus object or None if none is found.
        """
        return next(
            ((bus_idx, bus) for bus_idx, bus in enumerate(self.buses) if bus.port == port),
            ([], None),
        )

>>>>>>> 8c7d5ff6
    def get_bus_by_qubit_index(self, qubit_index: int) -> tuple[Bus, Bus, Bus]:
        """Find bus associated with the given qubit index.

        Args:
            qubit_index (int): qubit index

        Returns:
            tuple[Bus, Bus, Bus]: Returns a tuple of Bus objects containing the flux, control and readout buses of the given qubit
        """
        flux_port = self.chip.get_port_from_qubit_idx(idx=qubit_index, line=Line.FLUX)
        control_port = self.chip.get_port_from_qubit_idx(idx=qubit_index, line=Line.DRIVE)
        readout_port = self.chip.get_port_from_qubit_idx(idx=qubit_index, line=Line.FEEDLINE_INPUT)
        flux_bus = self.buses.get(port=flux_port)
        control_bus = self.buses.get(port=control_port)
        readout_bus = self.buses.get(port=readout_port)
        if flux_bus is None or control_bus is None or readout_bus is None:
            raise ValueError(
                f"Could not find buses for qubit {qubit_index} connected to the ports "
                f"{flux_port}, {control_port} and {readout_port}."
            )
        return flux_bus, control_bus, readout_bus

    def get_bus_by_alias(self, alias: str | None = None):
        """Get bus given an alias."""
        return next((bus for bus in self.buses if bus.alias == alias), None)

    def set_parameter(
        self,
        parameter: Parameter,
        value: float | str | bool,
        alias: str,
        channel_id: int | None = None,
    ):
        """Set parameter of a platform element.

        Args:
            parameter (Parameter): Name of the parameter to change.
            value (float | str | bool): New value to set.
            alias (str): Alias of the bus where the parameter is set.
            channel_id (int, optional): ID of the channel we want to use to set the parameter. Defaults to None.
        """
        regex_match = re.search(GATE_ALIAS_REGEX, alias)
        if alias == "platform" or regex_match is not None:
            self.gates_settings.set_parameter(alias=alias, parameter=parameter, value=value, channel_id=channel_id)
            return
        element = self.get_element(alias=alias)
        element.set_parameter(parameter=parameter, value=value, channel_id=channel_id)

    def _load_instruments(self, instruments_dict: list[dict]) -> list[Instrument]:
        """Instantiate all instrument classes from their respective dictionaries.

        Args:
            instruments_dict (list[dict]): List of dictionaries containing the settings of each instrument.

        Returns:
            list[Instrument]: List of instantiated instrument classes.
        """
        instruments = []
        for instrument in instruments_dict:
            local_dict = deepcopy(instrument)
            instruments.append(InstrumentFactory.get(local_dict.pop(RUNCARD.NAME))(settings=local_dict))
        return instruments

    def _load_instrument_controllers(self, instrument_controllers_dict: list[dict]) -> list[InstrumentController]:
        """Instantiate all instrument controller classes from their respective dictionaries.

        Args:
            instrument_controllers_dict (list[dict]): List of dictionaries containing
            the settings of each instrument controller.

        Returns:
            list[InstrumentController]: List of instantiated instrument controller classes.
        """
        instrument_controllers = []
        for instrument_controller in instrument_controllers_dict:
            local_dict = deepcopy(instrument_controller)
            instrument_controllers.append(
                InstrumentControllerFactory.get(local_dict.pop(RUNCARD.NAME))(
                    settings=local_dict, loaded_instruments=self.instruments
                )
            )
        return instrument_controllers

    def to_dict(self):
        """Return all platform information as a dictionary."""
        name_dict = {RUNCARD.NAME: self.name}
        device_id = {RUNCARD.DEVICE_ID: self.device_id}
        gates_settings_dict = {RUNCARD.GATES_SETTINGS: asdict(self.gates_settings, dict_factory=dict_factory)}
        chip_dict = {RUNCARD.CHIP: self.chip.to_dict() if self.chip is not None else None}
        buses_dict = {RUNCARD.BUSES: self.buses.to_dict() if self.buses is not None else None}
        instrument_dict = {RUNCARD.INSTRUMENTS: self.instruments.to_dict() if self.instruments is not None else None}
        instrument_controllers_dict = {
            RUNCARD.INSTRUMENT_CONTROLLERS: self.instrument_controllers.to_dict()
            if self.instrument_controllers is not None
            else None,
        }

        return (
            name_dict
            | device_id
            | gates_settings_dict
            | chip_dict
            | buses_dict
            | instrument_dict
            | instrument_controllers_dict
        )

    def __str__(self) -> str:
        """String representation of the platform

        Returns:
            str: Name of the platform
        """
        return str(yaml.dump(self.to_dict(), sort_keys=False))

    def execute(
        self,
        program: PulseSchedule | Circuit,
        num_avg: int,
        repetition_duration: int,
        num_bins: int = 1,
        queue: Queue | None = None,
    ) -> Result:
        """Execute a circuit or a pulse schedule using the platform instruments.

        If a Circuit is given, then it will be translated into a pulse schedule by using the transpilation
        settings of the platform.

        Args:
            program (PulseSchedule | Circuit): Circuit or pulse schedule to execute.
            num_avg (int): Number of hardware averages used.
            repetition_duration (int): Minimum duration of a single execution.
            num_bins (int, optional): Number of bins used. Defaults to 1.
            queue (Queue, optional): External queue used for asynchronous data handling. Defaults to None.

        Returns:
            Result: Result obtained from the execution. This corresponds to a numpy array that depending on the
                platform configuration may contain the following:

                - Scope acquisition is enabled: An array with dimension `(2, N)` which contain the scope data for
                    path0 (I) and path1 (Q). N corresponds to the length of the scope measured.

                - Scope acquisition disabled: An array with dimension `(#sequencers, 2, #bins)`.
        """
        # Compile pulse schedule
        self.compile(program, num_avg, repetition_duration, num_bins)

        # Upload pulse schedule
        for bus in self.buses:
            bus.upload()

        # Execute pulse schedule
        for bus in self.buses:
            bus.run()

        # Acquire results
        readout_buses = [bus for bus in self.buses if isinstance(bus.system_control, ReadoutSystemControl)]
        results: list[Result] = []
        for bus in readout_buses:
            result = bus.acquire_result()
            if queue is not None:
                queue.put_nowait(item=result)
            results.append(result)

        # FIXME: set multiple readout buses
        if len(results) > 1:
            logger.error("Only One Readout Bus allowed. Reading only from the first one.")
        if not results:
            raise ValueError("There are no readout buses in the platform.")

        return results[0]

    def compile(self, program: PulseSchedule | Circuit, num_avg: int, repetition_duration: int, num_bins: int) -> dict:
        """Compiles the circuit / pulse schedule into a set of assembly programs.

        Args:
            program (PulseSchedule | Circuit): Circuit to compile.
            num_avg (int): Number of hardware averages used.
            repetition_duration (int): Minimum duration of a single execution.
            num_bins (int): Number of bins used.

        Returns:
            dict: Dictionary of compiled assembly programs.
        """
        # We have a circular import because Platform uses CircuitToPulses and vice versa
        from qililab.pulse.circuit_to_pulses import (  # pylint: disable=import-outside-toplevel, cyclic-import
            CircuitToPulses,
        )

        if isinstance(program, Circuit):
            translator = CircuitToPulses(platform=self)
            pulse_schedule = translator.translate(circuits=[program])[0]
        else:
            pulse_schedule = program

        programs = {}
        for pulse_bus_schedule in pulse_schedule.elements:
            bus = self.buses.get(port=pulse_bus_schedule.port)
            bus_programs = bus.compile(pulse_bus_schedule, num_avg, repetition_duration, num_bins)
            programs[bus.alias] = bus_programs

        return programs<|MERGE_RESOLUTION|>--- conflicted
+++ resolved
@@ -19,12 +19,8 @@
 from qililab.pulse import PulseSchedule
 from qililab.result import Result
 from qililab.settings import Runcard
-<<<<<<< HEAD
 from qililab.system_control import ReadoutSystemControl
-from qililab.typings.enums import Category, Line, Parameter
-=======
 from qililab.typings.enums import Line, Parameter
->>>>>>> 8c7d5ff6
 from qililab.typings.yaml_type import yaml
 
 from .components import Bus, Buses
@@ -219,23 +215,6 @@
             element = self.chip.get_node_from_alias(alias=alias)
         return element
 
-<<<<<<< HEAD
-=======
-    def get_bus(self, port: str) -> tuple[int, Bus] | tuple[list, None]:
-        """Find bus associated with the specified port.
-
-        Args:
-            port (str): The alias of the port defined in the chip.
-
-        Returns:
-            Bus | None: Returns a Bus object or None if none is found.
-        """
-        return next(
-            ((bus_idx, bus) for bus_idx, bus in enumerate(self.buses) if bus.port == port),
-            ([], None),
-        )
-
->>>>>>> 8c7d5ff6
     def get_bus_by_qubit_index(self, qubit_index: int) -> tuple[Bus, Bus, Bus]:
         """Find bus associated with the given qubit index.
 
