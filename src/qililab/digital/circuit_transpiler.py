--- conflicted
+++ resolved
@@ -88,17 +88,8 @@
     def transpile_circuit(
         self,
         circuit: Circuit,
-<<<<<<< HEAD
-        routing: bool = False,
-        placer: Optional[Placer | type[Placer] | tuple[type[Placer], dict]] = None,
-        router: Optional[Router | type[Router] | tuple[type[Router], dict]] = None,
-        routing_iterations: int = 10,
-        optimize: bool = False,
+        transpilation_config: Optional[DigitalTranspilationConfig] = None,
     ) -> tuple[PulseSchedule, dict[int, int]]:
-=======
-        transpilation_config: Optional[DigitalTranspilationConfig] = None,
-    ) -> tuple[PulseSchedule, dict[str, int]]:
->>>>>>> 56833ac0
         """Transpiles a list of ``qibo.models.Circuit`` objects into a list of pulse schedules.
 
         The process involves the following steps (by default only: **3.**, **4**., and **6.** run):
@@ -184,13 +175,8 @@
         if routing:
             circuit_gates, final_layout, nqubits = self.route_circuit(circuit, placer, router, routing_iterations)
         else:
-<<<<<<< HEAD
-            gate_list, nqubits = circuit.queue, circuit.nqubits
+            circuit_gates, nqubits = circuit.queue, circuit.nqubits
             final_layout = {i: i for i in range(nqubits)}
-=======
-            circuit_gates, nqubits = circuit.queue, circuit.nqubits
-            final_layout = {f"q{i}": i for i in range(nqubits)}
->>>>>>> 56833ac0
 
         # Optimze qibo gates, cancelling redundant gates:
         if optimize:
