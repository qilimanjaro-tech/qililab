--- conflicted
+++ resolved
@@ -58,11 +58,8 @@
         circuits: list[Circuit],
         placer: Placer | type[Placer] | tuple[type[Placer], dict] | None = None,
         router: Router | type[Router] | tuple[type[Router], dict] | None = None,
-<<<<<<< HEAD
+        routing_iterations: int = 10,
         optimize: bool = True,
-=======
-        routing_iterations: int = 10,
->>>>>>> 41b60268
     ) -> tuple[list[PulseSchedule], list[dict]]:
         """Transpiles a list of ``qibo.models.Circuit`` to a list of pulse schedules.
 
@@ -112,24 +109,18 @@
                 use, with optionally, its kwargs dict (other than connectivity), both in a tuple. Defaults to `ReverseTraversal`.
             router (Router | type[Router] | tuple[type[Router], dict], optional): `Router` instance, or subclass `type[Router]` to
                 use, with optionally, its kwargs dict (other than connectivity), both in a tuple. Defaults to `Sabre`.
-<<<<<<< HEAD
+            routing_iterations (int, optional): Number of times to repeat the routing pipeline, to get the best stochastic result. Defaults to 10.
             optimize (bool, optional): whether to optimize the transpilation. Defaults to True.
-=======
-            routing_iterations (int, optional): Number of times to repeat the routing pipeline, to get the best stochastic result. Defaults to 10.
->>>>>>> 41b60268
 
         Returns:
             list[PulseSchedule]: list of pulse schedules.
             list[dict]: list of the final layouts of the qubits, in each circuit.
         """
-<<<<<<< HEAD
+
         # Routing stage;
-        routed_circuits, final_layouts = zip(*(self.route_circuit(circuit, placer, router) for circuit in circuits))
-=======
         routed_circuits, final_layouts = zip(
             *(self.route_circuit(circuit, placer, router, iterations=routing_iterations) for circuit in circuits)
         )
->>>>>>> 41b60268
         logger.info(f"Circuits final layouts: {final_layouts}")
 
         # Optimze qibo gates, cancellation stage:
