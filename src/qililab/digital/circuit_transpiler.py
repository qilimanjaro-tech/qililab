--- conflicted
+++ resolved
@@ -280,220 +280,5 @@
         Returns:
             list[PulseSequences]: List of :class:`PulseSequences` classes.
         """
-<<<<<<< HEAD
         circuit_to_pulses = CircuitToPulses(self.digital_compilation_settings)
-        return [circuit_to_pulses.run(circuit) for circuit in circuits]
-=======
-
-        pulse_schedule_list: list[PulseSchedule] = []
-        for circuit in circuits:
-            pulse_schedule = PulseSchedule()
-            time: dict[int, int] = {}  # init/restart time
-            for gate in circuit.queue:
-                # handle wait gates
-                if isinstance(gate, Wait):
-                    self._update_time(time=time, qubit=gate.qubits[0], gate_time=gate.parameters[0])
-                    continue
-
-                # Measurement gates need to be handled on their own because qibo allows to define
-                # an M gate as eg. gates.M(*range(5))
-                if isinstance(gate, gates.M):
-                    gate_schedule = []
-                    gate_qubits = gate.qubits
-                    for qubit in gate_qubits:
-                        gate_schedule += self._gate_schedule_from_settings(gates.M(qubit))
-
-                # handle control gates
-                else:
-                    # extract gate schedule
-                    gate_schedule = self._gate_schedule_from_settings(gate)
-                    gate_qubits = self._get_gate_qubits(gate, gate_schedule)
-
-                # process gate_schedule to pulses for both M and control gates
-                # get total duration for the gate
-                gate_time = self._get_total_schedule_duration(gate_schedule)
-                # update time, start time is that of the qubit most ahead in time
-                start_time = 0
-                for qubit in gate_qubits:
-                    start_time = max(self._update_time(time=time, qubit=qubit, gate_time=gate_time), start_time)
-                # sync gate end time
-                self._sync_qubit_times(gate_qubits, time=time)
-                # apply gate schedule
-                for gate_event in gate_schedule:
-                    # add control gate schedule
-                    pulse_event = self._gate_element_to_pulse_event(time=start_time, gate=gate, gate_event=gate_event)
-                    # pop first qubit from gate if it is measurement
-                    # this is so that the target qubit for multiM gates is every qubit in the M gate
-                    if isinstance(gate, gates.M):
-                        gate = gates.M(*gate.qubits[1:])
-                    # add event
-                    delay = self.digital_compilation_settings.buses[gate_event.bus].delay
-                    pulse_schedule.add_event(pulse_event=pulse_event, bus_alias=gate_event.bus, delay=delay)  # type: ignore
-
-            for bus_alias in self.digital_compilation_settings.buses:
-                # If we find a flux port, create empty schedule for that port.
-                # This is needed because for Qblox instrument working in flux buses as DC sources, if we don't
-                # add an empty schedule its offsets won't be activated and the results will be misleading.
-                if self.digital_compilation_settings.buses[bus_alias].line == Line.FLUX:
-                    pulse_schedule.create_schedule(bus_alias=bus_alias)
-
-            pulse_schedule_list.append(pulse_schedule)
-
-        return pulse_schedule_list
-
-    def _gate_schedule_from_settings(self, gate: gates.Gate) -> list[GateEventSettings]:
-        """Gets the gate schedule. The gate schedule is the list of pulses to apply
-        to a given bus for a given gate
-
-        Args:
-            gate (Gate): Qibo gate
-
-        Returns:
-            list[GateEventSettings]: schedule list with each of the pulses settings
-        """
-
-        gate_schedule = self.digital_compilation_settings.get_gate(name=gate.__class__.__name__, qubits=gate.qubits)
-
-        if not isinstance(gate, Drag):
-            return gate_schedule
-
-        # drag gates are currently the only parametric gates we are handling and they are handled here
-        if len(gate_schedule) > 1:
-            raise ValueError(
-                f"Schedule for the drag gate is expected to have only 1 pulse but instead found {len(gate_schedule)} pulses"
-            )
-        drag_schedule = GateEventSettings(
-            **asdict(gate_schedule[0])
-        )  # make new object so that gate_schedule is not overwritten
-        theta = self._normalize_angle(angle=gate.parameters[0])
-        amplitude = drag_schedule.pulse.amplitude * theta / np.pi
-        phase = self._normalize_angle(angle=gate.parameters[1])
-        if amplitude < 0:
-            amplitude = -amplitude
-            phase = self._normalize_angle(angle=gate.parameters[1] + np.pi)
-        drag_schedule.pulse.amplitude = amplitude
-        drag_schedule.pulse.phase = phase
-        return [drag_schedule]
-
-    def _normalize_angle(self, angle: float):
-        """Normalizes angle in range [-pi, pi].
-
-        Args:
-            angle (float): Normalized angle.
-        """
-        angle %= 2 * np.pi
-        if angle > np.pi:
-            angle -= 2 * np.pi
-        return angle
-
-    def _get_total_schedule_duration(self, schedule: list[GateEventSettings]) -> int:
-        """Returns total time for a gate schedule. This is done by taking the max of (init + duration)
-        for all the elements in the schedule
-
-        Args:
-            schedule (list[CircuitPulseSettings]): Schedule of pulses to apply
-
-        Returns:
-            int: Total gate time
-        """
-        time = 0
-        for schedule_element in schedule:
-            time = max(time, schedule_element.pulse.duration + schedule_element.wait_time)
-        return time
-
-    def _get_gate_qubits(self, gate: gates.Gate, schedule: list[GateEventSettings] | None = None) -> tuple[int, ...]:
-        """Gets qubits involved in gate. This includes gate.qubits but also qubits which are targets of
-        buses in the gate schedule
-
-        Args:
-            schedule (list[CircuitPulseSettings]): Gate schedule
-
-        Returns:
-            list[int]: list of qubits
-        """
-
-        schedule_qubits = (
-            [
-                qubit
-                for schedule_element in schedule
-                for qubit in self.digital_compilation_settings.buses[schedule_element.bus].qubits
-                if schedule_element.bus in self.digital_compilation_settings.buses
-            ]
-            if schedule is not None
-            else []
-        )
-
-        gate_qubits = list(gate.qubits)
-
-        return tuple(set(schedule_qubits + gate_qubits))  # convert to set and back to list to remove repeated items
-
-    def _gate_element_to_pulse_event(self, time: int, gate: gates.Gate, gate_event: GateEventSettings) -> PulseEvent:
-        """Translates a gate element into a pulse.
-
-        Args:
-            time (dict[int, int]): dictionary containing qubit indices as keys and current time (ns) as values
-            gate (gate): circuit gate. This is used only to know the qubit target of measurement gates
-            gate_event (GateEventSettings): gate event, a single element of a gate schedule containing information
-            about the pulse to be applied
-            bus (bus): bus through which the pulse is sent
-
-        Returns:
-            PulseEvent: pulse event corresponding to the input gate event
-        """
-
-        # copy to avoid modifying runcard settings
-        pulse = gate_event.pulse
-        pulse_shape_copy = pulse.shape.copy()
-        pulse_shape = Factory.get(pulse_shape_copy.pop(RUNCARD.NAME))(**pulse_shape_copy)
-
-        # handle measurement gates and target qubits for control gates which might have multi-qubit schedules
-        bus = self.digital_compilation_settings.buses[gate_event.bus]
-        qubit = (
-            gate.qubits[0]
-            if isinstance(gate, gates.M)
-            else next((qubit for qubit in bus.qubits), None)
-            if bus is not None
-            else None
-        )
-
-        return PulseEvent(
-            pulse=Pulse(
-                amplitude=pulse.amplitude,
-                phase=pulse.phase,
-                duration=pulse.duration,
-                frequency=0,
-                pulse_shape=pulse_shape,
-            ),
-            start_time=time + gate_event.wait_time + self.digital_compilation_settings.delay_before_readout,
-            pulse_distortions=bus.distortions,
-            qubit=qubit,
-        )
-
-    def _update_time(self, time: dict[int, int], qubit: int, gate_time: int):
-        """Creates new timeline if not already created and update time.
-
-        Args:
-            time (Dict[int, int]): Dictionary with the time of each qubit.
-            qubit_idx (int): qubit index
-            gate_time (int): total duration of the gate
-        """
-        if qubit not in time:
-            time[qubit] = 0
-        old_time = time[qubit]
-        residue = (gate_time) % self.digital_compilation_settings.minimum_clock_time
-        if residue != 0:
-            gate_time += self.digital_compilation_settings.minimum_clock_time - residue
-        time[qubit] += gate_time
-        return old_time
-
-    def _sync_qubit_times(self, qubits: list[int], time: dict[int, int]):
-        """Syncs the time of the given qubit list
-
-        Args:
-            qubits (list[int]): qubits to sync
-            time (dict[int, int]): time dictionary
-        """
-        max_time = max((time[qubit] for qubit in qubits if qubit in time), default=0)
-        for qubit in qubits:
-            time[qubit] = max_time
->>>>>>> 3b249899
+        return [circuit_to_pulses.run(circuit) for circuit in circuits]