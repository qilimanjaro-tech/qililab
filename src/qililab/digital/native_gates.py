# Copyright 2023 Qilimanjaro Quantum Tech
#
# Licensed under the Apache License, Version 2.0 (the "License");
# you may not use this file except in compliance with the License.
# You may obtain a copy of the License at
#
#     http://www.apache.org/licenses/LICENSE-2.0
#
# Unless required by applicable law or agreed to in writing, software
# distributed under the License is distributed on an "AS IS" BASIS,
# WITHOUT WARRANTIES OR CONDITIONS OF ANY KIND, either express or implied.
# See the License for the specific language governing permissions and
# limitations under the License.

"""File containing the supported native gates."""

import numpy as np
from qibo import Circuit, gates
<<<<<<< HEAD
from qibo.gates.abstract import Gate, ParametrizedGate
=======
from qibo.gates.abstract import ParametrizedGate
>>>>>>> 2ab06786
from qibo.gates.gates import _Un_

from qililab import digital


class Drag(_Un_):
    r"""Native drag pulse dummy class.
    Inherits from qibo unitary gates class

    The native gate is a drag pulse
    .. math::

        R_{MW}(\theta, \phi) = Z_\phi X_\theta Z_{-\phi}

    Please note that the negative Z rotations is applied first! The circuit drawing of this gate looks like the
    following:

    .. math::

        --|RZ(-phi)|--|RX(theta)|--|RZ(phi)|--

    Together with virtual Z gates, this allows us to perform any single-qubit gate, since any
    such gate can be expressed as a unitary
    .. math::

        U(\theta,\phi,\lambda) = Z_\phi X_\theta Z_\lambda &= R_{MW}(\theta, \phi)Z_{\lambda+\phi} &=
        Z_{\phi+\lambda}R_{MW}(\theta, -\lambda)

    Args:
        q (int): qubit where the gate is applied
        theta (float): theta angle of rotation in radians
        phase (float): phase of  the Drag pulse
        trainable (bool): whether parameters are trainable (set to false)
    """

    def __init__(self, q: int, theta: float, phase: float, trainable: bool = True):
        super().__init__(q, trainable=trainable)
        self.name = "drag"
        self.nparams = 2
        self.init_kwargs = {"theta": theta, "phase": phase, "trainable": trainable}
        self.parameter_names = ["theta", "phase"]
        self.parameters = theta, phase

    @property
    def raw(self) -> dict:
        """Serialize to dictionary.

        The values used in the serialization should be compatible with a
        JSON dump (or any other one supporting a minimal set of scalar
        types). Though the specific implementation is up to the specific
        gate.
        """
        encoded_simple = super().raw
        encoded_simple["init_kwargs"] |= self.init_kwargs
        return encoded_simple


class Wait(ParametrizedGate):
    """The Wait gate.

    Args:
        q (int): the qubit index.
        t (int): the time to wait (ns)
    """

    def __init__(self, q, t):
        super().__init__(trainable=True)
        self.name = "wait"
        self._controlled_gate = None
        self.target_qubits = (q,)

        self.parameters = t
        self.init_args = [q]
        self.init_kwargs = {"t": t}

<<<<<<< HEAD
    @property
    def raw(self) -> dict:
        """Serialize to dictionary.

        The values used in the serialization should be compatible with a
        JSON dump (or any other one supporting a minimal set of scalar
        types). Though the specific implementation is up to the specific
        gate.
        """
        encoded_simple = super().raw
        encoded_simple["init_kwargs"] |= self.init_kwargs
        return encoded_simple

=======
>>>>>>> 2ab06786

class _GateHandler:
    """Class to handle the native gates of the Qibo circuit."""

    @staticmethod
    def normalize_angle(angle: float):
        """Normalizes angle in range [-pi, pi].

        Args:
            angle (float): Normalized angle.
        """
        angle %= 2 * np.pi
        if angle > np.pi:
            angle -= 2 * np.pi
        return angle

    @staticmethod
<<<<<<< HEAD
    def get_circuit_gates_info(circuit_gates: list[gates.Gate]) -> list[dict]:
=======
    def get_circuit_gates_info(circuit_gates: list[gates.Gate]) -> list[tuple]:
>>>>>>> 2ab06786
        """Get the gates of the circuit.

        Args:
            circuit_gates (list[gates.Gate]): list of native gates of the Qibo circuit.

        Returns:
<<<<<<< HEAD
            list[dict]: List of gates information in the circuit. Where each element is the qibo raw info of the gate.
        """
        return [gate.raw for gate in circuit_gates]

    @staticmethod
    def create_gate(gate_info: dict) -> gates.Gate:
        """Converts a tuple representation of qibo gate (name, qubits) into a Gate object.

        Args:
            gate_info (dict): List of gates information in the circuit. Where each element is the qibo raw info of the gate.
=======
            list[tuple]: List of gates information in the circuit. Where each gate is a tuple of ('name', 'init_args', 'init_kwargs').
        """
        return [(type(gate).__name__, gate.init_args, gate.init_kwargs) for gate in circuit_gates]

    @staticmethod
    def create_gate(gate_class: str, gate_args: list | int, gate_kwargs: dict) -> gates.Gate:
        """Converts a tuple representation of qibo gate (name, qubits) into a Gate object.

        Args:
            gate_class (str): The class name of the gate. Can be any Qibo or Qililab supported class.
            gate_args (list | int): The qubits the gate acts on.
            gate_kwargs (dict): The kwargs of the gate.
>>>>>>> 2ab06786

        Returns:
            gates.Gate: The qibo Gate object.
        """
        # Solve Identity gate, argument int issue:
<<<<<<< HEAD
        if gate_info["_class"] in {"Drag", "Wait"}:
            return getattr(digital, gate_info["_class"])(*gate_info["init_args"], **gate_info["init_kwargs"])
        return Gate.from_dict(gate_info)

    @staticmethod
    def create_qibo_gates_from_gates_info(circuit_gates: list[dict]) -> list[gates.Gate]:
        """Converts a list of gate info (name, qubits) into a list of Qibo gates.

        Args:
            circuit_gates (list[tuple]): List of information of each gate in the circuit, after cancelling adjacent gates. Where each element is the qibo raw info of the gate.
=======
        gate_args = [gate_args] if isinstance(gate_args, int) else gate_args
        gate_type = digital if gate_class in {"Drag", "Wait"} else gates
        return getattr(gate_type, gate_class)(*gate_args, **gate_kwargs)

    @staticmethod
    def create_qibo_gates_from_gates_info(circuit_gates: list[tuple]) -> list[gates.Gate]:
        """Converts a list of gate info (name, qubits) into a list of Qibo gates.

        Args:
            circuit_gates (list[tuple]): List of gates in the circuit. Where each gate is a tuple of ('name', 'init_args', 'init_kwargs')
>>>>>>> 2ab06786
            nqubits (int): Number of qubits in the circuit.

        Returns:
            list[gates.Gate]: Gate list of the qibo Circuit.
        """
        # Create optimized circuit, from the obtained non-cancelled list:
        output_gates = []
<<<<<<< HEAD
        for gate_info in circuit_gates:
            qibo_gate = _GateHandler.create_gate(gate_info)
=======
        for gate, gate_args, gate_kwargs in circuit_gates:
            qibo_gate = _GateHandler.create_gate(gate, gate_args, gate_kwargs)
>>>>>>> 2ab06786
            output_gates.append(qibo_gate)

        return output_gates

    @staticmethod
    def create_circuit_from_gates(queue: list[gates.Gate], nqubits: int, wire_names: list[int] | None) -> Circuit:
        """
        Creates a quantum circuit from a list of gate operations.

        Args:
            queue (list[gates.Gate]): A list of gate operations to be added to the circuit.
            nqubits (int): The number of qubits in the circuit.
            wire_names (list[int], optional): Wire names of the circuit to create.

        Returns:
            Circuit: The constructed quantum circuit with the specified gates and number of qubits.
        """
        optimized_circuit = Circuit(nqubits)
        optimized_circuit.add(queue)
        optimized_circuit.wire_names = wire_names

<<<<<<< HEAD
        return optimized_circuit
=======
        return optimized_circuit

    @staticmethod
    def extract_qubits_from_gate_args(gate_args: list | int) -> list:
        """Extract qubits from gate_args.

        Args:
            gate_args (list | int): The arguments of the gate.

        Returns:
            list: The qubits of the gate in an iterable.
        """
        # Assuming qubits are the first one or two args:
        if isinstance(gate_args, int):
            return [gate_args]
        return gate_args if len(gate_args) <= 2 else gate_args[:2]
>>>>>>> 2ab06786
<|MERGE_RESOLUTION|>--- conflicted
+++ resolved
@@ -16,11 +16,7 @@
 
 import numpy as np
 from qibo import Circuit, gates
-<<<<<<< HEAD
 from qibo.gates.abstract import Gate, ParametrizedGate
-=======
-from qibo.gates.abstract import ParametrizedGate
->>>>>>> 2ab06786
 from qibo.gates.gates import _Un_
 
 from qililab import digital
@@ -96,7 +92,6 @@
         self.init_args = [q]
         self.init_kwargs = {"t": t}
 
-<<<<<<< HEAD
     @property
     def raw(self) -> dict:
         """Serialize to dictionary.
@@ -109,9 +104,6 @@
         encoded_simple = super().raw
         encoded_simple["init_kwargs"] |= self.init_kwargs
         return encoded_simple
-
-=======
->>>>>>> 2ab06786
 
 class _GateHandler:
     """Class to handle the native gates of the Qibo circuit."""
@@ -129,18 +121,13 @@
         return angle
 
     @staticmethod
-<<<<<<< HEAD
     def get_circuit_gates_info(circuit_gates: list[gates.Gate]) -> list[dict]:
-=======
-    def get_circuit_gates_info(circuit_gates: list[gates.Gate]) -> list[tuple]:
->>>>>>> 2ab06786
         """Get the gates of the circuit.
 
         Args:
             circuit_gates (list[gates.Gate]): list of native gates of the Qibo circuit.
 
         Returns:
-<<<<<<< HEAD
             list[dict]: List of gates information in the circuit. Where each element is the qibo raw info of the gate.
         """
         return [gate.raw for gate in circuit_gates]
@@ -151,26 +138,11 @@
 
         Args:
             gate_info (dict): List of gates information in the circuit. Where each element is the qibo raw info of the gate.
-=======
-            list[tuple]: List of gates information in the circuit. Where each gate is a tuple of ('name', 'init_args', 'init_kwargs').
-        """
-        return [(type(gate).__name__, gate.init_args, gate.init_kwargs) for gate in circuit_gates]
-
-    @staticmethod
-    def create_gate(gate_class: str, gate_args: list | int, gate_kwargs: dict) -> gates.Gate:
-        """Converts a tuple representation of qibo gate (name, qubits) into a Gate object.
-
-        Args:
-            gate_class (str): The class name of the gate. Can be any Qibo or Qililab supported class.
-            gate_args (list | int): The qubits the gate acts on.
-            gate_kwargs (dict): The kwargs of the gate.
->>>>>>> 2ab06786
 
         Returns:
             gates.Gate: The qibo Gate object.
         """
         # Solve Identity gate, argument int issue:
-<<<<<<< HEAD
         if gate_info["_class"] in {"Drag", "Wait"}:
             return getattr(digital, gate_info["_class"])(*gate_info["init_args"], **gate_info["init_kwargs"])
         return Gate.from_dict(gate_info)
@@ -181,18 +153,6 @@
 
         Args:
             circuit_gates (list[tuple]): List of information of each gate in the circuit, after cancelling adjacent gates. Where each element is the qibo raw info of the gate.
-=======
-        gate_args = [gate_args] if isinstance(gate_args, int) else gate_args
-        gate_type = digital if gate_class in {"Drag", "Wait"} else gates
-        return getattr(gate_type, gate_class)(*gate_args, **gate_kwargs)
-
-    @staticmethod
-    def create_qibo_gates_from_gates_info(circuit_gates: list[tuple]) -> list[gates.Gate]:
-        """Converts a list of gate info (name, qubits) into a list of Qibo gates.
-
-        Args:
-            circuit_gates (list[tuple]): List of gates in the circuit. Where each gate is a tuple of ('name', 'init_args', 'init_kwargs')
->>>>>>> 2ab06786
             nqubits (int): Number of qubits in the circuit.
 
         Returns:
@@ -200,13 +160,8 @@
         """
         # Create optimized circuit, from the obtained non-cancelled list:
         output_gates = []
-<<<<<<< HEAD
         for gate_info in circuit_gates:
             qibo_gate = _GateHandler.create_gate(gate_info)
-=======
-        for gate, gate_args, gate_kwargs in circuit_gates:
-            qibo_gate = _GateHandler.create_gate(gate, gate_args, gate_kwargs)
->>>>>>> 2ab06786
             output_gates.append(qibo_gate)
 
         return output_gates
@@ -228,23 +183,4 @@
         optimized_circuit.add(queue)
         optimized_circuit.wire_names = wire_names
 
-<<<<<<< HEAD
-        return optimized_circuit
-=======
-        return optimized_circuit
-
-    @staticmethod
-    def extract_qubits_from_gate_args(gate_args: list | int) -> list:
-        """Extract qubits from gate_args.
-
-        Args:
-            gate_args (list | int): The arguments of the gate.
-
-        Returns:
-            list: The qubits of the gate in an iterable.
-        """
-        # Assuming qubits are the first one or two args:
-        if isinstance(gate_args, int):
-            return [gate_args]
-        return gate_args if len(gate_args) <= 2 else gate_args[:2]
->>>>>>> 2ab06786
+        return optimized_circuit