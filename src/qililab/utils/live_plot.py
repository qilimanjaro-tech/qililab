--- conflicted
+++ resolved
@@ -53,17 +53,6 @@
         Returns:
             tuple[list, list | None]: Values for the X and Y axes respectively.
         """
-<<<<<<< HEAD
-        if self.num_schedules > 1:
-            x_values = list(range(self.num_schedules))
-            return x_values, None if len(self.all_loops) == 0 else list(self.all_loops[0].range)
-        if len(self.all_loops) == 1:
-            x_values = list(self.all_loops[0].range)
-            return x_values, None
-        x_values = list(self.all_loops[1].range)
-        y_values = list(self.all_loops[0].range)
-        return x_values, y_values
-=======
         if self.loop is None:
             return list(range(self.num_schedules)), None
         if self.loop.loop is None:
@@ -71,7 +60,6 @@
                 return list(self.loop.range), None
             return list(range(self.num_schedules)), list(self.loop.range)
         return list(self.loop.loop.range), list(self.loop.range)
->>>>>>> 59d04ccf
 
     def _iterator_values(self) -> tuple[Iterator, Iterator]:
         """Returns the iterators used to send data to the plot.
