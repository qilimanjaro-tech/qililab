--- conflicted
+++ resolved
@@ -101,23 +101,6 @@
             loop = loop.loop
         return loops
 
-<<<<<<< HEAD
-=======
-    @property
-    def outer_loop_range(self) -> np.ndarray:
-        """return the values of the outer loop"""
-        if len(self.loops) <= 0:
-            raise ValueError("Loop MUST contain at least one loop")
-        return self.loops[-1].values
-
-    @property
-    def inner_loop_range(self) -> np.ndarray | None:
-        """Return the values of the inner loop or None
-        when there are not exactly two loops.
-        """
-        return None if len(self.loops) != 2 else self.loops[-2].values
-
->>>>>>> d9aca3a4
     def to_dict(self) -> dict:
         """Convert class to a dictionary.
 
