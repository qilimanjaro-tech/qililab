--- conflicted
+++ resolved
@@ -24,11 +24,7 @@
     step: float | None = None
     loop: Loop | None = None
     previous: Loop | None = field(compare=False, default=None)
-<<<<<<< HEAD
-    parameter_index: int | None = None
-=======
     channel_id: int | None = None
->>>>>>> eba268ac
 
     def __post_init__(self):
         """Check that either step or num is used. Overwrite 'previous' attribute of next loop with self."""
