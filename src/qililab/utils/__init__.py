"""__init__.py"""
from .asdict_factory import dict_factory
from .coordinate_decomposition import coordinate_decompose
from .decorators import classproperty
from .factory import Factory
from .live_plot import LivePlot
from .loop import Loop
from .nested_data_class import nested_dataclass
from .nested_dict_iterator import nested_dict_to_pandas_dataframe
<<<<<<< HEAD
from .qibo_gates import Reset, Wait
=======
from .qibo_gates import Wait
>>>>>>> e69adfd3
from .signal_processing import demodulate
from .singleton import Singleton, SingletonABC
from .waveforms import Waveforms<|MERGE_RESOLUTION|>--- conflicted
+++ resolved
@@ -7,11 +7,7 @@
 from .loop import Loop
 from .nested_data_class import nested_dataclass
 from .nested_dict_iterator import nested_dict_to_pandas_dataframe
-<<<<<<< HEAD
-from .qibo_gates import Reset, Wait
-=======
 from .qibo_gates import Wait
->>>>>>> e69adfd3
 from .signal_processing import demodulate
 from .singleton import Singleton, SingletonABC
 from .waveforms import Waveforms