""" Utilities for Loops """
<<<<<<< HEAD


=======
>>>>>>> c2107e67
import numpy as np

from qililab.utils.loop import Loop


def _find_minimum_range_from_loops(loops: list[Loop] | None):
    """find minimum range from same level loops"""
    if loops is None or len(loops) <= 0:
        return np.array([], dtype=object)
    minimum_range = loops[0].values
    minimum_range_length = len(loops[0].values)
    for loop in loops:
        if len(loop.values) < minimum_range_length:
            minimum_range = loop.values
            minimum_range_length = len(loop.values)
    return minimum_range


def _create_loops_from_inner_loops(loops: list[Loop]):
    """create sequence of loops from inner loops (if exist)"""
    return list(filter(None, [loop.loop for loop in loops]))


def compute_ranges_from_loops(loops: list[Loop] | None):
    """compute ranges from a list of loops that may have inner loops"""
    if loops is None or len(loops) <= 0:
        return []
    ranges = compute_ranges_from_loops(loops=_create_loops_from_inner_loops(loops=loops))
    ranges.append(_find_minimum_range_from_loops(loops=loops))
    return ranges


<<<<<<< HEAD
def compute_shapes_from_loops(loops: list[Loop] | None):
    """compute the shapes from a list of loops that may have inner loops"""
=======
def compute_shapes_from_loops(loops: list[Loop]):
    """Computes the shape of the results obtained from running a list of parallel loops that might contain
    inner loops.

    When running parallel loops, the shape of the results correspond to the minimum range of each nested loop.

    Args:
        loops (list[Loop]): list of parallel loops that might contain inner loops

    Returns:
        list[int]: shape of the results obtained from running the parallel loops
    """
>>>>>>> c2107e67
    if loops is None:
        return []
    all_shapes = [loop.shape for loop in loops]
    max_len = max(len(shape) for shape in all_shapes)
    final_shape: list[None | int] = [None] * max_len
    for shape in all_shapes:
        for i, dim in enumerate(shape):
            if final_shape[i] is None or dim < final_shape[i]:  # type: ignore
                final_shape[i] = dim
    return final_shape<|MERGE_RESOLUTION|>--- conflicted
+++ resolved
@@ -1,9 +1,4 @@
 """ Utilities for Loops """
-<<<<<<< HEAD
-
-
-=======
->>>>>>> c2107e67
 import numpy as np
 
 from qililab.utils.loop import Loop
@@ -36,10 +31,6 @@
     return ranges
 
 
-<<<<<<< HEAD
-def compute_shapes_from_loops(loops: list[Loop] | None):
-    """compute the shapes from a list of loops that may have inner loops"""
-=======
 def compute_shapes_from_loops(loops: list[Loop]):
     """Computes the shape of the results obtained from running a list of parallel loops that might contain
     inner loops.
@@ -52,7 +43,6 @@
     Returns:
         list[int]: shape of the results obtained from running the parallel loops
     """
->>>>>>> c2107e67
     if loops is None:
         return []
     all_shapes = [loop.shape for loop in loops]
