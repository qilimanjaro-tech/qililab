"""Constants"""

# Environment variables
DATA = "DATA"  # variable containing the path where data is saved
RUNCARDS = "RUNCARDS"  # variable containing the runcard's path

RESULTS_FILENAME = "results.yml"
EXPERIMENT_FILENAME = "experiment.yml"

DEFAULT_PLATFORM_NAME = "galadriel"
GALADRIEL_DEVICE_ID = 9

DEFAULT_PLOT_Y_LABEL = "Sequence idx"


# TODO: Distribute constants over different classes


class RUNCARD:
    """YAML constants."""

    ID = "id_"
    NAME = "name"
    ALIAS = "alias"
    CATEGORY = "category"
    SUBCATEGORY = "subcategory"
    INSTRUMENT = "instrument"
    ELEMENTS = "elements"
    READOUT = "readout"
    SETTINGS = "settings"
    PLATFORM = "platform"
    SCHEMA = "schema"
    AWG = "awg"
    SIGNAL_GENERATOR = "signal_generator"
    ATTENUATOR = "attenuator"
    SYSTEM_CONTROL = "system_control"
    INSTRUMENT_CONTROLLER = "instrument_controller"
    FIRMWARE = "firmware"
<<<<<<< HEAD
    GATES = "gates"
=======
    VOLTAGE_SOURCE = "voltage_source"
    CURRENT_SOURCE = "current_source"
>>>>>>> 5022783b


class PLATFORM:
    """Platform attribute names."""

    DELAY_BETWEEN_PULSES = "delay_between_pulses"
    DELAY_BEFORE_READOUT = "delay_before_readout"
    MASTER_AMPLITUDE_GATE = "master_amplitude_gate"
    MASTER_DURATION_GATE = "master_duration_gate"


class CURRENTSOURCE:
    """CurrentSource attribute names."""

    CURRENT = "current"
    SPAN = "span"
    RAMPING_ENABLED = "ramping_enabled"
    RAMP_RATE = "ramp_rate"


class VOLTAGESOURCE:
    """VoltageSource attribute names."""

    VOLTAGE = "voltage"
    SPAN = "span"
    RAMPING_ENABLED = "ramping_enabled"
    RAMP_RATE = "ramp_rate"


class SIGNALGENERATOR:
    """SignalGenerator attribute names."""

    FREQUENCY = "frequency"
    PULSES = "pulses"


class EXPERIMENT:
    """Experiment constants."""

    HARDWARE_AVERAGE = "hardware_average"
    SOFTWARE_AVERAGE = "software_average"
    REPETITION_DURATION = "repetition_duration"
    SHAPE = "shape"
    RESULTS = "results"
    NUM_SEQUENCES = "num_sequences"
    SEQUENCES = "sequences"
    LOOPS = "loops"
    OPTIONS = "execution_options"
    DEVICE_ID = "device_id"
    PLOT_Y_LABEL = "plot_y_label"
    REMOTE_DEVICE_MANUAL_OVERRIDE = "remote_device_manual_override"
    CONNECTION = "connection"


class SCHEMA:
    """Schema constants."""

    INSTRUMENTS = "instruments"
    BUSES = "buses"
    CHIP = "chip"
    INSTRUMENT_CONTROLLERS = "instrument_controllers"


class BUS:
    """Bus constants."""

    PORT = "port"
    SYSTEM_CONTROL = "system_control"
    ATTENUATOR = "attenuator"
    SEQUENCES = "sequences"
    NUM_SEQUENCES = "num_sequences"
    SHAPE = "shape"  # shape of the results
    RESULTS = "results"


class LOOP:
    """Loop class and attribute names."""

    LOOP = "loop"
    PARAMETER = "parameter"
    START = "start"
    STOP = "stop"
    ALIAS = "alias"
    NUM = "num"
    STEP = "step"
    LOGARITHMIC = "logarithmic"
    CHANNEL_ID = "channel_id"
    PREVIOUS = "previous"
    VALUES = "values"
    OPTIONS = "options"


class PULSESEQUENCES:
    """PulseSequenes attribute names."""

    ELEMENTS = "elements"


class PULSESEQUENCE:
    """PulseSequence attribute names."""

    TIMELINE = "timeline"
    PORT = "port"


class PULSE:
    """Pulse attribute names."""

    NAME = "name"
    AMPLITUDE = "amplitude"
    FREQUENCY = "frequency"
    PHASE = "phase"
    DURATION = "duration"
    PORT = "port"
    PULSE_SHAPE = "pulse_shape"


class PULSESHAPE:
    """PulseShape attribute names."""

    NAME = "name"


class PULSEEVENT:
    """PulseEvent attribute names."""

    PULSE = "pulse"
    START_TIME = "start_time"


class INSTRUMENTCONTROLLER:
    """Instrument controller attribute names."""

    CONNECTION = "connection"
    MODULES = "modules"


class CONNECTION:
    """Connection attribute names."""

    ADDRESS = "address"


class INSTRUMENTREFERENCE:
    """InstrumentReference attribute names."""

    SLOT_ID = "slot_id"


class QBLOXRESULT:
    """Qblox Results attribute names."""

    PULSE_LENGTH = "pulse_length"
    SCOPE = "scope"
    BINS = "bins"


class RESULTSDATAFRAME:
    SOFTWARE_AVG_INDEX = "software_avg_index"
    SEQUENCE_INDEX = "sequence_index"
    LOOP_INDEX = "loop_index_"
    QUBIT_INDEX = "qubit_index"
    RESULTS_INDEX = "results_index"
    BINS_INDEX = "bins_index"
    SCOPE_INDEX = "scope_index"
    ACQUISITION_INDEX = "acquisition_index"
    P0 = "p0"
    P1 = "p1"
    I = "i"  # noqa: E741
    Q = "q"
    AMPLITUDE = "amplitude"
    PHASE = "phase"


UNITS = {"frequency": "Hz"}

UNIT_PREFIX = {
    1e-24: "y",  # yocto
    1e-21: "z",  # zepto
    1e-18: "a",  # atto
    1e-15: "f",  # femto
    1e-12: "p",  # pico
    1e-9: "n",  # nano
    1e-6: "u",  # micro
    1e-3: "m",  # mili
    1e-2: "c",  # centi
    1e-1: "d",  # deci
    1e3: "k",  # kilo
    1e6: "M",  # mega
    1e9: "G",  # giga
    1e12: "T",  # tera
    1e15: "P",  # peta
    1e18: "E",  # exa
    1e21: "Z",  # zetta
    1e24: "Y",  # yotta
}<|MERGE_RESOLUTION|>--- conflicted
+++ resolved
@@ -36,12 +36,9 @@
     SYSTEM_CONTROL = "system_control"
     INSTRUMENT_CONTROLLER = "instrument_controller"
     FIRMWARE = "firmware"
-<<<<<<< HEAD
     GATES = "gates"
-=======
     VOLTAGE_SOURCE = "voltage_source"
     CURRENT_SOURCE = "current_source"
->>>>>>> 5022783b
 
 
 class PLATFORM:
@@ -200,6 +197,8 @@
 
 
 class RESULTSDATAFRAME:
+    """Results DataFrame Attributes"""
+
     SOFTWARE_AVG_INDEX = "software_avg_index"
     SEQUENCE_INDEX = "sequence_index"
     LOOP_INDEX = "loop_index_"
