"""Constants"""

# Environment variables
DATA = "DATA"  # variable containing the path where data is saved
RUNCARDS = "RUNCARDS"  # variable containing the runcard's path

RESULTS_FILENAME = "results.yml"
EXPERIMENT_FILENAME = "experiment.yml"

DEFAULT_PLATFORM_NAME = "galadriel"
GALADRIEL_DEVICE_ID = 9

DEFAULT_PLOT_Y_LABEL = "Sequence idx"

<<<<<<< HEAD
=======
DEFAULT_TIMEOUT = 10 * 1000  # 10 seconds
>>>>>>> e85e330e

# TODO: Distribute constants over different classes


class RUNCARD:
    """YAML constants."""

    ID = "id_"
    NAME = "name"
    ALIAS = "alias"
    CATEGORY = "category"
    SUBCATEGORY = "subcategory"
    INSTRUMENT = "instrument"
    ELEMENTS = "elements"
    READOUT = "readout"
    SETTINGS = "settings"
    PLATFORM = "platform"
    SCHEMA = "schema"
    AWG = "awg"
    SIGNAL_GENERATOR = "signal_generator"
    ATTENUATOR = "attenuator"
    SYSTEM_CONTROL = "system_control"
    INSTRUMENT_CONTROLLER = "instrument_controller"
    FIRMWARE = "firmware"
    GATES = "gates"
    VOLTAGE_SOURCE = "voltage_source"
    CURRENT_SOURCE = "current_source"


class PLATFORM:
    """Platform attribute names."""

    DELAY_BETWEEN_PULSES = "delay_between_pulses"
    DELAY_BEFORE_READOUT = "delay_before_readout"
    MASTER_AMPLITUDE_GATE = "master_amplitude_gate"
    MASTER_DURATION_GATE = "master_duration_gate"


class CURRENTSOURCE:
    """CurrentSource attribute names."""

    CURRENT = "current"
    SPAN = "span"
    RAMPING_ENABLED = "ramping_enabled"
    RAMP_RATE = "ramp_rate"


class VOLTAGESOURCE:
    """VoltageSource attribute names."""

    VOLTAGE = "voltage"
    SPAN = "span"
    RAMPING_ENABLED = "ramping_enabled"
    RAMP_RATE = "ramp_rate"


class SIGNALGENERATOR:
    """SignalGenerator attribute names."""

    FREQUENCY = "frequency"
    PULSES = "pulses"


class EXPERIMENT:
    """Experiment constants."""

    HARDWARE_AVERAGE = "hardware_average"
    SOFTWARE_AVERAGE = "software_average"
    REPETITION_DURATION = "repetition_duration"
    SHAPE = "shape"
    RESULTS = "results"
    NUM_SEQUENCES = "num_sequences"
    SEQUENCES = "sequences"
    LOOPS = "loops"
    OPTIONS = "execution_options"
    DEVICE_ID = "device_id"
    PLOT_Y_LABEL = "plot_y_label"
    REMOTE_DEVICE_MANUAL_OVERRIDE = "remote_device_manual_override"
    CONNECTION = "connection"


class SCHEMA:
    """Schema constants."""

    INSTRUMENTS = "instruments"
    BUSES = "buses"
    CHIP = "chip"
    INSTRUMENT_CONTROLLERS = "instrument_controllers"


class BUS:
    """Bus constants."""

    PORT = "port"
    SYSTEM_CONTROL = "system_control"
    ATTENUATOR = "attenuator"
    SEQUENCES = "sequences"
    NUM_SEQUENCES = "num_sequences"
    SHAPE = "shape"  # shape of the results
    RESULTS = "results"


class LOOP:
    """Loop class and attribute names."""

    LOOP = "loop"
    PARAMETER = "parameter"
    START = "start"
    STOP = "stop"
    ALIAS = "alias"
    NUM = "num"
    STEP = "step"
    LOGARITHMIC = "logarithmic"
    CHANNEL_ID = "channel_id"
    PREVIOUS = "previous"
    VALUES = "values"
    OPTIONS = "options"


class PULSESEQUENCES:
    """PulseSequenes attribute names."""

    ELEMENTS = "elements"


class PULSESEQUENCE:
    """PulseSequence attribute names."""

    TIMELINE = "timeline"
    PORT = "port"


class PULSE:
    """Pulse attribute names."""

    NAME = "name"
    AMPLITUDE = "amplitude"
    FREQUENCY = "frequency"
    PHASE = "phase"
    DURATION = "duration"
    PORT = "port"
    PULSE_SHAPE = "pulse_shape"


class PULSESHAPE:
    """PulseShape attribute names."""

    NAME = "name"


class PULSEEVENT:
    """PulseEvent attribute names."""

    PULSE = "pulse"
    START_TIME = "start_time"


class INSTRUMENTCONTROLLER:
    """Instrument controller attribute names."""

    CONNECTION = "connection"
    MODULES = "modules"


class CONNECTION:
    """Connection attribute names."""

    ADDRESS = "address"


class INSTRUMENTREFERENCE:
    """InstrumentReference attribute names."""

    SLOT_ID = "slot_id"


class QBLOXRESULT:
    """Qblox Results attribute names."""

    PULSE_LENGTH = "pulse_length"
    SCOPE = "scope"
    BINS = "bins"


class RESULTSDATAFRAME:
    """Results DataFrame Attributes"""

    SOFTWARE_AVG_INDEX = "software_avg_index"
    SEQUENCE_INDEX = "sequence_index"
    LOOP_INDEX = "loop_index_"
    QUBIT_INDEX = "qubit_index"
    RESULTS_INDEX = "results_index"
    BINS_INDEX = "bins_index"
    SCOPE_INDEX = "scope_index"
    ACQUISITION_INDEX = "acquisition_index"
    P0 = "p0"
    P1 = "p1"
    I = "i"  # noqa: E741
    Q = "q"
    AMPLITUDE = "amplitude"
    PHASE = "phase"


UNITS = {"frequency": "Hz"}

UNIT_PREFIX = {
    1e-24: "y",  # yocto
    1e-21: "z",  # zepto
    1e-18: "a",  # atto
    1e-15: "f",  # femto
    1e-12: "p",  # pico
    1e-9: "n",  # nano
    1e-6: "u",  # micro
    1e-3: "m",  # mili
    1e-2: "c",  # centi
    1e-1: "d",  # deci
    1e3: "k",  # kilo
    1e6: "M",  # mega
    1e9: "G",  # giga
    1e12: "T",  # tera
    1e15: "P",  # peta
    1e18: "E",  # exa
    1e21: "Z",  # zetta
    1e24: "Y",  # yotta
}<|MERGE_RESOLUTION|>--- conflicted
+++ resolved
@@ -12,10 +12,7 @@
 
 DEFAULT_PLOT_Y_LABEL = "Sequence idx"
 
-<<<<<<< HEAD
-=======
 DEFAULT_TIMEOUT = 10 * 1000  # 10 seconds
->>>>>>> e85e330e
 
 # TODO: Distribute constants over different classes
 
