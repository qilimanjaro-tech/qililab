# Copyright 2023 Qilimanjaro Quantum Tech
#
# Licensed under the Apache License, Version 2.0 (the "License");
# you may not use this file except in compliance with the License.
# You may obtain a copy of the License at
#
#     http://www.apache.org/licenses/LICENSE-2.0
#
# Unless required by applicable law or agreed to in writing, software
# distributed under the License is distributed on an "AS IS" BASIS,
# WITHOUT WARRANTIES OR CONDITIONS OF ANY KIND, either express or implied.
# See the License for the specific language governing permissions and
# limitations under the License.

"""Top level module from which all Qililab basic functions and classes can be directly imported."""

# isort: skip_file
import contextlib

from .about import about
from .config import __version__, logger
from .data_management import build_platform, load_results, save_platform, save_results
from .execute_circuit import execute
from .qprogram import Calibration, CrosstalkMatrix, Domain, QbloxCompiler, QProgram, QuantumMachinesCompiler, Experiment
from .result import ExperimentResults, stream_results
from .typings import Parameter
from .utils.serialization import serialize, serialize_to, deserialize, deserialize_from
from .waveforms import IQPair, Square, Gaussian, FlatTop, Arbitrary, DragCorrection, Waveform, Ramp, Chained

# moving circuit_transpiler module imports here because it has instruments module dependencies so circular imports can be avoided
from .circuit_transpiler import Drag, Wait
from .analog import AnnealingProgram  # same as circuit transpiler, top modules should be imported at top


__all__ = [
    "AnnealingProgram",
    "Arbitrary",
    "Calibration",
    "Chained",
    "CrosstalkMatrix",
    "Domain",
    "Drag",
    "DragCorrection",
    "Experiment",
    "ExperimentResults",
    "FlatTop",
    "Gaussian",
    "IQPair",
    "Parameter",
    "QProgram",
    "QbloxCompiler",
    "QuantumMachinesCompiler",
<<<<<<< HEAD
=======
    "Ramp",
    "Results",
>>>>>>> 01c70ec7
    "Square",
    "Wait",
    "Waveform",
    "__version__",
    "about",
    "build_platform",
    "deserialize",
    "deserialize_from",
    "execute",
    "load_results",
    "logger",
    "save_platform",
    "save_results",
    "serialize",
    "serialize_to",
    "stream_results",
]


with contextlib.suppress(NameError, ImportError):
    # Since Ipython magic methods can only be imported from inside a Jupyter Notebook,
    # here we first check that `get_ipython` exists (which means we are inside a Jupyter Notebook)
    get_ipython()  # type: ignore  # noqa: F821
    from .slurm import submit_job as submit_job  # pragma: no cover<|MERGE_RESOLUTION|>--- conflicted
+++ resolved
@@ -50,11 +50,7 @@
     "QProgram",
     "QbloxCompiler",
     "QuantumMachinesCompiler",
-<<<<<<< HEAD
-=======
     "Ramp",
-    "Results",
->>>>>>> 01c70ec7
     "Square",
     "Wait",
     "Waveform",
