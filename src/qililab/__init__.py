--- conflicted
+++ resolved
@@ -25,13 +25,8 @@
 import contextlib
 
 from .about import about
-<<<<<<< HEAD
-from .config import __version__, logger
+from .config import logger
 from .data_management import build_platform, save_platform
-=======
-from .config import logger
-from .data_management import build_platform, load_results, save_platform, save_results
->>>>>>> 3fd380f2
 from .execute_circuit import execute
 from .qprogram import Calibration, CrosstalkMatrix, Domain, QbloxCompiler, QProgram, QuantumMachinesCompiler, Experiment
 from .result import ExperimentResults
