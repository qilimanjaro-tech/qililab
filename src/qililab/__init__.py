"""__init__.py"""

from .config import __version__, logger
from .experiment import Experiment
from .platform import build_platform, save_platform
<<<<<<< HEAD
from .result import Results
=======
from .result.results import Results
>>>>>>> affc8670
from .typings import ExperimentOptions, ExperimentSettings
from .utils.load_data import load<|MERGE_RESOLUTION|>--- conflicted
+++ resolved
@@ -3,10 +3,6 @@
 from .config import __version__, logger
 from .experiment import Experiment
 from .platform import build_platform, save_platform
-<<<<<<< HEAD
-from .result import Results
-=======
 from .result.results import Results
->>>>>>> affc8670
 from .typings import ExperimentOptions, ExperimentSettings
 from .utils.load_data import load