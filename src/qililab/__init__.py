--- conflicted
+++ resolved
@@ -3,8 +3,5 @@
 from .config import __version__, logger
 from .experiment import Experiment
 from .platform import build_platform, save_platform
-<<<<<<< HEAD
-=======
 from .result import Results
->>>>>>> e8701381
 from .utils.load_data import load