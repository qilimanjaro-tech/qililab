--- conflicted
+++ resolved
@@ -28,7 +28,6 @@
 from .config import logger
 from .data_management import build_platform, save_platform
 from .execute_circuit import execute
-<<<<<<< HEAD
 from .qprogram import (
     Calibration,
     CrosstalkMatrix,
@@ -36,15 +35,10 @@
     QbloxCompiler,
     QdacCompiler,
     QProgram,
-    QuantumMachinesCompiler,
     Experiment,
 )
-from .result import ExperimentResults, stream_results
-=======
-from .qprogram import Calibration, CrosstalkMatrix, Domain, QProgram, Experiment
 from .platform import Platform
 from .result import ExperimentResults, load_by_id, stream_results
->>>>>>> 15c65bb9
 from .typings import Parameter
 from .utils.serialization import serialize, serialize_to, deserialize, deserialize_from
 from .waveforms import (
@@ -85,12 +79,8 @@
     "Parameter",
     "Platform",
     "QProgram",
-<<<<<<< HEAD
     "QbloxCompiler",
     "QdacCompiler",
-    "QuantumMachinesCompiler",
-=======
->>>>>>> 15c65bb9
     "Ramp",
     "Sample",
     "Square",
