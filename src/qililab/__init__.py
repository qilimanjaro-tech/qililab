# Copyright 2023 Qilimanjaro Quantum Tech
#
# Licensed under the Apache License, Version 2.0 (the "License");
# you may not use this file except in compliance with the License.
# You may obtain a copy of the License at
#
#     http://www.apache.org/licenses/LICENSE-2.0
#
# Unless required by applicable law or agreed to in writing, software
# distributed under the License is distributed on an "AS IS" BASIS,
# WITHOUT WARRANTIES OR CONDITIONS OF ANY KIND, either express or implied.
# See the License for the specific language governing permissions and
# limitations under the License.

"""
This is the top level module from which all basic functions and classes of
Qililab can be directly imported.
"""

import contextlib

<<<<<<< HEAD
from .about import about
=======
from .circuit_transpiler import Drag, Wait
>>>>>>> edd0b6ec
from .config import __version__, logger
from .data_management import build_platform, load_results, save_platform, save_results
from .execute_circuit import execute
from .experiment import Experiment
from .qprogram import Domain, QbloxCompiler, QProgram, QuantumMachinesCompiler
from .result import Results
from .typings import ExperimentOptions, ExperimentSettings, Parameter
from .utils import Loop
from .utils.load_data import load
from .waveforms import *

with contextlib.suppress(NameError, ImportError):
    # Since Ipython magic methods can only be imported from inside a Jupyter Notebook,
    # here we first check that `get_ipython` exists (which means we are inside a Jupyter Notebook)
    get_ipython()  # type: ignore  # noqa: F405 # pylint: disable=undefined-variable
    from .slurm import submit_job  # pragma: no cover<|MERGE_RESOLUTION|>--- conflicted
+++ resolved
@@ -19,11 +19,8 @@
 
 import contextlib
 
-<<<<<<< HEAD
 from .about import about
-=======
 from .circuit_transpiler import Drag, Wait
->>>>>>> edd0b6ec
 from .config import __version__, logger
 from .data_management import build_platform, load_results, save_platform, save_results
 from .execute_circuit import execute
