"""__init__.py"""

from .circuit import (
    R180,
    Barrier,
    Circuit,
    CircuitTranspiler,
    CPhase,
    DRAGPulse,
    GaussianPulse,
    Measure,
    QiliQasmConverter,
    Reset,
    Rxy,
    SquarePulse,
    Wait,
    X,
)
from .config import __version__, logger
<<<<<<< HEAD
from .experiment import CircuitExperiment
=======
from .execute import execute
from .experiment import Experiment
>>>>>>> 133f5e77
from .platform import build_platform, save_platform
from .result.results import Results
from .transpiler import Drag, Park, translate_circuit
from .typings import ExperimentOptions, ExperimentSettings, Parameter
from .utils import Loop
from .utils.load_data import load<|MERGE_RESOLUTION|>--- conflicted
+++ resolved
@@ -17,12 +17,8 @@
     X,
 )
 from .config import __version__, logger
-<<<<<<< HEAD
-from .experiment import CircuitExperiment
-=======
 from .execute import execute
 from .experiment import Experiment
->>>>>>> 133f5e77
 from .platform import build_platform, save_platform
 from .result.results import Results
 from .transpiler import Drag, Park, translate_circuit
