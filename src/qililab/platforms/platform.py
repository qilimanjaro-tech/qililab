from qililab.settings import PlatformSettings

<<<<<<< HEAD
from qililab.schema import Schema
from qililab.settings.platform import PlatformSettings
=======
>>>>>>> 20d3fdcc

class Platform:
    """Platform object that describes setup used to control quantum devices.

    Args:
        name (str): Name of the platform.
        settings (Settings): Dataclass containing the settings of the platform.
    """

<<<<<<< HEAD
    name: str
    settings: PlatformSettings
    schema: Schema
    # buses: Buses
=======
    def __init__(self, name: str, settings: dict):
        self.name = name
        self.settings = PlatformSettings(**settings)
>>>>>>> 20d3fdcc

    def __str__(self) -> str:
        """String representation of the platform

        Returns:
            str: Name of the platform
        """
        return self.name<|MERGE_RESOLUTION|>--- conflicted
+++ resolved
@@ -1,10 +1,6 @@
+from qililab.schema import Schema
 from qililab.settings import PlatformSettings
 
-<<<<<<< HEAD
-from qililab.schema import Schema
-from qililab.settings.platform import PlatformSettings
-=======
->>>>>>> 20d3fdcc
 
 class Platform:
     """Platform object that describes setup used to control quantum devices.
@@ -14,16 +10,10 @@
         settings (Settings): Dataclass containing the settings of the platform.
     """
 
-<<<<<<< HEAD
-    name: str
-    settings: PlatformSettings
-    schema: Schema
-    # buses: Buses
-=======
-    def __init__(self, name: str, settings: dict):
+    def __init__(self, name: str, settings: dict, schema: Schema):
         self.name = name
         self.settings = PlatformSettings(**settings)
->>>>>>> 20d3fdcc
+        self.schema = schema
 
     def __str__(self) -> str:
         """String representation of the platform
