from dataclasses import dataclass, field
from uuid import UUID, uuid4

from qililab.qprogram.element import Element
from qililab.qprogram.variable import Variable

<<<<<<< HEAD

@dataclass(frozen=True)
class Operation(Element):
    def get_variables(self) -> set[Variable]:
        return set([attribute for attribute in self.__dict__.values() if isinstance(attribute, Variable)])
=======
@dataclass(kw_only=True)
class Operation:  # pylint: disable=missing-class-docstring
    pass
>>>>>>> be23ff0b
<|MERGE_RESOLUTION|>--- conflicted
+++ resolved
@@ -4,14 +4,8 @@
 from qililab.qprogram.element import Element
 from qililab.qprogram.variable import Variable
 
-<<<<<<< HEAD
 
 @dataclass(frozen=True)
-class Operation(Element):
+class Operation(Element):  # pylint: disable=missing-class-docstring
     def get_variables(self) -> set[Variable]:
-        return set([attribute for attribute in self.__dict__.values() if isinstance(attribute, Variable)])
-=======
-@dataclass(kw_only=True)
-class Operation:  # pylint: disable=missing-class-docstring
-    pass
->>>>>>> be23ff0b
+        return set([attribute for attribute in self.__dict__.values() if isinstance(attribute, Variable)])