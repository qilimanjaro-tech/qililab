--- conflicted
+++ resolved
@@ -3,12 +3,7 @@
 from qililab.qprogram.operations.operation import Operation
 
 
-<<<<<<< HEAD
 @dataclass(frozen=True)
-class Wait(Operation):
-=======
-@dataclass
 class Wait(Operation):  # pylint: disable=missing-class-docstring
->>>>>>> be23ff0b
     bus: str
     time: int