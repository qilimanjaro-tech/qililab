--- conflicted
+++ resolved
@@ -4,12 +4,7 @@
 from qililab.waveforms import IQPair
 
 
-<<<<<<< HEAD
 @dataclass(frozen=True)
-class Acquire(Operation):
-=======
-@dataclass
 class Acquire(Operation):  # pylint: disable=missing-class-docstring
->>>>>>> be23ff0b
     bus: str
     weights: IQPair | None