from dataclasses import dataclass

from qililab.qprogram.operations.operation import Operation


<<<<<<< HEAD
@dataclass(frozen=True)
class Sync(Operation):
=======
@dataclass
class Sync(Operation):  # pylint: disable=missing-class-docstring
>>>>>>> be23ff0b
    buses: list[str] | None<|MERGE_RESOLUTION|>--- conflicted
+++ resolved
@@ -3,11 +3,6 @@
 from qililab.qprogram.operations.operation import Operation
 
 
-<<<<<<< HEAD
 @dataclass(frozen=True)
-class Sync(Operation):
-=======
-@dataclass
 class Sync(Operation):  # pylint: disable=missing-class-docstring
->>>>>>> be23ff0b
     buses: list[str] | None