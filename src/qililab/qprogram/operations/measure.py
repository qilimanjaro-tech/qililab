--- conflicted
+++ resolved
@@ -37,7 +37,6 @@
         wf_Q: Waveform = self.waveform.Q
         return wf_I, wf_Q
 
-<<<<<<< HEAD
     def get_weights(self) -> tuple[Waveform, Waveform]:
         """Get the weights.
 
@@ -47,13 +46,13 @@
         wf_I: Waveform = self.weights.I
         wf_Q: Waveform = self.weights.Q
         return wf_I, wf_Q
-=======
+
 
 @dataclass(frozen=True)
 class MeasureWithNamedOperation(Operation):  # pylint: disable=missing-class-docstring
     bus: str
     operation: str
-    weights: IQPair | tuple[IQPair, IQPair] | tuple[IQPair, IQPair, IQPair, IQPair] | None
-    demodulation: bool
-    save_raw_adc: bool
->>>>>>> 57e43b89
+    weights: IQPair
+    rotation: float = 0.0
+    demodulation: bool = True
+    save_raw_adc: bool = False