--- conflicted
+++ resolved
@@ -27,13 +27,8 @@
 
 @yaml.register_class
 @dataclass(frozen=True)
-<<<<<<< HEAD
-class ExecuteQProgram(Operation):
-    qprogram: "QProgram"
-=======
 class ExecuteQProgram(Operation):  # pylint: disable=missing-class-docstring
     qprogram: "QProgram" | Callable[["Variable", ...], "QProgram"]  # type: ignore
->>>>>>> 7ae0d05b
     bus_mapping: dict[str, str] | None = None
     calibration: "Calibration" | None = None
     debug: bool = False