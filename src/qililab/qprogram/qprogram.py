--- conflicted
+++ resolved
@@ -405,19 +405,8 @@
         self._active_block.append(operation)
         self._buses.add(bus)
 
-<<<<<<< HEAD
+    @overload
     def measure(self, bus: str, waveform: IQPair, weights: IQPair):
-=======
-    @overload
-    def measure(
-        self,
-        bus: str,
-        waveform: IQPair,
-        weights: IQPair | tuple[IQPair, IQPair] | tuple[IQPair, IQPair, IQPair, IQPair] | None = None,
-        demodulation: bool = True,
-        save_raw_adc: bool = False,
-    ):
->>>>>>> 57e43b89
         """Play a pulse and acquire results.
 
         Args:
@@ -425,37 +414,18 @@
             waveform (IQPair): Waveform played during measurement.
             weights (IQPair): Weights used during demodulation/integration.
         """
-<<<<<<< HEAD
-        operation = Measure(bus=bus, waveform=waveform, weights=weights)
-=======
 
     @overload
-    def measure(
-        self,
-        bus: str,
-        waveform: str,
-        weights: IQPair | tuple[IQPair, IQPair] | tuple[IQPair, IQPair, IQPair, IQPair] | None = None,
-        demodulation: bool = True,
-        save_raw_adc: bool = False,
-    ):
+    def measure(self, bus: str, waveform: str, weights: IQPair):
         """Play a named pulse and acquire results.
 
         Args:
             bus (str): Unique identifier of the bus.
             waveform (str): Waveform played during measurement.
-            weights (IQPair | tuple[IQPair, IQPair] | tuple[IQPair, IQPair, IQPair, IQPair] | None, optional): Weights used during acquisition. Defaults to None.
-            demodulation (bool, optional): If demodulation is enabled. Defaults to True.
-            save_raw_adc (bool, optional): If raw adc data should be saved. Defaults to True.
-        """
-
-    def measure(
-        self,
-        bus: str,
-        waveform: IQPair | str,
-        weights: IQPair | tuple[IQPair, IQPair] | tuple[IQPair, IQPair, IQPair, IQPair] | None = None,
-        demodulation: bool = True,
-        save_raw_adc: bool = False,
-    ):
+            weights (IQPair): Weights used during demodulation/integration.
+        """
+
+    def measure(self, bus: str, waveform: IQPair | str, weights: IQPair):
         """Play a pulse and acquire results.
 
         Args:
@@ -466,15 +436,10 @@
             save_raw_adc (bool, optional): If raw adc data should be saved. Defaults to True.
         """
         operation = (
-            MeasureWithNamedOperation(
-                bus=bus, operation=waveform, weights=weights, demodulation=demodulation, save_raw_adc=save_raw_adc
-            )
+            MeasureWithNamedOperation(bus=bus, operation=waveform, weights=weights)
             if isinstance(waveform, str)
-            else Measure(
-                bus=bus, waveform=waveform, weights=weights, demodulation=demodulation, save_raw_adc=save_raw_adc
-            )
+            else Measure(bus=bus, waveform=waveform, weights=weights)
         )
->>>>>>> 57e43b89
         self._active_block.append(operation)
         self._buses.add(bus)
 
