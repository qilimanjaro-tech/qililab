from collections import deque

import numpy as np

from qililab.qprogram.blocks import Average, Block, ForLoop, Loop, Parallel
from qililab.qprogram.operations import (
    Acquire,
    Play,
    ResetPhase,
    SetFrequency,
    SetGain,
    SetOffset,
    SetPhase,
    Sync,
    Wait,
)
from qililab.qprogram.variable import FloatVariable, IntVariable, Variable
from qililab.waveforms import IQPair, Waveform


class QProgram:
    """A class for building quantum programs.

    This class provides an interface for building quantum programs,
    including defining operations, managing variables, and handling blocks.
    It contains methods for creating, manipulating and controlling
    the execution flow of quantum operations within a program.

    Attributes:
        _program (Block): The main program block.
        _variables (list[Variable]): List of variables used within the program.
        _block_stack (deque[Block]): A stack to manage nested blocks within the program.

    Examples:

        The following example illustrates how to define a Rabi sequence using QProgram.

        .. code-block:: python3

            qp = QProgram()
            amplitude = qp.variable(float)
            drag = DRAG(amplitude=amplitude, duration=40, num_sigmas=4, drag_correction=1.2)
            square_wf = Square(amplitude=1.0, duration=1000)
            zeros_wf = Square(amplitude=0.0, duration=1000)
            with qp.loop(variable=amplitude, values=np.arange(0, 1, 101)):
                qp.play(bus="drive", waveform=drag)
                qp.sync()
                qp.play(bus="readout", waveform=IQPair(I=square_wf, Q=zeros_wf))
                qp.acquire(bus="readout")
    """

    def __init__(self):
        self._program: Block = Block()
        self._variables: list[Variable] = []
        self._block_stack: deque[Block] = deque([self._program])

    def _append_to_block_stack(self, block: Block):
        self._block_stack.append(block)

    def _pop_from_block_stack(self):
        return self._block_stack.pop()

    @property
    def _active_block(self) -> Block:
        return self._block_stack[-1]

    def block(self):
        """Define a generic block for scoping operations.

        Blocks need to open a scope.

        Returns:
            Block: The block.

        Examples:

            >>> with qp.block() as block:
            >>>    # operations that shall be executed in the block
        """
        return QProgram._BlockContext(qprogram=self)

    def parallel(self, loops: list[ForLoop]):
        """Define a block for running multiple loops in parallel.

        Blocks need to open a scope.

        Examples:
            >>> gain = qp.variable(float)
            >>> frequency = qp.variable(float)
            >>> with qp.parallel(loops=[ForLoop(variable=frequency, start=0, stop=100, step=10),
                                        ForLoop(variable=gain, start=0.0, stop=1.0, step=0.1)]):
            >>>    # operations that shall be executed in the block

        Args:
            loops (list[Loop  |  ForLoop]): The loops to run in parallel

        Returns:
            Parallel: The parallel block.
        """
        return QProgram._ParallelContext(qprogram=self, loops=loops)

    def average(self, shots: int):
        """Define an acquire loop block with averaging in real time.

        Blocks need to open a scope.

        Args:
            iterations (int): The number of acquire iterations.

        Returns:
            AcquireLoop: The acquire_loop block.

        Examples:

            >>> with qp.acquire_loop(iterations=1000):
            >>>    # operations that shall be executed in the acquire_loop block
        """
        return QProgram._AverageContext(qprogram=self, iterations=shots)

    def loop(self, variable: Variable, values: np.ndarray):
        """Define a loop block to iterate values over a variable.

        Blocks need to open a scope.

        Args:
            variable (Variable): The variable to be affected from the loop.
            values (np.ndarray): The values to iterate over.

        Returns:
            Loop: The loop block.

        Examples:

            >>> variable = qp.variable(int)
            >>> with qp.loop(variable=variable, values=np.array(range(100))):
            >>>    # operations that shall be executed in the loop block
        """

        return QProgram._LoopContext(qprogram=self, variable=variable, values=values)

    def for_loop(self, variable: Variable, start: int | float, stop: int | float, step: int | float = 1):
        """Define a for_loop block to iterate values over a variable.

        Blocks need to open a scope.

        Args:
            variable (Variable): The variable to be affected from the loop.
            start (int | float): The start value.
            stop (int | float): The stop value.
            step (int | float, optional): The step value. Defaults to 1.

        Returns:
<<<<<<< HEAD
            .Loop: The loop block.
=======
            Loop: The loop block.

        Examples:

            >>> variable = qp.variable(int)
            >>> with qp.for_loop(variable=variable, start=0, stop=100, step=5)):
            >>>    # operations that shall be executed in the for_loop block
>>>>>>> 45694d6a
        """

        return QProgram._ForLoopContext(qprogram=self, variable=variable, start=start, stop=stop, step=step)

    def play(self, bus: str, waveform: Waveform | IQPair):
        """Play a single waveform or an I/Q pair of waveforms on the bus.

        Args:
            bus (str): Unique identifier of the bus.
            waveform (Waveform | IQPair): A single waveform or an I/Q pair of waveforms
        """
        operation = Play(bus=bus, waveform=waveform)
        self._active_block.append(operation)

    def wait(self, bus: str, time: int):
        """Adds a delay on the bus with a specified time.

        Args:
            bus (str): Unique identifier of the bus.
            time (int): Duration of the delay.
        """
        operation = Wait(bus=bus, time=time)
        self._active_block.append(operation)

    def acquire(self, bus: str, weights: IQPair | None = None):
        """Acquire results.

        Args:
            bus (str): Unique identifier of the bus.
            weights (IQPair | None, optional): Weights used during acquisition. Defaults to None.
        """
        operation = Acquire(bus=bus, weights=weights)
        self._active_block.append(operation)

    def sync(self, buses: list[str] | None = None):
        """Synchronize operations between buses, so the operations following will start at the same time. If no buses are given, then the synchronization will involve all buses present in the QProgram.

        Args:
            buses (list[str] | None, optional): List of unique identifiers of the buses. Defaults to None.
        """
        operation = Sync(buses=buses)
        self._active_block.append(operation)

    def reset_phase(self, bus: str):
        """Reset the absolute phase of the NCO associated with the bus.

        Args:
            bus (str): Unique identifier of the bus.
        """
        operation = ResetPhase(bus=bus)
        self._active_block.append(operation)

    def set_phase(self, bus: str, phase: float):
        """Set the absolute phase of the NCO associated with the bus.

        Args:
            bus (str): Unique identifier of the bus.
            phase (float): The new absolute phase of the NCO.
        """
        operation = SetPhase(bus=bus, phase=phase)
        self._active_block.append(operation)

    def set_frequency(self, bus: str, frequency: float):
        """Set the frequency of the NCO associated with bus.

        Args:
            bus (str): Unique identifier of the bus.
            frequency (float): The new frequency of the NCO.
        """
        operation = SetFrequency(bus=bus, frequency=frequency)
        self._active_block.append(operation)

    def set_gain(self, bus: str, gain_path0: float, gain_path1: float):
        """Set the gain of the AWG associated with bus.

        Args:
            bus (str): Unique identifier of the bus.
            gain_path0 (float): The new gain of the AWG for path0.
            gain_path1 (float): The new gain of the AWG for path1.
        """
        operation = SetGain(bus=bus, gain_path0=gain_path0, gain_path1=gain_path1)
        self._active_block.append(operation)

    def set_offset(self, bus: str, offset_path0: float, offset_path1: float):
        """Set the gain of the AWG associated with bus.

        Args:
            bus (str): Unique identifier of the bus.
            offset_path0 (float): The new offset of the AWG for path0.
            offset_path1 (float): The new offset of the AWG for path1.
        """
        operation = SetOffset(bus=bus, offset_path0=offset_path0, offset_path1=offset_path1)
        self._active_block.append(operation)

    def variable(self, type: type[int | float]):  # pylint: disable=redefined-builtin
        """Declare a variable.

        Args:
            type (int | float): The type of the variable.

        Raises:
            NotImplementedError: If an unsupported type is provided.

        Returns:
            IntVariable | FloatVariable: The variable.
        """

        def _int_variable(value: int = 0) -> IntVariable:
            variable = IntVariable(value)
            self._variables.append(variable)
            return variable

        def _float_variable(value: float = 0.0) -> FloatVariable:
            variable = FloatVariable(value)
            self._variables.append(variable)
            return variable

        if type == int:
            return _int_variable()
        if type == float:
            return _float_variable()
        raise NotImplementedError

    class _BlockContext:
        def __init__(self, qprogram: "QProgram"):
            self.qprogram = qprogram
            self.block: Block = Block()

        def __enter__(self):
            self.qprogram._append_to_block_stack(block=self.block)
            return self.block

        def __exit__(self, exc_type, exc_value, exc_tb):
            block = self.qprogram._pop_from_block_stack()
            self.qprogram._active_block.append(block)

    class _ParallelContext(_BlockContext):  # pylint: disable=too-few-public-methods
        def __init__(self, qprogram: "QProgram", loops: list[ForLoop]):  # pylint: disable=super-init-not-called
            self.qprogram = qprogram
            self.block: Parallel = Parallel(loops=loops)

        def __enter__(self) -> Parallel:
            self.qprogram._append_to_block_stack(block=self.block)
            return self.block

    class _LoopContext(_BlockContext):  # pylint: disable=too-few-public-methods
        def __init__(  # pylint: disable=super-init-not-called
            self, qprogram: "QProgram", variable: Variable, values: np.ndarray
        ):
            self.qprogram = qprogram
            self.block: Loop = Loop(variable=variable, values=values)

        def __enter__(self) -> Loop:
            self.qprogram._append_to_block_stack(block=self.block)
            return self.block

    class _ForLoopContext(_BlockContext):  # pylint: disable=too-few-public-methods
        def __init__(  # pylint: disable=super-init-not-called
            self, qprogram: "QProgram", variable: Variable, start: int | float, stop: int | float, step: int | float
        ):
            self.qprogram = qprogram
            self.block: ForLoop = ForLoop(variable=variable, start=start, stop=stop, step=step)

        def __enter__(self) -> ForLoop:
            self.qprogram._append_to_block_stack(block=self.block)
            return self.block

    class _AverageContext(_BlockContext):  # pylint: disable=too-few-public-methods
        def __init__(self, qprogram: "QProgram", iterations: int):  # pylint: disable=super-init-not-called
            self.qprogram = qprogram
            self.block: Average = Average(shots=iterations)

        def __enter__(self) -> Average:
            self.qprogram._append_to_block_stack(block=self.block)
            return self.block<|MERGE_RESOLUTION|>--- conflicted
+++ resolved
@@ -150,9 +150,6 @@
             step (int | float, optional): The step value. Defaults to 1.
 
         Returns:
-<<<<<<< HEAD
-            .Loop: The loop block.
-=======
             Loop: The loop block.
 
         Examples:
@@ -160,7 +157,6 @@
             >>> variable = qp.variable(int)
             >>> with qp.for_loop(variable=variable, start=0, stop=100, step=5)):
             >>>    # operations that shall be executed in the for_loop block
->>>>>>> 45694d6a
         """
 
         return QProgram._ForLoopContext(qprogram=self, variable=variable, start=start, stop=stop, step=step)
