# Copyright 2023 Qilimanjaro Quantum Tech
#
# Licensed under the Apache License, Version 2.0 (the "License");
# you may not use this file except in compliance with the License.
# You may obtain a copy of the License at
#
#     http://www.apache.org/licenses/LICENSE-2.0
#
# Unless required by applicable law or agreed to in writing, software
# distributed under the License is distributed on an "AS IS" BASIS,
# WITHOUT WARRANTIES OR CONDITIONS OF ANY KIND, either express or implied.
# See the License for the specific language governing permissions and
# limitations under the License.
from copy import deepcopy
from dataclasses import fields, replace
from typing import overload

from qililab.qprogram.blocks.average import Average
from qililab.qprogram.blocks.block import Block
from qililab.qprogram.calibration import Calibration
from qililab.qprogram.decorators import requires_domain
from qililab.qprogram.operations import (
    Acquire,
    AcquireWithCalibratedWeights,
    Measure,
    MeasureWithCalibratedWaveform,
    MeasureWithCalibratedWaveformWeights,
    MeasureWithCalibratedWeights,
    Play,
    PlayWithCalibratedWaveform,
    ResetPhase,
    SetFrequency,
    SetGain,
    SetMarkers,
    SetOffset,
    SetPhase,
    Sync,
    Wait,
)
from qililab.qprogram.structured_program import StructuredProgram
from qililab.qprogram.variable import Domain
from qililab.waveforms import IQPair, Waveform
from qililab.yaml import yaml


@yaml.register_class
class QProgram(StructuredProgram):  # pylint: disable=too-many-public-methods
    """QProgram is a hardware-agnostic pulse-level programming interface for describing quantum programs.

    This class provides an interface for building quantum programs,
    including defining operations, managing variables, and handling blocks.
    It contains methods for creating, manipulating and controlling
    the execution flow of quantum operations within a program.

    Examples:

        The following example illustrates how to define a Rabi sequence using QProgram.

        .. code-block:: python3

            from qililab import QProgram, Domain, IQPair, Square

            qp = QProgram()

            # Pulse used for changing the state of qubit
            control_wf = IQPair.DRAG(amplitude=1.0, duration=40, num_sigmas=4.0, drag_correction=-2.5)

            # Pulse used for exciting the resonator for readout
            readout_wf = IQPair(I=Square(amplitude=1.0, duration=400), Q=Square(amplitude=0.0, duration=400))

            # Weights used during integration
            weights = IQPair(I=Square(amplitude=1.0, duration=2000), Q=Square(amplitude=1.0, duration=2000))

            # Declare a variable
            gain = qp.variable(Domain.Voltage)

            # Loop the variable's value over the range [0.0, 1.0]
            with qp.for_loop(variable=gain, start=0.0, stop=1.0, step=0.01):
                # Change the gain output of the drive_bus
                qp.set_gain(bus="drive_bus", gain=gain)

                # Play the control pulse
                qp.play(bus="drive_bus", waveform=control_wf)

                # Sync the buses
                qp.sync()

                # Measure
                qp.measure(bus="readout_bus", waveform=readout_wf, weights=weights)

    """

    def __init__(self) -> None:
        super().__init__()
        self.qblox = self._QbloxInterface(self)
        self.quantum_machines = self._QuantumMachinesInterface(self)

<<<<<<< HEAD
=======
        self._body: Block = Block()
        self._buses: set[str] = set()
        self._variables: list[Variable] = []
        self._block_stack: deque[Block] = deque([self._body])

    def __str__(self) -> str:
        def traverse(block: Block):
            string_elements = []
            for element in block.elements:
                string_elements.append(f"{type(element).__name__}:\n")
                for field in fields(element):
                    if field.name in [
                        "_uuid",
                        "variable",
                        "elements",
                        "waveform",
                        "weights",
                    ]:  # ignore uuid, variables. elements, waveforms and weights are handled separately
                        continue
                    string_elements.append(
                        f"\t{field.name}: {getattr(element, field.name) if 'UUID' not in str(getattr(element, field.name)) else None}\n"
                    )
                if isinstance(element, Block):
                    # handle blocks
                    for string_element in traverse(element):
                        string_elements.append(f"\t{string_element}")

                # if not a block, it is asusmed that element is type Operation
                if hasattr(element, "waveform"):
                    waveform_string = (
                        [f"\tWaveform {type(element.waveform).__name__}:\n"]
                        + [f"\t\t{array_line}\n" for array_line in str(element.waveform.envelope()).split("\n")]
                        if isinstance(element.waveform, Waveform)
                        else [f"\tWaveform I {type(element.waveform.I).__name__}:\n"]
                        + [f"\t\t{array_line}\n" for array_line in str(element.waveform.I.envelope()).split("\n")]
                        + [f"\tWaveform Q {type(element.waveform.Q).__name__}):\n"]
                        + [f"\t\t{array_line}\n" for array_line in str(element.waveform.Q.envelope()).split("\n")]
                    )
                    string_elements.extend(waveform_string)

                if hasattr(element, "weights"):
                    string_elements.append(f"\tWeights I {type(element.weights.I).__name__}:\n")
                    string_elements.extend(
                        [f"\t\t{array_element}\n" for array_element in str(element.weights.I.envelope()).split("\n")]
                    )
                    string_elements.append(f"\tWeights Q {type(element.weights.Q).__name__}:\n")
                    string_elements.extend(
                        [f"\t\t{array_element}\n" for array_element in str(element.weights.Q.envelope()).split("\n")]
                    )

            return string_elements

        return "".join(traverse(self._body))

    def _append_to_block_stack(self, block: Block):
        self._block_stack.append(block)

    def _pop_from_block_stack(self):
        return self._block_stack.pop()

    @property
    def body(self) -> Block:
        """Get the body of the QProgram

        Returns:
            Block: The block of the body
        """
        return self._body

    @property
    def buses(self) -> set[str]:
        """Get the buses of the QProgram

        Returns:
            set[str]: A set of the names of the buses
        """
        return self._buses

    @property
    def variables(self) -> list[Variable]:
        """Get the variables

        Returns:
            list[Variable]: A list of variables
        """
        return self._variables

    @property
    def _active_block(self) -> Block:
        return self._block_stack[-1]

>>>>>>> 29f83778
    def has_calibrated_waveforms_or_weights(self) -> bool:
        """Checks if QProgram has named waveforms or weights. These need to be mapped before compiling to hardware-native code.

        Returns:
            bool: True, if QProgram has waveforms or weights that need to be mapped from calibration.
        """

        def traverse(block: Block):
            for element in block.elements:
                if isinstance(element, Block):
                    if traverse(element):
                        return True
                elif isinstance(
                    element,
                    (
                        PlayWithCalibratedWaveform,
                        AcquireWithCalibratedWeights,
                        MeasureWithCalibratedWaveform,
                        MeasureWithCalibratedWeights,
                        MeasureWithCalibratedWaveformWeights,
                    ),
                ):
                    return True
            return False

        return traverse(self.body)

    def with_bus_mapping(self, bus_mapping: dict[str, str]) -> "QProgram":
        """Returns a copy of the QProgram with bus mappings applied.

        Args:
            bus_mapping (dict[str, str]): A dictionary mapping old bus names to new bus names.

        Returns:
            QProgram: A new instance of QProgram with updated bus names.
        """

        def traverse(block: Block):
            for index, element in enumerate(block.elements):
                if isinstance(element, Block):
                    traverse(element)
                elif hasattr(element, "bus"):
                    bus = getattr(element, "bus")
                    if isinstance(bus, str) and bus in bus_mapping:
                        block.elements[index] = replace(block.elements[index], bus=bus_mapping[bus])  # type: ignore[call-arg]
                elif hasattr(element, "buses"):
                    buses = getattr(element, "buses")
                    if isinstance(buses, list):
                        block.elements[index] = replace(block.elements[index], buses=[bus_mapping[bus] if bus in bus_mapping else bus for bus in buses])  # type: ignore[call-arg]

        # Copy qprogram so the original remain unaffected
        copied_qprogram = deepcopy(self)

        # Recursively traverse qprogram applying the bus mapping
        traverse(copied_qprogram.body)

        # Apply the mapping to buses property
        for bus in list(copied_qprogram.buses):
            if bus in bus_mapping:
                copied_qprogram.buses.remove(bus)
                copied_qprogram.buses.add(bus_mapping[bus])

        return copied_qprogram

    def with_calibration(self, calibration: Calibration):
        """Apply calibration to the operations within the QProgram.

        This method traverses the elements of the QProgram, replacing any
        named operations with the corresponding calibrated waveforms specified
        in the given Calibration instance.

        Args:
            calibration (Calibration): The calibration data to apply to the operations.

        Returns:
            QProgram: A new instance of QProgram with calibrated operations.
        """

        def traverse(block: Block):
            for index, element in enumerate(block.elements):
                if isinstance(element, Block):
                    traverse(element)
                elif isinstance(element, PlayWithCalibratedWaveform) and calibration.has_waveform(
                    bus=element.bus, name=element.waveform
                ):
                    waveform = calibration.get_waveform(bus=element.bus, name=element.waveform)
                    play_operation = Play(bus=element.bus, waveform=waveform, wait_time=element.wait_time)
                    block.elements[index] = play_operation
                elif isinstance(element, AcquireWithCalibratedWeights) and calibration.has_weights(
                    bus=element.bus, name=element.weights
                ):
                    weights = calibration.get_weights(bus=element.bus, name=element.weights)
                    acquire_operation = Acquire(bus=element.bus, weights=weights, save_adc=element.save_adc)
                    block.elements[index] = acquire_operation
                elif isinstance(element, MeasureWithCalibratedWaveform) and calibration.has_waveform(
                    bus=element.bus, name=element.waveform
                ):
                    waveform = calibration.get_waveform(bus=element.bus, name=element.waveform)
                    measure_operation = Measure(
                        bus=element.bus,
                        waveform=waveform,
                        weights=element.weights,
                        demodulation=element.demodulation,
                        save_adc=element.save_adc,
                    )
                    block.elements[index] = measure_operation
                elif isinstance(element, MeasureWithCalibratedWeights) and calibration.has_weights(
                    bus=element.bus, name=element.weights
                ):
                    weights = calibration.get_weights(bus=element.bus, name=element.weights)
                    measure_operation = Measure(
                        bus=element.bus,
                        waveform=element.waveform,
                        weights=weights,
                        demodulation=element.demodulation,
                        save_adc=element.save_adc,
                    )
                    block.elements[index] = measure_operation
                elif (
                    isinstance(element, MeasureWithCalibratedWaveformWeights)
                    and calibration.has_waveform(bus=element.bus, name=element.waveform)
                    and calibration.has_weights(bus=element.bus, name=element.weights)
                ):
                    waveform = calibration.get_waveform(bus=element.bus, name=element.waveform)
                    weights = calibration.get_weights(bus=element.bus, name=element.weights)
                    measure_operation = Measure(
                        bus=element.bus,
                        waveform=waveform,
                        weights=weights,
                        demodulation=element.demodulation,
                        save_adc=element.save_adc,
                    )
                    block.elements[index] = measure_operation

        copied_qprogram = deepcopy(self)
        traverse(copied_qprogram.body)
        return copied_qprogram

    def average(self, shots: int):
        """Define an acquire loop block with averaging in real time.

        Blocks need to open a scope.

        Args:
            iterations (int): The number of acquire iterations.

        Returns:
            Average: The average block.

        Examples:

            >>> with qp.average(shots=1000):
            >>>    # operations that shall be executed in the average block
        """
        return QProgram._AverageContext(qprogram=self, shots=shots)

    @overload
    def play(self, bus: str, waveform: Waveform | IQPair) -> None:
        """Play a single waveform or an I/Q pair of waveforms on the bus.

        Args:
            bus (str): Unique identifier of the bus.
            waveform (Waveform | IQPair): A single waveform or an I/Q pair of waveforms
        """

    @overload
    def play(self, bus: str, waveform: str) -> None:
        """Play a named waveform on the bus.

        Args:
            bus (str): Unique identifier of the bus.
            waveform (str): An identifier of a named waveform.
        """

    def play(self, bus: str, waveform: Waveform | IQPair | str) -> None:
        """Play a waveform, IQPair, or calibrated operation on the specified bus.

        This method handles both playing a waveform or IQPair, and playing a
        calibrated operation based on the type of the argument provided.

        Args:
            bus (str): Unique identifier of the bus.
            waveform (Waveform | IQPair | str): The waveform, IQPair, or alias of named waveform to play.
        """
        operation = (
            PlayWithCalibratedWaveform(bus=bus, waveform=waveform)
            if isinstance(waveform, str)
            else Play(bus=bus, waveform=waveform)
        )
        self._active_block.append(operation)
        self._buses.add(bus)

    @requires_domain("duration", Domain.Time)
    def wait(self, bus: str, duration: int):
        """Adds a delay on the bus with a specified time.

        Args:
            bus (str): Unique identifier of the bus.
            time (int): Duration of the delay.
        """
        operation = Wait(bus=bus, duration=duration)
        self._active_block.append(operation)
        self._buses.add(bus)

    @overload
    def measure(self, bus: str, waveform: IQPair, weights: IQPair, save_adc: bool = False):
        """Play a pulse and acquire results.

        Args:
            bus (str): Unique identifier of the bus.
            waveform (IQPair): Waveform played during measurement.
            weights (IQPair): Weights used during demodulation/integration.
            save_adc (bool, optional): If ADC data should be saved. Defaults to False.
        """

    @overload
    def measure(self, bus: str, waveform: str, weights: IQPair, save_adc: bool = False):
        """Play a named pulse and acquire results.

        Args:
            bus (str): Unique identifier of the bus.
            waveform (str): Waveform played during measurement.
            weights (IQPair): Weights used during demodulation/integration.
            save_adc (bool, optional): If ADC data should be saved. Defaults to False.
        """

    @overload
    def measure(self, bus: str, waveform: IQPair, weights: str, save_adc: bool = False):
        """Play a named pulse and acquire results.

        Args:
            bus (str): Unique identifier of the bus.
            waveform (IQPair): Waveform played during measurement.
            weights (str): Weights used during demodulation/integration.
            save_adc (bool, optional): If ADC data should be saved. Defaults to False.
        """

    @overload
    def measure(self, bus: str, waveform: str, weights: str, save_adc: bool = False):
        """Play a named pulse and acquire results.

        Args:
            bus (str): Unique identifier of the bus.
            waveform (str): Waveform played during measurement.
            weights (str): Weights used during demodulation/integration.
            save_adc (bool, optional): If ADC data should be saved. Defaults to False.
        """

    def measure(self, bus: str, waveform: IQPair | str, weights: IQPair | str, save_adc: bool = False):
        """Play a pulse and acquire results.

        Args:
            bus (str): Unique identifier of the bus.
            waveform (IQPair): Waveform played during measurement.
            weights (IQPair): Weights used during demodulation/integration.
            save_adc (bool, optional): If ADC data should be saved. Defaults to False.
        """
        operation: Measure | MeasureWithCalibratedWaveform | MeasureWithCalibratedWeights | MeasureWithCalibratedWaveformWeights
        if isinstance(waveform, IQPair) and isinstance(weights, IQPair):
            operation = Measure(bus=bus, waveform=waveform, weights=weights, save_adc=save_adc)
        elif isinstance(waveform, str) and isinstance(weights, IQPair):
            operation = MeasureWithCalibratedWaveform(bus=bus, waveform=waveform, weights=weights, save_adc=save_adc)
        elif isinstance(waveform, IQPair) and isinstance(weights, str):
            operation = MeasureWithCalibratedWeights(bus=bus, waveform=waveform, weights=weights, save_adc=save_adc)
        elif isinstance(waveform, str) and isinstance(weights, str):
            operation = MeasureWithCalibratedWaveformWeights(
                bus=bus, waveform=waveform, weights=weights, save_adc=save_adc
            )
        self._active_block.append(operation)
        self._buses.add(bus)

    def sync(self, buses: list[str] | None = None):
        """Synchronize operations between buses, so the operations following will start at the same time.

        If no buses are given, then the synchronization will involve all buses present in the QProgram.

        Args:
            buses (list[str] | None, optional): List of unique identifiers of the buses. Defaults to None.
        """
        operation = Sync(buses=buses)
        self._active_block.append(operation)
        if buses:
            self._buses.update(buses)

    def reset_phase(self, bus: str):
        """Reset the absolute phase of the NCO associated with the bus.

        Args:
            bus (str): Unique identifier of the bus.
        """
        operation = ResetPhase(bus=bus)
        self._active_block.append(operation)
        self._buses.add(bus)

    @requires_domain("phase", Domain.Phase)
    def set_phase(self, bus: str, phase: float):
        """Set the absolute phase of the NCO associated with the bus.

        Args:
            bus (str): Unique identifier of the bus.
            phase (float): The new absolute phase of the NCO.
        """
        operation = SetPhase(bus=bus, phase=phase)
        self._active_block.append(operation)
        self._buses.add(bus)

    @requires_domain("frequency", Domain.Frequency)
    def set_frequency(self, bus: str, frequency: float):
        """Set the frequency of the NCO associated with bus.

        Args:
            bus (str): Unique identifier of the bus.
            frequency (float): The new frequency of the NCO.
        """
        operation = SetFrequency(bus=bus, frequency=frequency)
        self._active_block.append(operation)
        self._buses.add(bus)

    @requires_domain("gain", Domain.Voltage)
    def set_gain(self, bus: str, gain: float):
        """Set the gain of the AWG associated with bus.

        Args:
            bus (str): Unique identifier of the bus.
            gain (float): The new gain of the AWG.
        """
        operation = SetGain(bus=bus, gain=gain)
        self._active_block.append(operation)
        self._buses.add(bus)

    @requires_domain("offset_path0", Domain.Voltage)
    @requires_domain("offset_path1", Domain.Voltage)
    def set_offset(self, bus: str, offset_path0: float, offset_path1: float):
        """Set the gain of the AWG associated with bus.

        Args:
            bus (str): Unique identifier of the bus.
            offset_path0 (float): The new offset of the AWG for path0.
            offset_path1 (float): The new offset of the AWG for path1.
        """
        operation = SetOffset(bus=bus, offset_path0=offset_path0, offset_path1=offset_path1)
        self._active_block.append(operation)
        self._buses.add(bus)

    class _AverageContext(StructuredProgram._BlockContext):  # pylint: disable=too-few-public-methods
        def __init__(self, qprogram: "QProgram", shots: int):  # pylint: disable=super-init-not-called
            self.structured_program = qprogram
            self.block: Average = Average(shots=shots)

    # pylint: disable=protected-access, too-few-public-methods
    @yaml.register_class
    class _QbloxInterface:
        def __init__(self, qprogram: "QProgram"):
            self.qprogram = qprogram
            self.disable_autosync: bool = False

        def set_markers(self, bus: str, mask: str):
            """Set the markers based on a 4-bit binary mask.

            Args:
                bus (str): Unique identifier of the bus.
                mask (str): A 4-bit mask, where 0 means that the associated marker is open (no signal), and 1 means that the marker is closed (signal).
            """
            operation = SetMarkers(bus=bus, mask=mask)
            self.qprogram._active_block.append(operation)
            self.qprogram._buses.add(bus)

        @overload
        def acquire(self, bus: str, weights: IQPair, save_adc: bool = False):
            """Acquire results based on the given weights.

            Args:
                bus (str): Unique identifier of the bus.
                weights (IQPair): Weights used during acquisition.
            """

        @overload
        def acquire(self, bus: str, weights: str, save_adc: bool = False):
            """Acquire results based on the given weights.

            Args:
                bus (str): Unique identifier of the bus.
                weights (str): Weights used during acquisition.
            """

        def acquire(self, bus: str, weights: IQPair | str, save_adc: bool = False):
            """Acquire results based on the given weights.

            Args:
                bus (str): Unique identifier of the bus.
                weights (IQPair | str): Weights used during acquisition.
            """
            operation = (
                Acquire(bus=bus, weights=weights, save_adc=save_adc)
                if isinstance(weights, IQPair)
                else AcquireWithCalibratedWeights(bus=bus, weights=weights, save_adc=save_adc)
            )
            self.qprogram._active_block.append(operation)
            self.qprogram._buses.add(bus)

        @overload
        def play(self, bus: str, waveform: Waveform | IQPair, wait_time: int) -> None:
            """Play a single waveform or an I/Q pair of waveforms on the bus.

            Args:
                bus (str): Unique identifier of the bus.
                waveform (Waveform | IQPair): A single waveform or an I/Q pair of waveforms
            """

        @overload
        def play(self, bus: str, waveform: str, wait_time: int) -> None:
            """Play a named waveform on the bus.

            Args:
                bus (str): Unique identifier of the bus.
                waveform (str): An identifier of a named waveform.
            """

        def play(self, bus: str, waveform: Waveform | IQPair | str, wait_time: int) -> None:
            """Play a waveform, IQPair, or calibrated operation on the specified bus.

            This method handles both playing a waveform or IQPair, and playing a
            calibrated operation based on the type of the argument provided.

            Args:
                bus (str): Unique identifier of the bus.
                waveform (Waveform | IQPair | str): The waveform, IQPair, or alias of named waveform to play.
                wait_time (int): Overwrite the value of Q1ASM play instruction's wait_time parameter.
            """
            operation = (
                PlayWithCalibratedWaveform(bus=bus, waveform=waveform, wait_time=wait_time)
                if isinstance(waveform, str)
                else Play(bus=bus, waveform=waveform, wait_time=wait_time)
            )
            self.qprogram._active_block.append(operation)
            self.qprogram._buses.add(bus)

    # pylint: disable=protected-access, too-few-public-methods
    @yaml.register_class
    class _QuantumMachinesInterface:
        def __init__(self, qprogram: "QProgram"):
            self.qprogram = qprogram

        @overload
        def measure(
            self,
            bus: str,
            waveform: IQPair,
            weights: IQPair,
            save_adc: bool = False,
            rotation: float = 0.0,
            demodulation: bool = True,
        ):
            """Play a pulse and acquire results.

            Args:
                bus (str): Unique identifier of the bus.
                waveform (IQPair): Waveform played during measurement.
                weights (IQPair): Weights used during demodulation/integration.
                save_adc (bool, optional): If ADC data should be saved. Defaults to False.
                rotation (float, optional): Angle in radians to rotate the IQ plane during demodulation/integration. Defaults to 0.0
                demodulation (bool, optional): If demodulation is enabled. Defaults to True.
            """

        @overload
        def measure(
            self,
            bus: str,
            waveform: str,
            weights: IQPair,
            save_adc: bool = False,
            rotation: float = 0.0,
            demodulation: bool = True,
        ):
            """Play a named pulse and acquire results.

            Args:
                bus (str): Unique identifier of the bus.
                waveform (str): Waveform played during measurement.
                weights (IQPair): Weights used during demodulation/integration.
                save_adc (bool, optional): If ADC data should be saved. Defaults to False.
                rotation (float, optional): Angle in radians to rotate the IQ plane during demodulation/integration. Defaults to 0.0
                demodulation (bool, optional): If demodulation is enabled. Defaults to True.
            """

        @overload
        def measure(
            self,
            bus: str,
            waveform: IQPair,
            weights: str,
            save_adc: bool = False,
            rotation: float = 0.0,
            demodulation: bool = True,
        ):
            """Play a named pulse and acquire results.

            Args:
                bus (str): Unique identifier of the bus.
                waveform (IQPair): Waveform played during measurement.
                weights (str): Weights used during demodulation/integration.
                save_adc (bool, optional): If ADC data should be saved. Defaults to False.
                rotation (float, optional): Angle in radians to rotate the IQ plane during demodulation/integration. Defaults to 0.0
                demodulation (bool, optional): If demodulation is enabled. Defaults to True.
            """

        @overload
        def measure(
            self,
            bus: str,
            waveform: str,
            weights: str,
            save_adc: bool = False,
            rotation: float = 0.0,
            demodulation: bool = True,
        ):
            """Play a named pulse and acquire results.

            Args:
                bus (str): Unique identifier of the bus.
                waveform (str): Waveform played during measurement.
                weights (str): Weights used during demodulation/integration.
                save_adc (bool, optional): If ADC data should be saved. Defaults to False.
                rotation (float, optional): Angle in radians to rotate the IQ plane during demodulation/integration. Defaults to 0.0
                demodulation (bool, optional): If demodulation is enabled. Defaults to True.
            """

        def measure(
            self,
            bus: str,
            waveform: IQPair | str,
            weights: IQPair | str,
            save_adc: bool = False,
            rotation: float = 0.0,
            demodulation: bool = True,
        ):
            """Play a pulse and acquire results.

            Args:
                bus (str): Unique identifier of the bus.
                waveform (IQPair): Waveform played during measurement.
                weights (IQPair): Weights used during demodulation/integration.
                save_adc (bool, optional): If raw ADC data should be saved. Defaults to False.
                rotation (float, optional): Angle in radians to rotate the IQ plane during demodulation/integration. Defaults to 0.0
                demodulation (bool, optional): If demodulation is enabled. Defaults to True.
            """
            operation: Measure | MeasureWithCalibratedWaveform | MeasureWithCalibratedWeights | MeasureWithCalibratedWaveformWeights
            if isinstance(waveform, IQPair) and isinstance(weights, IQPair):
                operation = Measure(
                    bus=bus,
                    waveform=waveform,
                    weights=weights,
                    save_adc=save_adc,
                    rotation=rotation,
                    demodulation=demodulation,
                )
            elif isinstance(waveform, str) and isinstance(weights, IQPair):
                operation = MeasureWithCalibratedWaveform(
                    bus=bus,
                    waveform=waveform,
                    weights=weights,
                    save_adc=save_adc,
                    rotation=rotation,
                    demodulation=demodulation,
                )
            elif isinstance(waveform, IQPair) and isinstance(weights, str):
                operation = MeasureWithCalibratedWeights(
                    bus=bus,
                    waveform=waveform,
                    weights=weights,
                    save_adc=save_adc,
                    rotation=rotation,
                    demodulation=demodulation,
                )
            elif isinstance(waveform, str) and isinstance(weights, str):
                operation = MeasureWithCalibratedWaveformWeights(
                    bus=bus,
                    waveform=waveform,
                    weights=weights,
                    save_adc=save_adc,
                    rotation=rotation,
                    demodulation=demodulation,
                )
            self.qprogram._active_block.append(operation)
            self.qprogram._buses.add(bus)<|MERGE_RESOLUTION|>--- conflicted
+++ resolved
@@ -95,13 +95,6 @@
         self.qblox = self._QbloxInterface(self)
         self.quantum_machines = self._QuantumMachinesInterface(self)
 
-<<<<<<< HEAD
-=======
-        self._body: Block = Block()
-        self._buses: set[str] = set()
-        self._variables: list[Variable] = []
-        self._block_stack: deque[Block] = deque([self._body])
-
     def __str__(self) -> str:
         def traverse(block: Block):
             string_elements = []
@@ -151,44 +144,6 @@
 
         return "".join(traverse(self._body))
 
-    def _append_to_block_stack(self, block: Block):
-        self._block_stack.append(block)
-
-    def _pop_from_block_stack(self):
-        return self._block_stack.pop()
-
-    @property
-    def body(self) -> Block:
-        """Get the body of the QProgram
-
-        Returns:
-            Block: The block of the body
-        """
-        return self._body
-
-    @property
-    def buses(self) -> set[str]:
-        """Get the buses of the QProgram
-
-        Returns:
-            set[str]: A set of the names of the buses
-        """
-        return self._buses
-
-    @property
-    def variables(self) -> list[Variable]:
-        """Get the variables
-
-        Returns:
-            list[Variable]: A list of variables
-        """
-        return self._variables
-
-    @property
-    def _active_block(self) -> Block:
-        return self._block_stack[-1]
-
->>>>>>> 29f83778
     def has_calibrated_waveforms_or_weights(self) -> bool:
         """Checks if QProgram has named waveforms or weights. These need to be mapped before compiling to hardware-native code.
 
