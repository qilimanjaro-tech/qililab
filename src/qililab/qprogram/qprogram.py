# Copyright 2023 Qilimanjaro Quantum Tech
#
# Licensed under the Apache License, Version 2.0 (the "License");
# you may not use this file except in compliance with the License.
# You may obtain a copy of the License at
#
#     http://www.apache.org/licenses/LICENSE-2.0
#
# Unless required by applicable law or agreed to in writing, software
# distributed under the License is distributed on an "AS IS" BASIS,
# WITHOUT WARRANTIES OR CONDITIONS OF ANY KIND, either express or implied.
# See the License for the specific language governing permissions and
# limitations under the License.
from copy import deepcopy
from typing import overload

from qililab.config import logger
from qililab.qprogram.blocks.block import Block
from qililab.qprogram.calibration import Calibration
from qililab.qprogram.decorators import requires_domain
from qililab.qprogram.operations import (
    Acquire,
    AcquireWithCalibratedWeights,
    Measure,
    MeasureWithCalibratedWaveform,
    MeasureWithCalibratedWaveformWeights,
    MeasureWithCalibratedWeights,
    Play,
    PlayWithCalibratedWaveform,
    ResetPhase,
    SetFrequency,
    SetGain,
    SetMarkers,
    SetOffset,
    SetPhase,
    SetTrigger,
    Sync,
    Wait,
    WaitTrigger,
)
from qililab.qprogram.structured_program import StructuredProgram
from qililab.qprogram.variable import Domain
from qililab.waveforms import IQPair, Waveform
from qililab.yaml import yaml


@yaml.register_class
class QProgram(StructuredProgram):
    """QProgram is a hardware-agnostic pulse-level programming interface for describing quantum programs.

    This class provides an interface for building quantum programs,
    including defining operations, managing variables, and handling blocks.
    It contains methods for creating, manipulating and controlling
    the execution flow of quantum operations within a program.

    Examples:

        The following example illustrates how to define a Rabi sequence using QProgram.

        .. code-block:: python3

            from qililab import QProgram, Domain, IQPair, Square

            qp = QProgram()

            # Pulse used for changing the state of qubit
            control_wf = IQPair.DRAG(amplitude=1.0, duration=40, num_sigmas=4.0, drag_correction=-2.5)

            # Pulse used for exciting the resonator for readout
            readout_wf = IQPair(I=Square(amplitude=1.0, duration=400), Q=Square(amplitude=0.0, duration=400))

            # Weights used during integration
            weights = IQPair(I=Square(amplitude=1.0, duration=2000), Q=Square(amplitude=1.0, duration=2000))

            # Declare a variable
            gain = qp.variable(label="gain", domain=Domain.Voltage)

            # Loop the variable's value over the range [0.0, 1.0]
            with qp.for_loop(variable=gain, start=0.0, stop=1.0, step=0.01):
                # Change the gain output of the drive_bus
                qp.set_gain(bus="drive_bus", gain=gain)

                # Play the control pulse
                qp.play(bus="drive_bus", waveform=control_wf)

                # Sync the buses
                qp.sync()

                # Measure
                qp.measure(bus="readout_bus", waveform=readout_wf, weights=weights)

    """

    def __init__(self) -> None:
        super().__init__()
        self.qblox = self._QbloxInterface(self)
        self.quantum_machines = self._QuantumMachinesInterface(self)

    def __str__(self) -> str:
        def traverse(block: Block):
            string_elements = []
            for element in block.elements:
                string_elements.append(f"{type(element).__name__}:\n")
                for attr_name in vars(element):
                    # ignore uuid, variables. elements, waveforms and weights are handled separately
                    if attr_name in ("_uuid", "variable", "elements", "waveform", "weights"):
                        continue

                    attr_value = getattr(element, attr_name)
                    # Handle UUID checking and append to string_elements
                    if "UUID" not in str(attr_value):
                        string_elements.append(f"\t{attr_name}: {attr_value}\n")
                    else:
                        string_elements.append(f"\t{attr_name}: None\n")  # pragma: no cover

                if isinstance(element, Block):
                    # handle blocks
                    for string_element in traverse(element):
                        string_elements.append(f"\t{string_element}")

                # if not a block, it is assumed that element is type Operation
                if hasattr(element, "waveform"):
                    waveform_string = (
                        [f"\tWaveform {type(element.waveform).__name__}:\n"]
                        + [f"\t\t{array_line}\n" for array_line in str(element.waveform.envelope()).split("\n")]
                        if isinstance(element.waveform, Waveform)
                        else [f"\tWaveform I {type(element.waveform.I).__name__}:\n"]
                        + [f"\t\t{array_line}\n" for array_line in str(element.waveform.I.envelope()).split("\n")]
                        + [f"\tWaveform Q {type(element.waveform.Q).__name__}):\n"]
                        + [f"\t\t{array_line}\n" for array_line in str(element.waveform.Q.envelope()).split("\n")]
                    )
                    string_elements.extend(waveform_string)

                if hasattr(element, "weights"):
                    string_elements.append(f"\tWeights I {type(element.weights.I).__name__}:\n")
                    string_elements.extend(
                        [f"\t\t{array_element}\n" for array_element in str(element.weights.I.envelope()).split("\n")]
                    )
                    string_elements.append(f"\tWeights Q {type(element.weights.Q).__name__}:\n")
                    string_elements.extend(
                        [f"\t\t{array_element}\n" for array_element in str(element.weights.Q.envelope()).split("\n")]
                    )

            return string_elements

        return "".join(traverse(self._body))

    def has_calibrated_waveforms_or_weights(self) -> bool:
        """Checks if QProgram has named waveforms or weights. These need to be mapped before compiling to hardware-native code.

        Returns:
            bool: True, if QProgram has waveforms or weights that need to be mapped from calibration.
        """

        def traverse(block: Block):
            for element in block.elements:
                if isinstance(element, Block):
                    if traverse(element):
                        return True
                elif isinstance(
                    element,
                    (
                        PlayWithCalibratedWaveform,
                        AcquireWithCalibratedWeights,
                        MeasureWithCalibratedWaveform,
                        MeasureWithCalibratedWeights,
                        MeasureWithCalibratedWaveformWeights,
                    ),
                ):
                    return True
            return False

        return traverse(self.body)

    def with_bus_mapping(self, bus_mapping: dict[str, str]) -> "QProgram":
        """Returns a copy of the QProgram with bus mappings applied.

        Args:
            bus_mapping (dict[str, str]): A dictionary mapping old bus names to new bus names.

        Returns:
            QProgram: A new instance of QProgram with updated bus names.
        """

        def traverse(block: Block):
            for index, element in enumerate(block.elements):
                if isinstance(element, Block):
                    traverse(element)
                elif hasattr(element, "bus"):
                    bus = getattr(element, "bus")
                    if isinstance(bus, str) and bus in bus_mapping:
                        setattr(block.elements[index], "bus", bus_mapping[bus])
                elif hasattr(element, "buses"):
                    buses = getattr(element, "buses")
                    if isinstance(buses, list):
                        setattr(
                            block.elements[index],
                            "buses",
                            [bus_mapping[bus] if bus in bus_mapping else bus for bus in buses],
                        )

        # Copy qprogram so the original remain unaffected
        copied_qprogram = deepcopy(self)

        # Recursively traverse qprogram applying the bus mapping
        traverse(copied_qprogram.body)

        # Apply the mapping to buses property
        for bus in list(copied_qprogram.buses):
            if bus in bus_mapping:
                copied_qprogram.buses.remove(bus)
                copied_qprogram.buses.add(bus_mapping[bus])

        return copied_qprogram

    def with_calibration(self, calibration: Calibration):
        """Apply calibration to the operations within the QProgram.

        This method traverses the elements of the QProgram, replacing any
        named operations with the corresponding calibrated waveforms specified
        in the given Calibration instance.

        Args:
            calibration (Calibration): The calibration data to apply to the operations.

        Returns:
            QProgram: A new instance of QProgram with calibrated operations.
        """

        def traverse(block: Block):
            for index, element in enumerate(block.elements):
                if isinstance(element, Block):
                    traverse(element)
                elif isinstance(element, PlayWithCalibratedWaveform) and calibration.has_waveform(
                    bus=element.bus, name=element.waveform
                ):
                    waveform = calibration.get_waveform(bus=element.bus, name=element.waveform)
                    play_operation = Play(bus=element.bus, waveform=waveform, wait_time=element.wait_time)
                    block.elements[index] = play_operation
                elif isinstance(element, AcquireWithCalibratedWeights) and calibration.has_weights(
                    bus=element.bus, name=element.weights
                ):
                    weights = calibration.get_weights(bus=element.bus, name=element.weights)
                    acquire_operation = Acquire(bus=element.bus, weights=weights, save_adc=element.save_adc)
                    block.elements[index] = acquire_operation
                elif isinstance(element, MeasureWithCalibratedWaveform) and calibration.has_waveform(
                    bus=element.bus, name=element.waveform
                ):
                    waveform = calibration.get_waveform(bus=element.bus, name=element.waveform)
                    measure_operation = Measure(
                        bus=element.bus,
                        waveform=waveform,
                        weights=element.weights,
                        demodulation=element.demodulation,
                        save_adc=element.save_adc,
                    )
                    block.elements[index] = measure_operation
                elif isinstance(element, MeasureWithCalibratedWeights) and calibration.has_weights(
                    bus=element.bus, name=element.weights
                ):
                    weights = calibration.get_weights(bus=element.bus, name=element.weights)
                    measure_operation = Measure(
                        bus=element.bus,
                        waveform=element.waveform,
                        weights=weights,
                        demodulation=element.demodulation,
                        save_adc=element.save_adc,
                    )
                    block.elements[index] = measure_operation
                elif (
                    isinstance(element, MeasureWithCalibratedWaveformWeights)
                    and calibration.has_waveform(bus=element.bus, name=element.waveform)
                    and calibration.has_weights(bus=element.bus, name=element.weights)
                ):
                    waveform = calibration.get_waveform(bus=element.bus, name=element.waveform)
                    weights = calibration.get_weights(bus=element.bus, name=element.weights)
                    measure_operation = Measure(
                        bus=element.bus,
                        waveform=waveform,
                        weights=weights,
                        demodulation=element.demodulation,
                        save_adc=element.save_adc,
                    )
                    block.elements[index] = measure_operation

        copied_qprogram = deepcopy(self)
        traverse(copied_qprogram.body)
        return copied_qprogram

    @overload
    def play(
        self,
        bus: str,
        waveform: Waveform | IQPair,
        dwell: int | None = None,
        delay: int | None = None,
        repetitions: int | None = None,
    ) -> None:
        """Play a single waveform or an I/Q pair of waveforms on the bus.

        Args:
            bus (str): Unique identifier of the bus.
            waveform (Waveform | IQPair): A single waveform or an I/Q pair of waveforms
        """

    @overload
    def play(
        self,
        bus: str,
        waveform: str,
        dwell: int | None = None,
        delay: int | None = None,
        repetitions: int | None = None,
    ) -> None:
        """Play a named waveform on the bus.

        Args:
            bus (str): Unique identifier of the bus.
            waveform (str): An identifier of a named waveform.
        """

    def play(
        self,
        bus: str,
        waveform: Waveform | IQPair | str,
        dwell: int | None = None,
        delay: int | None = None,
        repetitions: int | None = None,
    ) -> None:
        """Play a waveform, IQPair, or calibrated operation on the specified bus.

        This method handles both playing a waveform or IQPair, and playing a
        calibrated operation based on the type of the argument provided.

        Args:
            bus (str): Unique identifier of the bus.
            waveform (Waveform | IQPair | str): The waveform, IQPair, or alias of named waveform to play.
        """
        operation = (
            PlayWithCalibratedWaveform(bus=bus, waveform=waveform, dwell=dwell, delay=delay, repetitions=repetitions)
            if isinstance(waveform, str)
            else Play(bus=bus, waveform=waveform, dwell=dwell, delay=delay, repetitions=repetitions)
        )
        self._active_block.append(operation)
        self._buses.add(bus)

    @requires_domain("duration", Domain.Time)
    def wait(self, bus: str, duration: int):
        """Adds a delay on the bus with a specified time.

        Args:
            bus (str): Unique identifier of the bus.
            time (int): Duration of the delay.
        """
        operation = Wait(bus=bus, duration=duration)
        self._active_block.append(operation)
        self._buses.add(bus)

    @requires_domain("duration", Domain.Time)
    def wait_trigger(self, bus: str, duration: int, port: int | None = None):
        """Adds a delay on the bus and wait for an trigger signal to arrive.

        Args:
            bus (str): Unique identifier of the bus.
            duration (int): Duration of the delay after the trigger is received. Minimum of 4 ns.
        """
        operation = WaitTrigger(bus=bus, duration=duration, port=port)
        self._active_block.append(operation)
        self._buses.add(bus)

    @overload
    def measure(self, bus: str, waveform: IQPair, weights: IQPair, save_adc: bool = False):
        """Play a pulse and acquire results.

        Args:
            bus (str): Unique identifier of the bus.
            waveform (IQPair): Waveform played during measurement.
            weights (IQPair): Weights used during demodulation/integration.
            save_adc (bool, optional): If ADC data should be saved. Defaults to False.
        """

    @overload
    def measure(self, bus: str, waveform: str, weights: IQPair, save_adc: bool = False):
        """Play a named pulse and acquire results.

        Args:
            bus (str): Unique identifier of the bus.
            waveform (str): Waveform played during measurement.
            weights (IQPair): Weights used during demodulation/integration.
            save_adc (bool, optional): If ADC data should be saved. Defaults to False.
        """

    @overload
    def measure(self, bus: str, waveform: IQPair, weights: str, save_adc: bool = False):
        """Play a named pulse and acquire results.

        Args:
            bus (str): Unique identifier of the bus.
            waveform (IQPair): Waveform played during measurement.
            weights (str): Weights used during demodulation/integration.
            save_adc (bool, optional): If ADC data should be saved. Defaults to False.
        """

    @overload
    def measure(self, bus: str, waveform: str, weights: str, save_adc: bool = False):
        """Play a named pulse and acquire results.

        Args:
            bus (str): Unique identifier of the bus.
            waveform (str): Waveform played during measurement.
            weights (str): Weights used during demodulation/integration.
            save_adc (bool, optional): If ADC data should be saved. Defaults to False.
        """

    def measure(self, bus: str, waveform: IQPair | str, weights: IQPair | str, save_adc: bool = False):
        """Play a pulse and acquire results.

        Args:
            bus (str): Unique identifier of the bus.
            waveform (IQPair): Waveform played during measurement.
            weights (IQPair): Weights used during demodulation/integration.
            save_adc (bool, optional): If ADC data should be saved. Defaults to False.
        """
        operation: (
            Measure
            | MeasureWithCalibratedWaveform
            | MeasureWithCalibratedWeights
            | MeasureWithCalibratedWaveformWeights
        )
        if isinstance(waveform, IQPair) and isinstance(weights, IQPair):
            operation = Measure(bus=bus, waveform=waveform, weights=weights, save_adc=save_adc)
        elif isinstance(waveform, str) and isinstance(weights, IQPair):
            operation = MeasureWithCalibratedWaveform(bus=bus, waveform=waveform, weights=weights, save_adc=save_adc)
        elif isinstance(waveform, IQPair) and isinstance(weights, str):
            operation = MeasureWithCalibratedWeights(bus=bus, waveform=waveform, weights=weights, save_adc=save_adc)
        elif isinstance(waveform, str) and isinstance(weights, str):
            operation = MeasureWithCalibratedWaveformWeights(
                bus=bus, waveform=waveform, weights=weights, save_adc=save_adc
            )
        self._active_block.append(operation)
        self._buses.add(bus)

    def sync(self, buses: list[str] | None = None):
        """Synchronize operations between buses, so the operations following will start at the same time.

        If no buses are given, then the synchronization will involve all buses present in the QProgram.

        Args:
            buses (list[str], optional): List of unique identifiers of the buses. Defaults to None.
        """
        operation = Sync(buses=buses)
        self._active_block.append(operation)
        if buses:
            self._buses.update(buses)

    def reset_phase(self, bus: str):
        """Reset the absolute phase of the NCO associated with the bus.

        Args:
            bus (str): Unique identifier of the bus.
        """
        operation = ResetPhase(bus=bus)
        self._active_block.append(operation)
        self._buses.add(bus)

    @requires_domain("phase", Domain.Phase)
    def set_phase(self, bus: str, phase: float):
        """Set the absolute phase of the NCO associated with the bus.

        Args:
            bus (str): Unique identifier of the bus.
            phase (float): The new absolute phase of the NCO.
        """
        operation = SetPhase(bus=bus, phase=phase)
        self._active_block.append(operation)
        self._buses.add(bus)

    @requires_domain("frequency", Domain.Frequency)
    def set_frequency(self, bus: str, frequency: float):
        """Set the frequency of the NCO associated with bus.

        Args:
            bus (str): Unique identifier of the bus.
            frequency (float): The new frequency of the NCO.
        """
        operation = SetFrequency(bus=bus, frequency=frequency)
        self._active_block.append(operation)
        self._buses.add(bus)

    @requires_domain("gain", Domain.Voltage)
    def set_gain(self, bus: str, gain: float):
        """Set the gain of the AWG associated with bus.

        Args:
            bus (str): Unique identifier of the bus.
            gain (float): The new gain of the AWG.
        """
        operation = SetGain(bus=bus, gain=gain)
        self._active_block.append(operation)
        self._buses.add(bus)

    @requires_domain("offset_path0", Domain.Voltage)
    @requires_domain("offset_path1", Domain.Voltage)
    def set_offset(self, bus: str, offset_path0: float, offset_path1: float | None = None):
        """Set the gain of the AWG associated with bus.

        Args:
            bus (str): Unique identifier of the bus.
            offset_path0 (float): The new offset of the AWG for path0.
            offset_path1 (float): The new offset of the AWG for path1.
        """
        operation = SetOffset(bus=bus, offset_path0=offset_path0, offset_path1=offset_path1)
        self._active_block.append(operation)
        self._buses.add(bus)

    @requires_domain("duration", Domain.Time)
    def set_trigger(self, bus: str, duration: int, outputs: list[int] | int | None = None, position: str = "start"):
        """Adds a delay on the bus and wait for an trigger signal to arrive.
        Args:
            bus (str): Unique identifier of the bus.
            duration (int): Duration of the delay after the trigger is received. Minimum of 4 ns.
        """
        operation = SetTrigger(bus=bus, outputs=outputs, duration=duration, position=position)
        self._active_block.append(operation)
        self._buses.add(bus)

    def set_markers(self, bus: str, mask: str):
        """Set the markers based on a 4-bit binary mask.

        Args:
            bus (str): Unique identifier of the bus.
            mask (str): A 4-bit mask, where 0 means that the associated marker is open (no signal), and 1 means that the marker is closed (signal).
        """
        operation = SetMarkers(bus=bus, mask=mask)
        self._active_block.append(operation)
        self._buses.add(bus)

    @yaml.register_class
    class _QbloxInterface:
        def __init__(self, qprogram: "QProgram"):
            self.qprogram = qprogram
            self.disable_autosync: bool = False

        @overload
        def acquire(self, bus: str, weights: IQPair, save_adc: bool = False):
            """Acquire results based on the given weights.

            Args:
                bus (str): Unique identifier of the bus.
                weights (IQPair): Weights used during acquisition.
            """

        @overload
        def acquire(self, bus: str, weights: str, save_adc: bool = False):
            """Acquire results based on the given weights.

            Args:
                bus (str): Unique identifier of the bus.
                weights (str): Weights used during acquisition.
            """

        def acquire(self, bus: str, weights: IQPair | str, save_adc: bool = False):
            """Acquire results based on the given weights.

            Args:
                bus (str): Unique identifier of the bus.
                weights (IQPair | str): Weights used during acquisition.
            """
            operation = (
                Acquire(bus=bus, weights=weights, save_adc=save_adc)
                if isinstance(weights, IQPair)
                else AcquireWithCalibratedWeights(bus=bus, weights=weights, save_adc=save_adc)
            )
            self.qprogram._active_block.append(operation)
            self.qprogram._buses.add(bus)

        @overload
        def play(self, bus: str, waveform: Waveform | IQPair, wait_time: int) -> None:
            """Play a single waveform or an I/Q pair of waveforms on the bus.

            Args:
                bus (str): Unique identifier of the bus.
                waveform (Waveform | IQPair): A single waveform or an I/Q pair of waveforms
            """

        @overload
        def play(self, bus: str, waveform: str, wait_time: int) -> None:
            """Play a named waveform on the bus.

            Args:
                bus (str): Unique identifier of the bus.
                waveform (str): An identifier of a named waveform.
            """

        def play(self, bus: str, waveform: Waveform | IQPair | str, wait_time: int) -> None:
            """Play a waveform, IQPair, or calibrated operation on the specified bus.

            This method handles both playing a waveform or IQPair, and playing a
            calibrated operation based on the type of the argument provided.

            Args:
                bus (str): Unique identifier of the bus.
                waveform (Waveform | IQPair | str): The waveform, IQPair, or alias of named waveform to play.
                wait_time (int): Overwrite the value of Q1ASM play instruction's wait_time parameter.
            """
            operation = (
                PlayWithCalibratedWaveform(bus=bus, waveform=waveform, wait_time=wait_time)
                if isinstance(waveform, str)
                else Play(bus=bus, waveform=waveform, wait_time=wait_time)
            )
            self.qprogram._active_block.append(operation)
            self.qprogram._buses.add(bus)

    @yaml.register_class
    class _QuantumMachinesInterface:
        def __init__(self, qprogram: "QProgram"):
            self.qprogram = qprogram

        @overload
        def measure(
            self,
            bus: str,
            waveform: IQPair,
            weights: IQPair,
            save_adc: bool = False,
            rotation: float = 0.0,
            demodulation: bool = True,
        ):
            """Play a pulse and acquire results.

            Args:
                bus (str): Unique identifier of the bus.
                waveform (IQPair): Waveform played during measurement.
                weights (IQPair): Weights used during demodulation/integration.
                save_adc (bool, optional): If ADC data should be saved. Defaults to False.
                rotation (float, optional): Angle in radians to rotate the IQ plane during demodulation/integration. Defaults to 0.0
                demodulation (bool, optional): If demodulation is enabled. Defaults to True.
            """

        @overload
        def measure(
            self,
            bus: str,
            waveform: str,
            weights: IQPair,
            save_adc: bool = False,
            rotation: float = 0.0,
            demodulation: bool = True,
        ):
            """Play a named pulse and acquire results.

            Args:
                bus (str): Unique identifier of the bus.
                waveform (str): Waveform played during measurement.
                weights (IQPair): Weights used during demodulation/integration.
                save_adc (bool, optional): If ADC data should be saved. Defaults to False.
                rotation (float, optional): Angle in radians to rotate the IQ plane during demodulation/integration. Defaults to 0.0
                demodulation (bool, optional): If demodulation is enabled. Defaults to True.
            """

        @overload
        def measure(
            self,
            bus: str,
            waveform: IQPair,
            weights: str,
            save_adc: bool = False,
            rotation: float = 0.0,
            demodulation: bool = True,
        ):
            """Play a named pulse and acquire results.

            Args:
                bus (str): Unique identifier of the bus.
                waveform (IQPair): Waveform played during measurement.
                weights (str): Weights used during demodulation/integration.
                save_adc (bool, optional): If ADC data should be saved. Defaults to False.
                rotation (float, optional): Angle in radians to rotate the IQ plane during demodulation/integration. Defaults to 0.0
                demodulation (bool, optional): If demodulation is enabled. Defaults to True.
            """

        @overload
        def measure(
            self,
            bus: str,
            waveform: str,
            weights: str,
            save_adc: bool = False,
            rotation: float = 0.0,
            demodulation: bool = True,
        ):
            """Play a named pulse and acquire results.

            Args:
                bus (str): Unique identifier of the bus.
                waveform (str): Waveform played during measurement.
                weights (str): Weights used during demodulation/integration.
                save_adc (bool, optional): If ADC data should be saved. Defaults to False.
                rotation (float, optional): Angle in radians to rotate the IQ plane during demodulation/integration. Defaults to 0.0
                demodulation (bool, optional): If demodulation is enabled. Defaults to True.
            """

        def measure(
            self,
            bus: str,
            waveform: IQPair | str,
            weights: IQPair | str,
            save_adc: bool = False,
            rotation: float = 0.0,
            demodulation: bool = True,
        ):
            """Play a pulse and acquire results.

            Args:
                bus (str): Unique identifier of the bus.
                waveform (IQPair): Waveform played during measurement.
                weights (IQPair): Weights used during demodulation/integration.
                save_adc (bool, optional): If raw ADC data should be saved. Defaults to False.
                rotation (float, optional): Angle in radians to rotate the IQ plane during demodulation/integration. Defaults to 0.0
                demodulation (bool, optional): If demodulation is enabled. Defaults to True.
            """
            operation: (
                Measure
                | MeasureWithCalibratedWaveform
                | MeasureWithCalibratedWeights
                | MeasureWithCalibratedWaveformWeights
            )
            if isinstance(waveform, IQPair) and isinstance(weights, IQPair):
                operation = Measure(
                    bus=bus,
                    waveform=waveform,
                    weights=weights,
                    save_adc=save_adc,
                    rotation=rotation,
                    demodulation=demodulation,
                )
            elif isinstance(waveform, str) and isinstance(weights, IQPair):
                operation = MeasureWithCalibratedWaveform(
                    bus=bus,
                    waveform=waveform,
                    weights=weights,
                    save_adc=save_adc,
                    rotation=rotation,
                    demodulation=demodulation,
                )
            elif isinstance(waveform, IQPair) and isinstance(weights, str):
                operation = MeasureWithCalibratedWeights(
                    bus=bus,
                    waveform=waveform,
                    weights=weights,
                    save_adc=save_adc,
                    rotation=rotation,
                    demodulation=demodulation,
                )
            elif isinstance(waveform, str) and isinstance(weights, str):
                operation = MeasureWithCalibratedWaveformWeights(
                    bus=bus,
                    waveform=waveform,
                    weights=weights,
                    save_adc=save_adc,
                    rotation=rotation,
                    demodulation=demodulation,
                )
            self.qprogram._active_block.append(operation)
            self.qprogram._buses.add(bus)

    @yaml.register_class
    class _QdacInterface:
        def __init__(self, qprogram: "QProgram"):
            self.qprogram = qprogram

        @overload
        def play(
            self,
            bus: str,
            waveform: Waveform | IQPair,
            dwell: int | None = None,
            delay: int | None = None,
            repetitions: int | None = None,
        ) -> None:
            """Play a single waveform or an I/Q pair of waveforms on the bus.

            Args:
                bus (str): Unique identifier of the bus.
                waveform (Waveform | IQPair): A single waveform or an I/Q pair of waveforms
            """

        @overload
        def play(
            self,
            bus: str,
            waveform: str,
            dwell: int | None = None,
            delay: int | None = None,
            repetitions: int | None = None,
        ) -> None:
            """Play a named waveform on the bus.

            Args:
                bus (str): Unique identifier of the bus.
                waveform (str): An identifier of a named waveform.
            """

        def play(
            self,
            bus: str,
            waveform: Waveform | IQPair | str,
            dwell: int | None = None,
            delay: int | None = None,
            repetitions: int | None = None,
        ) -> None:
            """Play a waveform, IQPair, or calibrated operation on the specified bus.

            This method handles both playing a waveform or IQPair, and playing a
            calibrated operation based on the type of the argument provided.

            Args:
                bus (str): Unique identifier of the bus.
                waveform (Waveform | IQPair | str): The waveform, IQPair, or alias of named waveform to play.
                wait_time (int): Overwrite the value of Q1ASM play instruction's wait_time parameter.
            """
            operation = (
                PlayWithCalibratedWaveform(
                    bus=bus, waveform=waveform, dwell=dwell, delay=delay, repetitions=repetitions
                )
                if isinstance(waveform, str)
                else Play(bus=bus, waveform=waveform, dwell=dwell, delay=delay, repetitions=repetitions)
            )
            self.qprogram._active_block.append(operation)
            self.qprogram._buses.add(bus)

    def draw(self, time_window=None, averages_displayed=False, acquisition_showing=True):
        """Draw the QProgram using QBlox Compiler

        Args:
            time_window (int): Allows the user to stop the plotting after the specified number of ns have been plotted. The plotting might not be the precise number of ns inputted.
                For example, if the timeout is 100 ns but there is a play operation of 150 ns, the plot will display the data until 150 ns. Defaults to None.
            averages_displayed (bool): False means that all loops on the sequencer starting with avg will only loop once, and True shows all iterations. Defaults to False.
<<<<<<< HEAD
            acquisition_showing (bool): Allows visualizing the acquisition period on the plot. Defaults to True.
=======
            acquisition_showing (bool): Allows visualing the acquisition period on the plot. Defaults to True.

        Returns:
            plotly object: plotly.graph_objs._figure.Figure
>>>>>>> dcac5435
        """

        from qililab.instruments.qblox.qblox_draw import QbloxDraw
        from qililab.qprogram.qblox_compiler import QbloxCompiler

        qblox_draw = QbloxDraw()
        compiler = QbloxCompiler()
        sequencer = compiler.compile(self)
<<<<<<< HEAD
        result_draw = qblox_draw.draw(
            sequencer=sequencer,
            time_window=time_window,
            averages_displayed=averages_displayed,
            acquisition_showing=acquisition_showing,
        )
=======
        plotly_figure, _ = qblox_draw.draw(sequencer=sequencer, time_window=time_window, averages_displayed=averages_displayed, acquisition_showing=acquisition_showing)
>>>>>>> dcac5435
        logger.warning("The drawing feature is currently only supported for QBlox.")
        return plotly_figure<|MERGE_RESOLUTION|>--- conflicted
+++ resolved
@@ -836,14 +836,10 @@
             time_window (int): Allows the user to stop the plotting after the specified number of ns have been plotted. The plotting might not be the precise number of ns inputted.
                 For example, if the timeout is 100 ns but there is a play operation of 150 ns, the plot will display the data until 150 ns. Defaults to None.
             averages_displayed (bool): False means that all loops on the sequencer starting with avg will only loop once, and True shows all iterations. Defaults to False.
-<<<<<<< HEAD
-            acquisition_showing (bool): Allows visualizing the acquisition period on the plot. Defaults to True.
-=======
             acquisition_showing (bool): Allows visualing the acquisition period on the plot. Defaults to True.
 
         Returns:
             plotly object: plotly.graph_objs._figure.Figure
->>>>>>> dcac5435
         """
 
         from qililab.instruments.qblox.qblox_draw import QbloxDraw
@@ -852,15 +848,6 @@
         qblox_draw = QbloxDraw()
         compiler = QbloxCompiler()
         sequencer = compiler.compile(self)
-<<<<<<< HEAD
-        result_draw = qblox_draw.draw(
-            sequencer=sequencer,
-            time_window=time_window,
-            averages_displayed=averages_displayed,
-            acquisition_showing=acquisition_showing,
-        )
-=======
         plotly_figure, _ = qblox_draw.draw(sequencer=sequencer, time_window=time_window, averages_displayed=averages_displayed, acquisition_showing=acquisition_showing)
->>>>>>> dcac5435
         logger.warning("The drawing feature is currently only supported for QBlox.")
         return plotly_figure