# Copyright 2023 Qilimanjaro Quantum Tech
#
# Licensed under the Apache License, Version 2.0 (the "License");
# you may not use this file except in compliance with the License.
# You may obtain a copy of the License at
#
#     http://www.apache.org/licenses/LICENSE-2.0
#
# Unless required by applicable law or agreed to in writing, software
# distributed under the License is distributed on an "AS IS" BASIS,
# WITHOUT WARRANTIES OR CONDITIONS OF ANY KIND, either express or implied.
# See the License for the specific language governing permissions and
# limitations under the License.
from copy import deepcopy
from typing import overload

from qililab.qprogram.blocks.block import Block
from qililab.qprogram.calibration import Calibration
from qililab.qprogram.decorators import requires_domain
from qililab.qprogram.operations import (
    Acquire,
    AcquireWithCalibratedWeights,
    Measure,
    MeasureWithCalibratedWaveform,
    MeasureWithCalibratedWaveformWeights,
    MeasureWithCalibratedWeights,
    Play,
    PlayWithCalibratedWaveform,
    ResetPhase,
    SetFrequency,
    SetGain,
    SetMarkers,
    SetOffset,
    SetPhase,
    Sync,
    Wait,
)
from qililab.qprogram.structured_program import StructuredProgram
from qililab.qprogram.variable import Domain
from qililab.waveforms import IQPair, Waveform
from qililab.yaml import yaml


@yaml.register_class
class QProgram(StructuredProgram):
    """QProgram is a hardware-agnostic pulse-level programming interface for describing quantum programs.

    This class provides an interface for building quantum programs,
    including defining operations, managing variables, and handling blocks.
    It contains methods for creating, manipulating and controlling
    the execution flow of quantum operations within a program.

    Examples:

        The following example illustrates how to define a Rabi sequence using QProgram.

        .. code-block:: python3

            from qililab import QProgram, Domain, IQPair, Square

            qp = QProgram()

            # Pulse used for changing the state of qubit
            control_wf = IQPair.DRAG(amplitude=1.0, duration=40, num_sigmas=4.0, drag_correction=-2.5)

            # Pulse used for exciting the resonator for readout
            readout_wf = IQPair(I=Square(amplitude=1.0, duration=400), Q=Square(amplitude=0.0, duration=400))

            # Weights used during integration
            weights = IQPair(I=Square(amplitude=1.0, duration=2000), Q=Square(amplitude=1.0, duration=2000))

            # Declare a variable
            gain = qp.variable(label="gain", domain=Domain.Voltage)

            # Loop the variable's value over the range [0.0, 1.0]
            with qp.for_loop(variable=gain, start=0.0, stop=1.0, step=0.01):
                # Change the gain output of the drive_bus
                qp.set_gain(bus="drive_bus", gain=gain)

                # Play the control pulse
                qp.play(bus="drive_bus", waveform=control_wf)

                # Sync the buses
                qp.sync()

                # Measure
                qp.measure(bus="readout_bus", waveform=readout_wf, weights=weights)

    """

    def __init__(self) -> None:
        super().__init__()
        self.qblox = self._QbloxInterface(self)
        self.quantum_machines = self._QuantumMachinesInterface(self)

    def __str__(self) -> str:
        def traverse(block: Block):
            string_elements = []
            for element in block.elements:
                string_elements.append(f"{type(element).__name__}:\n")
                for attr_name in vars(element):
                    # ignore uuid, variables. elements, waveforms and weights are handled separately
                    if attr_name in ("_uuid", "variable", "elements", "waveform", "weights"):
                        continue

                    attr_value = getattr(element, attr_name)
                    # Handle UUID checking and append to string_elements
                    if "UUID" not in str(attr_value):
                        string_elements.append(f"\t{attr_name}: {attr_value}\n")
                    else:
                        string_elements.append(f"\t{attr_name}: None\n")

                if isinstance(element, Block):
                    # handle blocks
                    for string_element in traverse(element):
                        string_elements.append(f"\t{string_element}")

                # if not a block, it is asusmed that element is type Operation
                if hasattr(element, "waveform"):
                    waveform_string = (
                        [f"\tWaveform {type(element.waveform).__name__}:\n"]
                        + [f"\t\t{array_line}\n" for array_line in str(element.waveform.envelope()).split("\n")]
                        if isinstance(element.waveform, Waveform)
                        else [f"\tWaveform I {type(element.waveform.I).__name__}:\n"]
                        + [f"\t\t{array_line}\n" for array_line in str(element.waveform.I.envelope()).split("\n")]
                        + [f"\tWaveform Q {type(element.waveform.Q).__name__}):\n"]
                        + [f"\t\t{array_line}\n" for array_line in str(element.waveform.Q.envelope()).split("\n")]
                    )
                    string_elements.extend(waveform_string)

                if hasattr(element, "weights"):
                    string_elements.append(f"\tWeights I {type(element.weights.I).__name__}:\n")
                    string_elements.extend(
                        [f"\t\t{array_element}\n" for array_element in str(element.weights.I.envelope()).split("\n")]
                    )
                    string_elements.append(f"\tWeights Q {type(element.weights.Q).__name__}:\n")
                    string_elements.extend(
                        [f"\t\t{array_element}\n" for array_element in str(element.weights.Q.envelope()).split("\n")]
                    )

            return string_elements

        return "".join(traverse(self._body))

    def has_calibrated_waveforms_or_weights(self) -> bool:
        """Checks if QProgram has named waveforms or weights. These need to be mapped before compiling to hardware-native code.

        Returns:
            bool: True, if QProgram has waveforms or weights that need to be mapped from calibration.
        """

        def traverse(block: Block):
            for element in block.elements:
                if isinstance(element, Block):
                    if traverse(element):
                        return True
                elif isinstance(
                    element,
                    (
                        PlayWithCalibratedWaveform,
                        AcquireWithCalibratedWeights,
                        MeasureWithCalibratedWaveform,
                        MeasureWithCalibratedWeights,
                        MeasureWithCalibratedWaveformWeights,
                    ),
                ):
                    return True
            return False

        return traverse(self.body)

    def with_bus_mapping(self, bus_mapping: dict[str, str]) -> "QProgram":
        """Returns a copy of the QProgram with bus mappings applied.

        Args:
            bus_mapping (dict[str, str]): A dictionary mapping old bus names to new bus names.

        Returns:
            QProgram: A new instance of QProgram with updated bus names.
        """

        def traverse(block: Block):
            for index, element in enumerate(block.elements):
                if isinstance(element, Block):
                    traverse(element)
                elif hasattr(element, "bus"):
                    bus = getattr(element, "bus")
                    if isinstance(bus, str) and bus in bus_mapping:
                        setattr(block.elements[index], "bus", bus_mapping[bus])
                elif hasattr(element, "buses"):
                    buses = getattr(element, "buses")
                    if isinstance(buses, list):
<<<<<<< HEAD
                        setattr(
                            block.elements[index],
                            "buses",
                            [bus_mapping[bus] if bus in bus_mapping else bus for bus in buses],
                        )
=======
                        block.elements[index] = replace(
                            block.elements[index],
                            buses=[bus_mapping[bus] if bus in bus_mapping else bus for bus in buses],
                        )  # type: ignore[call-arg]
>>>>>>> 3b8657f1

        # Copy qprogram so the original remain unaffected
        copied_qprogram = deepcopy(self)

        # Recursively traverse qprogram applying the bus mapping
        traverse(copied_qprogram.body)

        # Apply the mapping to buses property
        for bus in list(copied_qprogram.buses):
            if bus in bus_mapping:
                copied_qprogram.buses.remove(bus)
                copied_qprogram.buses.add(bus_mapping[bus])

        return copied_qprogram

    def with_calibration(self, calibration: Calibration):
        """Apply calibration to the operations within the QProgram.

        This method traverses the elements of the QProgram, replacing any
        named operations with the corresponding calibrated waveforms specified
        in the given Calibration instance.

        Args:
            calibration (Calibration): The calibration data to apply to the operations.

        Returns:
            QProgram: A new instance of QProgram with calibrated operations.
        """

        def traverse(block: Block):
            for index, element in enumerate(block.elements):
                if isinstance(element, Block):
                    traverse(element)
                elif isinstance(element, PlayWithCalibratedWaveform) and calibration.has_waveform(
                    bus=element.bus, name=element.waveform
                ):
                    waveform = calibration.get_waveform(bus=element.bus, name=element.waveform)
                    play_operation = Play(bus=element.bus, waveform=waveform, wait_time=element.wait_time)
                    block.elements[index] = play_operation
                elif isinstance(element, AcquireWithCalibratedWeights) and calibration.has_weights(
                    bus=element.bus, name=element.weights
                ):
                    weights = calibration.get_weights(bus=element.bus, name=element.weights)
                    acquire_operation = Acquire(bus=element.bus, weights=weights, save_adc=element.save_adc)
                    block.elements[index] = acquire_operation
                elif isinstance(element, MeasureWithCalibratedWaveform) and calibration.has_waveform(
                    bus=element.bus, name=element.waveform
                ):
                    waveform = calibration.get_waveform(bus=element.bus, name=element.waveform)
                    measure_operation = Measure(
                        bus=element.bus,
                        waveform=waveform,
                        weights=element.weights,
                        demodulation=element.demodulation,
                        save_adc=element.save_adc,
                    )
                    block.elements[index] = measure_operation
                elif isinstance(element, MeasureWithCalibratedWeights) and calibration.has_weights(
                    bus=element.bus, name=element.weights
                ):
                    weights = calibration.get_weights(bus=element.bus, name=element.weights)
                    measure_operation = Measure(
                        bus=element.bus,
                        waveform=element.waveform,
                        weights=weights,
                        demodulation=element.demodulation,
                        save_adc=element.save_adc,
                    )
                    block.elements[index] = measure_operation
                elif (
                    isinstance(element, MeasureWithCalibratedWaveformWeights)
                    and calibration.has_waveform(bus=element.bus, name=element.waveform)
                    and calibration.has_weights(bus=element.bus, name=element.weights)
                ):
                    waveform = calibration.get_waveform(bus=element.bus, name=element.waveform)
                    weights = calibration.get_weights(bus=element.bus, name=element.weights)
                    measure_operation = Measure(
                        bus=element.bus,
                        waveform=waveform,
                        weights=weights,
                        demodulation=element.demodulation,
                        save_adc=element.save_adc,
                    )
                    block.elements[index] = measure_operation

        copied_qprogram = deepcopy(self)
        traverse(copied_qprogram.body)
        return copied_qprogram

    @overload
    def play(self, bus: str, waveform: Waveform | IQPair) -> None:
        """Play a single waveform or an I/Q pair of waveforms on the bus.

        Args:
            bus (str): Unique identifier of the bus.
            waveform (Waveform | IQPair): A single waveform or an I/Q pair of waveforms
        """

    @overload
    def play(self, bus: str, waveform: str) -> None:
        """Play a named waveform on the bus.

        Args:
            bus (str): Unique identifier of the bus.
            waveform (str): An identifier of a named waveform.
        """

    def play(self, bus: str, waveform: Waveform | IQPair | str) -> None:
        """Play a waveform, IQPair, or calibrated operation on the specified bus.

        This method handles both playing a waveform or IQPair, and playing a
        calibrated operation based on the type of the argument provided.

        Args:
            bus (str): Unique identifier of the bus.
            waveform (Waveform | IQPair | str): The waveform, IQPair, or alias of named waveform to play.
        """
        operation = (
            PlayWithCalibratedWaveform(bus=bus, waveform=waveform)
            if isinstance(waveform, str)
            else Play(bus=bus, waveform=waveform)
        )
        self._active_block.append(operation)
        self._buses.add(bus)

    @requires_domain("duration", Domain.Time)
    def wait(self, bus: str, duration: int):
        """Adds a delay on the bus with a specified time.

        Args:
            bus (str): Unique identifier of the bus.
            time (int): Duration of the delay.
        """
        operation = Wait(bus=bus, duration=duration)
        self._active_block.append(operation)
        self._buses.add(bus)

    @overload
    def measure(self, bus: str, waveform: IQPair, weights: IQPair, save_adc: bool = False):
        """Play a pulse and acquire results.

        Args:
            bus (str): Unique identifier of the bus.
            waveform (IQPair): Waveform played during measurement.
            weights (IQPair): Weights used during demodulation/integration.
            save_adc (bool, optional): If ADC data should be saved. Defaults to False.
        """

    @overload
    def measure(self, bus: str, waveform: str, weights: IQPair, save_adc: bool = False):
        """Play a named pulse and acquire results.

        Args:
            bus (str): Unique identifier of the bus.
            waveform (str): Waveform played during measurement.
            weights (IQPair): Weights used during demodulation/integration.
            save_adc (bool, optional): If ADC data should be saved. Defaults to False.
        """

    @overload
    def measure(self, bus: str, waveform: IQPair, weights: str, save_adc: bool = False):
        """Play a named pulse and acquire results.

        Args:
            bus (str): Unique identifier of the bus.
            waveform (IQPair): Waveform played during measurement.
            weights (str): Weights used during demodulation/integration.
            save_adc (bool, optional): If ADC data should be saved. Defaults to False.
        """

    @overload
    def measure(self, bus: str, waveform: str, weights: str, save_adc: bool = False):
        """Play a named pulse and acquire results.

        Args:
            bus (str): Unique identifier of the bus.
            waveform (str): Waveform played during measurement.
            weights (str): Weights used during demodulation/integration.
            save_adc (bool, optional): If ADC data should be saved. Defaults to False.
        """

    def measure(self, bus: str, waveform: IQPair | str, weights: IQPair | str, save_adc: bool = False):
        """Play a pulse and acquire results.

        Args:
            bus (str): Unique identifier of the bus.
            waveform (IQPair): Waveform played during measurement.
            weights (IQPair): Weights used during demodulation/integration.
            save_adc (bool, optional): If ADC data should be saved. Defaults to False.
        """
        operation: (
            Measure
            | MeasureWithCalibratedWaveform
            | MeasureWithCalibratedWeights
            | MeasureWithCalibratedWaveformWeights
        )
        if isinstance(waveform, IQPair) and isinstance(weights, IQPair):
            operation = Measure(bus=bus, waveform=waveform, weights=weights, save_adc=save_adc)
        elif isinstance(waveform, str) and isinstance(weights, IQPair):
            operation = MeasureWithCalibratedWaveform(bus=bus, waveform=waveform, weights=weights, save_adc=save_adc)
        elif isinstance(waveform, IQPair) and isinstance(weights, str):
            operation = MeasureWithCalibratedWeights(bus=bus, waveform=waveform, weights=weights, save_adc=save_adc)
        elif isinstance(waveform, str) and isinstance(weights, str):
            operation = MeasureWithCalibratedWaveformWeights(
                bus=bus, waveform=waveform, weights=weights, save_adc=save_adc
            )
        self._active_block.append(operation)
        self._buses.add(bus)

    def sync(self, buses: list[str] | None = None):
        """Synchronize operations between buses, so the operations following will start at the same time.

        If no buses are given, then the synchronization will involve all buses present in the QProgram.

        Args:
            buses (list[str] | None, optional): List of unique identifiers of the buses. Defaults to None.
        """
        operation = Sync(buses=buses)
        self._active_block.append(operation)
        if buses:
            self._buses.update(buses)

    def reset_phase(self, bus: str):
        """Reset the absolute phase of the NCO associated with the bus.

        Args:
            bus (str): Unique identifier of the bus.
        """
        operation = ResetPhase(bus=bus)
        self._active_block.append(operation)
        self._buses.add(bus)

    @requires_domain("phase", Domain.Phase)
    def set_phase(self, bus: str, phase: float):
        """Set the absolute phase of the NCO associated with the bus.

        Args:
            bus (str): Unique identifier of the bus.
            phase (float): The new absolute phase of the NCO.
        """
        operation = SetPhase(bus=bus, phase=phase)
        self._active_block.append(operation)
        self._buses.add(bus)

    @requires_domain("frequency", Domain.Frequency)
    def set_frequency(self, bus: str, frequency: float):
        """Set the frequency of the NCO associated with bus.

        Args:
            bus (str): Unique identifier of the bus.
            frequency (float): The new frequency of the NCO.
        """
        operation = SetFrequency(bus=bus, frequency=frequency)
        self._active_block.append(operation)
        self._buses.add(bus)

    @requires_domain("gain", Domain.Voltage)
    def set_gain(self, bus: str, gain: float):
        """Set the gain of the AWG associated with bus.

        Args:
            bus (str): Unique identifier of the bus.
            gain (float): The new gain of the AWG.
        """
        operation = SetGain(bus=bus, gain=gain)
        self._active_block.append(operation)
        self._buses.add(bus)

    @requires_domain("offset_path0", Domain.Voltage)
    @requires_domain("offset_path1", Domain.Voltage)
    def set_offset(self, bus: str, offset_path0: float, offset_path1: float | None = None):
        """Set the gain of the AWG associated with bus.

        Args:
            bus (str): Unique identifier of the bus.
            offset_path0 (float): The new offset of the AWG for path0.
            offset_path1 (float): The new offset of the AWG for path1.
        """
        operation = SetOffset(bus=bus, offset_path0=offset_path0, offset_path1=offset_path1)
        self._active_block.append(operation)
        self._buses.add(bus)

    @yaml.register_class
    class _QbloxInterface:
        def __init__(self, qprogram: "QProgram"):
            self.qprogram = qprogram
            self.disable_autosync: bool = False

        def set_markers(self, bus: str, mask: str):
            """Set the markers based on a 4-bit binary mask.

            Args:
                bus (str): Unique identifier of the bus.
                mask (str): A 4-bit mask, where 0 means that the associated marker is open (no signal), and 1 means that the marker is closed (signal).
            """
            operation = SetMarkers(bus=bus, mask=mask)
            self.qprogram._active_block.append(operation)
            self.qprogram._buses.add(bus)

        @overload
        def acquire(self, bus: str, weights: IQPair, save_adc: bool = False):
            """Acquire results based on the given weights.

            Args:
                bus (str): Unique identifier of the bus.
                weights (IQPair): Weights used during acquisition.
            """

        @overload
        def acquire(self, bus: str, weights: str, save_adc: bool = False):
            """Acquire results based on the given weights.

            Args:
                bus (str): Unique identifier of the bus.
                weights (str): Weights used during acquisition.
            """

        def acquire(self, bus: str, weights: IQPair | str, save_adc: bool = False):
            """Acquire results based on the given weights.

            Args:
                bus (str): Unique identifier of the bus.
                weights (IQPair | str): Weights used during acquisition.
            """
            operation = (
                Acquire(bus=bus, weights=weights, save_adc=save_adc)
                if isinstance(weights, IQPair)
                else AcquireWithCalibratedWeights(bus=bus, weights=weights, save_adc=save_adc)
            )
            self.qprogram._active_block.append(operation)
            self.qprogram._buses.add(bus)

        @overload
        def play(self, bus: str, waveform: Waveform | IQPair, wait_time: int) -> None:
            """Play a single waveform or an I/Q pair of waveforms on the bus.

            Args:
                bus (str): Unique identifier of the bus.
                waveform (Waveform | IQPair): A single waveform or an I/Q pair of waveforms
            """

        @overload
        def play(self, bus: str, waveform: str, wait_time: int) -> None:
            """Play a named waveform on the bus.

            Args:
                bus (str): Unique identifier of the bus.
                waveform (str): An identifier of a named waveform.
            """

        def play(self, bus: str, waveform: Waveform | IQPair | str, wait_time: int) -> None:
            """Play a waveform, IQPair, or calibrated operation on the specified bus.

            This method handles both playing a waveform or IQPair, and playing a
            calibrated operation based on the type of the argument provided.

            Args:
                bus (str): Unique identifier of the bus.
                waveform (Waveform | IQPair | str): The waveform, IQPair, or alias of named waveform to play.
                wait_time (int): Overwrite the value of Q1ASM play instruction's wait_time parameter.
            """
            operation = (
                PlayWithCalibratedWaveform(bus=bus, waveform=waveform, wait_time=wait_time)
                if isinstance(waveform, str)
                else Play(bus=bus, waveform=waveform, wait_time=wait_time)
            )
            self.qprogram._active_block.append(operation)
            self.qprogram._buses.add(bus)

    @yaml.register_class
    class _QuantumMachinesInterface:
        def __init__(self, qprogram: "QProgram"):
            self.qprogram = qprogram

        @overload
        def measure(
            self,
            bus: str,
            waveform: IQPair,
            weights: IQPair,
            save_adc: bool = False,
            rotation: float = 0.0,
            demodulation: bool = True,
        ):
            """Play a pulse and acquire results.

            Args:
                bus (str): Unique identifier of the bus.
                waveform (IQPair): Waveform played during measurement.
                weights (IQPair): Weights used during demodulation/integration.
                save_adc (bool, optional): If ADC data should be saved. Defaults to False.
                rotation (float, optional): Angle in radians to rotate the IQ plane during demodulation/integration. Defaults to 0.0
                demodulation (bool, optional): If demodulation is enabled. Defaults to True.
            """

        @overload
        def measure(
            self,
            bus: str,
            waveform: str,
            weights: IQPair,
            save_adc: bool = False,
            rotation: float = 0.0,
            demodulation: bool = True,
        ):
            """Play a named pulse and acquire results.

            Args:
                bus (str): Unique identifier of the bus.
                waveform (str): Waveform played during measurement.
                weights (IQPair): Weights used during demodulation/integration.
                save_adc (bool, optional): If ADC data should be saved. Defaults to False.
                rotation (float, optional): Angle in radians to rotate the IQ plane during demodulation/integration. Defaults to 0.0
                demodulation (bool, optional): If demodulation is enabled. Defaults to True.
            """

        @overload
        def measure(
            self,
            bus: str,
            waveform: IQPair,
            weights: str,
            save_adc: bool = False,
            rotation: float = 0.0,
            demodulation: bool = True,
        ):
            """Play a named pulse and acquire results.

            Args:
                bus (str): Unique identifier of the bus.
                waveform (IQPair): Waveform played during measurement.
                weights (str): Weights used during demodulation/integration.
                save_adc (bool, optional): If ADC data should be saved. Defaults to False.
                rotation (float, optional): Angle in radians to rotate the IQ plane during demodulation/integration. Defaults to 0.0
                demodulation (bool, optional): If demodulation is enabled. Defaults to True.
            """

        @overload
        def measure(
            self,
            bus: str,
            waveform: str,
            weights: str,
            save_adc: bool = False,
            rotation: float = 0.0,
            demodulation: bool = True,
        ):
            """Play a named pulse and acquire results.

            Args:
                bus (str): Unique identifier of the bus.
                waveform (str): Waveform played during measurement.
                weights (str): Weights used during demodulation/integration.
                save_adc (bool, optional): If ADC data should be saved. Defaults to False.
                rotation (float, optional): Angle in radians to rotate the IQ plane during demodulation/integration. Defaults to 0.0
                demodulation (bool, optional): If demodulation is enabled. Defaults to True.
            """

        def measure(
            self,
            bus: str,
            waveform: IQPair | str,
            weights: IQPair | str,
            save_adc: bool = False,
            rotation: float = 0.0,
            demodulation: bool = True,
        ):
            """Play a pulse and acquire results.

            Args:
                bus (str): Unique identifier of the bus.
                waveform (IQPair): Waveform played during measurement.
                weights (IQPair): Weights used during demodulation/integration.
                save_adc (bool, optional): If raw ADC data should be saved. Defaults to False.
                rotation (float, optional): Angle in radians to rotate the IQ plane during demodulation/integration. Defaults to 0.0
                demodulation (bool, optional): If demodulation is enabled. Defaults to True.
            """
            operation: (
                Measure
                | MeasureWithCalibratedWaveform
                | MeasureWithCalibratedWeights
                | MeasureWithCalibratedWaveformWeights
            )
            if isinstance(waveform, IQPair) and isinstance(weights, IQPair):
                operation = Measure(
                    bus=bus,
                    waveform=waveform,
                    weights=weights,
                    save_adc=save_adc,
                    rotation=rotation,
                    demodulation=demodulation,
                )
            elif isinstance(waveform, str) and isinstance(weights, IQPair):
                operation = MeasureWithCalibratedWaveform(
                    bus=bus,
                    waveform=waveform,
                    weights=weights,
                    save_adc=save_adc,
                    rotation=rotation,
                    demodulation=demodulation,
                )
            elif isinstance(waveform, IQPair) and isinstance(weights, str):
                operation = MeasureWithCalibratedWeights(
                    bus=bus,
                    waveform=waveform,
                    weights=weights,
                    save_adc=save_adc,
                    rotation=rotation,
                    demodulation=demodulation,
                )
            elif isinstance(waveform, str) and isinstance(weights, str):
                operation = MeasureWithCalibratedWaveformWeights(
                    bus=bus,
                    waveform=waveform,
                    weights=weights,
                    save_adc=save_adc,
                    rotation=rotation,
                    demodulation=demodulation,
                )
            self.qprogram._active_block.append(operation)
            self.qprogram._buses.add(bus)<|MERGE_RESOLUTION|>--- conflicted
+++ resolved
@@ -190,18 +190,11 @@
                 elif hasattr(element, "buses"):
                     buses = getattr(element, "buses")
                     if isinstance(buses, list):
-<<<<<<< HEAD
                         setattr(
                             block.elements[index],
                             "buses",
                             [bus_mapping[bus] if bus in bus_mapping else bus for bus in buses],
                         )
-=======
-                        block.elements[index] = replace(
-                            block.elements[index],
-                            buses=[bus_mapping[bus] if bus in bus_mapping else bus for bus in buses],
-                        )  # type: ignore[call-arg]
->>>>>>> 3b8657f1
 
         # Copy qprogram so the original remain unaffected
         copied_qprogram = deepcopy(self)
