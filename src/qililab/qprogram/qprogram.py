from collections import deque

import numpy as np

from qililab.qprogram.blocks import AcquireLoop, Block, ForLoop, Loop
from qililab.qprogram.operations import (
    Acquire,
    Play,
    ResetPhase,
    SetFrequency,
    SetGain,
    SetOffset,
    SetPhase,
    Sync,
    Wait,
)
from qililab.qprogram.variable import FloatVariable, IntVariable, Variable
from qililab.waveforms import IQPair, Waveform


class QProgram:
    """A class for building quantum programs.

    This class provides an interface for building quantum programs,
    including defining operations, managing variables, and handling blocks.
    It contains methods for creating, manipulating and controlling
    the execution flow of quantum operations within a program.

    Attributes:
        _program (Block): The main program block.
        _variables (list[Variable]): List of variables used within the program.
        _block_stack (deque[Block]): A stack to manage nested blocks within the program.

    Examples:

        The following example illustrates how to define a Rabi sequence using QProgram.

        .. code-block:: python3

            qp = QProgram()
            amplitude = qp.variable(float)
            drag = DRAG(amplitude=amplitude, duration=40, num_sigmas=4, drag_correction=1.2)
            square_wf = Square(amplitude=1.0, duration=1000)
            zeros_wf = Square(amplitude=0.0, duration=1000)
            with qp.loop(variable=amplitude, values=np.arange(0, 1, 101)):
                qp.play(bus="drive", waveform=drag)
                qp.sync()
                qp.play(bus="readout", waveform=IQPair(I=square_wf, Q=zeros_wf))
                qp.acquire(bus="readout")
    """

    def __init__(self):
        self._program: Block = Block()
        self._variables: list[Variable] = []
        self._block_stack: deque[Block] = deque([self._program])

    def _append_to_block_stack(self, block: Block):
        self._block_stack.append(block)

    def _pop_from_block_stack(self):
        return self._block_stack.pop()

    @property
    def _active_block(self) -> Block:
        return self._block_stack[-1]

    def block(self):
        """Define a generic block for scoping operations.

        Blocks need to open a scope.

        Examples:

            >>> with qp.block() as block:
            >>>    # operations that shall be executed in the block

        Returns:
            Block: The block.
        """
        return QProgram._BlockContext(qprogram=self)

    def acquire_loop(self, iterations: int, bins: int = 1):
        """Define an acquire loop block with averaging in real time.

        Blocks need to open a scope.

        Examples:

            >>> with qp.acquire_loop(iterations=1000):
            >>>    # operations that shall be executed in the acquire_loop block

        Args:
            iterations (int): The number of acquire iterations.

        Returns:
            AcquireLoop: The acquire_loop block.
        """
        return QProgram._AcquireLoopContext(qprogram=self, iterations=iterations)

    def loop(self, variable: Variable, values: np.ndarray):
        """Define a loop block to iterate values over a variable.

        Blocks need to open a scope.

        Examples:

            >>> variable = qp.variable(int)
            >>> with qp.loop(variable=variable, values=np.array(range(100))):
            >>>    # operations that shall be executed in the loop block

        Args:
            variable (Variable): The variable to be affected from the loop.
            values (np.ndarray): The values to iterate over.

        Returns:
            Loop: The loop block.
        """

        return QProgram._LoopContext(qprogram=self, variable=variable, values=values)

    def for_loop(self, variable: Variable, start: int | float, stop: int | float, step: int | float = 1):
        """Define a for_loop block to iterate values over a variable.

        Blocks need to open a scope.

        Examples:

            >>> variable = qp.variable(int)
            >>> with qp.for_loop(variable=variable, start=0, stop=100, step=5)):
            >>>    # operations that shall be executed in the for_loop block

        Args:
            variable (Variable): The variable to be affected from the loop.
            start (int | float): The start value.
            stop (int | float): The stop value.
            step (int | float, optional): The step value. Defaults to 1.

        Returns:
            Loop: The loop block.
        """

        return QProgram._ForLoopContext(qprogram=self, variable=variable, start=start, stop=stop, step=step)

    def play(self, bus: str, waveform: Waveform | IQPair):
        """Play a single waveform or an I/Q pair of waveforms on the bus.

        Args:
            bus (str): Unique identifier of the bus.
            waveform (Waveform | IQPair): A single waveform or an I/Q pair of waveforms
        """
        operation = Play(bus=bus, waveform=waveform)
        self._active_block.append(operation)

    def wait(self, bus: str, time: int):
        """Adds a delay on the bus with a specified time.

        Args:
            bus (str): Unique identifier of the bus.
            time (int): Duration of the delay.
        """
        operation = Wait(bus=bus, time=time)
        self._active_block.append(operation)

    def acquire(self, bus: str, weights: IQPair | None = None):
        """Acquire results.

        Args:
            bus (str): Unique identifier of the bus.
            weights (IQPair | None, optional): Weights used during acquisition. Defaults to None.
        """
        operation = Acquire(bus=bus, weights=weights)
        self._active_block.append(operation)

    def sync(self, buses: list[str] | None = None):
        """Synchronize operations between buses, so the operations following will start at the same time. If no buses are given, then the synchronization will involve all buses present in the QProgram.

        Args:
            buses (list[str] | None, optional): List of unique identifiers of the buses. Defaults to None.
        """
        operation = Sync(buses=buses)
        self._active_block.append(operation)

    def reset_phase(self, bus: str):
        """Reset the absolute phase of the NCO associated with the bus.

        Args:
            bus (str): Unique identifier of the bus.
        """
        operation = ResetPhase(bus=bus)
        self._active_block.append(operation)

    def set_phase(self, bus: str, phase: float):
        """Set the absolute phase of the NCO associated with the bus.

        Args:
            bus (str): Unique identifier of the bus.
            phase (float): The new absolute phase of the NCO.
        """
        operation = SetPhase(bus=bus, phase=phase)
        self._active_block.append(operation)

    def set_frequency(self, bus: str, frequency: float):
        """Set the frequency of the NCO associated with bus.

        Args:
            bus (str): Unique identifier of the bus.
            frequency (float): The new frequency of the NCO.
        """
        operation = SetFrequency(bus=bus, frequency=frequency)
        self._active_block.append(operation)

    def set_gain(self, bus: str, gain_path0: float, gain_path1: float):
        """Set the gain of the AWG associated with bus.

        Args:
            bus (str): Unique identifier of the bus.
            gain_path0 (float): The new gain of the AWG for path0.
            gain_path1 (float): The new gain of the AWG for path1.
        """
        operation = SetGain(bus=bus, gain_path0=gain_path0, gain_path1=gain_path1)
        self._active_block.append(operation)

    def set_offset(self, bus: str, offset_path0: float, offset_path1: float):
        """Set the gain of the AWG associated with bus.

        Args:
            bus (str): Unique identifier of the bus.
            offset_path0 (float): The new offset of the AWG for path0.
            offset_path1 (float): The new offset of the AWG for path1.
        """
        operation = SetOffset(bus=bus, offset_path0=offset_path0, offset_path1=offset_path1)
        self._active_block.append(operation)

<<<<<<< HEAD
    def variable(self, type: type[int | float]):
=======
    def variable(self, type: int | float):  # pylint: disable=redefined-builtin
>>>>>>> be23ff0b
        """Declare a variable.

        Args:
            type (int | float): The type of the variable.

        Raises:
            NotImplementedError: If an unsupported type is provided.

        Returns:
            IntVariable | FloatVariable: The variable.
        """

        def _int_variable(value: int = 0) -> IntVariable:
            variable = IntVariable(value)
            self._variables.append(variable)
            return variable

        def _float_variable(value: float = 0.0) -> FloatVariable:
            variable = FloatVariable(value)
            self._variables.append(variable)
            return variable

        if type == int:
            return _int_variable()
        if type == float:
            return _float_variable()
        raise NotImplementedError

    class _BlockContext:
        def __init__(self, qprogram: "QProgram"):
            self.qprogram = qprogram
            self.block: Block = Block()

        def __enter__(self):
            self.qprogram._append_to_block_stack(block=self.block)
            return self.block

        def __exit__(self, exc_type, exc_value, exc_tb):
            block = self.qprogram._pop_from_block_stack()
            self.qprogram._active_block.append(block)

    class _LoopContext(_BlockContext):  # pylint: disable=too-few-public-methods
        def __init__(  # pylint: disable=super-init-not-called
            self, qprogram: "QProgram", variable: Variable, values: np.ndarray
        ):
            self.qprogram = qprogram
            self.block: Loop = Loop(variable=variable, values=values)

        def __enter__(self) -> Loop:
            self.qprogram._append_to_block_stack(block=self.block)
            return self.block

<<<<<<< HEAD
    class _ForLoopContext(_BlockContext):
        def __init__(
            self, qprogram: "QProgram", variable: Variable, start: int | float, stop: int | float, step: int | float
        ):
            self.qprogram = qprogram
            self.block: ForLoop = ForLoop(variable=variable, start=start, stop=stop, step=step)

        def __enter__(self) -> ForLoop:
            self.qprogram._append_to_block_stack(block=self.block)
            return self.block

    class _AcquireLoopContext(_BlockContext):
        def __init__(self, qprogram: "QProgram", iterations: int):
=======
    class _AcquireLoopContext(_BlockContext):  # pylint: disable=too-few-public-methods
        def __init__(self, qprogram: "QProgram", iterations: int, bins: int):  # pylint: disable=super-init-not-called
>>>>>>> be23ff0b
            self.qprogram = qprogram
            self.block: AcquireLoop = AcquireLoop(iterations=iterations)

        def __enter__(self) -> AcquireLoop:
            self.qprogram._append_to_block_stack(block=self.block)
            return self.block<|MERGE_RESOLUTION|>--- conflicted
+++ resolved
@@ -231,11 +231,7 @@
         operation = SetOffset(bus=bus, offset_path0=offset_path0, offset_path1=offset_path1)
         self._active_block.append(operation)
 
-<<<<<<< HEAD
-    def variable(self, type: type[int | float]):
-=======
-    def variable(self, type: int | float):  # pylint: disable=redefined-builtin
->>>>>>> be23ff0b
+    def variable(self, type: type[int | float]):  # pylint: disable=redefined-builtin
         """Declare a variable.
 
         Args:
@@ -288,7 +284,6 @@
             self.qprogram._append_to_block_stack(block=self.block)
             return self.block
 
-<<<<<<< HEAD
     class _ForLoopContext(_BlockContext):
         def __init__(
             self, qprogram: "QProgram", variable: Variable, start: int | float, stop: int | float, step: int | float
@@ -300,12 +295,8 @@
             self.qprogram._append_to_block_stack(block=self.block)
             return self.block
 
-    class _AcquireLoopContext(_BlockContext):
-        def __init__(self, qprogram: "QProgram", iterations: int):
-=======
     class _AcquireLoopContext(_BlockContext):  # pylint: disable=too-few-public-methods
-        def __init__(self, qprogram: "QProgram", iterations: int, bins: int):  # pylint: disable=super-init-not-called
->>>>>>> be23ff0b
+        def __init__(self, qprogram: "QProgram", iterations: int):  # pylint: disable=super-init-not-called
             self.qprogram = qprogram
             self.block: AcquireLoop = AcquireLoop(iterations=iterations)
 
