# Copyright 2023 Qilimanjaro Quantum Tech
#
# Licensed under the Apache License, Version 2.0 (the "License");
# you may not use this file except in compliance with the License.
# You may obtain a copy of the License at
#
#     http://www.apache.org/licenses/LICENSE-2.0
#
# Unless required by applicable law or agreed to in writing, software
# distributed under the License is distributed on an "AS IS" BASIS,
# WITHOUT WARRANTIES OR CONDITIONS OF ANY KIND, either express or implied.
# See the License for the specific language governing permissions and
# limitations under the License.

from collections import deque
from copy import deepcopy
from dataclasses import replace
from typing import overload

import numpy as np

from qililab.qprogram.blocks import Average, Block, ForLoop, InfiniteLoop, Loop, Parallel
from qililab.qprogram.calibration import Calibration
from qililab.qprogram.decorators import requires_domain
from qililab.qprogram.operations import (
    Acquire,
    Measure,
    MeasureWithNamedOperation,
    Play,
    PlayWithCalibratedWaveform,
    ResetPhase,
    SetFrequency,
    SetGain,
    SetOffset,
    SetPhase,
    Sync,
    Wait,
)
from qililab.qprogram.variable import Domain, FloatVariable, IntVariable, ValueSource, Variable
from qililab.utils import DictSerializable
from qililab.waveforms import IQPair, Waveform


class QProgram(DictSerializable):  # pylint: disable=too-many-public-methods
    """QProgram is a hardware-agnostic pulse-level programming interface for describing quantum programs.

    This class provides an interface for building quantum programs,
    including defining operations, managing variables, and handling blocks.
    It contains methods for creating, manipulating and controlling
    the execution flow of quantum operations within a program.

    Examples:

        The following example illustrates how to define a Rabi sequence using QProgram.

        .. code-block:: python3

            from qililab import QProgram, Domain, IQPair, Square

            qp = QProgram()

            # Pulse used for changing the state of qubit
            control_wf = IQPair.DRAG(amplitude=1.0, duration=40, num_sigmas=4.0, drag_correction=-2.5)

            # Pulse used for exciting the resonator for readout
            readout_wf = IQPair(I=Square(amplitude=1.0, duration=400), Q=Square(amplitude=0.0, duration=400))

            # Weights used during integration
            weights = IQPair(I=Square(amplitude=1.0, duration=2000), Q=Square(amplitude=1.0, duration=2000))

            # Declare a variable
            gain = qp.variable(Domain.Voltage)

            # Loop the variable's value over the range [0.0, 1.0]
            with qp.for_loop(variable=gain, start=0.0, stop=1.0, step=0.01):
                # Change the gain output of the drive_bus
                qp.set_gain(bus="drive_bus", gain=gain)

                # Play the control pulse
                qp.play(bus="drive_bus", waveform=control_wf)

                # Sync the buses
                qp.sync()

                # Measure
                qp.measure(bus="readout_bus", waveform=readout_wf, weights=weights)

    """

    def __init__(self) -> None:
        self.qblox = self._QbloxInterface(self)
        self.quantum_machines = self._QuantumMachinesInterface(self)

        self._body: Block = Block()
        self._buses: set[str] = set()
        self._variables: list[Variable] = []
        self._block_stack: deque[Block] = deque([self._body])

    def _append_to_block_stack(self, block: Block):
        self._block_stack.append(block)

    def _pop_from_block_stack(self):
        return self._block_stack.pop()

    @property
    def body(self) -> Block:
        """Get the body of the QProgram

        Returns:
            Block: The block of the body
        """
        return self._body

    @property
    def buses(self) -> set[str]:
        """Get the buses of the QProgram

        Returns:
            set[str]: A set of the names of the buses
        """
        return self._buses

    @property
    def variables(self) -> list[Variable]:
        """Get the variables

        Returns:
            list[Variable]: A list of variables
        """
        return self._variables

    @property
    def _active_block(self) -> Block:
        return self._block_stack[-1]

    def has_named_operations(self) -> bool:
        """Checks if QProgram has named operations. These need to be mapped before compiling to hardware-native code.

        Returns:
            bool: True, if QProgram has named operations.
        """

        def traverse(block: Block):
            for element in block.elements:
                if isinstance(element, Block):
                    if traverse(element):
                        return True
                elif isinstance(element, (PlayWithCalibratedWaveform, MeasureWithNamedOperation)):
                    return True
            return False

        return traverse(self.body)

    def with_bus_mapping(self, bus_mapping: dict[str, str]) -> "QProgram":
        """Returns a copy of the QProgram with bus mappings applied.

        Args:
            bus_mapping (dict[str, str]): A dictionary mapping old bus names to new bus names.

        Returns:
            QProgram: A new instance of QProgram with updated bus names.
        """

        def traverse(block: Block):
            for index, element in enumerate(block.elements):
                if isinstance(element, Block):
                    traverse(element)
                elif hasattr(element, "bus"):
                    bus = getattr(element, "bus")
                    if isinstance(bus, str) and bus in bus_mapping:
                        block.elements[index] = replace(block.elements[index], bus=bus_mapping[bus])  # type: ignore[call-arg]
                elif hasattr(element, "buses"):
                    buses = getattr(element, "buses")
                    if isinstance(buses, list):
                        block.elements[index] = replace(block.elements[index], buses=[bus_mapping[bus] if bus in bus_mapping else bus for bus in buses])  # type: ignore[call-arg]

        # Copy qprogram so the original remain unaffected
        copied_qprogram = deepcopy(self)

        # Recursively traverse qprogram applying the bus mapping
        traverse(copied_qprogram.body)

        # Apply the mapping to _buses property
        copied_qprogram._buses.symmetric_difference_update(  # pylint: disable=protected-access
            {item for pair in bus_mapping.items() for item in pair}
        )
        return copied_qprogram

    def with_calibration(self, calibration: Calibration):
        """Apply calibration to the operations within the QProgram.

        This method traverses the elements of the QProgram, replacing any
        named operations with the corresponding calibrated waveforms specified
        in the given Calibration instance.

        Args:
            calibration (Calibration): The calibration data to apply to the operations.

        Returns:
            QProgram: A new instance of QProgram with calibrated operations.
        """

        def traverse(block: Block):
            for index, element in enumerate(block.elements):
                if isinstance(element, Block):
                    traverse(element)
                elif isinstance(element, PlayWithCalibratedWaveform) and calibration.has_waveform(
                    bus=element.bus, name=element.operation
                ):
                    waveform = calibration.get_waveform(bus=element.bus, name=element.operation)
                    play_operation = Play(bus=element.bus, waveform=waveform, wait_time=element.wait_time)
                    block.elements[index] = play_operation
                elif isinstance(element, MeasureWithNamedOperation) and calibration.has_waveform(
                    bus=element.bus, name=element.operation
                ):
                    waveform = calibration.get_waveform(bus=element.bus, name=element.operation)
                    measure_operation = Measure(
                        bus=element.bus,
                        waveform=waveform,
                        weights=element.weights,
                        demodulation=element.demodulation,
                        save_adc=element.save_adc,
                    )
                    block.elements[index] = measure_operation

        copied_qprogram = deepcopy(self)
        traverse(copied_qprogram.body)
        return copied_qprogram

    def block(self):
        """Define a generic block for scoping operations.

        Blocks need to open a scope.

        Returns:
            Block: The block.

        Examples:

            >>> with qp.block() as block:
            >>>    # operations that shall be executed in the block
        """
        return QProgram._BlockContext(qprogram=self)

    def parallel(self, loops: list[Loop | ForLoop]):
        """Define a block for running multiple loops in parallel.

        Blocks need to open a scope.

        Examples:
            >>> gain = qp.variable(float)
            >>> frequency = qp.variable(float)
            >>> with qp.parallel(loops=[ForLoop(variable=frequency, start=0, stop=100, step=10),
                                        ForLoop(variable=gain, start=0.0, stop=1.0, step=0.1)]):
            >>>    # operations that shall be executed in the block

        Args:
            loops (list[Loop  |  ForLoop]): The loops to run in parallel

        Returns:
            Parallel: The parallel block.
        """
        return QProgram._ParallelContext(qprogram=self, loops=loops)

    def average(self, shots: int):
        """Define an acquire loop block with averaging in real time.

        Blocks need to open a scope.

        Args:
            iterations (int): The number of acquire iterations.

        Returns:
            Average: The average block.

        Examples:

            >>> with qp.average(shots=1000):
            >>>    # operations that shall be executed in the average block
        """
        return QProgram._AverageContext(qprogram=self, shots=shots)

    def infinite_loop(self):
        """Define an infinite loop.

        Blocks need to open a scope.

        Examples:

            >>> with qp.infinite_loop():
            >>>    # operations that shall be executed in the infinite loop block

        Returns:
            InfiniteLoop: The infinite loop block.
        """
        return QProgram._InfiniteLoopContext(qprogram=self)

    def loop(self, variable: Variable, values: np.ndarray):
        """Define a loop block to iterate values over a variable.

        Blocks need to open a scope.

        Args:
            variable (Variable): The variable to be affected from the loop.
            values (np.ndarray): The values to iterate over.

        Returns:
            Loop: The loop block.

        Examples:

            >>> variable = qp.variable(int)
            >>> with qp.loop(variable=variable, values=np.array(range(100))):
            >>>    # operations that shall be executed in the loop block
        """

        return QProgram._LoopContext(qprogram=self, variable=variable, values=values)

    def for_loop(self, variable: Variable, start: int | float, stop: int | float, step: int | float = 1):
        """Define a for_loop block to iterate values over a variable.

        Blocks need to open a scope.

        Args:
            variable (Variable): The variable to be affected from the loop.
            start (int | float): The start value.
            stop (int | float): The stop value.
            step (int | float, optional): The step value. Defaults to 1.

        Returns:
            Loop: The loop block.

        Examples:

            >>> variable = qp.variable(int)
            >>> with qp.for_loop(variable=variable, start=0, stop=100, step=5)):
            >>>    # operations that shall be executed in the for_loop block
        """

        return QProgram._ForLoopContext(qprogram=self, variable=variable, start=start, stop=stop, step=step)

    @overload
    def play(self, bus: str, waveform: Waveform | IQPair) -> None:
        """Play a single waveform or an I/Q pair of waveforms on the bus.

        Args:
            bus (str): Unique identifier of the bus.
            waveform (Waveform | IQPair): A single waveform or an I/Q pair of waveforms
        """

    @overload
    def play(self, bus: str, waveform: str) -> None:
        """Play a named waveform on the bus.

        Args:
            bus (str): Unique identifier of the bus.
            waveform (str): An identifier of a named waveform.
        """

    def play(self, bus: str, waveform: Waveform | IQPair | str) -> None:
        """Play a waveform, IQPair, or calibrated operation on the specified bus.

        This method handles both playing a waveform or IQPair, and playing a
        calibrated operation based on the type of the argument provided.

        Args:
            bus (str): Unique identifier of the bus.
            waveform (Waveform | IQPair | str): The waveform, IQPair, or alias of named waveform to play.
        """
        operation = (
<<<<<<< HEAD
            PlayWithNamedOperation(bus=bus, operation=waveform)
=======
            PlayWithCalibratedWaveform(bus=bus, operation=waveform, wait_time=wait_time)
>>>>>>> ad4dd144
            if isinstance(waveform, str)
            else Play(bus=bus, waveform=waveform)
        )
        self._active_block.append(operation)
        self._buses.add(bus)

    @requires_domain("duration", Domain.Time)
    def wait(self, bus: str, duration: int):
        """Adds a delay on the bus with a specified time.

        Args:
            bus (str): Unique identifier of the bus.
            time (int): Duration of the delay.
        """
        operation = Wait(bus=bus, duration=duration)
        self._active_block.append(operation)
        self._buses.add(bus)

    @overload
    def measure(self, bus: str, waveform: IQPair, weights: IQPair, save_adc: bool = False):
        """Play a pulse and acquire results.

        Args:
            bus (str): Unique identifier of the bus.
            waveform (IQPair): Waveform played during measurement.
            weights (IQPair): Weights used during demodulation/integration.
            save_adc (bool, optional): If ADC data should be saved. Defaults to False.
        """

    @overload
    def measure(self, bus: str, waveform: str, weights: IQPair, save_adc: bool = False):
        """Play a named pulse and acquire results.

        Args:
            bus (str): Unique identifier of the bus.
            waveform (str): Waveform played during measurement.
            weights (IQPair): Weights used during demodulation/integration.
            save_adc (bool, optional): If ADC data should be saved. Defaults to False.
        """

    def measure(self, bus: str, waveform: IQPair | str, weights: IQPair, save_adc: bool = False):
        """Play a pulse and acquire results.

        Args:
            bus (str): Unique identifier of the bus.
            waveform (IQPair): Waveform played during measurement.
            weights (IQPair): Weights used during demodulation/integration.
            save_adc (bool, optional): If ADC data should be saved. Defaults to False.
        """
        operation = (
            MeasureWithNamedOperation(bus=bus, operation=waveform, weights=weights, save_adc=save_adc)
            if isinstance(waveform, str)
            else Measure(bus=bus, waveform=waveform, weights=weights, save_adc=save_adc)
        )
        self._active_block.append(operation)
        self._buses.add(bus)

    def sync(self, buses: list[str] | None = None):
        """Synchronize operations between buses, so the operations following will start at the same time.

        If no buses are given, then the synchronization will involve all buses present in the QProgram.

        Args:
            buses (list[str] | None, optional): List of unique identifiers of the buses. Defaults to None.
        """
        operation = Sync(buses=buses)
        self._active_block.append(operation)
        if buses:
            self._buses.update(buses)

    def reset_phase(self, bus: str):
        """Reset the absolute phase of the NCO associated with the bus.

        Args:
            bus (str): Unique identifier of the bus.
        """
        operation = ResetPhase(bus=bus)
        self._active_block.append(operation)
        self._buses.add(bus)

    @requires_domain("phase", Domain.Phase)
    def set_phase(self, bus: str, phase: float):
        """Set the absolute phase of the NCO associated with the bus.

        Args:
            bus (str): Unique identifier of the bus.
            phase (float): The new absolute phase of the NCO.
        """
        operation = SetPhase(bus=bus, phase=phase)
        self._active_block.append(operation)
        self._buses.add(bus)

    @requires_domain("frequency", Domain.Frequency)
    def set_frequency(self, bus: str, frequency: float):
        """Set the frequency of the NCO associated with bus.

        Args:
            bus (str): Unique identifier of the bus.
            frequency (float): The new frequency of the NCO.
        """
        operation = SetFrequency(bus=bus, frequency=frequency)
        self._active_block.append(operation)
        self._buses.add(bus)

    @requires_domain("gain", Domain.Voltage)
    def set_gain(self, bus: str, gain: float):
        """Set the gain of the AWG associated with bus.

        Args:
            bus (str): Unique identifier of the bus.
            gain (float): The new gain of the AWG.
        """
        operation = SetGain(bus=bus, gain=gain)
        self._active_block.append(operation)
        self._buses.add(bus)

    @requires_domain("offset_path0", Domain.Voltage)
    @requires_domain("offset_path1", Domain.Voltage)
    def set_offset(self, bus: str, offset_path0: float, offset_path1: float):
        """Set the gain of the AWG associated with bus.

        Args:
            bus (str): Unique identifier of the bus.
            offset_path0 (float): The new offset of the AWG for path0.
            offset_path1 (float): The new offset of the AWG for path1.
        """
        operation = SetOffset(bus=bus, offset_path0=offset_path0, offset_path1=offset_path1)
        self._active_block.append(operation)
        self._buses.add(bus)

    def variable(self, domain: Domain, type: type[int | float] | None = None):  # pylint: disable=redefined-builtin
        """Declare a variable.

        Args:
            type (int | float): The type of the variable.

        Raises:
            NotImplementedError: If an unsupported type is provided.

        Returns:
            IntVariable | FloatVariable: The variable.
        """

        def _int_variable(domain: Domain = Domain.Scalar) -> IntVariable:
            variable = IntVariable(domain)
            self._variables.append(variable)
            return variable

        def _float_variable(domain: Domain = Domain.Scalar) -> FloatVariable:
            variable = FloatVariable(domain)
            self._variables.append(variable)
            return variable

        if domain is Domain.Scalar and type is None:
            raise ValueError("You must specify a type in a scalar variable.")
        if domain is not Domain.Scalar and type is not None:
            raise ValueError("When declaring a variable of a specific domain, its type is inferred by its domain.")

        if domain is Domain.Scalar:
            if type == int:
                return _int_variable(domain)
            if type == float:
                return _float_variable(domain)

        if domain == Domain.Time:
            return _int_variable(domain)
        if domain in [Domain.Frequency, Domain.Phase, Domain.Voltage]:
            return _float_variable(domain)
        raise NotImplementedError

    class _BlockContext:
        def __init__(self, qprogram: "QProgram"):
            self.qprogram = qprogram
            self.block: Block = Block()

        def __enter__(self):
            self.qprogram._append_to_block_stack(block=self.block)
            return self.block

        def __exit__(self, exc_type, exc_value, exc_tb):
            block = self.qprogram._pop_from_block_stack()
            self.qprogram._active_block.append(block)

    class _InfiniteLoopContext(_BlockContext):  # pylint: disable=too-few-public-methods
        def __init__(self, qprogram: "QProgram"):  # pylint: disable=super-init-not-called
            self.qprogram = qprogram
            self.block: InfiniteLoop = InfiniteLoop()

    class _ParallelContext(_BlockContext):  # pylint: disable=too-few-public-methods
        def __init__(self, qprogram: "QProgram", loops: list[Loop | ForLoop]):  # pylint: disable=super-init-not-called
            self.qprogram = qprogram
            self.block: Parallel = Parallel(loops=loops)

        def __enter__(self) -> Parallel:
            for loop in self.block.loops:
                loop.variable._source = ValueSource.Dependent
                loop.variable._value = None
            return super().__enter__()

        def __exit__(self, exc_type, exc_value, exc_tb):
            for loop in self.block.loops:
                loop.variable._source = ValueSource.Free
            super().__exit__(exc_type, exc_value, exc_tb)

    class _LoopContext(_BlockContext):  # pylint: disable=too-few-public-methods
        def __init__(  # pylint: disable=super-init-not-called
            self, qprogram: "QProgram", variable: Variable, values: np.ndarray
        ):
            self.qprogram = qprogram
            self.block: Loop = Loop(variable=variable, values=values)

        def __enter__(self) -> Loop:
            self.block.variable._source = ValueSource.Dependent
            self.block.variable._value = None
            return super().__enter__()

        def __exit__(self, exc_type, exc_value, exc_tb):
            self.block.variable._source = ValueSource.Free
            super().__exit__(exc_type, exc_value, exc_tb)

    class _ForLoopContext(_BlockContext):  # pylint: disable=too-few-public-methods
        def __init__(  # pylint: disable=super-init-not-called
            self, qprogram: "QProgram", variable: Variable, start: int | float, stop: int | float, step: int | float
        ):
            self.qprogram = qprogram
            self.block: ForLoop = ForLoop(variable=variable, start=start, stop=stop, step=step)

        def __enter__(self) -> ForLoop:
            self.block.variable._source = ValueSource.Dependent
            self.block.variable._value = None
            return super().__enter__()

        def __exit__(self, exc_type, exc_value, exc_tb):
            self.block.variable._source = ValueSource.Free
            super().__exit__(exc_type, exc_value, exc_tb)

    class _AverageContext(_BlockContext):  # pylint: disable=too-few-public-methods
        def __init__(self, qprogram: "QProgram", shots: int):  # pylint: disable=super-init-not-called
            self.qprogram = qprogram
            self.block: Average = Average(shots=shots)

    # pylint: disable=protected-access, too-few-public-methods
    class _QbloxInterface:
        def __init__(self, qprogram: "QProgram"):
            self.qprogram = qprogram
            self.disable_autosync: bool = False

        def acquire(self, bus: str, weights: IQPair, save_adc: bool = False):
            """Acquire results based on the given weights.

            Args:
                bus (str): Unique identifier of the bus.
                weights (IQPair): Weights used during acquisition.
            """
            operation = Acquire(bus=bus, weights=weights, save_adc=save_adc)
            self.qprogram._active_block.append(operation)
            self.qprogram._buses.add(bus)

        @overload
        def play(self, bus: str, waveform: Waveform | IQPair, wait_time: int) -> None:
            """Play a single waveform or an I/Q pair of waveforms on the bus.

            Args:
                bus (str): Unique identifier of the bus.
                waveform (Waveform | IQPair): A single waveform or an I/Q pair of waveforms
            """

        @overload
        def play(self, bus: str, waveform: str, wait_time: int) -> None:
            """Play a named waveform on the bus.

            Args:
                bus (str): Unique identifier of the bus.
                waveform (str): An identifier of a named waveform.
            """

        def play(self, bus: str, waveform: Waveform | IQPair | str, wait_time: int) -> None:
            """Play a waveform, IQPair, or calibrated operation on the specified bus.

            This method handles both playing a waveform or IQPair, and playing a
            calibrated operation based on the type of the argument provided.

            Args:
                bus (str): Unique identifier of the bus.
                waveform (Waveform | IQPair | str): The waveform, IQPair, or alias of named waveform to play.
                wait_time (int): Overwrite the value of Q1ASM play instruction's wait_time parameter.
            """
            operation = (
                PlayWithNamedOperation(bus=bus, operation=waveform, wait_time=wait_time)
                if isinstance(waveform, str)
                else Play(bus=bus, waveform=waveform, wait_time=wait_time)
            )
            self.qprogram._active_block.append(operation)
            self.qprogram._buses.add(bus)

    # pylint: disable=protected-access, too-few-public-methods
    class _QuantumMachinesInterface:
        def __init__(self, qprogram: "QProgram"):
            self.qprogram = qprogram

        def measure(
            self,
            bus: str,
            waveform: IQPair,
            weights: IQPair,
            save_adc: bool = False,
            rotation: float = 0.0,
            demodulation: bool = True,
        ):
            """Play a pulse and acquire results.

            Args:
                bus (str): Unique identifier of the bus.
                waveform (IQPair): Waveform played during measurement.
                weights (IQPair): Weights used during demodulation/integration.
                rotation (float): Angle in radians to rotate the IQ plane during demodulation/integration.
                demodulation (bool, optional): If demodulation is enabled. Defaults to True.
                save_raw_adc (bool, optional): If raw ADC data should be saved. Defaults to False.
            """
            operation = Measure(
                bus=bus,
                waveform=waveform,
                weights=weights,
                rotation=rotation,
                demodulation=demodulation,
                save_adc=save_adc,
            )
            self.qprogram._active_block.append(operation)
            self.qprogram._buses.add(bus)<|MERGE_RESOLUTION|>--- conflicted
+++ resolved
@@ -368,11 +368,7 @@
             waveform (Waveform | IQPair | str): The waveform, IQPair, or alias of named waveform to play.
         """
         operation = (
-<<<<<<< HEAD
-            PlayWithNamedOperation(bus=bus, operation=waveform)
-=======
-            PlayWithCalibratedWaveform(bus=bus, operation=waveform, wait_time=wait_time)
->>>>>>> ad4dd144
+            PlayWithCalibratedWaveform(bus=bus, operation=waveform)
             if isinstance(waveform, str)
             else Play(bus=bus, waveform=waveform)
         )
@@ -661,7 +657,7 @@
                 wait_time (int): Overwrite the value of Q1ASM play instruction's wait_time parameter.
             """
             operation = (
-                PlayWithNamedOperation(bus=bus, operation=waveform, wait_time=wait_time)
+                PlayWithCalibratedWaveform(bus=bus, operation=waveform, wait_time=wait_time)
                 if isinstance(waveform, str)
                 else Play(bus=bus, waveform=waveform, wait_time=wait_time)
             )
