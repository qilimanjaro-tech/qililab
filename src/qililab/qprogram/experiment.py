--- conflicted
+++ resolved
@@ -11,17 +11,14 @@
 # WITHOUT WARRANTIES OR CONDITIONS OF ANY KIND, either express or implied.
 # See the License for the specific language governing permissions and
 # limitations under the License.
+from types import MappingProxyType
 from typing import Callable
 
 from qililab.qprogram.calibration import Calibration
 from qililab.qprogram.operations import ExecuteQProgram, GetParameter, SetParameter
 from qililab.qprogram.qprogram import QProgram
 from qililab.qprogram.structured_program import StructuredProgram
-<<<<<<< HEAD
 from qililab.qprogram.variable import Domain, Variable
-=======
-from qililab.qprogram.variable import Variable
->>>>>>> 3b8657f1
 from qililab.typings.enums import Parameter
 from qililab.yaml import yaml
 
@@ -33,21 +30,32 @@
     This class allows setting platform parameters and executing quantum programs.
     """
 
-<<<<<<< HEAD
-    _domain_of_parameter: dict[Parameter, Domain] = {
-        Parameter.AMPLITUDE: Domain.Voltage,
-        Parameter.DC_OFFSET: Domain.Voltage,
-        Parameter.DURATION: Domain.Time,
-        Parameter.GAIN: Domain.Voltage,
-        Parameter.GAIN_I: Domain.Voltage,
-        Parameter.GAIN_Q: Domain.Voltage,
-        Parameter.LO_FREQUENCY: Domain.Frequency,
-        Parameter.IF: Domain.Frequency,
-        Parameter.PHASE: Domain.Phase,
-        Parameter.DRAG_COEFFICIENT: Domain.Scalar,
-    }
+    _domain_of_parameter: MappingProxyType[Parameter, Domain] = MappingProxyType(
+        {
+            Parameter.AMPLITUDE: Domain.Voltage,
+            Parameter.GAIN: Domain.Voltage,
+            Parameter.GAIN_I: Domain.Voltage,
+            Parameter.GAIN_Q: Domain.Voltage,
+            Parameter.DC_OFFSET: Domain.Voltage,
+            Parameter.OFFSET_I: Domain.Voltage,
+            Parameter.OFFSET_Q: Domain.Voltage,
+            Parameter.OFFSET_OUT0: Domain.Voltage,
+            Parameter.OFFSET_OUT1: Domain.Voltage,
+            Parameter.OFFSET_OUT2: Domain.Voltage,
+            Parameter.OFFSET_OUT3: Domain.Voltage,
+            Parameter.DURATION: Domain.Time,
+            Parameter.LO_FREQUENCY: Domain.Frequency,
+            Parameter.IF: Domain.Frequency,
+            Parameter.PHASE: Domain.Phase,
+            Parameter.DRAG_COEFFICIENT: Domain.Scalar,
+            Parameter.THRESHOLD: Domain.Scalar,
+            Parameter.THRESHOLD_ROTATION: Domain.Scalar,
+        }
+    )
 
-    _type_of_parameter: dict[Parameter, type] = {Parameter.DRAG_COEFFICIENT: float}
+    _type_of_parameter: MappingProxyType[Parameter, type] = MappingProxyType(
+        {Parameter.DRAG_COEFFICIENT: float, Parameter.THRESHOLD: float, Parameter.THRESHOLD_ROTATION: float}
+    )
 
     def get_parameter(self, alias: str, parameter: Parameter, channel_id: int | None = None):
         """Set a platform parameter.
@@ -68,8 +76,6 @@
         self._active_block.append(operation)
         return variable
 
-=======
->>>>>>> 3b8657f1
     def set_parameter(self, alias: str, parameter: Parameter, value: int | float | int, channel_id: int | None = None):
         """Set a platform parameter.
 
