--- conflicted
+++ resolved
@@ -109,7 +109,7 @@
         Examples:
 
             >>> with qp.block() as block:
-            >>>    # operations that shall be executed in the block
+            >>> # operations that shall be executed in the block
         """
         return StructuredProgram._BlockContext(program=self)
 
@@ -131,7 +131,7 @@
 
             >>> variable = qp.variable(int)
             >>> with qp.for_loop(variable=variable, start=0, stop=100, step=5)):
-            >>>    # operations that shall be executed in the for_loop block
+            >>> # operations that shall be executed in the for_loop block
         """
 
         return StructuredProgram._ForLoopContext(program=self, variable=variable, start=start, stop=stop, step=step)
@@ -152,7 +152,7 @@
 
             >>> variable = qp.variable(int)
             >>> with qp.loop(variable=variable, values=np.array(range(100))):
-            >>>    # operations that shall be executed in the loop block
+            >>> # operations that shall be executed in the loop block
         """
 
         return StructuredProgram._LoopContext(program=self, variable=variable, values=values)
@@ -165,7 +165,7 @@
         Examples:
 
             >>> with qp.infinite_loop():
-            >>>    # operations that shall be executed in the infinite loop block
+            >>> # operations that shall be executed in the infinite loop block
 
         Returns:
             InfiniteLoop: The infinite loop block.
@@ -182,7 +182,7 @@
             >>> frequency = qp.variable(float)
             >>> with qp.parallel(loops=[ForLoop(variable=frequency, start=0, stop=100, step=10),
                                         ForLoop(variable=gain, start=0.0, stop=1.0, step=0.1)]):
-            >>>    # operations that shall be executed in the block
+            >>> # operations that shall be executed in the block
 
         Args:
             loops (list[Loop  |  ForLoop]): The loops to run in parallel
@@ -206,7 +206,7 @@
         Examples:
 
             >>> with qp.average(shots=1000):
-            >>>    # operations that shall be executed in the average block
+            >>> # operations that shall be executed in the average block
         """
         return StructuredProgram._AverageContext(program=self, shots=shots)
 
@@ -286,13 +286,8 @@
             super().__exit__(exc_type, exc_value, exc_tb)
 
     class _LoopContext(_BlockContext):
-<<<<<<< HEAD
         def __init__(self, program: "StructuredProgram", variable: Variable, values: np.ndarray):
             self.program = program
-=======
-        def __init__(self, structured_program: "StructuredProgram", variable: Variable, values: np.ndarray):
-            self.structured_program = structured_program
->>>>>>> 3b8657f1
             self.block: Loop = Loop(variable=variable, values=values)
 
         def __enter__(self) -> Loop:
@@ -306,7 +301,6 @@
             super().__exit__(exc_type, exc_value, exc_tb)
 
     class _InfiniteLoopContext(_BlockContext):
-<<<<<<< HEAD
         def __init__(self, program: "StructuredProgram"):
             self.program = program
             self.block: InfiniteLoop = InfiniteLoop()
@@ -314,15 +308,6 @@
     class _ParallelContext(_BlockContext):
         def __init__(self, program: "StructuredProgram", loops: list[Loop | ForLoop]):
             self.program = program
-=======
-        def __init__(self, structured_program: "StructuredProgram"):
-            self.structured_program = structured_program
-            self.block: InfiniteLoop = InfiniteLoop()
-
-    class _ParallelContext(_BlockContext):
-        def __init__(self, structured_program: "StructuredProgram", loops: list[Loop | ForLoop]):
-            self.structured_program = structured_program
->>>>>>> 3b8657f1
             self.block: Parallel = Parallel(loops=loops)
 
         def __enter__(self) -> Parallel:
@@ -338,11 +323,6 @@
             super().__exit__(exc_type, exc_value, exc_tb)
 
     class _AverageContext(_BlockContext):
-<<<<<<< HEAD
         def __init__(self, program: "StructuredProgram", shots: int):
             self.program = program
-=======
-        def __init__(self, structured_program: "StructuredProgram", shots: int):
-            self.structured_program = structured_program
->>>>>>> 3b8657f1
             self.block: Average = Average(shots=shots)