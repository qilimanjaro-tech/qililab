--- conflicted
+++ resolved
@@ -6,13 +6,8 @@
 from qililab.qprogram.operations.operation import Operation
 
 
-<<<<<<< HEAD
 @dataclass(frozen=True)
-class Block(Element):
-=======
-@dataclass(kw_only=True)
-class Block:  # pylint: disable=missing-class-docstring
->>>>>>> be23ff0b
+class Block(Element):  # pylint: disable=missing-class-docstring
     elements: list[Block | Operation] = field(default_factory=list, init=False)
 
     def append(self, element: Block | Operation):  # pylint: disable=missing-function-docstring
