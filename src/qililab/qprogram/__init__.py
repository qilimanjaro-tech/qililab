--- conflicted
+++ resolved
@@ -31,11 +31,6 @@
     "QProgram",
     "QbloxCompilationOutput",
     "QbloxCompiler",
-<<<<<<< HEAD
     "QdacCompilationOutput",
     "QdacCompiler",
-    "QuantumMachinesCompilationOutput",
-    "QuantumMachinesCompiler",
-=======
->>>>>>> 15c65bb9
 ]