--- conflicted
+++ resolved
@@ -1,4 +1,3 @@
-<<<<<<< HEAD
 """This module contains the QProgram class and all the needed information to build a QProgram.
 
 .. currentmodule:: qililab
@@ -21,9 +20,5 @@
 
     ~QbloxCompiler
 """
-from .qblox_compiler import QbloxCompiler, Settings
-=======
-"""This module contains the QProgram class and all the needed information to build a QProgram."""
 from .qblox_compiler import QbloxCompiler
->>>>>>> 36a6f3fa
 from .qprogram import QProgram