--- conflicted
+++ resolved
@@ -1,6 +1,3 @@
-<<<<<<< HEAD
+"""This module contains the QProgram class and all the needed information to build a QProgram."""
 from .qblox_compiler import QBloxCompiler, Settings
-=======
-"""This module contains the QProgram class and all the needed information to build a QProgram."""
->>>>>>> be23ff0b
 from .qprogram import QProgram