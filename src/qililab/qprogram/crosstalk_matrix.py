--- conflicted
+++ resolved
@@ -160,8 +160,6 @@
         return header + "\n".join(rows)
 
     @classmethod
-<<<<<<< HEAD
-=======
     def from_array(cls, buses: Collection[str], matrix_array: np.ndarray) -> "CrosstalkMatrix":
         """Creates crosstalk matrix from an array and corresponding set of buses. For a set of buses
         [bus1,bus2,...,busN] the corresponding matrix should have the same indices for rows and columns
@@ -186,7 +184,6 @@
         return instance
 
     @classmethod
->>>>>>> 3eeb3db2
     def from_buses(cls, buses: dict[str, dict[str, float]]) -> "CrosstalkMatrix":
         """
         Creates a CrosstalkMatrix with all possible associations set to 1.0.
@@ -199,9 +196,4 @@
         """
         instance = cls()
         instance.matrix = {bus1: {bus2: buses[bus1][bus2] for bus2 in buses} for bus1 in buses}
-<<<<<<< HEAD
-        
-=======
-
->>>>>>> 3eeb3db2
         return instance