<<<<<<< HEAD
# Copyright 2023 Qilimanjaro Quantum Tech
#
# Licensed under the Apache License, Version 2.0 (the "License");
# you may not use this file except in compliance with the License.
# You may obtain a copy of the License at
#
#     http://www.apache.org/licenses/LICENSE-2.0
#
# Unless required by applicable law or agreed to in writing, software
# distributed under the License is distributed on an "AS IS" BASIS,
# WITHOUT WARRANTIES OR CONDITIONS OF ANY KIND, either express or implied.
# See the License for the specific language governing permissions and
# limitations under the License.

=======
# mypy: disable-error-code="union-attr, arg-type"
import inspect
>>>>>>> 7ae0d05b
import os
from collections import defaultdict
from dataclasses import dataclass
from datetime import datetime
from time import perf_counter
from types import LambdaType
from typing import TYPE_CHECKING, Callable
from uuid import UUID

import numpy as np
from rich.progress import BarColumn, Progress, TaskID, TextColumn, TimeElapsedColumn

from qililab.qprogram.blocks import Average, Block, ForLoop, Loop, Parallel
from qililab.qprogram.experiment import Experiment
from qililab.qprogram.operations import ExecuteQProgram, Measure, Operation, SetParameter
from qililab.qprogram.variable import Variable
from qililab.result.experiment_results_writer import (
    ExperimentMetadata,
    ExperimentResultsWriter,
    MeasurementMetadata,
    QProgramMetadata,
    VariableMetadata,
)
from qililab.result.qprogram.qprogram_results import QProgramResults
from qililab.utils.serialization import serialize

if TYPE_CHECKING:
    from qililab.platform.platform import Platform


<<<<<<< HEAD
=======
@dataclass
class VariableInfo:
    """Dataclass to store information of a Variable"""

    uuid: UUID
    label: str
    values: np.ndarray


# pylint: disable=too-few-public-methods
>>>>>>> 7ae0d05b
class ExperimentExecutor:
    """Manages the execution of a quantum experiment.

    The `ExperimentExecutor` class is responsible for orchestrating the execution of a quantum experiment on a given platform. It traverses the experiment's structure, handles loops and operations, and stores the results in real-time to ensure data integrity even in case of interruptions.

    Key responsibilities include:

    - Preparing metadata and loop structures before execution.
    - Managing variables and their scopes within loops and blocks.
    - Executing operations in the correct sequence with proper parameter settings.
    - Streaming results to an HDF5 file using `ExperimentResultsWriter`.

    This class provides a high-level interface to execute complex experiments involving nested loops, parameter sweeps, and qprogram executions, while efficiently managing resources and progress tracking.

    Args:
        platform (Platform): The platform on which the experiment is to be executed.
        experiment (Experiment): The experiment object defining the sequence of operations and loops.
        base_data_path (str): The base directory path where the experiment results will be stored.

    Example:
        .. code-block::

            from qililab.data_management import build_platform
            from qililab.qprogram import Experiment
            from qililab.executor import ExperimentExecutor

            # Initialize the platform
            platform = build_platform(runcard="path/to/runcard.yml")

            # Define your experiment
            experiment = Experiment()
            # Add blocks, loops, operations to the experiment
            # ...

            # Set the base data path for storing results
            base_data_path = "/data/experiments"

            # Create the ExperimentExecutor
            executor = ExperimentExecutor(platform=platform, experiment=experiment, base_data_path=base_data_path)

            # Execute the experiment
            results_path = executor.execute()
            print(f"Results saved to {results_path}")

    Note:
        - Ensure that the platform and experiment are properly configured before execution.
        - The results will be saved in a timestamped directory within the `base_data_path`.
    """

    def __init__(self, platform: "Platform", experiment: Experiment, base_data_path: str):
        self.platform = platform
        self.experiment = experiment
        self.base_data_path = base_data_path

        # Registry of all variables used in the experiment with their labels and values
        self._all_variables: dict = defaultdict(lambda: {"label": None, "values": {}})

        # Mapping from each block's UUID to the list of variables associated with that block
        self._variables_per_block: dict[UUID, list[VariableInfo]] = {}

        # Mapping from each ExecuteQProgram operation's UUID to its execution index (order of execution)
        self._qprogram_execution_indices: dict[UUID, int] = {}

        # Stack to keep track of variables in the experiment context (outside QPrograms)
        self._experiment_variables_stack: list[list[VariableInfo]] = []

        # Stack to keep track of variables within QPrograms
        self._qprogram_variables_stack: list[list[VariableInfo]] = []

        # Counter for the number of QPrograms encountered.
        self._qprogram_index = 0

        # Counter for the number of measurements within a QProgram.
        self._measurement_index = 0

        # Number of shots for averaging measurements. It is updated when an Average block is encountered.
        self._shots = 1

        # Metadata dictionary containing information about the experiment structure and variables.
        self._metadata: ExperimentMetadata = ExperimentMetadata(qprograms={})

        # ExperimentResultsWriter object responsible for saving experiment results to file in real-time.
        self._results_writer: ExperimentResultsWriter

    def _prepare_metadata(self):
        """Prepares the loop values and result shape before execution."""
<<<<<<< HEAD
        self._traverse_and_prepare(self.experiment.body)
        self.shape = (*tuple(len(values) for _, values in self.loop_values.items()), 2)
=======
>>>>>>> 7ae0d05b

        def traverse_experiment(block: Block):
            """Traverses the blocks to gather loop information and determine result shape."""
            if isinstance(block, (Loop, ForLoop, Parallel)):
                variables = self._get_variables_of_loop(block)

                self._experiment_variables_stack.append(variables)

            # Recursively traverse nested blocks or loops
            for element in block.elements:
                if isinstance(element, Block):
                    traverse_experiment(element)
                # Handle ExecuteQProgram operations and traverse their loops
                if isinstance(element, ExecuteQProgram):
                    if isinstance(element.qprogram, LambdaType):
                        signature = inspect.signature(element.qprogram)
                        call_parameters = {param.name: 0 for param in signature.parameters.values()}
                        qprogram = element.qprogram(**call_parameters)
                        traverse_qprogram(qprogram.body)
                    else:
                        traverse_qprogram(element.qprogram.body)
                    self._qprogram_execution_indices[element.uuid] = self._qprogram_index
                    self._measurement_index = 0
                    self._qprogram_index += 1

            if isinstance(block, (Loop, ForLoop, Parallel)):
                del self._experiment_variables_stack[-1]

        def traverse_qprogram(block: Block):
            """Traverses a QProgram to gather loop information."""
            if isinstance(block, (Loop, ForLoop, Parallel)):
                variables = self._get_variables_of_loop(block)

                self._qprogram_variables_stack.append(variables)
            if isinstance(block, Average):
                self._shots = block.shots

            # Recursively handle nested blocks within the QProgram
            for element in block.elements:
                if isinstance(element, Block):
                    traverse_qprogram(element)
                if isinstance(element, Measure):
                    finalize_measurement_structure()

            if isinstance(block, (Loop, ForLoop, Parallel)):
                del self._qprogram_variables_stack[-1]
            if isinstance(block, Average):
                self._shots = 1

        def finalize_measurement_structure():
            """Finalize the structure of a measurement when a Measure operation is encountered."""
            qprogram_name = f"QProgram_{self._qprogram_index}"
            measurement_name = f"Measurement_{self._measurement_index}"

            # Ensure QProgram exists in the structure
            if qprogram_name not in self._metadata["qprograms"]:
                self._metadata["qprograms"][qprogram_name] = QProgramMetadata(
                    variables=[
                        VariableMetadata(label=variable.label, values=variable.values)
                        for sublist in self._experiment_variables_stack
                        for variable in sublist
                    ],
                    dims=[[variable.label for variable in sublist] for sublist in self._experiment_variables_stack],
                    measurements={},
                )

            # Add QProgram loops and the measurement
            self._metadata["qprograms"][qprogram_name]["measurements"][measurement_name] = MeasurementMetadata(
                variables=[
                    VariableMetadata(label=variable.label, values=variable.values)
                    for sublist in self._qprogram_variables_stack
                    for variable in sublist
                ],
                dims=[[variable.label for variable in sublist] for sublist in self._qprogram_variables_stack],
                shape=tuple(
                    len(sublist[0].values)
                    for sublist in (self._experiment_variables_stack + self._qprogram_variables_stack)
                )
                + (2,),
                shots=self._shots,
            )

            # Increase index of measurements
            self._measurement_index += 1

        traverse_experiment(self.experiment.body)
        self._all_variables = dict(self._all_variables)

    def _prepare_operations(self, block: Block, progress: Progress):
        """Traverse blocks, store generated Python functions, and return the stored operations."""

        # A mapping from block UUID to the associated Progress TaskID
        task_ids: dict[UUID, TaskID] = {}

        # A list of operations to execute
        operations: list[Callable] = []

        # A mapping from block UUID to the index of the current value of its variable
        loop_indices: dict[UUID, int] = {}

        # A mapping from variable UUID to current value of the variable
        current_value_of_variable: dict[UUID, int | float] = {}

        def handle_loop(block: ForLoop | Loop | Parallel) -> list[Callable]:
            """Common logic for handling ForLoop and Loop blocks."""
            loop_operations: list[Callable] = []

            # Determine loop parameters based on the type of block
            label = ",".join([variable.label for variable in self._variables_per_block[block.uuid]])
            shape = self._variables_per_block[block.uuid][0].values.shape[-1]

            # Create the progress bar for the loop
            def create_progress_bar():
                total_iterations = shape
                loop_task_id = progress.add_task(f"Looping over {label}", total=total_iterations)
                task_ids[block.uuid] = loop_task_id  # Store the task ID associated with this loop block

                # Track the index for this loop
                loop_indices[block.uuid] = 0

                return loop_task_id

            loop_operations.append(create_progress_bar)

            def advance_progress_bar(variable_value: tuple[int | float, ...]) -> None:
                loop_task_id = task_ids[block.uuid]
                progress.update(
                    loop_task_id,
                    description=f"Looping over {label}: {variable_value[0] if len(variable_value) == 1 else variable_value}",
                )
                progress.advance(loop_task_id)

            def advance_loop_index() -> None:
                # Update the loop index
                loop_indices[block.uuid] += 1

            uuids = [variable.uuid for variable in self._variables_per_block[block.uuid]]
            values = [variable.values for variable in self._variables_per_block[block.uuid]]

            for current_values in zip(*values):
                for uuid, value in zip(uuids, current_values):
                    current_value_of_variable[uuid] = value

                loop_operations.append(lambda value=current_values: advance_progress_bar(value))  # type: ignore

                # Process elements within the loop
                loop_operations.extend(process_elements(block.elements))

                loop_operations.append(advance_loop_index)

            def remove_progress_bar():
                progress.remove_task(task_ids[block.uuid])
                del loop_indices[block.uuid]

            loop_operations.append(remove_progress_bar)

            return loop_operations

        def process_elements(elements: list[Block | Operation]) -> list[Callable]:
            """Process the elements in a block and store the corresponding operations."""
            elements_operations: list[Callable] = []

            for element in elements:
                if isinstance(element, SetParameter):
                    # Append a lambda that will call the `platform.set_parameter` method
                    elements_operations.append(
                        lambda alias=element.alias, parameter=element.parameter, value=(
                            current_value_of_variable[element.value.uuid]
                            if isinstance(element.value, Variable)
                            else element.value
                        ): self.platform.set_parameter(alias=alias, parameter=parameter, value=value)
                    )

                if isinstance(element, ExecuteQProgram):
                    if isinstance(element.qprogram, LambdaType):
                        signature = inspect.signature(element.qprogram)
                        call_parameters = {
                            param.name: current_value_of_variable[param.default.uuid]
                            for param in signature.parameters.values()
                            if isinstance(param.default, Variable)
                        }
                        qprogram = element.qprogram(**call_parameters)
                        elements_operations.append(
                            lambda operation=element, qprogram=qprogram, qprogram_index=self._qprogram_execution_indices[element.uuid]: store_results(  # type: ignore[misc]
                                self.platform.execute_qprogram(
                                    qprogram=qprogram,
                                    bus_mapping=operation.bus_mapping,
                                    calibration=operation.calibration,
                                    debug=operation.debug,
                                ),
                                qprogram_index,
                            )
                        )
                    else:
                        # Append a lambda that will call the `platform.execute_qprogram` method
                        elements_operations.append(
                            lambda operation=element, qprogram_index=self._qprogram_execution_indices[element.uuid]: store_results(  # type: ignore[misc]
                                self.platform.execute_qprogram(
                                    qprogram=operation.qprogram,
                                    bus_mapping=operation.bus_mapping,
                                    calibration=operation.calibration,
                                    debug=operation.debug,
                                ),
                                qprogram_index,
                            )
                        )
                elif isinstance(element, Block):
                    # Recursively handle elements of the block
                    nested_operations = self._prepare_operations(element, progress)
                    elements_operations.extend(nested_operations)

            return elements_operations

        def store_results(qprogram_results: QProgramResults, qprogram_index: int):
            """Store the result in the correct location within the ExperimentResultsWriter."""
            # Determine the index in the ExperimentResultsWriter based on current loop indices
            for measurement_index, measurement_result in enumerate(qprogram_results.timeline):
                indices = (qprogram_index, measurement_index) + tuple(index for _, index in loop_indices.items())
                # Store the results in the ExperimentResultsWriter
                self._results_writer[indices] = measurement_result.array.T  # type: ignore

        if isinstance(block, (Loop, ForLoop, Parallel)):
            # Handle loops
            operations.extend(handle_loop(block))
        else:
            # Handle generic blocks
            operations.extend(process_elements(block.elements))

        return operations

    def _execute_operations(self, operations: list[Callable], progress: Progress):
        """Run the stored operations in sequence, updating the progress bar."""
        main_task_id = progress.add_task("Executing experiment", total=len(operations))

        for operation in operations:
            # Execute the stored operation and update the main progress bar
            operation()
            progress.advance(main_task_id)

        progress.update(main_task_id, description="Executing experiment (done)")
        progress.refresh()  # Ensure the final state of the progress bar is rendered

    def _inclusive_range(self, start: int | float, stop: int | float, step: int | float) -> np.ndarray:
        # Check if all inputs are integers
        if all(isinstance(x, int) for x in [start, stop, step]):
            # Use numpy.arange for integer ranges
            return np.arange(start, stop + step, step)

        # Define the number of decimal places based on the precision of the step
        decimal_places = -int(np.floor(np.log10(step))) if step < 1 else 0

        # Calculate the number of steps
        num_steps = int(round((stop - start) / step)) + 1

        # Use linspace and then round to avoid floating-point inaccuracies
        result = np.linspace(start, stop, num_steps)
        return np.around(result, decimals=decimal_places)

    def _get_variables_of_loop(self, block: Loop | ForLoop | Parallel) -> list[VariableInfo]:
        variables: dict[UUID, VariableInfo] = {}

        if isinstance(block, (ForLoop, Loop)):
            values = (
                self._inclusive_range(block.start, block.stop, block.step)
                if isinstance(block, ForLoop)
                else block.values
            )
            variable = VariableInfo(uuid=block.variable.uuid, label=block.variable.label, values=values)
            variables[block.variable.uuid] = variable
        else:
            for loop in block.loops:
                values = (
                    self._inclusive_range(loop.start, loop.stop, loop.step)
                    if isinstance(loop, ForLoop)
                    else loop.values
                )
                variable = VariableInfo(uuid=loop.variable.uuid, label=loop.variable.label, values=values)
                variables[loop.variable.uuid] = variable

        self._variables_per_block[block.uuid] = list(variables.values())

        # Update all_variables registry
        for variable in variables.values():
            if self._all_variables[variable.uuid]["label"] is None:
                self._all_variables[variable.uuid]["label"] = variable.label
            self._all_variables[variable.uuid]["values"][block.uuid] = variable.values

        return list(variables.values())

    def _create_results_path(self, source: str, file: str):
        # Get the current date and time
        now = datetime.now()

        # Format date and time for directory names
        date = now.strftime("%Y%m%d")
        timestamp = now.strftime("%H%M%S")

        # Construct the directory path
        folder = os.path.join(source, date, timestamp)

        # Create the directories if they don't exist
        os.makedirs(folder, exist_ok=True)

        return os.path.join(folder, file)

    def execute(self) -> str:
        """
        Executes the experiment and streams the results in real-time.

        This method prepares the experiment by calculating the shape and values of the loops,
        creates callable operations, initializes an ExperimentResultsWriter for real-time result storage,
        and then runs the operations while updating a progress bar.

        Returns:
            str: The path to the file where the results are stored.
        """
        # Create file path to store results
        path = self._create_results_path(self.base_data_path, "data.h5")

        # Prepare the results metadata
        self._prepare_metadata()

        # Update metadata
        self._metadata["platform"] = serialize(self.platform.to_dict())
        self._metadata["experiment"] = serialize(self.experiment)
        self._metadata["executed_at"] = datetime.now()

        # Create the ExperimentResultsWriter for storing results
        self._results_writer = ExperimentResultsWriter(path=path, metadata=self._metadata)
        with self._results_writer:
            start_time = perf_counter()

            with Progress(
                TextColumn("[progress.description]{task.description}"),
                BarColumn(bar_width=None),
                "[progress.percentage]{task.percentage:>3.1f}%",
                TimeElapsedColumn(),
            ) as progress:
                operations = self._prepare_operations(self.experiment.body, progress)
                self._execute_operations(operations, progress)

            self._results_writer.execution_time = perf_counter() - start_time

        return path<|MERGE_RESOLUTION|>--- conflicted
+++ resolved
@@ -1,4 +1,3 @@
-<<<<<<< HEAD
 # Copyright 2023 Qilimanjaro Quantum Tech
 #
 # Licensed under the Apache License, Version 2.0 (the "License");
@@ -13,10 +12,8 @@
 # See the License for the specific language governing permissions and
 # limitations under the License.
 
-=======
 # mypy: disable-error-code="union-attr, arg-type"
 import inspect
->>>>>>> 7ae0d05b
 import os
 from collections import defaultdict
 from dataclasses import dataclass
@@ -47,8 +44,6 @@
     from qililab.platform.platform import Platform
 
 
-<<<<<<< HEAD
-=======
 @dataclass
 class VariableInfo:
     """Dataclass to store information of a Variable"""
@@ -59,7 +54,6 @@
 
 
 # pylint: disable=too-few-public-methods
->>>>>>> 7ae0d05b
 class ExperimentExecutor:
     """Manages the execution of a quantum experiment.
 
@@ -146,11 +140,8 @@
 
     def _prepare_metadata(self):
         """Prepares the loop values and result shape before execution."""
-<<<<<<< HEAD
         self._traverse_and_prepare(self.experiment.body)
         self.shape = (*tuple(len(values) for _, values in self.loop_values.items()), 2)
-=======
->>>>>>> 7ae0d05b
 
         def traverse_experiment(block: Block):
             """Traverses the blocks to gather loop information and determine result shape."""
@@ -225,11 +216,13 @@
                     for variable in sublist
                 ],
                 dims=[[variable.label for variable in sublist] for sublist in self._qprogram_variables_stack],
-                shape=tuple(
-                    len(sublist[0].values)
-                    for sublist in (self._experiment_variables_stack + self._qprogram_variables_stack)
-                )
-                + (2,),
+                shape=(
+                    *tuple(
+                        len(sublist[0].values)
+                        for sublist in self._experiment_variables_stack + self._qprogram_variables_stack
+                    ),
+                    2,
+                ),
                 shots=self._shots,
             )
 
@@ -317,7 +310,9 @@
                 if isinstance(element, SetParameter):
                     # Append a lambda that will call the `platform.set_parameter` method
                     elements_operations.append(
-                        lambda alias=element.alias, parameter=element.parameter, value=(
+                        lambda alias=element.alias,
+                        parameter=element.parameter,
+                        value=(
                             current_value_of_variable[element.value.uuid]
                             if isinstance(element.value, Variable)
                             else element.value
@@ -334,7 +329,9 @@
                         }
                         qprogram = element.qprogram(**call_parameters)
                         elements_operations.append(
-                            lambda operation=element, qprogram=qprogram, qprogram_index=self._qprogram_execution_indices[element.uuid]: store_results(  # type: ignore[misc]
+                            lambda operation=element,
+                            qprogram=qprogram,
+                            qprogram_index=self._qprogram_execution_indices[element.uuid]: store_results(  # type: ignore[misc]
                                 self.platform.execute_qprogram(
                                     qprogram=qprogram,
                                     bus_mapping=operation.bus_mapping,
@@ -347,7 +344,8 @@
                     else:
                         # Append a lambda that will call the `platform.execute_qprogram` method
                         elements_operations.append(
-                            lambda operation=element, qprogram_index=self._qprogram_execution_indices[element.uuid]: store_results(  # type: ignore[misc]
+                            lambda operation=element,
+                            qprogram_index=self._qprogram_execution_indices[element.uuid]: store_results(  # type: ignore[misc]
                                 self.platform.execute_qprogram(
                                     qprogram=operation.qprogram,
                                     bus_mapping=operation.bus_mapping,
@@ -368,7 +366,7 @@
             """Store the result in the correct location within the ExperimentResultsWriter."""
             # Determine the index in the ExperimentResultsWriter based on current loop indices
             for measurement_index, measurement_result in enumerate(qprogram_results.timeline):
-                indices = (qprogram_index, measurement_index) + tuple(index for _, index in loop_indices.items())
+                indices = (qprogram_index, measurement_index, *tuple(index for _, index in loop_indices.items()))
                 # Store the results in the ExperimentResultsWriter
                 self._results_writer[indices] = measurement_result.array.T  # type: ignore
 
