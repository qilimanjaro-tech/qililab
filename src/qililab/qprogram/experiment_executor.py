# Copyright 2023 Qilimanjaro Quantum Tech
#
# Licensed under the Apache License, Version 2.0 (the "License");
# you may not use this file except in compliance with the License.
# You may obtain a copy of the License at
#
#     http://www.apache.org/licenses/LICENSE-2.0
#
# Unless required by applicable law or agreed to in writing, software
# distributed under the License is distributed on an "AS IS" BASIS,
# WITHOUT WARRANTIES OR CONDITIONS OF ANY KIND, either express or implied.
# See the License for the specific language governing permissions and
# limitations under the License.

# mypy: disable-error-code="union-attr, arg-type"
import inspect
import os
import threading
from collections import defaultdict
from concurrent.futures import ThreadPoolExecutor
from dataclasses import dataclass
from datetime import datetime
from time import perf_counter
from types import LambdaType
from typing import TYPE_CHECKING, Callable
from uuid import UUID

import numpy as np
from rich.progress import BarColumn, Progress, TaskID, TextColumn, TimeElapsedColumn

from qililab.qprogram.blocks import Average, Block, ForLoop, Loop, Parallel
from qililab.qprogram.experiment import Experiment
from qililab.qprogram.operations import ExecuteQProgram, GetParameter, Measure, Operation, SetParameter
from qililab.qprogram.operations.set_crosstalk import SetCrosstalk
from qililab.qprogram.variable import Variable
from qililab.result.database import DatabaseManager, get_db_manager
from qililab.result.experiment_results_writer import (
    ExperimentDataBaseMetadata,
    ExperimentMetadata,
    ExperimentResultsWriter,
    MeasurementMetadata,
    QProgramMetadata,
    VariableMetadata,
)
from qililab.result.qprogram.qprogram_results import QProgramResults
from qililab.utils.serialization import serialize

if TYPE_CHECKING:
    from qililab.platform.platform import Platform


@dataclass
class VariableInfo:
    """Dataclass to store information of a Variable"""

    uuid: UUID
    label: str
    values: np.ndarray


class ExperimentExecutor:
    """Manages the execution of a quantum experiment.

    The `ExperimentExecutor` class is responsible for orchestrating the execution of a quantum experiment on a given platform. It traverses the experiment's structure, handles loops and operations, and stores the results in real-time to ensure data integrity even in case of interruptions.

    Key responsibilities include:

    - Preparing metadata and loop structures before execution.
    - Managing variables and their scopes within loops and blocks.
    - Executing operations in the correct sequence with proper parameter settings.
    - Streaming results to an HDF5 file using `ExperimentResultsWriter`.

    This class provides a high-level interface to execute complex experiments involving nested loops, parameter sweeps, and qprogram executions, while efficiently managing resources and progress tracking.

    Args:
        platform (Platform): The platform on which the experiment is to be executed.
        experiment (Experiment): The experiment object defining the sequence of operations and loops.
        base_data_path (str): The base directory path where the experiment results will be stored.
        live_plot (bool): Flag that abilitates live plotting. Defaults to True.
        slurm_execution (bool): Flag that defines if the liveplot will be held through Dash or a notebook cell. Defaults to True.
        port_number (int|None): Optional parameter for when slurm_execution is True. It defines the port number of the Dash server. Defaults to None.

    Example:
        .. code-block::

            from qililab.data_management import build_platform
            from qililab.qprogram import Experiment
            from qililab.executor import ExperimentExecutor

            # Initialize the platform
            platform = build_platform(runcard="path/to/runcard.yml")

            # Define your experiment
            experiment = Experiment(label="my_experiment")
            # Add blocks, loops, operations to the experiment
            # ...

            # Set the base data path for storing results
            base_data_path = "/data/experiments"

            # Create the ExperimentExecutor
            executor = ExperimentExecutor(platform=platform, experiment=experiment, base_data_path=base_data_path)

            # Execute the experiment
            results_path = executor.execute()
            print(f"Results saved to {results_path}")

    Note:
        - Ensure that the platform and experiment are properly configured before execution.
        - The results will be saved in a timestamped directory within the `base_data_path`.
    """
    def __init__(
        self,
        platform: "Platform",
        experiment: Experiment,
<<<<<<< HEAD
        database: bool = True,
        db_manager: DatabaseManager | None = None,
        base_path: str | None = None,
        optional_identifier: str | None = None,
=======
        base_path: str | None = None,
>>>>>>> 6f960af2
        live_plot: bool = True,
        slurm_execution: bool = True,
        port_number: int | None = None,
    ):
        self.platform = platform
        self.experiment = experiment
        self._live_plot = live_plot
        self._slurm_execution = slurm_execution
        self._port_number = port_number

        # Registry of all variables used in the experiment with their labels and values
        self._all_variables: dict = defaultdict(lambda: {"label": None, "values": {}})

        # Mapping from each Block to the list of variables associated with that block
        self._variables_per_block: dict[Block, list[VariableInfo]] = {}

        # Mapping from each ExecuteQProgram operation to its execution index (order of execution)
        self._qprogram_execution_indices: dict[ExecuteQProgram, int] = {}

        # Variables that uses flux for further processing and saving the right bias
        # TODO: implement a way to save the bias based on the same principle as HW loops Xtalk
        self._flux_variables: dict[str, np.ndarray] = {}

        # Stack to keep track of variables in the experiment context (outside QPrograms)
        self._experiment_variables_stack: list[list[VariableInfo]] = []

        # Stack to keep track of variables within QPrograms
        self._qprogram_variables_stack: list[list[VariableInfo]] = []

        # Counter for the number of QPrograms encountered.
        self._qprogram_index = 0

        # Counter for the number of measurements within a QProgram.
        self._measurement_index = 0

        # Number of shots for averaging measurements. It is updated when an Average block is encountered.
        self._shots = 1

        # Metadata dictionary containing information about the experiment structure and variables.
        self._metadata: ExperimentMetadata

        # DatabaseMetadata dictionary containing information about the experiment structure and variables.
        self._db_metadata: ExperimentDataBaseMetadata | None = None

        # ExperimentResultsWriter object responsible for saving experiment results to file in real-time.
        self._results_writer: ExperimentResultsWriter

<<<<<<< HEAD
        # Condition to determine if the exiperiment must be save on a database or not.
        self.database: bool = database

        # Optional Database Manager for database storage.
        self.db_manager: DatabaseManager | None = db_manager

        # Base path string for the place where to save the experiment folder structure. Default None (temporal path).
        self.base_path: str | None = base_path

        # Optional identifier / information for database storage.
        self.optional_identifier: str | None = optional_identifier

    def _create_database(
        self,
    ):
        if not self.db_manager:
            try:
                self.db_manager = get_db_manager()
            except ReferenceError:
                raise ReferenceError("Missing initialization information at the desired database '.ini' path.")

        self.sample = self.db_manager.current_sample
        self.cooldown = self.db_manager.current_cd

=======
        # Base path string for the place where to save the experiment folder structure. Default None (temporal path).
        self.base_path: str | None = base_path

>>>>>>> 6f960af2
    def _prepare_metadata(self, executed_at: datetime):
        """Prepares the loop values and result shape before execution."""

        def traverse_experiment(block: Block):
            """Traverses the blocks to gather loop information and determine result shape."""
            if isinstance(block, (Loop, ForLoop, Parallel)):
                variables = self._get_variables_of_loop(block)

                self._experiment_variables_stack.append(variables)

            # Recursively traverse nested blocks or loops
            for element in block.elements:
                if isinstance(element, Block):
                    traverse_experiment(element)
                # Handle ExecuteQProgram operations and traverse their loops
                if isinstance(element, ExecuteQProgram):
                    if isinstance(element.qprogram, LambdaType):
                        signature = inspect.signature(element.qprogram)
                        call_parameters = {param.name: 0 for param in signature.parameters.values()}
                        qprogram = element.qprogram(**call_parameters)
                        traverse_qprogram(qprogram.body)
                    else:
                        traverse_qprogram(element.qprogram.body)
                    self._qprogram_execution_indices[element] = self._qprogram_index
                    self._measurement_index = 0
                    self._qprogram_index += 1

            if isinstance(block, (Loop, ForLoop, Parallel)):
                del self._experiment_variables_stack[-1]

        def traverse_qprogram(block: Block):
            """Traverses a QProgram to gather loop information."""
            if isinstance(block, (Loop, ForLoop, Parallel)):
                variables = self._get_variables_of_loop(block)

                self._qprogram_variables_stack.append(variables)
            if isinstance(block, Average):
                self._shots = block.shots

            # Recursively handle nested blocks within the QProgram
            for element in block.elements:
                if isinstance(element, Block):
                    traverse_qprogram(element)
                if isinstance(element, Measure):
                    finalize_measurement_structure()

            if isinstance(block, (Loop, ForLoop, Parallel)):
                del self._qprogram_variables_stack[-1]
            if isinstance(block, Average):
                self._shots = 1

        def finalize_measurement_structure():
            """Finalize the structure of a measurement when a Measure operation is encountered."""
            qprogram_name = f"QProgram_{self._qprogram_index}"
            measurement_name = f"Measurement_{self._measurement_index}"

            # Ensure QProgram exists in the structure
            if qprogram_name not in self._metadata["qprograms"]:
                self._metadata["qprograms"][qprogram_name] = QProgramMetadata(
                    variables=[
                        VariableMetadata(label=variable.label, values=variable.values)
                        for sublist in self._experiment_variables_stack
                        for variable in sublist
                    ],
                    dims=[[variable.label for variable in sublist] for sublist in self._experiment_variables_stack],
                    measurements={},
                )

            # Add QProgram loops and the measurement
            self._metadata["qprograms"][qprogram_name]["measurements"][measurement_name] = MeasurementMetadata(
                variables=[
                    VariableMetadata(label=variable.label, values=variable.values)
                    for sublist in self._qprogram_variables_stack
                    for variable in sublist
                ],
                dims=[[variable.label for variable in sublist] for sublist in self._qprogram_variables_stack],
                shape=(
                    *tuple(
                        len(sublist[0].values)
                        for sublist in self._experiment_variables_stack + self._qprogram_variables_stack
                    ),
                    2,
                ),
                shots=self._shots,
            )

            # Increase index of measurements
            self._measurement_index += 1

        self._metadata = ExperimentMetadata(
            platform=serialize(self.platform.to_dict()),
            experiment=serialize(self.experiment),
            executed_at=executed_at,
            execution_time=0.0,
            qprograms={},
        )
        if self.database:
            self._db_metadata = ExperimentDataBaseMetadata(
                experiment_name=self.experiment.label,
                base_path=self.base_path,  # type: ignore
                cooldown=self.cooldown,
                sample_name=self.sample,
                optional_identifier=self.optional_identifier,
            )
        traverse_experiment(self.experiment.body)
        self._all_variables = dict(self._all_variables)

    def _prepare_operations(self, block: Block, progress: Progress):
        """Traverse blocks, store generated Python functions, and return the stored operations."""

        # A mapping from block UUID to the associated Progress TaskID
        task_ids: dict[UUID, TaskID] = {}

        # A list of operations to execute
        operations: list[Callable] = []

        # A mapping from block UUID to the index of the current value of its variable
        self.loop_indices: dict[UUID, int] = {}

        # A mapping from variable UUID to current value of the variable
        current_value_of_variable: dict[UUID, int | float] = {}

        def handle_loop(block: ForLoop | Loop | Parallel) -> list[Callable]:
            """Common logic for handling ForLoop and Loop blocks."""
            loop_operations: list[Callable] = []

            # Determine loop parameters based on the type of block
            label = ",".join([variable.label for variable in self._variables_per_block[block]])
            shape = self._variables_per_block[block][0].values.shape[-1]

            # Create the progress bar for the loop
            def create_progress_bar():
                total_iterations = shape
                loop_task_id = progress.add_task(f"Looping over {label}", total=total_iterations)
                task_ids[block.uuid] = loop_task_id  # Store the task ID associated with this loop block

                # Track the index for this loop
                self.loop_indices[block.uuid] = 0

                return loop_task_id

            loop_operations.append(create_progress_bar)

            def advance_progress_bar(variable_value: tuple[int | float, ...]) -> None:
                loop_task_id = task_ids[block.uuid]
                progress.update(
                    loop_task_id,
                    description=f"Looping over {label}: {variable_value[0] if len(variable_value) == 1 else variable_value}",
                )
                progress.advance(loop_task_id)

            def advance_loop_index() -> None:
                # Update the loop index
                self.loop_indices[block.uuid] += 1

            uuids = [variable.uuid for variable in self._variables_per_block[block]]
            values = [variable.values for variable in self._variables_per_block[block]]

            for current_values in zip(*values):
                for uuid, value in zip(uuids, current_values):
                    current_value_of_variable[uuid] = value

                loop_operations.append(lambda value=current_values: advance_progress_bar(value))  # type: ignore

                # Process elements within the loop
                loop_operations.extend(process_elements(block.elements))

                loop_operations.append(advance_loop_index)

            def remove_progress_bar():
                progress.remove_task(task_ids[block.uuid])
                del self.loop_indices[block.uuid]

            loop_operations.append(remove_progress_bar)

            return loop_operations

        def process_elements(elements: list[Block | Operation]) -> list[Callable]:
            """Process the elements in a block and store the corresponding operations."""
            elements_operations: list[Callable] = []

            for element in elements:
                if isinstance(element, GetParameter):
                    # Set current value of the variable to None
                    current_value_of_variable[element.variable.uuid] = None  # type: ignore[assignment]
                    # Append a lambda that will call the `platform.get_parameter` method and assign the returned value to the variable
                    elements_operations.append(
                        lambda operation=element: current_value_of_variable.update(
                            {
                                operation.variable.uuid: self.platform.get_parameter(
                                    alias=operation.alias,
                                    parameter=operation.parameter,
                                    channel_id=operation.channel_id,
                                )
                            }
                        )
                    )
                if isinstance(element, SetCrosstalk):
                    elements_operations.append(
                        lambda operation=element: self.platform.set_crosstalk(crosstalk=operation.crosstalk)
                    )
                if isinstance(element, SetParameter):
                    # Append a lambda that will call the `platform.set_parameter` method
                    if isinstance(element.value, Variable):
                        if current_value_of_variable[element.value.uuid] is None:
                            # Variable has no value and it will get it from a `GetOperation` in the future. Thus, don't bind `value` in lambda.
                            elements_operations.append(
                                lambda operation=element: self.platform.set_parameter(
                                    alias=operation.alias,
                                    parameter=operation.parameter,
                                    value=current_value_of_variable[operation.value.uuid],
                                    channel_id=operation.channel_id,
                                )
                            )
                        else:
                            # Variable has a value that was set from a loop. Thus, bind `value` in lambda with the current value of the variable.
                            elements_operations.append(
                                lambda operation=element, value=current_value_of_variable[
                                    element.value.uuid
                                ]: self.platform.set_parameter(
                                    alias=operation.alias,
                                    parameter=operation.parameter,
                                    value=value,
                                    channel_id=operation.channel_id,
                                )
                            )
                    else:
                        # Value is not a variable. Treat it as a normal Python type.
                        elements_operations.append(
                            lambda operation=element: self.platform.set_parameter(
                                alias=operation.alias,
                                parameter=operation.parameter,
                                value=operation.value,
                                channel_id=operation.channel_id,
                            )
                        )

                if isinstance(element, ExecuteQProgram):
                    qprogram_index = self._qprogram_execution_indices[element]
                    if isinstance(element.qprogram, LambdaType):
                        signature = inspect.signature(element.qprogram)
                        call_parameters: dict[str, int | float] = {}
                        deferred_parameters: dict[str, UUID] = {}

                        # Iterate through parameters and separate the ones that have values and the ones that don't
                        for param in signature.parameters.values():
                            if isinstance(param.default, Variable):
                                variable_value = current_value_of_variable.get(param.default.uuid, None)
                                if variable_value is None:
                                    # The variable doesn't have a value yet; defer binding
                                    deferred_parameters[param.name] = param.default.uuid
                                    # Make sure key exists
                                    current_value_of_variable[param.default.uuid] = None  # type: ignore[assignment]
                                else:
                                    # The variable has a current value; bind it immediately
                                    call_parameters[param.name] = variable_value

                        # Bind the values for known variables, and retrieve deferred ones when the lambda is executed
                        elements_operations.append(
                            lambda operation=element, call_parameters=call_parameters, qprogram_index=qprogram_index: store_results(
                                self.platform.execute_qprogram(
                                    qprogram=operation.qprogram(
                                        **{
                                            **call_parameters,  # Bind the values that are known
                                            **{
                                                param_name: current_value_of_variable[uuid]
                                                for param_name, uuid in deferred_parameters.items()
                                            },  # Defer retrieving missing values
                                        }
                                    ),  # type: ignore
                                    bus_mapping=operation.bus_mapping,
                                    calibration=operation.calibration,
                                    debug=operation.debug,
                                ),
                                qprogram_index,
                            )
                        )
                    else:
                        # Append a lambda that will call the `platform.execute_qprogram` method
                        elements_operations.append(
                            lambda operation=element, qprogram_index=qprogram_index: store_results(
                                self.platform.execute_qprogram(
                                    qprogram=operation.qprogram,
                                    bus_mapping=operation.bus_mapping,
                                    calibration=operation.calibration,
                                    debug=operation.debug,
                                ),
                                qprogram_index,
                            )
                        )
                elif isinstance(element, Block):
                    # Recursively handle elements of the block
                    nested_operations = self._prepare_operations(element, progress)
                    elements_operations.extend(nested_operations)

            return elements_operations

        def store_results(qprogram_results: QProgramResults, qprogram_index: int):
            """Store the result in the correct location within the ExperimentResultsWriter."""
            # Determine the index based on current loop indices and store the results in the ExperimentResultsWriter
            for measurement_index, measurement_result in enumerate(qprogram_results.timeline):
                indices = (qprogram_index, measurement_index, *tuple(index for _, index in self.loop_indices.items()))
                self._results_writer[indices] = measurement_result.array.T  # type: ignore

        if isinstance(block, (Loop, ForLoop, Parallel)):
            # Handle loops
            operations.extend(handle_loop(block))
        else:
            # Handle generic blocks
            operations.extend(process_elements(block.elements))

        return operations

    def _execute_operations(self, operations: list[Callable], progress: Progress):
        """Run the stored operations in sequence, updating the progress bar."""
        main_task_id = progress.add_task("Executing experiment", total=len(operations))

        for operation in operations:
            # Execute the stored operation and update the main progress bar
            operation()
            progress.advance(main_task_id)

        progress.update(main_task_id, description="Executing experiment (done)")
        progress.refresh()  # Ensure the final state of the progress bar is rendered

    def _inclusive_range(self, start: int | float, stop: int | float, step: int | float) -> np.ndarray:
        # Check if all inputs are integers
        if all(isinstance(x, int) for x in [start, stop, step]):
            # Use numpy.arange for integer ranges
            return np.arange(start, stop + step, step)

        # Define the number of decimal places based on the precision of the step
        decimal_places = -int(np.floor(np.log10(step))) if step < 1 else 0

        # Calculate the number of steps
        num_steps = round((stop - start) / step) + 1

        # Use linspace and then round to avoid floating-point inaccuracies
        result = np.linspace(start, stop, num_steps)
        return np.around(result, decimals=decimal_places)

    def _get_variables_of_loop(self, block: Loop | ForLoop | Parallel) -> list[VariableInfo]:
        variables: dict[UUID, VariableInfo] = {}

        if isinstance(block, (ForLoop, Loop)):
            values = (
                self._inclusive_range(block.start, block.stop, block.step)
                if isinstance(block, ForLoop)
                else block.values
            )
            variable = VariableInfo(uuid=block.variable.uuid, label=block.variable.label, values=values)
            variables[block.variable.uuid] = variable
        else:
            for loop in block.loops:
                values = (
                    self._inclusive_range(loop.start, loop.stop, loop.step)
                    if isinstance(loop, ForLoop)
                    else loop.values
                )
                variable = VariableInfo(uuid=loop.variable.uuid, label=loop.variable.label, values=values)
                variables[loop.variable.uuid] = variable

        self._variables_per_block[block] = list(variables.values())

        # Update all_variables registry
        for variable in variables.values():
            if self._all_variables[variable.uuid]["label"] is None:
                self._all_variables[variable.uuid]["label"] = variable.label
            self._all_variables[variable.uuid]["values"][block.uuid] = variable.values

        return list(variables.values())

    def _create_results_path(self, executed_at: datetime):
        # Get base path and path format from platform

        if self.base_path:
            base_path = self.base_path
        else:
            base_path = self.platform.experiment_results_base_path
        path_format = self.platform.experiment_results_path_format

        # Format date and time for directory names
        date = executed_at.strftime("%Y%m%d")
        timestamp = executed_at.strftime("%H%M%S")
        label = self.experiment.label

        # Format the path based on the path's format
        path = path_format.format(date=date, time=timestamp, label=label)

        # Construct the full path
        path = os.path.join(base_path, path)

        # Ensure it is an absolute path
        path = os.path.abspath(path)

        # Create the directories if they don't exist
        os.makedirs(os.path.dirname(path), exist_ok=True)

        return path

    def _measure_execution_time(self, execution_completed: threading.Event):
        """Measures the execution time while waiting for the experiment to finish."""
        # Start measuring execution time
        start_time = perf_counter()

        # Wait for the experiment to finish
        execution_completed.wait()

        # Stop measuring execution time
        end_time = perf_counter()

        # Return the execution time
        return end_time - start_time

    def execute(self) -> str:
        """
        Executes the experiment and streams the results in real-time.

        This method prepares the experiment by calculating the shape and values of the loops,
        creates callable operations, initializes an ExperimentResultsWriter for real-time result storage,
        and then runs the operations while updating a progress bar.

        Returns:
            str: The path to the file where the results are stored.
        """
        executed_at = datetime.now()

        # Create file path to store results
        results_path = self._create_results_path(executed_at=executed_at)

        # Load / Create database manager, cooldown and sample names
        if self.database:
            self._create_database()

        # Prepare the results metadata
        self._prepare_metadata(executed_at=executed_at)

        # Create the ExperimentResultsWriter for storing results
        self._results_writer = ExperimentResultsWriter(
            path=results_path,
            metadata=self._metadata,
            db_metadata=self._db_metadata,
            db_manager=self.db_manager,
            live_plot=self._live_plot,
            slurm_execution=self._slurm_execution,
            port_number=self._port_number,
        )

        # Event to signal that the execution has completed
        execution_completed = threading.Event()

        with ThreadPoolExecutor() as executor:
            # Start the _measure_execution_time in a separate thread
            execution_time_future = executor.submit(self._measure_execution_time, execution_completed)

            with self._results_writer:
                with Progress(
                    TextColumn("[progress.description]{task.description}"),
                    BarColumn(bar_width=None),
                    "[progress.percentage]{task.percentage:>3.1f}%",
                    TimeElapsedColumn(),
                ) as progress:
                    operations = self._prepare_operations(self.experiment.body, progress)
                    self._execute_operations(operations, progress)

                # Signal that the execution has completed
                execution_completed.set()

                # Retrieve the execution time from the Future
                execution_time = execution_time_future.result()

                # Now write the execution time to the results writer
                self._results_writer.execution_time = execution_time

        del self.loop_indices

        return results_path<|MERGE_RESOLUTION|>--- conflicted
+++ resolved
@@ -113,14 +113,10 @@
         self,
         platform: "Platform",
         experiment: Experiment,
-<<<<<<< HEAD
         database: bool = True,
         db_manager: DatabaseManager | None = None,
         base_path: str | None = None,
         optional_identifier: str | None = None,
-=======
-        base_path: str | None = None,
->>>>>>> 6f960af2
         live_plot: bool = True,
         slurm_execution: bool = True,
         port_number: int | None = None,
@@ -168,7 +164,6 @@
         # ExperimentResultsWriter object responsible for saving experiment results to file in real-time.
         self._results_writer: ExperimentResultsWriter
 
-<<<<<<< HEAD
         # Condition to determine if the exiperiment must be save on a database or not.
         self.database: bool = database
 
@@ -193,11 +188,6 @@
         self.sample = self.db_manager.current_sample
         self.cooldown = self.db_manager.current_cd
 
-=======
-        # Base path string for the place where to save the experiment folder structure. Default None (temporal path).
-        self.base_path: str | None = base_path
-
->>>>>>> 6f960af2
     def _prepare_metadata(self, executed_at: datetime):
         """Prepares the loop values and result shape before execution."""
 
