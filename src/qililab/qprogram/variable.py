"""This file contains all the variables used inside a QProgram."""
import math
<<<<<<< HEAD
from typing import Any
from uuid import UUID, uuid4


class Variable:
    _uuid: UUID
=======


class Variable:
    """Variable class used to define variables inside a QProgram."""

>>>>>>> be23ff0b
    value: int | float

    def __init__(self):
        self._uuid = uuid4()

    def __str__(self):
        return str(self.value)

    def __repr__(self):
        return repr(self.value)

    def __hash__(self):
        return hash(self._uuid)

    def __format__(self, formatstr):
        return self.value.__format__(formatstr)

    def __pos__(self):
        return +self.value

    def __neg__(self):
        return -self.value

    def __abs__(self):
        return abs(self.value)

    def __round__(self, ndigits=None):
        return round(self.value, ndigits)

    def __floor__(self):
        return math.floor(self.value)

    def __ceil__(self):
        return math.ceil(self.value)

    def __trunc__(self):
        return math.trunc(self.value)

    def __int__(self):
        return int(self.value)

    def __float__(self):
        return float(self.value)

    def __complex__(self):
        return complex(self.value)

    def __add__(self, other):
        return self.value + other

    def __sub__(self, other):
        return self.value - other

    def __mul__(self, other):
        return self.value * other

    def __truediv__(self, other):
        return self.value / other

    def __floordiv__(self, other):
        return self.value // other

    def __mod__(self, other):
        return self.value % other

    def __pow__(self, other):
        return self.value**other

    def __radd__(self, other):
        return other + self.value

    def __rsub__(self, other):
        return other - self.value

    def __rmul__(self, other):
        return other * self.value

    def __rtruediv__(self, other):
        return other / self.value

    def __rfloordiv__(self, other):
        return other // self.value

    def __rmod__(self, other):
        return other % self.value

    def __rpow__(self, other):
        return other**self.value

    def __eq__(self, other):
        return self.value == other

    def __ne__(self, other):
        return self.value != other

    def __lt__(self, other):
        return self.value < other

    def __gt__(self, other):
        return self.value > other

    def __le__(self, other):
        return self.value <= other

    def __ge__(self, other):
        return self.value >= other


class IntVariable(Variable, int):  # type: ignore
    """Integer variable. This class is used to define a variable of type int, such that Python recognizes this class
    as an integer."""

    def __init__(self, value: int = 0):
        self.value: int = value
        super().__init__()


class FloatVariable(Variable, float):  # type: ignore
    """Float variable. This class is used to define a variable of type float, such that Python recognizes this class
    as a float."""

    def __init__(self, value: float = 0.0):
        self.value: float = value
        super().__init__()<|MERGE_RESOLUTION|>--- conflicted
+++ resolved
@@ -1,19 +1,13 @@
 """This file contains all the variables used inside a QProgram."""
 import math
-<<<<<<< HEAD
 from typing import Any
 from uuid import UUID, uuid4
 
 
 class Variable:
-    _uuid: UUID
-=======
-
-
-class Variable:
     """Variable class used to define variables inside a QProgram."""
 
->>>>>>> be23ff0b
+    _uuid: UUID
     value: int | float
 
     def __init__(self):
