--- conflicted
+++ resolved
@@ -1,19 +1,11 @@
-<<<<<<< HEAD
 """This file contains all the variables used inside a QProgram."""
-=======
 import math
->>>>>>> 13e0a836
-from typing import Any
 
 
 class Variable:
-<<<<<<< HEAD
     """Variable class used to define variables inside a QProgram."""
 
-    value: Any
-=======
     value: int | float
->>>>>>> 13e0a836
 
     def __str__(self):
         return str(self.value)
@@ -24,12 +16,6 @@
     def __format__(self, formatstr):
         return self.value.__format__(formatstr)
 
-<<<<<<< HEAD
-class IntVariable(Variable, int):
-    """Integer variable. This class is used to define a variable of type int, such that Python recognizes this class
-    as an integer."""
-
-=======
     def __pos__(self):
         return +self.value
 
@@ -122,20 +108,18 @@
 
 
 class IntVariable(Variable, int):  # type: ignore
->>>>>>> 13e0a836
+    """Integer variable. This class is used to define a variable of type int, such that Python recognizes this class
+    as an integer."""
+
     def __init__(self, value: int = 0):
         self.value: int = value
         super().__init__()
 
 
-<<<<<<< HEAD
-class FloatVariable(Variable, float):
+class FloatVariable(Variable, float):  # type: ignore
     """Float variable. This class is used to define a variable of type float, such that Python recognizes this class
     as a float."""
 
-=======
-class FloatVariable(Variable, float):  # type: ignore
->>>>>>> 13e0a836
     def __init__(self, value: float = 0.0):
         self.value: float = value
         super().__init__()