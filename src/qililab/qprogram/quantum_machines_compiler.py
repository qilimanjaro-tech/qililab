# Copyright 2023 Qilimanjaro Quantum Tech
#
# Licensed under the Apache License, Version 2.0 (the "License");
# you may not use this file except in compliance with the License.
# You may obtain a copy of the License at
#
#     http://www.apache.org/licenses/LICENSE-2.0
#
# Unless required by applicable law or agreed to in writing, software
# distributed under the License is distributed on an "AS IS" BASIS,
# WITHOUT WARRANTIES OR CONDITIONS OF ANY KIND, either express or implied.
# See the License for the specific language governing permissions and
# limitations under the License.

import hashlib
import math
from collections import deque
from typing import Callable

import numpy as np
from qm import qua
from qm.qua import _dsl as qua_dsl
from qualang_tools.config.integration_weights_tools import convert_integration_weights

from qililab.qprogram.blocks import Average, Block, ForLoop, Loop, Parallel
from qililab.qprogram.blocks.infinite_loop import InfiniteLoop
from qililab.qprogram.calibration import Calibration
from qililab.qprogram.operations import Measure, Play, ResetPhase, SetFrequency, SetGain, SetPhase, Sync, Wait
from qililab.qprogram.qprogram import QProgram
from qililab.qprogram.variable import Domain, Variable
from qililab.waveforms import IQPair, Square, Waveform

# mypy: disable-error-code="operator"


class _BusCompilationInfo:  # pylint: disable=too-few-public-methods
    def __init__(self) -> None:
        self.current_gain: float | qua.QuaVariableType | None = None


class _MeasurementCompilationInfo:  # pylint: disable=too-few-public-methods, too-many-instance-attributes
    def __init__(
        self,
        bus: str,
        variable_I: qua.QuaVariableType,
        variable_Q: qua.QuaVariableType,
        stream_I: qua_dsl._ResultSource,
        stream_Q: qua_dsl._ResultSource,
        stream_raw_adc: qua_dsl._ResultSource | None = None,
    ) -> None:
        self.bus: str = bus
        self.variable_I: qua.QuaVariableType = variable_I
        self.variable_Q: qua.QuaVariableType = variable_Q
        self.stream_I: qua_dsl._ResultSource = stream_I
        self.stream_Q: qua_dsl._ResultSource = stream_Q
        self.stream_raw_adc: qua_dsl._ResultSource | None = stream_raw_adc
        self.loops_iterations: list[int] = []
        self.average: bool = False


class MeasurementInfo:  # pylint: disable=too-few-public-methods
    """Class representing information about the measurements taking place."""

    def __init__(self, bus: str, result_handles: list[str]):
        self.bus: str = bus
        self.result_handles: list[str] = result_handles


class QuantumMachinesCompiler:  # pylint: disable=too-many-instance-attributes, too-few-public-methods
    """A class for compiling QProgram to Quantum Machines hardware."""

    FREQUENCY_COEFF = 1
    PHASE_COEFF = 2 * np.pi
    VOLTAGE_COEFF = 2
    WAIT_COEFF = 4
    MINIMUM_TIME = 4

    def __init__(self) -> None:
        # Handlers to map each operation to a corresponding handler function
        self._handlers: dict[type, Callable] = {
            InfiniteLoop: self._handle_infinite_loop,
            Parallel: self._handle_parallel_loop,
            ForLoop: self._handle_for_loop,
            Loop: self._handle_loop,
            Average: self._handle_average,
            Measure: self._handle_measure,
            Play: self._handle_play,
            SetFrequency: self._handle_set_frequency,
            SetPhase: self._handle_set_phase,
            SetGain: self._handle_set_gain,
            ResetPhase: self._handle_reset_phase,
            Wait: self._handle_wait,
            Sync: self._handle_sync,
        }

        self._qprogram: QProgram
        self._qprogram_block_stack: deque[Block]
        self._qprogram_to_qua_variables: dict[Variable, qua.QuaVariableType]
        self._measurements: list[_MeasurementCompilationInfo]
        self._configuration: dict
        self._buses: dict[str, _BusCompilationInfo]

    def compile(
        self, qprogram: QProgram, bus_mapping: dict[str, str] | None = None, calibration: Calibration | None = None
    ) -> tuple[qua.Program, dict, list[MeasurementInfo]]:
        """Compile QProgram to QUA's Program.

        Args:
            qprogram (QProgram): The QProgram to be compiled
            bus_mapping (dict[str, str] | None, optional): Optional mapping of bus names. Defaults to None.

        Returns:
            tuple[qua.Program, dict, list[MeasurementInfo]]: A tuple consisting of the generated QUA program, the generated configuration and a list of measurements' information.
        """

        def traverse(block: Block):
            self._qprogram_block_stack.append(block)
            for element in block.elements:
                handler = self._handlers.get(type(element))
                if not handler:
                    raise NotImplementedError(
                        f"{element.__class__} operation is currently not supported in Quantum Machines."
                    )
                if isinstance(element, (InfiniteLoop, ForLoop, Loop, Average, Parallel)):
                    with handler(element):
                        traverse(element)
                else:
                    handler(element)
            self._qprogram_block_stack.pop()

        self._qprogram = qprogram
        if bus_mapping is not None:
            self._qprogram = self._qprogram.with_bus_mapping(bus_mapping=bus_mapping)
        if calibration is not None:
            self._qprogram = self._qprogram.with_calibration(calibration=calibration)
        if self._qprogram.has_named_operations():
            raise RuntimeError(
                "Cannot compile to hardware-native instructions because QProgram contains named operations that are not mapped. Provide a calibration instance containing all necessary mappings."
            )

        self._qprogram_block_stack = deque()
        self._qprogram_to_qua_variables = {}
        self._measurements = []
        self._configuration = {
            "waveforms": {},
            "pulses": {},
            "integration_weights": {},
            "digital_waveforms": {"ON": {"samples": [(1, 0)]}, "OFF": {"samples": [(0, 0)]}},
            "elements": {},
        }

        self._populate_buses()

        with qua.program() as qua_program:
            # Declare variables
            self._declare_variables()
            # Recursive traversal to convert QProgram to QUA program.
            traverse(self._qprogram.body)
            # Stream Processing
            with qua.stream_processing():
                measurements = self._process_measurements()

        # Return a dictionary with bus names as keys and the compiled Sequence as values.
        return qua_program, self._configuration, measurements

    def _process_measurements(self):
        def _process_measurement(measurement: _MeasurementCompilationInfo, index: int):
            result_handles: list[str] = []

            def _process_stream(stream: qua_dsl._ResultSource, save_as: str) -> None:
                processing_stream: qua_dsl._ResultSource | qua_dsl._ResultStream = stream
                for loop_iteration in measurement.loops_iterations:
                    processing_stream = processing_stream.buffer(loop_iteration)
                if measurement.average:
                    processing_stream = processing_stream.average()
                processing_stream.save(save_as)
                result_handles.append(save_as)

            _process_stream(measurement.stream_I, f"I_{index}")
            _process_stream(measurement.stream_Q, f"Q_{index}")
            if measurement.stream_raw_adc is not None:
                _process_stream(measurement.stream_raw_adc.input1(), f"adc1_{index}")
                _process_stream(measurement.stream_raw_adc.input2(), f"adc2_{index}")

            return result_handles

        measurements = [
            MeasurementInfo(bus=measurement.bus, result_handles=_process_measurement(measurement=measurement, index=i))
            for i, measurement in enumerate(self._measurements)
        ]

        return measurements

    def _declare_variables(self):
        for variable in self._qprogram.variables:
            if variable.domain in [Domain.Time, Domain.Frequency]:
                qua_variable = qua.declare(int)
            else:
                qua_variable = qua.declare(qua.fixed)
            self._qprogram_to_qua_variables[variable] = qua_variable

    def _populate_buses(self):
        """Map each bus in the QProgram to a BusCompilationInfo instance."""

        buses = self._qprogram.buses
        self._configuration["elements"] = {bus: {"operations": {}} for bus in buses}
        self._buses = {bus: _BusCompilationInfo() for bus in buses}

    def _handle_infinite_loop(self, _: InfiniteLoop):
        return qua.infinite_loop_()

    def _handle_parallel_loop(self, element: Parallel):
        variables = []
        loops = []
        for loop in element.loops:
            qua_variable = self._qprogram_to_qua_variables[loop.variable]
            values = (
                np.arange(loop.start, loop.stop + loop.step / 2, loop.step)
                if isinstance(loop, ForLoop)
                else loop.values
            )
            if loop.variable.domain is Domain.Phase:
                values = values / self.PHASE_COEFF
            if loop.variable.domain is Domain.Frequency:
                values = values.astype(int)
            if loop.variable.domain is Domain.Time:
                values = np.maximum(values, self.MINIMUM_TIME).astype(int)

            variables.append(qua_variable)
            loops.append(values)
        return qua.for_each_(tuple(variables), tuple(loops))

    def _handle_for_loop(self, element: ForLoop):
        qua_variable = self._qprogram_to_qua_variables[element.variable]
        start, stop, step = element.start, element.stop, element.step
        if element.variable.domain is Domain.Phase:
            start, stop, step = start / self.PHASE_COEFF, stop / self.PHASE_COEFF, step / self.PHASE_COEFF
        if element.variable.domain is Domain.Frequency:
            start, stop, step = (
                int(start),
                int(stop),
                int(step),
            )
        if element.variable.domain is Domain.Time:
            start = max(start, self.MINIMUM_TIME)

        to_positive = stop >= start
        if to_positive:
            return qua.for_(qua_variable, start, qua_variable < stop + step / 2, qua_variable + step)
        return qua.for_(qua_variable, start, qua_variable > stop + step / 2, qua_variable + step)

    def _handle_loop(self, element: Loop):
        qua_variable = self._qprogram_to_qua_variables[element.variable]
        values = element.values
        if element.variable.domain is Domain.Phase:
            values = values / self.PHASE_COEFF
        if element.variable.domain is Domain.Frequency:
            values = values.astype(int)
        if element.variable.domain is Domain.Time:
            values = np.maximum(values, self.MINIMUM_TIME).astype(int)
        return qua.for_each_(qua_variable, values.tolist())

    def _handle_average(self, element: Average):
        variable = qua.declare(int)
        return qua.for_(variable, 0, variable < element.shots, variable + 1)

    def _handle_set_frequency(self, element: SetFrequency):
        frequency = (
            self._qprogram_to_qua_variables[element.frequency]
            if isinstance(element.frequency, Variable)
            else element.frequency
        )
        qua.update_frequency(element=element.bus, new_frequency=frequency)

    def _handle_set_phase(self, element: SetPhase):
        phase = (
            self._qprogram_to_qua_variables[element.phase]
            if isinstance(element.phase, Variable)
            else element.phase / self.PHASE_COEFF
        )
        qua.frame_rotation_2pi(phase, element.bus)

    def _handle_reset_phase(self, element: ResetPhase):
        qua.reset_frame(element.bus)

    def _handle_set_gain(self, element: SetGain):
        gain = self._qprogram_to_qua_variables[element.gain] if isinstance(element.gain, Variable) else element.gain
        # QUA doesn't have a method for setting the gain directly.
        # Instead, it uses an amplitude multiplication with `amp()`.
        # Thus, we store the current gain to multiply with in the next play instructions.
        self._buses[element.bus].current_gain = gain

    def _handle_play(self, element: Play):
        waveform_I, waveform_Q = element.get_waveforms()
        waveform_variables = element.get_waveform_variables()
        duration = waveform_I.get_duration()

        gain = (
            qua.amp(self._buses[element.bus].current_gain * self.VOLTAGE_COEFF)
            if self._buses[element.bus].current_gain is not None
            else None
        )

        if not waveform_variables:
            waveform_I_name = self.__add_waveform_to_configuration(waveform_I)
            waveform_Q_name = self.__add_waveform_to_configuration(waveform_Q) if waveform_Q else None
            pulse_name = self.__add_or_update_control_pulse_to_configuration(waveform_I_name, waveform_Q_name, duration)
            operation_name = self.__add_pulse_to_element_operations(element.bus, pulse_name)
            pulse = operation_name * gain if gain is not None else operation_name
            qua.play(pulse, element.bus)

    def _handle_measure(
        self, element: Measure
    ):  # pylint: disable=too-many-locals, too-many-branches, too-many-statements
        waveform_I, waveform_Q = element.get_waveforms()

        waveform_I_name = self.__add_waveform_to_configuration(waveform_I)
        waveform_Q_name = self.__add_waveform_to_configuration(waveform_Q)

        gain = (
            qua.amp(self._buses[element.bus].current_gain * self.VOLTAGE_COEFF)
            if self._buses[element.bus].current_gain is not None
            else None
        )

        variable_I = qua.declare(qua.fixed)
        variable_Q = qua.declare(qua.fixed)
        stream_I = qua.declare_stream()
        stream_Q = qua.declare_stream()
        stream_raw_adc = qua.declare_stream(adc_trace=True) if element.save_raw_adc else None

        A, B, C, D = self.__add_weights_to_configuration(weights=element.weights, rotation=element.rotation)

<<<<<<< HEAD
        pulse_name = self.__add_or_update_measurement_pulse_to_configuration(
            waveform_I_name,
            waveform_Q_name,
            duration=waveform_I.get_duration(),
            integration_weights=[A, B, C, D],
        )
        operation_name = self.__add_pulse_to_element_operations(bus, pulse_name)
        pulse = operation_name * gain if gain is not None else operation_name
        if element.demodulation:
            qua.measure(
                pulse,
                bus,
                stream_raw_adc,
                qua.dual_demod.full(A, "out1", B, "out2", variable_I),
                qua.dual_demod.full(C, "out1", D, "out2", variable_Q),
            )
        else:
            qua.measure(
                pulse,
                bus,
                stream_raw_adc,
                qua.dual_integration.full(A, "out1", B, "out2", variable_I),
                qua.dual_integration.full(C, "out1", D, "out2", variable_Q),
            )
        qua.save(variable_I, stream_I)
        qua.save(variable_Q, stream_Q)
=======
        if element.weights is None:
            pulse_name = self.__add_or_update_measurement_pulse_to_configuration(
                waveform_I_name, waveform_Q_name, duration=waveform_I.get_duration(), integration_weights=[]
            )
            operation_name = self.__add_pulse_to_element_operations(element.bus, pulse_name)
            pulse = operation_name * gain if gain is not None else operation_name
            qua.measure(pulse, element.bus, stream_raw_adc)
        elif isinstance(element.weights, IQPair):
            variable_I = qua.declare(qua.fixed)
            stream_I = qua.declare_stream()
            weight_I = self.__add_integration_weight_to_configuration(element.weights.I, element.weights.Q)
            pulse_name = self.__add_or_update_measurement_pulse_to_configuration(
                waveform_I_name, waveform_Q_name, duration=waveform_I.get_duration(), integration_weights=[weight_I]
            )
            operation_name = self.__add_pulse_to_element_operations(element.bus, pulse_name)
            pulse = operation_name * gain if gain is not None else operation_name
            if element.demodulation:
                qua.measure(pulse, element.bus, stream_raw_adc, qua.demod.full(weight_I, variable_I, "out1"))
            else:
                qua.measure(pulse, element.bus, stream_raw_adc, qua.integration.full(weight_I, variable_I, "out1"))
            qua.save(variable_I, stream_I)
        elif isinstance(element.weights, tuple) and len(element.weights) == 2:
            variable_I = qua.declare(qua.fixed)
            variable_Q = qua.declare(qua.fixed)
            stream_I = qua.declare_stream()
            stream_Q = qua.declare_stream()
            weight_I = self.__add_integration_weight_to_configuration(element.weights[0].I, element.weights[0].Q)
            weight_Q = self.__add_integration_weight_to_configuration(element.weights[1].I, element.weights[1].Q)
            pulse_name = self.__add_or_update_measurement_pulse_to_configuration(
                waveform_I_name,
                waveform_Q_name,
                duration=waveform_I.get_duration(),
                integration_weights=[weight_I, weight_Q],
            )
            operation_name = self.__add_pulse_to_element_operations(element.bus, pulse_name)
            pulse = operation_name * gain if gain is not None else operation_name
            if element.demodulation:
                qua.measure(
                    pulse,
                    element.bus,
                    stream_raw_adc,
                    qua.demod.full(weight_I, variable_I, "out1"),
                    qua.demod.full(weight_Q, variable_Q, "out2"),
                )
            else:
                qua.measure(
                    pulse,
                    element.bus,
                    stream_raw_adc,
                    qua.integration.full(weight_I, variable_I, "out1"),
                    qua.integration.full(weight_Q, variable_Q, "out2"),
                )
            qua.save(variable_I, stream_I)
            qua.save(variable_Q, stream_Q)
        elif isinstance(element.weights, tuple) and len(element.weights) == 4:
            variable_I = qua.declare(qua.fixed)
            variable_Q = qua.declare(qua.fixed)
            stream_I = qua.declare_stream()
            stream_Q = qua.declare_stream()
            weight_A = self.__add_integration_weight_to_configuration(element.weights[0].I, element.weights[0].Q)
            weight_B = self.__add_integration_weight_to_configuration(element.weights[1].I, element.weights[1].Q)
            weight_C = self.__add_integration_weight_to_configuration(element.weights[2].I, element.weights[2].Q)  # type: ignore[misc]
            weight_D = self.__add_integration_weight_to_configuration(element.weights[3].I, element.weights[3].Q)  # type: ignore[misc]
            pulse_name = self.__add_or_update_measurement_pulse_to_configuration(
                waveform_I_name,
                waveform_Q_name,
                duration=waveform_I.get_duration(),
                integration_weights=[weight_A, weight_B, weight_C, weight_D],
            )
            operation_name = self.__add_pulse_to_element_operations(element.bus, pulse_name)
            pulse = operation_name * gain if gain is not None else operation_name
            if element.demodulation:
                qua.measure(
                    pulse,
                    element.bus,
                    stream_raw_adc,
                    qua.dual_demod.full(weight_A, "out1", weight_B, "out2", variable_I),
                    qua.dual_demod.full(weight_C, "out1", weight_D, "out2", variable_Q),
                )
            else:
                qua.measure(
                    pulse,
                    element.bus,
                    stream_raw_adc,
                    qua.dual_integration.full(weight_A, "out1", weight_B, "out2", variable_I),
                    qua.dual_integration.full(weight_C, "out1", weight_D, "out2", variable_Q),
                )
            qua.save(variable_I, stream_I)
            qua.save(variable_Q, stream_Q)
>>>>>>> 57e43b89

        measurement_info = _MeasurementCompilationInfo(
            element.bus, variable_I, variable_Q, stream_I, stream_Q, stream_raw_adc
        )
        for block in reversed(self._qprogram_block_stack):
            if isinstance(block, ForLoop):
                iterations = QuantumMachinesCompiler._calculate_iterations(block.start, block.stop, block.step)
                measurement_info.loops_iterations.append(iterations)
            if isinstance(block, Loop):
                iterations = len(block.values)
                measurement_info.loops_iterations.append(iterations)
            if isinstance(block, Parallel):
                iterations = min(
                    len(loop.values)
                    if isinstance(loop, Loop)
                    else QuantumMachinesCompiler._calculate_iterations(loop.start, loop.stop, loop.step)
                    for loop in block.loops
                )
                measurement_info.loops_iterations.append(iterations)
            if isinstance(block, Average):
                measurement_info.average = True

        self._measurements.append(measurement_info)

    def _handle_wait(self, element: Wait):
        duration = (
            self._qprogram_to_qua_variables[element.duration]
            if isinstance(element.duration, Variable)
            else max(element.duration, self.MINIMUM_TIME)
        )

        qua.wait(
            duration / int(self.WAIT_COEFF)
            if isinstance(element.duration, Variable)
            else int(duration / self.WAIT_COEFF),
            element.bus,
        )

    def _handle_sync(self, element: Sync):
        if element.buses:
            qua.align(*element.buses)
        else:
            qua.align()

    def __add_pulse_to_element_operations(self, element: str, pulse: str):
        if pulse not in self._configuration["elements"][element]["operations"]:
            self._configuration["elements"][element]["operations"][pulse] = pulse
        return pulse

    def __add_or_update_control_pulse_to_configuration(
        self, waveform_I_name: str, waveform_Q_name: str | None, duration: int
    ):
        pulse_name = (
            f"control_{waveform_I_name}_{waveform_Q_name}_{duration}"
            if waveform_Q_name
            else f"control_{waveform_I_name}_{duration}"
        )
        if pulse_name not in self._configuration["pulses"]:
            configuration = {
                "operation": "control",
                "length": duration,
                "waveforms": {"I": waveform_I_name, "Q": waveform_Q_name}
                if waveform_Q_name
                else {"single": waveform_I_name},
            }
            self._configuration["pulses"][pulse_name] = configuration
        return pulse_name

    def __add_or_update_measurement_pulse_to_configuration(
        self, waveform_I_name: str, waveform_Q_name: str, duration: int, integration_weights: list[str]
    ):
        pulse_name = f"measurement_{waveform_I_name}_{waveform_Q_name}_{duration}"
        if pulse_name not in self._configuration["pulses"]:
            self._configuration["pulses"][pulse_name] = {
                "operation": "measurement",
                "length": duration,
                "waveforms": {
                    "I": waveform_I_name,
                    "Q": waveform_Q_name,
                },
                "integration_weights": {weight: weight for weight in integration_weights},
                "digital_marker": "ON",
            }
        else:
            self._configuration["pulses"][pulse_name]["integration_weights"].update(
                {weight: weight for weight in integration_weights}
            )
        return pulse_name

    def __add_weights_to_configuration(self, weights: IQPair, rotation: float):
        prefix = f"{QuantumMachinesCompiler.__hash_waveform(weights.I)}_{QuantumMachinesCompiler.__hash_waveform(weights.Q)}_{rotation}"

        envelope_I = weights.I.envelope(4)
        envelope_Q = weights.Q.envelope(4)

        # Define weights as numpy array
        cos_I = np.cos(rotation) * envelope_I
        sin_I = np.sin(rotation) * envelope_I
        cos_Q = np.cos(rotation) * envelope_Q
        minus_sin_I = -np.sin(rotation) * envelope_I
        minus_cos_Q = -np.cos(rotation) * envelope_Q
        minus_sin_Q = -np.sin(rotation) * envelope_Q

        # Convert weights to QM-specific format
        cos_I_converted = convert_integration_weights(integration_weights=cos_I, N=len(cos_I))
        sin_I_converted = convert_integration_weights(integration_weights=sin_I, N=len(sin_I))
        cos_Q_converted = convert_integration_weights(integration_weights=cos_Q, N=len(cos_Q))
        minus_sin_I_converted = convert_integration_weights(integration_weights=minus_sin_I, N=len(minus_sin_I))
        minus_cos_Q_converted = convert_integration_weights(integration_weights=minus_cos_Q, N=len(minus_cos_Q))
        minus_sin_Q_converted = convert_integration_weights(integration_weights=minus_sin_Q, N=len(minus_sin_Q))

        # Define weights names
        A = f"{prefix}_A"
        B = f"{prefix}_B"
        C = f"{prefix}_C"
        D = f"{prefix}_D"

        # Add weights to configuration dictionary
        self._configuration["integration_weights"][A] = {"cosine": cos_I_converted, "sine": minus_sin_I_converted}
        self._configuration["integration_weights"][B] = {"cosine": sin_I_converted, "sine": cos_I_converted}
        self._configuration["integration_weights"][C] = {"cosine": minus_sin_Q_converted, "sine": minus_cos_Q_converted}
        self._configuration["integration_weights"][D] = {"cosine": cos_Q_converted, "sine": minus_sin_Q_converted}

        # Return weights names
        return A, B, C, D

    def __add_waveform_to_configuration(self, waveform: Waveform):
        waveform_name = QuantumMachinesCompiler.__hash_waveform(waveform)
        if waveform_name not in self._configuration["waveforms"]:
            self._configuration["waveforms"][waveform_name] = QuantumMachinesCompiler.__waveform_to_config(waveform)
        return waveform_name

    @staticmethod
    def __hash_waveform(waveform: Waveform):
        attributes = [
            f"{key}: {(QuantumMachinesCompiler.__hash_waveform(value) if isinstance(value, Waveform) else str(value))}"
            for key, value in waveform.__dict__.items()
            if key != "duration" or not isinstance(waveform, Square)
        ]
        string_to_hash = f"{waveform.__class__.__name__}({','.join(attributes)})"
        hash_result = hashlib.md5(string_to_hash.encode("utf-8"), usedforsecurity=False)
        return hash_result.hexdigest()[:8]

    @staticmethod
    def __waveform_to_config(waveform: Waveform):
        if isinstance(waveform, Square):
            amplitude = waveform.amplitude / QuantumMachinesCompiler.VOLTAGE_COEFF
            return {"type": "constant", "sample": amplitude}

        envelope = waveform.envelope() / QuantumMachinesCompiler.VOLTAGE_COEFF
        return {"type": "arbitrary", "samples": envelope.tolist()}

    @staticmethod
    def _calculate_iterations(start: int | float, stop: int | float, step: int | float):
        if step == 0:
            raise ValueError("Step value cannot be zero")

        # Calculate the raw number of iterations
        raw_iterations = (stop - start + step) / step

        # If the raw number of iterations is very close to an integer, round it to that integer
        # This accounts for potential floating-point inaccuracies
        if abs(raw_iterations - round(raw_iterations)) < 1e-9:
            return round(raw_iterations)

        # Otherwise, if we're incrementing, take the ceiling, and if we're decrementing, take the floor
        return math.floor(raw_iterations) if step > 0 else math.ceil(raw_iterations)<|MERGE_RESOLUTION|>--- conflicted
+++ resolved
@@ -331,19 +331,18 @@
 
         A, B, C, D = self.__add_weights_to_configuration(weights=element.weights, rotation=element.rotation)
 
-<<<<<<< HEAD
         pulse_name = self.__add_or_update_measurement_pulse_to_configuration(
             waveform_I_name,
             waveform_Q_name,
             duration=waveform_I.get_duration(),
             integration_weights=[A, B, C, D],
         )
-        operation_name = self.__add_pulse_to_element_operations(bus, pulse_name)
+        operation_name = self.__add_pulse_to_element_operations(element.bus, pulse_name)
         pulse = operation_name * gain if gain is not None else operation_name
         if element.demodulation:
             qua.measure(
                 pulse,
-                bus,
+                element.bus,
                 stream_raw_adc,
                 qua.dual_demod.full(A, "out1", B, "out2", variable_I),
                 qua.dual_demod.full(C, "out1", D, "out2", variable_Q),
@@ -351,104 +350,13 @@
         else:
             qua.measure(
                 pulse,
-                bus,
+                element.bus,
                 stream_raw_adc,
                 qua.dual_integration.full(A, "out1", B, "out2", variable_I),
                 qua.dual_integration.full(C, "out1", D, "out2", variable_Q),
             )
         qua.save(variable_I, stream_I)
         qua.save(variable_Q, stream_Q)
-=======
-        if element.weights is None:
-            pulse_name = self.__add_or_update_measurement_pulse_to_configuration(
-                waveform_I_name, waveform_Q_name, duration=waveform_I.get_duration(), integration_weights=[]
-            )
-            operation_name = self.__add_pulse_to_element_operations(element.bus, pulse_name)
-            pulse = operation_name * gain if gain is not None else operation_name
-            qua.measure(pulse, element.bus, stream_raw_adc)
-        elif isinstance(element.weights, IQPair):
-            variable_I = qua.declare(qua.fixed)
-            stream_I = qua.declare_stream()
-            weight_I = self.__add_integration_weight_to_configuration(element.weights.I, element.weights.Q)
-            pulse_name = self.__add_or_update_measurement_pulse_to_configuration(
-                waveform_I_name, waveform_Q_name, duration=waveform_I.get_duration(), integration_weights=[weight_I]
-            )
-            operation_name = self.__add_pulse_to_element_operations(element.bus, pulse_name)
-            pulse = operation_name * gain if gain is not None else operation_name
-            if element.demodulation:
-                qua.measure(pulse, element.bus, stream_raw_adc, qua.demod.full(weight_I, variable_I, "out1"))
-            else:
-                qua.measure(pulse, element.bus, stream_raw_adc, qua.integration.full(weight_I, variable_I, "out1"))
-            qua.save(variable_I, stream_I)
-        elif isinstance(element.weights, tuple) and len(element.weights) == 2:
-            variable_I = qua.declare(qua.fixed)
-            variable_Q = qua.declare(qua.fixed)
-            stream_I = qua.declare_stream()
-            stream_Q = qua.declare_stream()
-            weight_I = self.__add_integration_weight_to_configuration(element.weights[0].I, element.weights[0].Q)
-            weight_Q = self.__add_integration_weight_to_configuration(element.weights[1].I, element.weights[1].Q)
-            pulse_name = self.__add_or_update_measurement_pulse_to_configuration(
-                waveform_I_name,
-                waveform_Q_name,
-                duration=waveform_I.get_duration(),
-                integration_weights=[weight_I, weight_Q],
-            )
-            operation_name = self.__add_pulse_to_element_operations(element.bus, pulse_name)
-            pulse = operation_name * gain if gain is not None else operation_name
-            if element.demodulation:
-                qua.measure(
-                    pulse,
-                    element.bus,
-                    stream_raw_adc,
-                    qua.demod.full(weight_I, variable_I, "out1"),
-                    qua.demod.full(weight_Q, variable_Q, "out2"),
-                )
-            else:
-                qua.measure(
-                    pulse,
-                    element.bus,
-                    stream_raw_adc,
-                    qua.integration.full(weight_I, variable_I, "out1"),
-                    qua.integration.full(weight_Q, variable_Q, "out2"),
-                )
-            qua.save(variable_I, stream_I)
-            qua.save(variable_Q, stream_Q)
-        elif isinstance(element.weights, tuple) and len(element.weights) == 4:
-            variable_I = qua.declare(qua.fixed)
-            variable_Q = qua.declare(qua.fixed)
-            stream_I = qua.declare_stream()
-            stream_Q = qua.declare_stream()
-            weight_A = self.__add_integration_weight_to_configuration(element.weights[0].I, element.weights[0].Q)
-            weight_B = self.__add_integration_weight_to_configuration(element.weights[1].I, element.weights[1].Q)
-            weight_C = self.__add_integration_weight_to_configuration(element.weights[2].I, element.weights[2].Q)  # type: ignore[misc]
-            weight_D = self.__add_integration_weight_to_configuration(element.weights[3].I, element.weights[3].Q)  # type: ignore[misc]
-            pulse_name = self.__add_or_update_measurement_pulse_to_configuration(
-                waveform_I_name,
-                waveform_Q_name,
-                duration=waveform_I.get_duration(),
-                integration_weights=[weight_A, weight_B, weight_C, weight_D],
-            )
-            operation_name = self.__add_pulse_to_element_operations(element.bus, pulse_name)
-            pulse = operation_name * gain if gain is not None else operation_name
-            if element.demodulation:
-                qua.measure(
-                    pulse,
-                    element.bus,
-                    stream_raw_adc,
-                    qua.dual_demod.full(weight_A, "out1", weight_B, "out2", variable_I),
-                    qua.dual_demod.full(weight_C, "out1", weight_D, "out2", variable_Q),
-                )
-            else:
-                qua.measure(
-                    pulse,
-                    element.bus,
-                    stream_raw_adc,
-                    qua.dual_integration.full(weight_A, "out1", weight_B, "out2", variable_I),
-                    qua.dual_integration.full(weight_C, "out1", weight_D, "out2", variable_Q),
-                )
-            qua.save(variable_I, stream_I)
-            qua.save(variable_Q, stream_Q)
->>>>>>> 57e43b89
 
         measurement_info = _MeasurementCompilationInfo(
             element.bus, variable_I, variable_Q, stream_I, stream_Q, stream_raw_adc
