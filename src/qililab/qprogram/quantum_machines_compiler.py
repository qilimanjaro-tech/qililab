--- conflicted
+++ resolved
@@ -103,17 +103,12 @@
         self._buses: dict[str, _BusCompilationInfo]
 
     def compile(
-<<<<<<< HEAD
-        self, qprogram: QProgram, bus_mapping: dict[str, str] | None = None, calibration: Calibration | None = None
-    ) -> tuple[Program, dict, list[MeasurementInfo]]:
-=======
         self,
         qprogram: QProgram,
         bus_mapping: dict[str, str] | None = None,
         threshold_rotations: dict[str, float | None] | None = None,
         calibration: Calibration | None = None,
     ) -> tuple[qua.Program, dict, list[MeasurementInfo]]:
->>>>>>> ce08c185
         """Compile QProgram to QUA's Program.
 
         Args:
