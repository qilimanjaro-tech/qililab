--- conflicted
+++ resolved
@@ -55,16 +55,6 @@
         self.average_counter = 0
 
 
-<<<<<<< HEAD
-@dataclass
-class Settings:
-    """External settings used by QBloxCompiler."""
-
-    integration_length: int = 1000
-
-
-=======
->>>>>>> 36a6f3fa
 class QbloxCompiler:  # pylint: disable=too-few-public-methods
     """A class for compiling QProgram to QBlox hardware."""
 
