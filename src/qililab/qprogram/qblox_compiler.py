# Copyright 2023 Qilimanjaro Quantum Tech
#
# Licensed under the Apache License, Version 2.0 (the "License");
# you may not use this file except in compliance with the License.
# You may obtain a copy of the License at
#
#     http://www.apache.org/licenses/LICENSE-2.0
#
# Unless required by applicable law or agreed to in writing, software
# distributed under the License is distributed on an "AS IS" BASIS,
# WITHOUT WARRANTIES OR CONDITIONS OF ANY KIND, either express or implied.
# See the License for the specific language governing permissions and
# limitations under the License.


import math
from collections import deque
from dataclasses import dataclass
from typing import Any, Callable

import numpy as np
import qpysequence as QPy
import qpysequence.program as QPyProgram
import qpysequence.program.instructions as QPyInstructions
from qpysequence.utils.constants import INST_MAX_WAIT

from qililab.config import logger
from qililab.qprogram.blocks import Average, Block, ForLoop, InfiniteLoop, Loop, Parallel
from qililab.qprogram.calibration import Calibration
from qililab.qprogram.operations import (
    Acquire,
    Measure,
    Operation,
    Play,
    ResetPhase,
    SetFrequency,
    SetGain,
    SetMarkers,
    SetOffset,
    SetPhase,
    Sync,
    Wait,
)
from qililab.qprogram.qprogram import QProgram
from qililab.qprogram.variable import Variable
from qililab.waveforms import IQPair, Square, Waveform


@dataclass
class AcquisitionData:
    """Class representing the output information generated by QbloxCompiler for an acquisition."""

    bus: str
    save_adc: bool


Sequences = dict[str, QPy.Sequence]
Acquisitions = dict[str, dict[str, AcquisitionData]]


class QbloxCompilationOutput:
    """Class representing the output information generated by QbloxCompiler.

    Attributes:
        sequences (Sequence): A dictionary with the buses participating in the QProgram as keys and the corresponding Sequence as values.
        acquisitions (Acquisitions): A dictionary with the buses participating in the acquisitions as keys and the corresponding Acquisitions as values.
    """

    def __init__(self, qprogram: QProgram, sequences: Sequences, acquisitions: Acquisitions):
        self.qprogram = qprogram
        self.sequences = sequences
        self.acquisitions = acquisitions

    def __iter__(self):
        """Allows the class to be unpacked as a tuple (program, config, measurements)."""
        yield self.sequences
        yield self.acquisitions


class BusCompilationInfo:
    """Class representing the information stored by QbloxCompiler for a bus."""

    def __init__(self) -> None:
        # The generated Sequence
        self.qpy_sequence = QPy.Sequence(
            program=QPy.Program(), waveforms=QPy.Waveforms(), acquisitions=QPy.Acquisitions(), weights=QPy.Weights()
        )

        # Acquisitions information
        self.acquisitions: dict[str, AcquisitionData] = {}

        # Dictionaries to hold mappings useful during compilation.
        self.variable_to_register: dict[Variable, QPyProgram.Register] = {}
        self.waveform_to_index: dict[str, int] = {}
        self.weight_to_index: dict[str, int] = {}
        self.acquisition_to_index: dict[str, int] = {}

        # Create and append the main block to the Sequence's program
        main_block = QPyProgram.Block(name="main")
        self.qpy_sequence._program.append_block(main_block)

        # Stacks to manage block hierarchy during compilation
        self.qpy_block_stack: deque[QPyProgram.Block] = deque([main_block])
        self.qprogram_block_stack: deque[Block] = deque()

        # Counters to help with naming and indexing
        self.next_bin_index = 0
        self.next_acquisition_index = 0
        self.loop_counter = 0
        self.average_counter = 0
        self.square_optimization_counter = 0

        # Syncing durations
        self.static_duration = 0
        self.dynamic_durations: list[Variable] = []
        self.sync_durations: list[QPyProgram.Register] = []

        # Syncing marker. If true, a real-time instruction has been added since the last sync or the beginning of the program.
        self.marked_for_sync = False

        # Time of flight. Defaults to minimum_wait_duration and is updated if times_of_flight parameter is provided during compilation.
        self.time_of_flight = QbloxCompiler.minimum_wait_duration

        # Delay. Defaults 0 delay and is updated if delays parameter is provided within the runcard.
        self.delay = 0


class QbloxCompiler:
    """A class for compiling QProgram to QBlox hardware."""

    minimum_wait_duration: int = 4

    def __init__(self) -> None:
        # Handlers to map each operation to a corresponding handler function
        self._handlers: dict[type, Callable] = {
            InfiniteLoop: self._handle_infinite_loop,
            Parallel: self._handle_parallel,
            Average: self._handle_average,
            ForLoop: self._handle_for_loop,
            Loop: self._handle_loop,
            SetFrequency: self._handle_set_frequency,
            SetPhase: self._handle_set_phase,
            ResetPhase: self._handle_reset_phase,
            SetGain: self._handle_set_gain,
            SetOffset: self._handle_set_offset,
            SetMarkers: self._handle_set_markers,
            Wait: self._handle_wait,
            Sync: self._handle_sync,
            Measure: self._handle_measure,
            Acquire: self._handle_acquire,
            Play: self._handle_play,
            Block: self._handle_block,
        }

        self._qprogram: QProgram
        self._buses: dict[str, BusCompilationInfo]
        self._sync_counter: int
        self._voltage_coefficient: dict[str, float] | None = None

    def compile(
        self,
        qprogram: QProgram,
        bus_mapping: dict[str, str] | None = None,
        calibration: Calibration | None = None,
        times_of_flight: dict[str, int] | None = None,
        delays: dict[str, int] | None = None,
        markers: dict[str, str] | None = None,
<<<<<<< HEAD
        optimize_square_waveforms: bool = False,
        voltage_coefficient: dict[str, float] | None = None,
=======
>>>>>>> 000eafea
    ) -> QbloxCompilationOutput:
        """Compile QProgram to qpysequence.Sequence

        Args:
            qprogram (QProgram): The QProgram to be compiled
            bus_mapping (dict[str, str] | None, optional): Optional mapping of bus names. Defaults to None.
            times_of_flight (dict[str, int] | None, optional): Optional time of flight of bus. Defaults to None.

        Returns:
            QbloxCompilationOutput:
        """

        def traverse(block: Block):
            delay_implemented = False
            for bus in self._buses:
                self._buses[bus].qprogram_block_stack.append(block)
            for element in block.elements:
                if isinstance(element, Play) and not delay_implemented:
                    for bus in self._buses:
                        if self._buses[bus].delay > 0:
                            self._handle_wait(element=Wait(bus=bus, duration=self._buses[bus].delay), delay=True)
                        elif self._buses[bus].delay < 0:
                            for other_buses in self._buses:
                                if other_buses != bus:
                                    self._handle_wait(
                                        element=Wait(bus=other_buses, duration=-self._buses[bus].delay), delay=True
                                    )
                    delay_implemented = True
                handler = self._handlers.get(type(element))
                if not handler:
                    raise NotImplementedError(f"{element.__class__} is currently not supported in QBlox.")
                appended = handler(element)
                if isinstance(element, Block):
                    traverse(element)
                    if not self._qprogram.qblox.disable_autosync and isinstance(
                        element, (ForLoop, Parallel, Loop, Average)
                    ):
                        self._handle_sync(element=Sync(buses=None), delay=True)
                    if appended:
                        for bus in self._buses:
                            self._buses[bus].qpy_block_stack.pop()
            for bus in self._buses:
                self._buses[bus].qprogram_block_stack.pop()

        self._qprogram = qprogram
        if bus_mapping is not None:
            self._qprogram = self._qprogram.with_bus_mapping(bus_mapping=bus_mapping)
        if calibration is not None:
            self._qprogram = self._qprogram.with_calibration(calibration=calibration)
        if self._qprogram.has_calibrated_waveforms_or_weights():
            raise RuntimeError(
                "Cannot compile to hardware-native instructions because QProgram contains named operations that are not mapped. Provide a calibration instance containing all necessary mappings."
            )

        self._sync_counter = 0
        self._buses = self._populate_buses()
        self._voltage_coefficient = voltage_coefficient

        # Pre-processing: Update time of flight
        if times_of_flight is not None:
            for bus in self._buses.keys() & times_of_flight.keys():
                self._buses[bus].time_of_flight = times_of_flight[bus]

        # Pre-processing: Update delay
        if delays is not None:
            for bus in self._buses.keys() & delays.keys():
                self._buses[bus].delay = delays[bus]

        # Pre-processing: Set markers ON/OFF
        for bus in self._buses:
            mask = markers[bus] if markers is not None and bus in markers else "0000"
            self._buses[bus].qpy_sequence._program.blocks[0].append_component(QPyInstructions.SetMrk(int(mask, 2)))
            self._buses[bus].qpy_sequence._program.blocks[0].append_component(QPyInstructions.UpdParam(4))
            self._buses[bus].static_duration += 4

        # Recursive traversal to convert QProgram blocks to Sequence
        traverse(self._qprogram._body)

        # Post-processing: Set all markers OFF, add stop instructions and compile
        for bus in self._buses:
            self._buses[bus].qpy_block_stack[0].append_component(component=QPyInstructions.SetMrk(0))
            self._buses[bus].qpy_block_stack[0].append_component(component=QPyInstructions.UpdParam(4))
            self._buses[bus].qpy_block_stack[0].append_component(component=QPyInstructions.Stop())
            self._buses[bus].static_duration += 4
            self._buses[bus].qpy_sequence._program.compile()

        # Return a dictionary with bus names as keys and the compiled Sequence as values.
        sequences = {bus: bus_info.qpy_sequence for bus, bus_info in self._buses.items()}
        acquisitions = {bus: bus_info.acquisitions for bus, bus_info in self._buses.items()}
        return QbloxCompilationOutput(qprogram=self._qprogram, sequences=sequences, acquisitions=acquisitions)

    def _populate_buses(self):
        """Map each bus in the QProgram to a BusCompilationInfo instance.

        Returns:
            A dictionary where the keys are bus names and the values are BusCompilationInfo objects.
        """

        return {bus: BusCompilationInfo() for bus in self._qprogram.buses}

    def _append_to_waveforms_of_bus(self, bus: str, waveform_I: Waveform, waveform_Q: Waveform | None):
        """Append waveforms to Sequence's Waveforms of the given bus.

        Args:
            bus (str): Name of the bus.
            waveform_I (Waveform): I waveform.
            waveform_Q (Waveform | None): Q waveform.
        """

        def handle_waveform(waveform: Waveform | None, default_length: int = 0):
            _hash = QbloxCompiler._hash_waveform(waveform) if waveform else f"zeros {default_length}"

            if _hash in self._buses[bus].waveform_to_index:
                index = self._buses[bus].waveform_to_index[_hash]
                length = next(
                    len(waveform.data)
                    for waveform in self._buses[bus].qpy_sequence._waveforms._waveforms
                    if waveform.index == index
                )
                return index, length

            envelope = waveform.envelope() / self._voltage_coefficient[bus] if waveform else np.zeros(default_length)
            index = self._buses[bus].qpy_sequence._waveforms.add(envelope)
            self._buses[bus].waveform_to_index[_hash] = index
            return index, len(envelope)

        index_I, length_I = handle_waveform(waveform_I, 0)
        index_Q, _ = handle_waveform(waveform_Q, len(waveform_I.envelope()))
        return index_I, index_Q, length_I

    def _append_to_weights_of_bus(self, bus: str, weights: IQPair):
        def handle_weight(waveform: Waveform):
            _hash = QbloxCompiler._hash_waveform(waveform)

            if _hash in self._buses[bus].weight_to_index:
                index = self._buses[bus].weight_to_index[_hash]
                length = next(
                    len(weight.data)
                    for weight in self._buses[bus].qpy_sequence._weights._weights
                    if weight.index == index
                )
                return index, length

            envelope = waveform.envelope()
            length = len(envelope)
            index = self._buses[bus].qpy_sequence._weights.add(envelope)
            self._buses[bus].weight_to_index[_hash] = index
            return index, length

        index_I, length_I = handle_weight(weights.I)
        index_Q, _ = handle_weight(weights.Q)
        return index_I, index_Q, length_I

    def _handle_parallel(self, element: Parallel):
        if not element.loops:
            raise NotImplementedError("Parallel block should contain loops.")
        if any(isinstance(loop, Loop) for loop in element.loops):
            raise NotImplementedError("Loops with arbitrary numpy arrays are not currently supported for QBlox.")

        loops = []
        iterations = []
        for loop in element.loops:
            operation = QbloxCompiler._get_reference_operation_of_loop(loop=loop, starting_block=element)
            start, step, iters = QbloxCompiler._convert_for_loop_values(loop, operation)  # type: ignore[arg-type]
            loops.append((start, step))
            iterations.append(iters)
        iterations = min(iterations)

        # iterations = min(QbloxCompiler._calculate_iterations(loop.start, loop.stop, loop.step) for loop in element.loops)
        # loops = [(QbloxCompiler._convert_for_loop_values(for_loop=loop, operation=QbloxCompiler._get_reference_operation_of_loop(element)))[:2]) for loop in element.loops]

        for bus in self._buses:
            qpy_loop = QPyProgram.IterativeLoop(
                name=f"loop_{self._buses[bus].loop_counter}", iterations=iterations, loops=loops
            )
            for i, loop in enumerate(element.loops):
                self._buses[bus].variable_to_register[loop.variable] = qpy_loop.loop_registers[i]
            self._buses[bus].qpy_block_stack[-1].append_component(qpy_loop)
            self._buses[bus].qpy_block_stack.append(qpy_loop)
            self._buses[bus].loop_counter += 1
        return True

    def _handle_average(self, element: Average):
        for bus in self._buses:
            qpy_loop = QPyProgram.Loop(name=f"avg_{self._buses[bus].average_counter}", begin=element.shots)
            self._buses[bus].qpy_block_stack[-1].append_component(qpy_loop)
            self._buses[bus].qpy_block_stack.append(qpy_loop)
            self._buses[bus].average_counter += 1
        return True

    def _handle_infinite_loop(self, _: InfiniteLoop):
        for bus in self._buses:
            qpy_loop = QPyProgram.InfiniteLoop(name=f"infinite_loop_{self._buses[bus].loop_counter}")
            self._buses[bus].qpy_block_stack[-1].append_component(qpy_loop)
            self._buses[bus].qpy_block_stack.append(qpy_loop)
            self._buses[bus].loop_counter += 1
        return True

    def _handle_for_loop(self, element: ForLoop):
        operation = QbloxCompiler._get_reference_operation_of_loop(element)
        start, step, iterations = QbloxCompiler._convert_for_loop_values(element, operation)
        for bus in self._buses:
            qpy_loop = QPyProgram.IterativeLoop(
                name=f"loop_{self._buses[bus].loop_counter}", iterations=iterations, loops=[(start, step)]
            )
            self._buses[bus].qpy_block_stack[-1].append_component(qpy_loop)
            self._buses[bus].qpy_block_stack.append(qpy_loop)
            self._buses[bus].variable_to_register[element.variable] = qpy_loop.loop_registers[0]
            self._buses[bus].loop_counter += 1
        return True

    def _handle_loop(self, _: Loop):
        raise NotImplementedError("Loops with arbitrary numpy arrays are not currently supported for QBlox.")

    def _handle_set_frequency(self, element: SetFrequency):
        convert = QbloxCompiler._convert_value(element)
        frequency = (
            self._buses[element.bus].variable_to_register[element.frequency]
            if isinstance(element.frequency, Variable)
            else convert(element.frequency)
        )
        self._buses[element.bus].qpy_block_stack[-1].append_component(
            component=QPyInstructions.SetFreq(frequency=frequency)
        )

    def _handle_set_phase(self, element: SetPhase):
        convert = QbloxCompiler._convert_value(element)
        phase = (
            self._buses[element.bus].variable_to_register[element.phase]
            if isinstance(element.phase, Variable)
            else convert(element.phase)
        )
        self._buses[element.bus].qpy_block_stack[-1].append_component(component=QPyInstructions.SetPh(phase=phase))

    def _handle_reset_phase(self, element: ResetPhase):
        self._buses[element.bus].qpy_block_stack[-1].append_component(component=QPyInstructions.ResetPh())

    def _handle_set_gain(self, element: SetGain):
        convert = QbloxCompiler._convert_value(element)
        gain = (
            self._buses[element.bus].variable_to_register[element.gain]
            if isinstance(element.gain, Variable)
            else convert(element.gain)
        )
        self._buses[element.bus].qpy_block_stack[-1].append_component(
            component=QPyInstructions.SetAwgGain(gain_0=gain // self._voltage_coefficient, gain_1=gain)
        )

    def _handle_set_offset(self, element: SetOffset):
        convert = QbloxCompiler._convert_value(element)
        offset_0 = (
            self._buses[element.bus].variable_to_register[element.offset_path0]
            if isinstance(element.offset_path0, Variable)
            else convert(element.offset_path0)
        )
        if element.offset_path1 is None:
            raise ValueError("No offset has been given for path 1 inside set_offset.")
        offset_1 = (
            self._buses[element.bus].variable_to_register[element.offset_path1]  # type: ignore[index]
            if isinstance(element.offset_path1, Variable)
            else convert(element.offset_path1)
        )
        self._buses[element.bus].qpy_block_stack[-1].append_component(
            component=QPyInstructions.SetAwgOffs(offset_0=offset_0, offset_1=offset_1)
        )

    def _handle_set_markers(self, element: SetMarkers):
        marker_outputs = int(element.mask, 2)
        self._buses[element.bus].qpy_block_stack[-1].append_component(
            component=QPyInstructions.SetMrk(marker_outputs=marker_outputs)
        )

    def _handle_wait(self, element: Wait, delay: bool = False):
        duration: QPyProgram.Register | int
        if isinstance(element.duration, Variable):
            duration = self._buses[element.bus].variable_to_register[element.duration]
            self._buses[element.bus].dynamic_durations.append(element.duration)
            self._buses[element.bus].qpy_block_stack[-1].append_component(
                component=QPyInstructions.Wait(wait_time=duration)
            )
        else:
            convert = QbloxCompiler._convert_value(element)
            duration = convert(element.duration)
            if not delay:
                self._buses[element.bus].static_duration += duration
            # loop over wait instructions if static duration is longer than allowed qblox max wait time of 2**16 -4
            self._handle_add_waits(bus=element.bus, duration=duration)

        self._buses[element.bus].marked_for_sync = True

    def _handle_add_waits(self, bus: str, duration: int):
        """Wait for longer than QBLOX INST_MAX_WAIT by looping over wait instructions

        Args:
            element (Wait): wait element
            duration (int): duration to wait in ns
        """
        if duration > INST_MAX_WAIT:
            for _ in range(duration // INST_MAX_WAIT):
                self._buses[bus].qpy_block_stack[-1].append_component(
                    component=QPyInstructions.Wait(wait_time=INST_MAX_WAIT)
                )
        # add the remaining wait time (or all of it if the above conditional is false)
        self._buses[bus].qpy_block_stack[-1].append_component(
            component=QPyInstructions.Wait(wait_time=duration % INST_MAX_WAIT)
        )

    def _handle_sync(self, element: Sync, delay: bool = False):
        # Get the buses involved in the sync operation.
        buses = set(element.buses or self._buses)

        # If they are zero or one, return.
        if len(buses) <= 1:
            return

        # If there is no bus marked for sync, return.
        if all(not self._buses[bus].marked_for_sync for bus in buses):
            return

        # Is there any bus that has dynamic durations?
        if any(bus for bus in buses if self._buses[bus].dynamic_durations or self._buses[bus].sync_durations):
            # If yes, we must add a sync block that calculates the difference between buses dynamically.
            # But the following doesn't work unfortunetely, so raise an error for now.
            self.__handle_dynamic_sync(buses=buses)
        else:
            # If no, calculating the difference is trivial.
            self.__handle_static_sync(buses=buses, delay=delay)

        # In any case, mark al buses as synced.
        for bus in buses:
            self._buses[bus].marked_for_sync = False

    def __handle_static_sync(self, buses: set[str], delay: bool = False):
        max_duration = max(self._buses[bus].static_duration for bus in buses)
        if delay:
            max_delay = max(self._buses[bus].delay for bus in buses)
        for bus in buses:
            if delay:
                delay_diff = max_delay - self._buses[bus].delay
                duration_diff = max_duration - self._buses[bus].static_duration + delay_diff
            else:
                duration_diff = max_duration - self._buses[bus].static_duration
            if duration_diff > 0:
                # loop over wait instructions if static duration is longer than allowed qblox max wait time of 2**16 -4
                self._handle_add_waits(bus=bus, duration=duration_diff)
                self._buses[bus].static_duration += duration_diff

    def __handle_dynamic_sync(self, buses: set[str]):
        raise NotImplementedError("Dynamic syncing is not implemented yet.")

    def _handle_measure(self, element: Measure):
        """Wrapper for qblox play and acquire methods to be called in a single operation for consistency with QuantumMachines
        measure operation

        Args:
            element (Measure): measure operation
        """
        time_of_flight = self._buses[element.bus].time_of_flight
        play = Play(bus=element.bus, waveform=element.waveform, wait_time=time_of_flight)
        acquire = Acquire(bus=element.bus, weights=element.weights, save_adc=element.save_adc)
        self._handle_play(play)
        self._handle_acquire(acquire)

    def _handle_acquire(self, element: Acquire):
        # TODO: unify with measure when time of flight is implemented
        loops = [
            (i, loop)
            for i, loop in enumerate(self._buses[element.bus].qpy_block_stack)
            if isinstance(loop, QPyProgram.IterativeLoop) and not loop.name.startswith("avg")
        ]
        num_bins = math.prod(loop[1].iterations for loop in loops)
        acquisition_name = f"acquisition_{self._buses[element.bus].next_acquisition_index}"
        self._buses[element.bus].qpy_sequence._acquisitions.add(
            name=acquisition_name,
            num_bins=num_bins,
            index=self._buses[element.bus].next_acquisition_index,
        )
        self._buses[element.bus].acquisitions[acquisition_name] = AcquisitionData(
            bus=element.bus, save_adc=element.save_adc
        )

        index_I, index_Q, integration_length = self._append_to_weights_of_bus(element.bus, weights=element.weights)

        if num_bins == 1:
            self._buses[element.bus].qpy_block_stack[-1].append_component(
                component=QPyInstructions.AcquireWeighed(
                    acq_index=self._buses[element.bus].next_acquisition_index,
                    bin_index=self._buses[element.bus].next_bin_index,
                    weight_index_0=index_I,
                    weight_index_1=index_Q,
                    wait_time=integration_length,
                )
            )
        else:
            bin_register = QPyProgram.Register()
            block_index_for_move_instruction = loops[0][0] - 1 if loops else -2
            block_index_for_add_instruction = loops[-1][0] if loops else -1
            self._buses[element.bus].qpy_block_stack[block_index_for_move_instruction].append_component(
                component=QPyInstructions.Move(var=self._buses[element.bus].next_bin_index, register=bin_register),
                bot_position=len(self._buses[element.bus].qpy_block_stack[block_index_for_move_instruction].components),
            )
            register_I, register_Q = QPyProgram.Register(), QPyProgram.Register()
            self._buses[element.bus].qpy_block_stack[block_index_for_move_instruction].append_component(
                component=QPyInstructions.Move(var=index_I, register=register_I),
                bot_position=len(self._buses[element.bus].qpy_block_stack[block_index_for_move_instruction].components),
            )
            self._buses[element.bus].qpy_block_stack[block_index_for_move_instruction].append_component(
                component=QPyInstructions.Move(var=index_Q, register=register_Q),
                bot_position=len(self._buses[element.bus].qpy_block_stack[block_index_for_move_instruction].components),
            )
            self._buses[element.bus].qpy_block_stack[-1].append_component(
                component=QPyInstructions.AcquireWeighed(
                    acq_index=self._buses[element.bus].next_acquisition_index,
                    bin_index=bin_register,
                    weight_index_0=register_I,
                    weight_index_1=register_Q,
                    wait_time=integration_length,
                )
            )
            self._buses[element.bus].qpy_block_stack[block_index_for_add_instruction].append_component(
                component=QPyInstructions.Add(origin=bin_register, var=1, destination=bin_register)
            )
        self._buses[element.bus].static_duration += integration_length
        self._buses[element.bus].next_bin_index = 0  # maybe this counter can be removed completely
        self._buses[element.bus].next_acquisition_index += 1
        self._buses[element.bus].marked_for_sync = True

    def _handle_play(self, element: Play):
        waveform_I, waveform_Q = element.get_waveforms()
        waveform_variables = element.get_waveform_variables()
        if waveform_variables:
            logger.error("Variables in waveforms are not supported in Qblox.")
            return
        if element.wait_time:
            # The qp.qblox.play() was used. Don't apply optimizations
            index_I, index_Q, _ = self._append_to_waveforms_of_bus(
                bus=element.bus, waveform_I=waveform_I, waveform_Q=waveform_Q
            )
            convert = QbloxCompiler._convert_value(element)
            duration = convert(element.wait_time)
            self._buses[element.bus].qpy_block_stack[-1].append_component(
                component=QPyInstructions.Play(index_I, index_Q, wait_time=duration)
            )
        elif (
            isinstance(waveform_I, Square)
            and (waveform_Q is None or isinstance(waveform_Q, Square))
            and (waveform_I.duration >= 100)
        ):
            duration = waveform_I.duration
            chunk_duration, iterations, remainder = QbloxCompiler.calculate_square_waveform_optimization_values(
                duration
            )
            waveform_I.duration = chunk_duration
            if isinstance(waveform_Q, Square):
                waveform_Q.duration = chunk_duration
            index_I, index_Q, _ = self._append_to_waveforms_of_bus(
                bus=element.bus, waveform_I=waveform_I, waveform_Q=waveform_Q
            )
            loop = QPyProgram.IterativeLoop(
                name=f"square_{self._buses[element.bus].square_optimization_counter}", iterations=iterations
            )
            loop.append_component(component=QPyInstructions.Play(index_I, index_Q, wait_time=chunk_duration))
            self._buses[element.bus].qpy_block_stack[-1].append_component(component=loop)
            if remainder != 0:
                waveform_I.duration = remainder
                if isinstance(waveform_Q, Square):
                    waveform_Q.duration = remainder
                index_I, index_Q, _ = self._append_to_waveforms_of_bus(
                    bus=element.bus, waveform_I=waveform_I, waveform_Q=waveform_Q
                )
                self._buses[element.bus].qpy_block_stack[-1].append_component(
                    component=QPyInstructions.Play(index_I, index_Q, wait_time=remainder)
                )
            self._buses[element.bus].square_optimization_counter += 1
        else:
            index_I, index_Q, duration = self._append_to_waveforms_of_bus(
                bus=element.bus, waveform_I=waveform_I, waveform_Q=waveform_Q
            )
            self._buses[element.bus].qpy_block_stack[-1].append_component(
                component=QPyInstructions.Play(index_I, index_Q, wait_time=duration)
            )
        self._buses[element.bus].static_duration += duration
        self._buses[element.bus].marked_for_sync = True

    def _handle_block(self, element: Block):
        pass

    @staticmethod
    def _get_reference_operation_of_loop(loop: Loop | ForLoop, starting_block: Block | None = None):
        def collect_operations(block: Block):
            for element in block.elements:
                if isinstance(element, Block):
                    yield from collect_operations(element)
                elif any(variable == loop.variable for variable in element.get_variables()):
                    yield element

        starting_block = starting_block or loop
        operations = list(collect_operations(starting_block))

        if not operations:
            return None
        if isinstance(operations[0], Play) and operations[0].get_waveform_variables():
            raise NotImplementedError("TODO: Variables referenced in a loop cannot be used in Play operation.")
        return operations[0]

    @staticmethod
    def _calculate_iterations(start: int | float, stop: int | float, step: int | float):
        if step == 0:
            raise ValueError("Step value cannot be zero")

        # Calculate the raw number of iterations
        raw_iterations = (stop - start + step) / step

        # If the raw number of iterations is very close to an integer, round it to that integer
        # This accounts for potential floating-point inaccuracies
        if abs(raw_iterations - round(raw_iterations)) < 1e-9:
            return round(raw_iterations)

        # Otherwise, if we're incrementing, take the ceiling, and if we're decrementing, take the floor
        return math.floor(raw_iterations) if step > 0 else math.ceil(raw_iterations)

    @staticmethod
    def _convert_for_loop_values(for_loop: ForLoop, operation: Operation):
        convert = QbloxCompiler._convert_value(operation)
        iterations = QbloxCompiler._calculate_iterations(start=for_loop.start, stop=for_loop.stop, step=for_loop.step)
        qblox_start = convert(for_loop.start)
        qblox_stop = convert(for_loop.stop)
        qblox_step = (qblox_stop - qblox_start) // (iterations - 1)
        return (qblox_start, qblox_step, iterations)

    @staticmethod
    def _convert_value(operation: Operation) -> Callable[[Any], int]:
        conversion_map: dict[type[Operation], Callable[[Any], int]] = {
            SetFrequency: lambda x: int(x * 4),
            SetPhase: lambda x: int(x * 1e9 / (2 * np.pi)),
            SetGain: lambda x: int(x * 32_767),
            SetOffset: lambda x: int(x * 32_767),
            Wait: lambda x: int(max(x, QbloxCompiler.minimum_wait_duration)),
            Play: lambda x: int(max(x, QbloxCompiler.minimum_wait_duration)),
        }
        return conversion_map.get(type(operation), lambda x: int(x))

    @staticmethod
    def _hash_waveform(waveform: Waveform):
        hashes = {
            key: (value.__dict__ if isinstance(value, Waveform) else value) for key, value in waveform.__dict__.items()
        }
        return f"{waveform.__class__.__name__} {hashes}"

    @staticmethod
    def calculate_square_waveform_optimization_values(duration):
        def remainder_conditions(chunk_duration):
            remainder = duration % chunk_duration
            return remainder, (chunk_duration >= 4 and (remainder == 0 or remainder >= 4))

        def find_chunk_duration(condition_func):
            for chunk_duration in range(100, 501):
                if chunk_duration <= duration:
                    remainder, valid = remainder_conditions(chunk_duration)
                    if valid and condition_func(remainder):
                        return chunk_duration
            return None

        # First try for remainder == 0
        final_chunk_duration = find_chunk_duration(lambda rem: rem == 0)
        if final_chunk_duration is not None:
            return final_chunk_duration, duration // final_chunk_duration, duration % final_chunk_duration

        # If not found, try for remainder ≥ 4
        final_chunk_duration = find_chunk_duration(lambda rem: rem >= 4)
        if final_chunk_duration is not None:
            return final_chunk_duration, duration // final_chunk_duration, duration % final_chunk_duration

        # If no suitable piece_duration found, fallback to entire duration
        return duration, 1, 0<|MERGE_RESOLUTION|>--- conflicted
+++ resolved
@@ -165,11 +165,8 @@
         times_of_flight: dict[str, int] | None = None,
         delays: dict[str, int] | None = None,
         markers: dict[str, str] | None = None,
-<<<<<<< HEAD
         optimize_square_waveforms: bool = False,
         voltage_coefficient: dict[str, float] | None = None,
-=======
->>>>>>> 000eafea
     ) -> QbloxCompilationOutput:
         """Compile QProgram to qpysequence.Sequence
 
