# pylint: disable=protected-access
import math
from collections import deque
from dataclasses import dataclass
from typing import Callable

import numpy as np
import qpysequence as QPy
import qpysequence.program as QPyProgram
import qpysequence.program.instructions as QPyInstructions

from qililab.qprogram.blocks import Average, Block, ForLoop, Loop
from qililab.qprogram.operations import (
    Acquire,
    Operation,
    Play,
    ResetPhase,
    SetFrequency,
    SetGain,
    SetOffset,
    SetPhase,
    Sync,
    Wait,
)
from qililab.qprogram.qprogram import QProgram
from qililab.qprogram.variable import Variable
from qililab.waveforms import IQPair, Waveform


class BusInfo:  # pylint: disable=too-many-instance-attributes, too-few-public-methods
    """Class representing the information stored by QBloxCompiler for a bus."""

    def __init__(self):
        self.qpy_sequence = QPy.Sequence(
            program=QPy.Program(), waveforms=QPy.Waveforms(), acquisitions=QPy.Acquisitions(), weights=QPy.Weights()
        )

        self.variable_to_register: dict[Variable, QPyProgram.Register] = {}
        self.waveform_to_index: dict[str, int] = {}
        self.weight_to_index: dict[str, int] = {}
        self.parameterized_waveform_to_index: dict[str, int] = {}

        main_block = QPyProgram.Block(name="main")
        self.qpy_sequence._program.append_block(main_block)
        self.qpy_block_stack: deque[QPyProgram.Block] = deque([main_block])
        self.qprogram_block_stack: deque[Block] = deque()

        self.next_bin_index = 0
        self.next_acquisition_index = 0

        self.loop_counter = 0
        self.average_counter = 0


@dataclass
class Settings:
    """External settings used by QBloxCompiler."""

    integration_length: int = 1000


class QBloxCompiler:  # pylint: disable=too-few-public-methods
    """A class for compiling QProgram to QBlox hardware."""

    def __init__(self, settings: Settings):
        self._settings = settings
        self._handlers: dict[type, Callable] = {
            Average: self._handle_acquire_loop,
            ForLoop: self._handle_for_loop,
            Loop: self._handle_loop,
            SetFrequency: self._handle_set_frequency,
            SetPhase: self._handle_set_phase,
            ResetPhase: self._handle_reset_phase,
            SetGain: self._handle_set_gain,
            SetOffset: self._handle_set_offset,
            Wait: self._handle_wait,
            Sync: self._handle_sync,
            Acquire: self._handle_acquire,
            Play: self._handle_play,
        }

        self._qprogram: QProgram
        self._buses: dict[str, BusInfo]

    def compile(self, qprogram: QProgram) -> dict[str, QPy.Sequence]:
        """Compile QProgram to QPySequence

        Args:
            qprogram (QProgram): The QProgram to be compiled

        Returns:
            dict[str, QPy.Sequence]: A dictionary with the buses participating in the QProgram as keys and the corresponding QPySequence as values.
        """

        def traverse(block: Block):
            for bus in self._buses:
                self._buses[bus].qprogram_block_stack.append(block)
            for element in block.elements:
                handler = self._handlers.get(type(element))
                if not handler:
                    raise NotImplementedError(f"{element.__class__} is currently not supported in QBlox.")
                appended = handler(element)
                if isinstance(element, Block):
                    traverse(element)
                    if appended:
                        for bus in self._buses:
                            self._buses[bus].qpy_block_stack.pop()
            for bus in self._buses:
                self._buses[bus].qprogram_block_stack.pop()

        self._qprogram = qprogram
        self._buses = self._populate_buses()

        traverse(self._qprogram._program)
        for bus in self._buses:
            self._buses[bus].qpy_block_stack[0].append_component(component=QPyInstructions.Stop())
            self._buses[bus].qpy_sequence._program.compile()

        return {bus: bus_info.qpy_sequence for bus, bus_info in self._buses.items()}

    def _populate_buses(self):
        def collect_buses(block: Block):
            for element in block.elements:
                if isinstance(element, Block):
                    yield from collect_buses(element)
                if isinstance(element, Operation):
                    bus = getattr(element, "bus", None)
                    if bus:
                        yield bus

        buses = set(collect_buses(self._qprogram._program))
        return {bus: BusInfo() for bus in buses}

    def _append_to_waveforms_of_bus(self, bus: str, waveform_I: Waveform, waveform_Q: Waveform | None):
        def handle_waveform(waveform: Waveform | None, default_length: int = 0):
            _hash = QBloxCompiler._hash(waveform) if waveform else f"zeros {default_length}"

            if _hash in self._buses[bus].waveform_to_index:
                index = self._buses[bus].waveform_to_index[_hash]
                length = next(
                    len(waveform.data)
                    for waveform in self._buses[bus].qpy_sequence._waveforms._waveforms
                    if waveform.index == index
                )
                return index, length

            envelope = waveform.envelope() if waveform else np.zeros(default_length)
            index = self._buses[bus].qpy_sequence._waveforms.add(envelope)
            self._buses[bus].waveform_to_index[_hash] = index
            return index, len(envelope)

        index_I, length_I = handle_waveform(waveform_I, 0)
        index_Q, length_Q = handle_waveform(waveform_Q, len(waveform_I.envelope()))
        if length_I != length_Q:
            raise NotImplementedError("Waveforms should have equal lengths.")
        return index_I, index_Q, length_I

<<<<<<< HEAD
    def _append_to_weights_of_bus(self, bus: str, weights: IQPair):
        def handle_waveform(waveform: Waveform):
            _hash = QBloxCompiler._hash(waveform)

            if _hash in self._buses[bus].weight_to_index:
                index = self._buses[bus].weight_to_index[_hash]
                length = next(
                    len(weight.data)
                    for weight in self._buses[
                        bus
                    ].qpy_sequence._waveforms._waveforms  # pylint: disable=protected-access
                    if weight.index == index
                )
                return index, length

            envelope = waveform.envelope()
            length = len(envelope)
            index = self._buses[bus].qpy_sequence._weights.add(envelope)  # pylint: disable=protected-access
            self._buses[bus].weight_to_index[_hash] = index
            return index, length

        index_I, length_I = handle_waveform(weights.I)
        index_Q, length_Q = handle_waveform(weights.Q)
        if length_I != length_Q:
            raise NotImplementedError("Weights should have equal lengths.")
        return index_I, index_Q, length_I

    def _handle_acquire_loop(self, element: AcquireLoop):
=======
    def _handle_acquire_loop(self, element: Average):
>>>>>>> cd13dbff
        for bus in self._buses:
            qpy_loop = QPyProgram.Loop(name=f"avg_{self._buses[bus].average_counter}", begin=element.shots)
            qpy_loop.append_component(
                component=QPyInstructions.WaitSync(wait_time=4), bot_position=len(qpy_loop.components)
            )
            self._buses[bus].qpy_block_stack[-1].append_component(qpy_loop)
            self._buses[bus].qpy_block_stack.append(qpy_loop)
            self._buses[bus].average_counter += 1
        return True

    def _handle_for_loop(self, element: ForLoop):
        operation = QBloxCompiler._get_reference_operation_of_loop(element)
        if not operation:
            raise NotImplementedError("Variables referenced in loops should be used in at least one operation.")
        begin, end, step = QBloxCompiler._convert_for_loop_values(element, operation)
        for bus in self._buses:
            qpy_loop = QPyProgram.Loop(name=f"loop_{self._buses[bus].loop_counter}", begin=begin, end=end, step=step)
            qpy_loop.append_component(
                component=QPyInstructions.WaitSync(wait_time=4), bot_position=len(qpy_loop.components)
            )
            self._buses[bus].qpy_block_stack[-1].append_component(qpy_loop)
            self._buses[bus].qpy_block_stack.append(qpy_loop)
            self._buses[bus].variable_to_register[element.variable] = qpy_loop.counter_register
            self._buses[bus].loop_counter += 1
        return True

    def _handle_loop(self, element: Loop):
        raise NotImplementedError("Loops with arbitrary numpy arrays are not currently supported for QBlox.")

    def _handle_set_frequency(self, element: SetFrequency):
        convert = QBloxCompiler._convert_value(element)
        frequency = (
            self._buses[element.bus].variable_to_register[element.frequency]
            if isinstance(element.frequency, Variable)
            else convert(element.frequency)
        )
        self._buses[element.bus].qpy_block_stack[-1].append_component(
            component=QPyInstructions.SetFreq(frequency=frequency)
        )

    def _handle_set_phase(self, element: SetPhase):
        convert = QBloxCompiler._convert_value(element)
        phase = (
            self._buses[element.bus].variable_to_register[element.phase]
            if isinstance(element.phase, Variable)
            else convert(element.phase)
        )
        self._buses[element.bus].qpy_block_stack[-1].append_component(component=QPyInstructions.SetPh(phase=phase))

    def _handle_reset_phase(self, element: ResetPhase):
        self._buses[element.bus].qpy_block_stack[-1].append_component(component=QPyInstructions.ResetPh())

    def _handle_set_gain(self, element: SetGain):
        convert = QBloxCompiler._convert_value(element)
        gain_0 = (
            self._buses[element.bus].variable_to_register[element.gain_path0]
            if isinstance(element.gain_path0, Variable)
            else convert(element.gain_path0)
        )
        gain_1 = (
            self._buses[element.bus].variable_to_register[element.gain_path1]
            if isinstance(element.gain_path1, Variable)
            else convert(element.gain_path1)
        )
        self._buses[element.bus].qpy_block_stack[-1].append_component(
            component=QPyInstructions.SetAwgGain(gain_0=gain_0, gain_1=gain_1)
        )

    def _handle_set_offset(self, element: SetOffset):
        convert = QBloxCompiler._convert_value(element)
        offset_0 = (
            self._buses[element.bus].variable_to_register[element.offset_path0]
            if isinstance(element.offset_path0, Variable)
            else convert(element.offset_path0)
        )
        offset_1 = (
            self._buses[element.bus].variable_to_register[element.offset_path1]
            if isinstance(element.offset_path1, Variable)
            else convert(element.offset_path1)
        )
        self._buses[element.bus].qpy_block_stack[-1].append_component(
            component=QPyInstructions.SetAwgOffs(gain_0=offset_0, gain_1=offset_1)
        )

    def _handle_wait(self, element: Wait):
        convert = QBloxCompiler._convert_value(element)
        time = (
            self._buses[element.bus].variable_to_register[element.time]
            if isinstance(element.time, Variable)
            else convert(element.time)
        )
        self._buses[element.bus].qpy_block_stack[-1].append_component(component=QPyInstructions.Wait(wait_time=time))

    def _handle_sync(self, _: Sync):
        # QBlox does not currently support syncing on selective sequences. If it did we would do somethin like:
        # buses = element.buses if element.buses is not None else self._buses.keys()
        for bus in self._buses:
            self._buses[bus].qpy_block_stack[-1].append_component(component=QPyInstructions.WaitSync(wait_time=4))

    def _handle_acquire(self, element: Acquire):
        loops = [
            (i, loop)
            for i, loop in enumerate(self._buses[element.bus].qpy_block_stack)
            if isinstance(loop, QPyProgram.Loop) and not loop.name.startswith("avg")
        ]
        num_bins = math.prod(loop[1]._iterations for loop in loops)
        self._buses[element.bus].qpy_sequence._acquisitions.add(
            name=f"acquisition_{self._buses[element.bus].next_acquisition_index}",
            num_bins=num_bins,
            index=self._buses[element.bus].next_acquisition_index,
        )

        if element.weights:
            index_I, index_Q, integration_length = self._append_to_weights_of_bus(element.bus, weights=element.weights)

        if num_bins > 1:
<<<<<<< HEAD
            bin_register = QPyProgram.Register()
            block_index_for_move_instruction = loops[0][0] - 1 if len(loops) > 0 else -2
            block_index_for_add_instruction = loops[-1][0] if len(loops) > 0 else -1
            self._buses[element.bus].qpy_block_stack[block_index_for_move_instruction].append_component(
                component=QPyInstructions.Move(var=0, register=bin_register),
                bot_position=len(self._buses[element.bus].qpy_block_stack[block_index_for_move_instruction].components),
            )
            if element.weights:
                register_I, register_Q = QPyProgram.Register(), QPyProgram.Register()
                self._buses[element.bus].qpy_block_stack[block_index_for_move_instruction].append_component(
                    component=QPyInstructions.Move(var=index_I, register=register_I),
                    bot_position=len(
                        self._buses[element.bus].qpy_block_stack[block_index_for_move_instruction].components
                    ),
                )
                self._buses[element.bus].qpy_block_stack[block_index_for_move_instruction].append_component(
                    component=QPyInstructions.Move(var=index_Q, register=register_Q),
                    bot_position=len(
                        self._buses[element.bus].qpy_block_stack[block_index_for_move_instruction].components
                    ),
                )
                self._buses[element.bus].qpy_block_stack[-1].append_component(
                    component=QPyInstructions.AcquireWeighed(
                        acq_index=acquisition_index,
                        bin_index=bin_register,
                        weight_index_0=register_I,
                        weight_index_1=register_Q,
                        wait_time=integration_length,
                    )
                )
            else:
                self._buses[element.bus].qpy_block_stack[-1].append_component(
                    component=QPyInstructions.Acquire(
                        acq_index=acquisition_index, bin_index=bin_register, wait_time=self._settings.integration_length
                    )
                )
            self._buses[element.bus].qpy_block_stack[block_index_for_add_instruction].append_component(
                component=QPyInstructions.Add(origin=bin_register, var=1, destination=bin_register)
            )
        else:
            if element.weights:
                self._buses[element.bus].qpy_block_stack[-1].append_component(
                    component=QPyInstructions.AcquireWeighed(
                        acq_index=acquisition_index,
                        bin_index=0,
                        weight_index_0=index_I,
                        weight_index_1=index_Q,
                        wait_time=integration_length,
                    )
                )
            else:
                self._buses[element.bus].qpy_block_stack[-1].append_component(
                    component=QPyInstructions.Acquire(
                        acq_index=acquisition_index, bin_index=0, wait_time=self._settings.integration_length
                    )
                )
=======
            self._handle_binned_acquire(loops, element)
        else:
            self._buses[element.bus].qpy_block_stack[-1].append_component(
                component=QPyInstructions.Acquire(
                    acq_index=self._buses[element.bus].next_acquisition_index,
                    bin_index=self._buses[element.bus].next_bin_index,
                    wait_time=self._settings.integration_length,
                )
            )
        self._buses[element.bus].next_bin_index += num_bins
        self._buses[element.bus].next_acquisition_index += 1

    def _handle_binned_acquire(self, loops, element):
        bin_register = QPyProgram.Register()
        block_index_for_move_instruction = loops[0][0] - 1 if loops else -2
        block_index_for_add_instruction = loops[-1][0] if loops else -1
        self._buses[element.bus].qpy_block_stack[block_index_for_move_instruction].append_component(
            component=QPyInstructions.Move(var=self._buses[element.bus].next_bin_index, register=bin_register),
            bot_position=len(self._buses[element.bus].qpy_block_stack[block_index_for_move_instruction].components),
        )
        self._buses[element.bus].qpy_block_stack[-1].append_component(
            component=QPyInstructions.Acquire(
                acq_index=self._buses[element.bus].next_acquisition_index,
                bin_index=bin_register,
                wait_time=self._settings.integration_length,
            )
        )
        self._buses[element.bus].qpy_block_stack[block_index_for_add_instruction].append_component(
            component=QPyInstructions.Add(origin=bin_register, var=1, destination=bin_register)
        )
>>>>>>> cd13dbff

    def _handle_play(self, element: Play):
        waveform_I, waveform_Q = element.get_waveforms()
        variables = element.get_variables()
        if not variables:
            index_I, index_Q, length = self._append_to_waveforms_of_bus(
                bus=element.bus, waveform_I=waveform_I, waveform_Q=waveform_Q
            )
            self._buses[element.bus].qpy_block_stack[-1].append_component(
                component=QPyInstructions.Play(index_I, index_Q, wait_time=length)
            )

    @staticmethod
    def _get_reference_operation_of_loop(loop: ForLoop):
        def collect_operations(block: Block):
            for element in block.elements:
                if isinstance(element, Block):
                    yield from collect_operations(element)
                else:
                    if any(variable is loop.variable for variable in element.get_variables()):
                        yield element

        operations = list(collect_operations(loop))

        if not operations:
            return None
        if len(set(map(type, operations))) != 1:
            raise NotImplementedError("Variables referenced in a loop cannot be used in different types of operations.")
        if isinstance(operations[0], Play):
            raise NotImplementedError("TODO: Variables referenced in a loop cannot be used in Play operation.")
        return operations[0]

    @staticmethod
    def _convert_for_loop_values(for_loop: ForLoop, operation: Operation):
        convert = QBloxCompiler._convert_value(operation)
        return tuple(convert(value) for value in (for_loop.start, for_loop.stop, for_loop.step))

    @staticmethod
    def _convert_value(operation: Operation):
        conversion_map = {
            SetFrequency: lambda x: int(x * 4),
            SetPhase: lambda x: int(x * 1e9 / 360),
            SetGain: lambda x: int(x * 32_767),
            SetOffset: lambda x: int(x * 32_767),
            Wait: lambda x: max(int(x / 4) * 4, 4),
        }
        return conversion_map.get(type(operation), lambda x: x)

    @staticmethod
    def _hash(waveform: Waveform):
        hashes = {
            key: (value.__dict__ if isinstance(value, Waveform) else value) for key, value in waveform.__dict__.items()
        }
        return f"{waveform.__class__.__name__} {hashes}"<|MERGE_RESOLUTION|>--- conflicted
+++ resolved
@@ -155,7 +155,6 @@
             raise NotImplementedError("Waveforms should have equal lengths.")
         return index_I, index_Q, length_I
 
-<<<<<<< HEAD
     def _append_to_weights_of_bus(self, bus: str, weights: IQPair):
         def handle_waveform(waveform: Waveform):
             _hash = QBloxCompiler._hash(waveform)
@@ -183,10 +182,7 @@
             raise NotImplementedError("Weights should have equal lengths.")
         return index_I, index_Q, length_I
 
-    def _handle_acquire_loop(self, element: AcquireLoop):
-=======
     def _handle_acquire_loop(self, element: Average):
->>>>>>> cd13dbff
         for bus in self._buses:
             qpy_loop = QPyProgram.Loop(name=f"avg_{self._buses[bus].average_counter}", begin=element.shots)
             qpy_loop.append_component(
@@ -303,12 +299,11 @@
             index_I, index_Q, integration_length = self._append_to_weights_of_bus(element.bus, weights=element.weights)
 
         if num_bins > 1:
-<<<<<<< HEAD
             bin_register = QPyProgram.Register()
-            block_index_for_move_instruction = loops[0][0] - 1 if len(loops) > 0 else -2
-            block_index_for_add_instruction = loops[-1][0] if len(loops) > 0 else -1
+            block_index_for_move_instruction = loops[0][0] - 1 if loops else -2
+            block_index_for_add_instruction = loops[-1][0] if loops else -1
             self._buses[element.bus].qpy_block_stack[block_index_for_move_instruction].append_component(
-                component=QPyInstructions.Move(var=0, register=bin_register),
+                component=QPyInstructions.Move(var=self._buses[element.bus].next_bin_index, register=bin_register),
                 bot_position=len(self._buses[element.bus].qpy_block_stack[block_index_for_move_instruction].components),
             )
             if element.weights:
@@ -327,7 +322,7 @@
                 )
                 self._buses[element.bus].qpy_block_stack[-1].append_component(
                     component=QPyInstructions.AcquireWeighed(
-                        acq_index=acquisition_index,
+                        acq_index=self._buses[element.bus].next_acquisition_index,
                         bin_index=bin_register,
                         weight_index_0=register_I,
                         weight_index_1=register_Q,
@@ -337,31 +332,24 @@
             else:
                 self._buses[element.bus].qpy_block_stack[-1].append_component(
                     component=QPyInstructions.Acquire(
-                        acq_index=acquisition_index, bin_index=bin_register, wait_time=self._settings.integration_length
+                        acq_index=self._buses[element.bus].next_acquisition_index,
+                        bin_index=bin_register,
+                        wait_time=self._settings.integration_length,
                     )
                 )
             self._buses[element.bus].qpy_block_stack[block_index_for_add_instruction].append_component(
                 component=QPyInstructions.Add(origin=bin_register, var=1, destination=bin_register)
             )
-        else:
-            if element.weights:
-                self._buses[element.bus].qpy_block_stack[-1].append_component(
-                    component=QPyInstructions.AcquireWeighed(
-                        acq_index=acquisition_index,
-                        bin_index=0,
-                        weight_index_0=index_I,
-                        weight_index_1=index_Q,
-                        wait_time=integration_length,
-                    )
-                )
-            else:
-                self._buses[element.bus].qpy_block_stack[-1].append_component(
-                    component=QPyInstructions.Acquire(
-                        acq_index=acquisition_index, bin_index=0, wait_time=self._settings.integration_length
-                    )
-                )
-=======
-            self._handle_binned_acquire(loops, element)
+        elif element.weights:
+            self._buses[element.bus].qpy_block_stack[-1].append_component(
+                component=QPyInstructions.AcquireWeighed(
+                    acq_index=self._buses[element.bus].next_acquisition_index,
+                    bin_index=self._buses[element.bus].next_bin_index,
+                    weight_index_0=index_I,
+                    weight_index_1=index_Q,
+                    wait_time=integration_length,
+                )
+            )
         else:
             self._buses[element.bus].qpy_block_stack[-1].append_component(
                 component=QPyInstructions.Acquire(
@@ -372,26 +360,6 @@
             )
         self._buses[element.bus].next_bin_index += num_bins
         self._buses[element.bus].next_acquisition_index += 1
-
-    def _handle_binned_acquire(self, loops, element):
-        bin_register = QPyProgram.Register()
-        block_index_for_move_instruction = loops[0][0] - 1 if loops else -2
-        block_index_for_add_instruction = loops[-1][0] if loops else -1
-        self._buses[element.bus].qpy_block_stack[block_index_for_move_instruction].append_component(
-            component=QPyInstructions.Move(var=self._buses[element.bus].next_bin_index, register=bin_register),
-            bot_position=len(self._buses[element.bus].qpy_block_stack[block_index_for_move_instruction].components),
-        )
-        self._buses[element.bus].qpy_block_stack[-1].append_component(
-            component=QPyInstructions.Acquire(
-                acq_index=self._buses[element.bus].next_acquisition_index,
-                bin_index=bin_register,
-                wait_time=self._settings.integration_length,
-            )
-        )
-        self._buses[element.bus].qpy_block_stack[block_index_for_add_instruction].append_component(
-            component=QPyInstructions.Add(origin=bin_register, var=1, destination=bin_register)
-        )
->>>>>>> cd13dbff
 
     def _handle_play(self, element: Play):
         waveform_I, waveform_Q = element.get_waveforms()
