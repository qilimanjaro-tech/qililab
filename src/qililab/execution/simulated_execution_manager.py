--- conflicted
+++ resolved
@@ -21,13 +21,9 @@
         """returns a list with only simulated_pulse_scheduled_buses"""
         return self.simulated_pulse_scheduled_buses
 
-<<<<<<< HEAD
     def generate_program_and_upload(
-        self, idx: int, nshots: int, repetition_duration: int, path: Path, hw_loop: Loop | None
+        self, idx: int, nshots: int, repetition_duration: int, hw_loop: Loop | None
     ) -> None:
-=======
-    def generate_program_and_upload(self, schedule_index_to_load: int, nshots: int, repetition_duration: int) -> None:
->>>>>>> e498734f
         """For each Bus (with a pulse schedule), translate it to an AWG program and upload it
 
         Args:
