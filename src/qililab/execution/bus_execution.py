"""BusExecution class."""
from dataclasses import dataclass, field

from qililab.platform import Bus
from qililab.pulse import PulseBusSchedule
from qililab.result.result import Result
from qililab.system_control import ReadoutSystemControl, SimulatedSystemControl, SystemControl
from qililab.utils import Waveforms


@dataclass
class BusExecution:
    """This class contains the information of a specific bus in the platform together with a list of
    pulse schedules that will be executed on this bus."""

    bus: Bus
    pulse_bus_schedules: list[PulseBusSchedule] = field(default_factory=list)

    def compile(self, idx: int, nshots: int, repetition_duration: int, num_bins: int) -> list:
        """Compiles the pulse schedule at index ``idx`` into an assembly program.

        Args:
            idx (int): index of the circuit to compile and upload
            nshots (int): number of shots / hardware average
            repetition_duration (int): maximum window for the duration of one hardware repetition
            num_bins (int): number of bins.

        Returns:
            list: list of compiled assembly programs
        """
        return self.system_control.compile(
            pulse_bus_schedule=self.pulse_bus_schedules[idx],
            nshots=nshots,
            repetition_duration=repetition_duration,
            num_bins=num_bins,
        )

    def upload(self):
        """Uploads any previously compiled program into the instrument."""
<<<<<<< HEAD
        self.system_control.upload(port=self.bus.port)

    def run(self):
        """Run the given pulse sequence."""
        return self.system_control.run(port=self.bus.port)
=======
        self.system_control.upload(port=self.port)

    def run(self):
        """Run the given pulse sequence."""
        return self.system_control.run(port=self.port)
>>>>>>> e69adfd3

    def add_pulse_bus_schedule(self, pulse_bus_schedule: PulseBusSchedule):
        """Add pulse to the BusPulseSequence given by idx.

        Args:
            pulse (Pulse): Pulse object.
            idx (int): Index of the BusPulseSequence to add the pulse.
        """
        self.pulse_bus_schedules.append(pulse_bus_schedule)

    def acquire_result(self) -> Result:
        """Read the result from the AWG instrument

        Returns:
            Result: Acquired result
        """
        if not isinstance(self.system_control, (ReadoutSystemControl, SimulatedSystemControl)):
            raise ValueError(
                f"The bus {self.bus.alias} needs a readout system control to acquire the results. This bus "
                f"has a {self.system_control.name} instead."
            )
<<<<<<< HEAD
        return self.system_control.acquire_result(port=self.bus.port)  # type: ignore  # pylint: disable=no-member
=======
        return self.system_control.acquire_result(port=self.port)  # type: ignore  # pylint: disable=no-member
>>>>>>> e69adfd3

    def acquire_time(self, idx: int = 0) -> int:
        """BusExecution 'acquire_time' property.

        Returns:
            int: Acquire time (in ns).
        """
        num_sequences = len(self.pulse_bus_schedules)
        if idx >= num_sequences:
            raise IndexError(f"Index {idx} is out of bounds for pulse_schedule list of length {num_sequences}")
        readout_schedule = self.pulse_bus_schedules[idx]
        time = readout_schedule.timeline[-1].start_time
        if isinstance(self.system_control, ReadoutSystemControl):
            time += self.system_control.acquisition_delay_time
        return time

    def waveforms(self, modulation: bool = True, resolution: float = 1.0, idx: int = 0) -> Waveforms:
        """Return pulses applied on this bus.

        Args:
            resolution (float): The resolution of the pulses in ns.

        Returns:
            Waveforms: Object containing arrays of the I/Q amplitudes
            of the pulses applied on this bus.
        """
        num_sequences = len(self.pulse_bus_schedules)
        if idx >= num_sequences:
            raise IndexError(f"Index {idx} is out of bounds for pulse_sequences list of length {num_sequences}")
        return self.pulse_bus_schedules[idx].waveforms(modulation=modulation, resolution=resolution)

    @property
    def port(self):
        """BusExecution 'port' property

        Returns:
            int: Port where the bus is connected.
        """
        return self.bus.port

    @property
    def system_control(self) -> SystemControl:
        """BusExecution 'system_control' property.

        Returns:
            SystemControl: bus.system_control
        """
        return self.bus.system_control

    @property
    def id_(self):
        """BusExecution 'id_' property.

        Returns:
            int: bus.id_
        """
        return self.bus.id_

    @property
    def alias(self):
        """BusExecution 'alias' property.

        Returns:
            str: alias of the bus
        """
        return self.bus.alias<|MERGE_RESOLUTION|>--- conflicted
+++ resolved
@@ -37,19 +37,11 @@
 
     def upload(self):
         """Uploads any previously compiled program into the instrument."""
-<<<<<<< HEAD
-        self.system_control.upload(port=self.bus.port)
-
-    def run(self):
-        """Run the given pulse sequence."""
-        return self.system_control.run(port=self.bus.port)
-=======
         self.system_control.upload(port=self.port)
 
     def run(self):
         """Run the given pulse sequence."""
         return self.system_control.run(port=self.port)
->>>>>>> e69adfd3
 
     def add_pulse_bus_schedule(self, pulse_bus_schedule: PulseBusSchedule):
         """Add pulse to the BusPulseSequence given by idx.
@@ -71,11 +63,7 @@
                 f"The bus {self.bus.alias} needs a readout system control to acquire the results. This bus "
                 f"has a {self.system_control.name} instead."
             )
-<<<<<<< HEAD
-        return self.system_control.acquire_result(port=self.bus.port)  # type: ignore  # pylint: disable=no-member
-=======
         return self.system_control.acquire_result(port=self.port)  # type: ignore  # pylint: disable=no-member
->>>>>>> e69adfd3
 
     def acquire_time(self, idx: int = 0) -> int:
         """BusExecution 'acquire_time' property.
