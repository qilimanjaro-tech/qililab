--- conflicted
+++ resolved
@@ -43,13 +43,9 @@
         """returns a list with pulse_scheduled_buses and pulse_scheduled_readout_buses"""
         return self.pulse_scheduled_buses + self.pulse_scheduled_readout_buses
 
-<<<<<<< HEAD
     def generate_program_and_upload(
-        self, idx: int, nshots: int, repetition_duration: int, path: Path, hw_loop: Loop | None
+        self, idx: int, nshots: int, repetition_duration: int, hw_loop: Loop | None
     ) -> None:
-=======
-    def generate_program_and_upload(self, schedule_index_to_load: int, nshots: int, repetition_duration: int) -> None:
->>>>>>> e498734f
         """For each Bus (with a pulse schedule), translate it to an AWG program and upload it
 
         Args:
@@ -60,13 +56,7 @@
         for pulse_scheduled_bus in self.all_pulse_scheduled_buses:
             loop = hw_loop if hw_loop.alias == pulse_scheduled_bus.alias else None
             pulse_scheduled_bus.generate_program_and_upload(
-<<<<<<< HEAD
-                idx=idx, nshots=nshots, repetition_duration=repetition_duration, path=path, hw_loop=loop
-=======
-                schedule_index_to_load=schedule_index_to_load,
-                nshots=nshots,
-                repetition_duration=repetition_duration,
->>>>>>> e498734f
+                idx=idx, nshots=nshots, repetition_duration=repetition_duration, hw_loop=loop
             )
 
     def traspile_circuit_to_buses(self):  # should take care of coordination (wait between gates and sync sequencers)
