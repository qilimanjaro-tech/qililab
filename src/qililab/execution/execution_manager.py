"""ExecutionManager class."""
from dataclasses import dataclass, field
from pathlib import Path
from threading import Thread
from typing import Dict

import matplotlib.pyplot as plt
import numpy as np

from qililab.config import logger
from qililab.constants import RESULTSDATAFRAME
from qililab.execution.execution_buses import PulseScheduledBus, PulseScheduledReadoutBus
from qililab.platform.components.bus_types import ContinuousBus
from qililab.result import Result
from qililab.typings import yaml
from qililab.utils import LivePlot, Waveforms


@dataclass
class ExecutionManager:
    """ExecutionManager class."""

    num_schedules: int
    pulse_scheduled_buses: list[PulseScheduledBus] = field(default_factory=list)
    pulse_scheduled_readout_buses: list[PulseScheduledReadoutBus] = field(default_factory=list)
    continuous_buses: list[ContinuousBus] = field(default_factory=list)

    def __post_init__(self):
        """check that the number of schedules matches all the schedules for each bus"""
        for bus in self.all_pulse_scheduled_buses:
            self._check_schedules_matches(bus_num_schedules=len(bus.pulse_schedule))

    def _check_schedules_matches(self, bus_num_schedules: int):
        """check that the number of schedules matches all the schedules for each bus"""
        if bus_num_schedules != self.num_schedules:
            raise ValueError(
                f"Error: number of schedules: {self.num_schedules} does not match "
                + f"the length of the schedules in a bus: {bus_num_schedules}"
            )

    @property
    def all_pulse_scheduled_buses(self):
        """returns a list with pulse_scheduled_buses and pulse_scheduled_readout_buses"""
        return self.pulse_scheduled_buses + self.pulse_scheduled_readout_buses

<<<<<<< HEAD
    def generate_program_and_upload(self, schedule_index_to_load: int, nshots: int, repetition_duration: int) -> None:
=======
    def generate_program_and_upload(self, idx: int, nshots: int, repetition_duration: int, path: Path) -> None:
>>>>>>> 4e5cc54d
        """For each Bus (with a pulse schedule), translate it to an AWG program and upload it

        Args:
            idx (int): index of the pulse schedule to generate and upload
            nshots (int): number of shots / hardware average
            repetition_duration (int): maximum window for the duration of one hardware repetition
        """
        for pulse_scheduled_bus in self.all_pulse_scheduled_buses:
            pulse_scheduled_bus.generate_program_and_upload(
<<<<<<< HEAD
                schedule_index_to_load=schedule_index_to_load,
                nshots=nshots,
                repetition_duration=repetition_duration,
=======
                idx=idx, nshots=nshots, repetition_duration=repetition_duration, path=path
>>>>>>> 4e5cc54d
            )

    def traspile_circuit_to_buses(self):  # should take care of coordination (wait between gates and sync sequencers)
        """
        Function that converts input circuit for n qubits into m circuits one for each bus

        Args: n qubit circuit
              metadata on how qubits are mapped to buses
        Output: m circuits, one for each bus.
        """

    def run(self, plot: LivePlot | None, path: Path) -> Result | None:
        """Execute the program for each Bus (with an uploaded pulse schedule)."""

        # FIXME: run in parallel
        for bus in self.pulse_scheduled_buses:
            bus.run()

        if not self.pulse_scheduled_readout_buses:
            return None

        results = [
            self._run_acquire_and_process_async_result(plot, path, readout_bus)
            for readout_bus in self.pulse_scheduled_readout_buses
        ]
        # FIXME: set multiple readout buses
        if len(results) > 1:
            logger.error("Only One Readout Bus allowed. Reading only from the first one.")
        if len(results) <= 0:
            raise ValueError("No Results acquired")
        return results[0]

    def _run_acquire_and_process_async_result(
        self, plot: LivePlot | None, path: Path, readout_bus: PulseScheduledReadoutBus
    ):
        """run a bus, acquire the result and saves and plot the results asynchronously"""
        readout_bus.run()
        result = readout_bus.acquire_result()
        self._asynchronous_data_handling(result=result, path=path, plot=plot)
        return result

    def _asynchronous_bus_run(self, bus: PulseScheduledBus):
        """run pulse uploaded program asynchronously"""

        def _threaded_function(bus: PulseScheduledBus):
            """Asynchronous thread."""
            bus.run()

        thread = Thread(target=_threaded_function, args=[bus])
        thread.start()

    def _asynchronous_data_handling(self, result: Result, path: Path, plot: LivePlot | None):
        """Asynchronously dumps data in file and plots the data.

        Args:
            path (Path): Filepath.
            plot (Plot | None): Plot object.
            x_value (float): Plot's x axis value.
        """

        def _threaded_function(result: Result, path: Path, plot: LivePlot | None):
            """Asynchronous thread."""
            if plot is not None:
                probs = result.probabilities()
                # get zero prob and converting to a float to plot the value
                # is a numpy.float32, so it is needed to convert it to float
                if len(probs) > 0:
                    zero_prob = float(probs[RESULTSDATAFRAME.P0].iloc[0])
                    plot.send_points(value=zero_prob)
            with open(file=path / "results.yml", mode="a", encoding="utf8") as data_file:
                result_dict = result.to_dict()
                yaml.safe_dump(data=[result_dict], stream=data_file, sort_keys=False)

        thread = Thread(target=_threaded_function, args=(result, path, plot))
        thread.start()

    def waveforms_dict(self, resolution: float = 1.0, idx: int = 0) -> Dict[int, Waveforms]:
        """Get pulses of each bus.

        Args:
            resolution (float): The resolution of the pulses in ns.

        Returns:
            Dict[int, Waveforms]: Dictionary containing a list of the I/Q amplitudes of the pulses applied on each bus.
        """
        return {bus.id_: bus.waveforms(resolution=resolution, idx=idx) for bus in self.all_pulse_scheduled_buses}

    def draw(self, resolution: float, idx: int = 0):
        """Save figure with the waveforms sent to each bus.

        Args:
            resolution (float, optional): The resolution of the pulses in ns. Defaults to 1.0.

        Returns:
            Figure: Matplotlib figure with the waveforms sent to each bus.
        """
        figure, axes = plt.subplots(nrows=len(self.all_pulse_scheduled_buses), ncols=1, sharex=True)
        if len(self.all_pulse_scheduled_buses) == 1:
            axes = [axes]  # make axes subscriptable
        for axis_idx, (bus_idx, waveforms) in enumerate(self.waveforms_dict(resolution=resolution, idx=idx).items()):
            time = np.arange(len(waveforms)) * resolution
            axes[axis_idx].set_title(f"Bus {bus_idx}")
            axes[axis_idx].plot(time, waveforms.i, label="I")
            axes[axis_idx].plot(time, waveforms.q, label="Q")
            bus = self.all_pulse_scheduled_buses[axis_idx]
            self._plot_acquire_time(bus=bus, sequence_idx=idx)
            axes[axis_idx].legend()
            axes[axis_idx].minorticks_on()
            axes[axis_idx].grid(which="both")
            axes[axis_idx].set_ylabel("Amplitude")
            axes[axis_idx].set_xlabel("Time (ns)")

        plt.tight_layout()
        return figure

    def _plot_acquire_time(self, bus: PulseScheduledBus, sequence_idx: int):
        """Return acquire time of bus. Return None if bus is of subcategory control.

        Args:
            bus (BusExecution): Bus execution object.
            sequence_idx (int): Pulse sequence index.

        Returns:
            int | None: Acquire time. None if bus is of subcategory control.
        """
        if isinstance(bus, PulseScheduledReadoutBus):
            plt.axvline(x=bus.acquire_time(idx=sequence_idx), color="red", label="Acquire time")

    def __iter__(self):
        """Redirect __iter__ magic method to pulse_scheduled_buses."""
        return self.pulse_scheduled_buses.__iter__()

    def __getitem__(self, key):
        """Redirect __get_item__ magic method."""
        return self.pulse_scheduled_buses.__getitem__(key)<|MERGE_RESOLUTION|>--- conflicted
+++ resolved
@@ -43,11 +43,7 @@
         """returns a list with pulse_scheduled_buses and pulse_scheduled_readout_buses"""
         return self.pulse_scheduled_buses + self.pulse_scheduled_readout_buses
 
-<<<<<<< HEAD
-    def generate_program_and_upload(self, schedule_index_to_load: int, nshots: int, repetition_duration: int) -> None:
-=======
-    def generate_program_and_upload(self, idx: int, nshots: int, repetition_duration: int, path: Path) -> None:
->>>>>>> 4e5cc54d
+    def generate_program_and_upload(self, idx: int, nshots: int, repetition_duration: int) -> None:
         """For each Bus (with a pulse schedule), translate it to an AWG program and upload it
 
         Args:
@@ -57,13 +53,7 @@
         """
         for pulse_scheduled_bus in self.all_pulse_scheduled_buses:
             pulse_scheduled_bus.generate_program_and_upload(
-<<<<<<< HEAD
-                schedule_index_to_load=schedule_index_to_load,
-                nshots=nshots,
-                repetition_duration=repetition_duration,
-=======
-                idx=idx, nshots=nshots, repetition_duration=repetition_duration, path=path
->>>>>>> 4e5cc54d
+                idx=idx, nshots=nshots, repetition_duration=repetition_duration
             )
 
     def traspile_circuit_to_buses(self):  # should take care of coordination (wait between gates and sync sequencers)
