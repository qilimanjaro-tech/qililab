"""ExecutionManager class."""
from dataclasses import dataclass, field
<<<<<<< HEAD
from pathlib import Path
from queue import Empty, Queue
from threading import Thread
=======
from queue import Queue
>>>>>>> 7b7408a5
from typing import Dict, List

import matplotlib.pyplot as plt
import numpy as np

from qililab.config import logger
from qililab.execution import BusExecution
from qililab.platform import Platform
from qililab.result import Result
from qililab.system_control import ReadoutSystemControl
from qililab.utils import Waveforms


@dataclass
class ExecutionManager:
    """ExecutionManager class."""

    num_schedules: int
    platform: Platform
    buses: List[BusExecution] = field(default_factory=list)
    program_duration: float = field(init=False)

    def turn_on_instruments(self):
        """Start/Turn on the instruments."""
        self.platform.turn_on_instruments()

    def turn_off_instruments(self):
        """Start/Turn on the instruments."""
        self.platform.turn_off_instruments()

    def __post_init__(self):
        """check that the number of schedules matches all the schedules for each bus"""
        for bus in self.buses:
            self._check_schedules_matches(bus_num_schedules=len(bus.pulse_schedule))

    def _check_schedules_matches(self, bus_num_schedules: int):
        """check that the number of schedules matches all the schedules for each bus"""
        if bus_num_schedules != self.num_schedules:
            raise ValueError(
                f"Error: number of schedules: {self.num_schedules} does not match "
                + f"the length of the schedules in a bus: {bus_num_schedules}"
            )

    def compile(self, idx: int, nshots: int, repetition_duration: int) -> dict:
        """Compiles the pulse schedule at index ``idx`` of each bus into a set of assembly programs.

        Args:
            idx (int): index of the circuit to compile and upload
            nshots (int): number of shots / hardware average
            repetition_duration (int): maximum window for the duration of one hardware repetition

        Returns:
            list: list of compiled assembly programs
        """
        programs = {}
        for bus in self.buses:
            bus_programs = bus.compile(idx=idx, nshots=nshots, repetition_duration=repetition_duration)
            programs[bus.alias] = bus_programs
        # we save the duration of the program (in seconds) to use it as a timeout for the queue
        self.program_duration = repetition_duration * nshots * 1e-9
        return programs

    def upload(self):
        """Uploads all previously compiled programs into its corresponding instruments."""
        for bus in self.buses:
            bus.upload()

    def run(self, queue: Queue) -> Result | None:
        """Execute the program for each Bus (with an uploaded pulse schedule)."""

        for bus in self.buses:
            bus.run()

        data_queue: Queue = Queue()  # queue used to store the experiment results
        self._asynchronous_data_handling(queue=data_queue, path=path, plot=plot)

        results = []
        for bus in self.readout_buses:
            result = bus.acquire_result()
<<<<<<< HEAD
            data_queue.put_nowait(item=result)
=======
            queue.put_nowait(item=result)
>>>>>>> 7b7408a5
            results.append(result)

        # FIXME: set multiple readout buses
        if len(results) > 1:
            logger.error("Only One Readout Bus allowed. Reading only from the first one.")
        if not results:
            raise ValueError("No Results acquired")
        return results[0]

<<<<<<< HEAD
    def _asynchronous_data_handling(self, queue: Queue, path: Path, plot: LivePlot | None):
        """Starts a thread that asynchronously gets the results from the queue, sends them to the live plot (if any)
        and saves them to a file.

        If no items are received in the queue for 5 seconds, the thread will exit.

        Args:
            queue (Queue): Queue used to store the experiment results.
            path (Path): Path where the results will be saved.
            plot (LivePlot, optional): Live plot to send the results to. Defaults to None.
        """

        def _threaded_function():
            """Asynchronous thread."""
            while True:
                try:
                    result = queue.get(timeout=5)  # get new result from the queue
                except Empty:
                    return  # exit thread if no results are received for 5 seconds

                if plot is not None:
                    probs = result.probabilities()
                    # get zero prob and converting to a float to plot the value
                    # is a numpy.float32, so it is needed to convert it to float
                    if len(probs) > 0:
                        zero_prob = float(probs[RESULTSDATAFRAME.P0].iloc[0])
                        plot.send_points(value=zero_prob)
                with open(file=path / "results.yml", mode="a", encoding="utf8") as data_file:
                    result_dict = result.to_dict()
                    yaml.safe_dump(data=[result_dict], stream=data_file, sort_keys=False)

        thread = Thread(target=_threaded_function)
        thread.start()

=======
>>>>>>> 7b7408a5
    def waveforms_dict(self, resolution: float = 1.0, idx: int = 0) -> Dict[int, Waveforms]:
        """Get pulses of each bus.

        Args:
            resolution (float): The resolution of the pulses in ns.

        Returns:
            Dict[int, Waveforms]: Dictionary containing a list of the I/Q amplitudes of the pulses applied on each bus.
        """
        return {bus.id_: bus.waveforms(resolution=resolution, idx=idx) for bus in self.buses}

    def draw(self, resolution: float, idx: int = 0):
        """Save figure with the waveforms sent to each bus.

        Args:
            resolution (float, optional): The resolution of the pulses in ns. Defaults to 1.0.

        Returns:
            Figure: Matplotlib figure with the waveforms sent to each bus.
        """
        figure, axes = plt.subplots(nrows=len(self.buses), ncols=1, sharex=True)
        if len(self.buses) == 1:
            axes = [axes]  # make axes subscriptable
        for axis_idx, (bus_idx, waveforms) in enumerate(self.waveforms_dict(resolution=resolution, idx=idx).items()):
            time = np.arange(len(waveforms)) * resolution
            axes[axis_idx].set_title(f"Bus {bus_idx}")
            axes[axis_idx].plot(time, waveforms.i, label="I")
            axes[axis_idx].plot(time, waveforms.q, label="Q")
            bus = self.buses[axis_idx]
            self._plot_acquire_time(bus=bus, sequence_idx=idx)
            axes[axis_idx].legend()
            axes[axis_idx].minorticks_on()
            axes[axis_idx].grid(which="both")
            axes[axis_idx].set_ylabel("Amplitude")
            axes[axis_idx].set_xlabel("Time (ns)")

        plt.tight_layout()
        return figure

    def _plot_acquire_time(self, bus: BusExecution, sequence_idx: int):
        """Return acquire time of bus. Return None if bus is of subcategory control.

        Args:
            bus (BusExecution): Bus execution object.
            sequence_idx (int): Pulse sequence index.

        Returns:
            int | None: Acquire time. None if bus is of subcategory control.
        """
        if isinstance(bus.system_control, ReadoutSystemControl):
            plt.axvline(x=bus.acquire_time(idx=sequence_idx), color="red", label="Acquire time")

    def __iter__(self):
        """Redirect __iter__ magic method to buses."""
        return self.buses.__iter__()

    def __getitem__(self, key):
        """Redirect __get_item__ magic method."""
        return self.buses.__getitem__(key)

    @property
    def readout_buses(self) -> List[BusExecution]:
        """Returns a list of all the readout buses.

        Returns:
            List[BusExecution]: list of readout buses
        """
        return [bus for bus in self.buses if isinstance(bus.system_control, ReadoutSystemControl)]<|MERGE_RESOLUTION|>--- conflicted
+++ resolved
@@ -1,12 +1,6 @@
 """ExecutionManager class."""
 from dataclasses import dataclass, field
-<<<<<<< HEAD
-from pathlib import Path
-from queue import Empty, Queue
-from threading import Thread
-=======
 from queue import Queue
->>>>>>> 7b7408a5
 from typing import Dict, List
 
 import matplotlib.pyplot as plt
@@ -86,11 +80,7 @@
         results = []
         for bus in self.readout_buses:
             result = bus.acquire_result()
-<<<<<<< HEAD
-            data_queue.put_nowait(item=result)
-=======
             queue.put_nowait(item=result)
->>>>>>> 7b7408a5
             results.append(result)
 
         # FIXME: set multiple readout buses
@@ -100,43 +90,6 @@
             raise ValueError("No Results acquired")
         return results[0]
 
-<<<<<<< HEAD
-    def _asynchronous_data_handling(self, queue: Queue, path: Path, plot: LivePlot | None):
-        """Starts a thread that asynchronously gets the results from the queue, sends them to the live plot (if any)
-        and saves them to a file.
-
-        If no items are received in the queue for 5 seconds, the thread will exit.
-
-        Args:
-            queue (Queue): Queue used to store the experiment results.
-            path (Path): Path where the results will be saved.
-            plot (LivePlot, optional): Live plot to send the results to. Defaults to None.
-        """
-
-        def _threaded_function():
-            """Asynchronous thread."""
-            while True:
-                try:
-                    result = queue.get(timeout=5)  # get new result from the queue
-                except Empty:
-                    return  # exit thread if no results are received for 5 seconds
-
-                if plot is not None:
-                    probs = result.probabilities()
-                    # get zero prob and converting to a float to plot the value
-                    # is a numpy.float32, so it is needed to convert it to float
-                    if len(probs) > 0:
-                        zero_prob = float(probs[RESULTSDATAFRAME.P0].iloc[0])
-                        plot.send_points(value=zero_prob)
-                with open(file=path / "results.yml", mode="a", encoding="utf8") as data_file:
-                    result_dict = result.to_dict()
-                    yaml.safe_dump(data=[result_dict], stream=data_file, sort_keys=False)
-
-        thread = Thread(target=_threaded_function)
-        thread.start()
-
-=======
->>>>>>> 7b7408a5
     def waveforms_dict(self, resolution: float = 1.0, idx: int = 0) -> Dict[int, Waveforms]:
         """Get pulses of each bus.
 
