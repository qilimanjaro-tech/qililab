--- conflicted
+++ resolved
@@ -1,13 +1,6 @@
 """ExecutionManager class."""
 from dataclasses import dataclass, field
-<<<<<<< HEAD
-from pathlib import Path
-from queue import Empty, Queue
-from threading import Thread
-=======
 from queue import Queue
-from typing import Dict, List
->>>>>>> c2107e67
 
 import matplotlib.pyplot as plt
 import numpy as np
@@ -26,12 +19,7 @@
 
     num_schedules: int
     platform: Platform
-<<<<<<< HEAD
     buses: list[BusExecution] = field(default_factory=list)
-    program_duration: float = field(init=False)
-=======
-    buses: List[BusExecution] = field(default_factory=list)
->>>>>>> c2107e67
 
     def turn_on_instruments(self):
         """Start/Turn on the instruments."""
@@ -95,45 +83,7 @@
             raise ValueError("No Results acquired")
         return results[0]
 
-<<<<<<< HEAD
-    def _asynchronous_data_handling(self, queue: Queue, path: Path, plot: LivePlot | None):
-        """Starts a thread that asynchronously gets the results from the queue, sends them to the live plot (if any)
-        and saves them to a file.
-
-        If no items are received in the queue for 5 seconds, the thread will exit.
-
-        Args:
-            queue (Queue): Queue used to store the experiment results.
-            path (Path): Path where the results will be saved.
-            plot (LivePlot, optional): Live plot to send the results to. Defaults to None.
-        """
-
-        def _threaded_function():
-            """Asynchronous thread."""
-            while True:
-                try:
-                    result = queue.get(timeout=10 * self.program_duration)  # get new result from the queue
-                except Empty:
-                    return  # exit thread if no results are received for 10 times the duration of the program
-
-                if plot is not None:
-                    probs = result.probabilities()
-                    # get zero prob and converting to a float to plot the value
-                    # is a numpy.float32, so it is needed to convert it to float
-                    if len(probs) > 0:
-                        zero_prob = float(probs[RESULTSDATAFRAME.P0].iloc[0])
-                        plot.send_points(value=zero_prob)
-                with open(file=path / "results.yml", mode="a", encoding="utf8") as data_file:
-                    result_dict = result.to_dict()
-                    yaml.safe_dump(data=[result_dict], stream=data_file, sort_keys=False)
-
-        thread = Thread(target=_threaded_function)
-        thread.start()
-
     def waveforms_dict(self, resolution: float = 1.0, idx: int = 0) -> dict[int, Waveforms]:
-=======
-    def waveforms_dict(self, resolution: float = 1.0, idx: int = 0) -> Dict[int, Waveforms]:
->>>>>>> c2107e67
         """Get pulses of each bus.
 
         Args:
