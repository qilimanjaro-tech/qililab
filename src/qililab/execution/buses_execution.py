"""BusesExecution class."""

import itertools
from dataclasses import dataclass, field
from pathlib import Path
from threading import Thread
from typing import Dict, List

import matplotlib.pyplot as plt
import numpy as np
from tqdm.auto import tqdm

from qililab.execution.bus_execution import BusExecution
from qililab.result import Result
from qililab.typings import BusSubcategory, yaml
from qililab.utils import LivePlot, Waveforms


@dataclass
class BusesExecution:
    """BusesExecution class."""

    num_sequences: int
    buses: List[BusExecution] = field(default_factory=list)

    def setup(self):
        """Setup instruments with experiment settings."""
        for bus in self.buses:
            bus.setup()

    def turn_on(self):
        """Start/Turn on the instruments."""
        for bus in self.buses:
            bus.turn_on()

    def run(
        self, nshots: int, repetition_duration: int, software_average: int, plot: LivePlot | None, path: Path
    ) -> List[Result]:
        """Run the given pulse sequence."""
        results: List[Result] = []
        disable = self.num_sequences == 1
        for idx, _ in itertools.product(
            tqdm(range(self.num_sequences), desc="Sequences", leave=False, disable=disable), range(software_average)
        ):
            for bus in self.buses:
                result = bus.run(nshots=nshots, repetition_duration=repetition_duration, idx=idx, path=path)
                if result is not None:
                    results.append(result)
                    self._asynchronous_data_handling(result=result, path=path, plot=plot, x_value=idx)

        return results

    def _asynchronous_data_handling(self, result: Result, path: Path, plot: LivePlot | None, x_value: float):
        """Asynchronously dumps data in file and plots the data.

        Args:
            path (Path): Filepath.
            plot (Plot | None): Plot object.
            x_value (float): Plot's x axis value.
        """

        def _threaded_function(result: Result, path: Path, plot: LivePlot | None, x_value: float):
            """Asynchronous thread."""
            with open(file=path / "results.yml", mode="a", encoding="utf8") as data_file:
                yaml.safe_dump(data=[result.to_dict()], stream=data_file, sort_keys=False)
            if plot is not None:
                plot.send_points(x_value=x_value, y_value=result.probabilities()[0])

        thread = Thread(target=_threaded_function, args=(result, path, plot, x_value))
        thread.start()

<<<<<<< HEAD
    def waveforms(self, resolution: float = 1.0, idx: int = 0):
=======
    def close(self):
        """Close connection to the instruments."""
        for bus in self.buses:
            bus.close()

    def waveforms_dict(self, resolution: float = 1.0, idx: int = 0) -> Dict[int, Waveforms]:
>>>>>>> 80f61820
        """Get pulses of each bus.

        Args:
            resolution (float): The resolution of the pulses in ns.

        Returns:
            Dict[int, Waveforms]: Dictionary containing a list of the I/Q amplitudes of the pulses applied on each bus.
        """
        return {bus.id_: bus.waveforms(resolution=resolution, idx=idx) for bus in self.buses}

    def draw(self, resolution: float, idx: int = 0):
        """Save figure with the waveforms sent to each bus.

        Args:
            resolution (float, optional): The resolution of the pulses in ns. Defaults to 1.0.

        Returns:
            Figure: Matplotlib figure with the waveforms sent to each bus.
        """
        figure, axes = plt.subplots(nrows=len(self.buses), ncols=1, sharex=True)
        if len(self.buses) == 1:
            axes = [axes]  # make axes subscriptable
        for axis_idx, (bus_idx, waveforms) in enumerate(self.waveforms_dict(resolution=resolution, idx=idx).items()):
            time = np.arange(len(waveforms)) * resolution
            axes[axis_idx].set_title(f"Bus {bus_idx}")
            axes[axis_idx].plot(time, waveforms.i, label="I")
            axes[axis_idx].plot(time, waveforms.q, label="Q")
            bus = self.buses[axis_idx]
            self._plot_acquire_time(bus=bus, sequence_idx=idx)
            axes[axis_idx].legend()
            axes[axis_idx].minorticks_on()
            axes[axis_idx].grid(which="both")
            axes[axis_idx].set_ylabel("Amplitude")
            axes[axis_idx].set_xlabel("Time (ns)")

        plt.tight_layout()
        # plt.savefig("test.png")
        return figure

    def _plot_acquire_time(self, bus: BusExecution, sequence_idx: int):
        """Return acquire time of bus. Return None if bus is of subcategory control.

        Args:
            bus (BusExecution): Bus execution object.
            sequence_idx (int): Pulse sequence index.

        Returns:
            int | None: Acquire time. None if bus is of subcategory control.
        """
        if bus.subcategory == BusSubcategory.READOUT:
            plt.axvline(x=bus.acquire_time(idx=sequence_idx), color="red", label="Acquire time")

    def __iter__(self):
        """Redirect __iter__ magic method to buses."""
        return self.buses.__iter__()

    def __getitem__(self, key):
        """Redirect __get_item__ magic method."""
        return self.buses.__getitem__(key)<|MERGE_RESOLUTION|>--- conflicted
+++ resolved
@@ -69,16 +69,7 @@
         thread = Thread(target=_threaded_function, args=(result, path, plot, x_value))
         thread.start()
 
-<<<<<<< HEAD
-    def waveforms(self, resolution: float = 1.0, idx: int = 0):
-=======
-    def close(self):
-        """Close connection to the instruments."""
-        for bus in self.buses:
-            bus.close()
-
     def waveforms_dict(self, resolution: float = 1.0, idx: int = 0) -> Dict[int, Waveforms]:
->>>>>>> 80f61820
         """Get pulses of each bus.
 
         Args:
